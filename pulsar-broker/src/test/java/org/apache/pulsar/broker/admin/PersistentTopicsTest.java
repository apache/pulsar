/**
 * Licensed to the Apache Software Foundation (ASF) under one
 * or more contributor license agreements.  See the NOTICE file
 * distributed with this work for additional information
 * regarding copyright ownership.  The ASF licenses this file
 * to you under the Apache License, Version 2.0 (the
 * "License"); you may not use this file except in compliance
 * with the License.  You may obtain a copy of the License at
 *
 *   http://www.apache.org/licenses/LICENSE-2.0
 *
 * Unless required by applicable law or agreed to in writing,
 * software distributed under the License is distributed on an
 * "AS IS" BASIS, WITHOUT WARRANTIES OR CONDITIONS OF ANY
 * KIND, either express or implied.  See the License for the
 * specific language governing permissions and limitations
 * under the License.
 */
package org.apache.pulsar.broker.admin;

import static org.mockito.ArgumentMatchers.any;
import static org.mockito.ArgumentMatchers.anyBoolean;
import static org.mockito.ArgumentMatchers.anyString;
import static org.mockito.Mockito.doAnswer;
import static org.mockito.Mockito.doNothing;
import static org.mockito.Mockito.doReturn;
import static org.mockito.Mockito.mock;
import static org.mockito.Mockito.spy;
import static org.mockito.Mockito.timeout;
import static org.mockito.Mockito.times;
import static org.mockito.Mockito.verify;
import static org.mockito.Mockito.when;
import com.google.common.collect.Lists;
import java.lang.reflect.Field;
import java.util.ArrayList;
import java.util.HashMap;
import java.util.HashSet;
import java.util.List;
import java.util.Map;
import java.util.Optional;
import java.util.Set;
import java.util.concurrent.CompletableFuture;
import java.util.concurrent.ConcurrentHashMap;
import java.util.concurrent.TimeUnit;
import java.util.concurrent.atomic.AtomicLong;
import javax.ws.rs.InternalServerErrorException;
import javax.ws.rs.WebApplicationException;
import javax.ws.rs.container.AsyncResponse;
import javax.ws.rs.core.Response;
import javax.ws.rs.core.UriInfo;
import lombok.Cleanup;
import lombok.extern.slf4j.Slf4j;
import org.apache.pulsar.broker.BrokerTestUtil;
import org.apache.pulsar.broker.admin.v2.NonPersistentTopics;
import org.apache.pulsar.broker.admin.v2.PersistentTopics;
import org.apache.pulsar.broker.auth.MockedPulsarServiceBaseTest;
import org.apache.pulsar.broker.authentication.AuthenticationDataHttps;
import org.apache.pulsar.broker.namespace.NamespaceService;
import org.apache.pulsar.broker.resources.NamespaceResources;
import org.apache.pulsar.broker.resources.PulsarResources;
import org.apache.pulsar.broker.resources.TopicResources;
import org.apache.pulsar.broker.service.BrokerService;
import org.apache.pulsar.broker.service.Topic;
import org.apache.pulsar.broker.web.PulsarWebResource;
import org.apache.pulsar.broker.web.RestException;
import org.apache.pulsar.client.admin.PulsarAdmin;
import org.apache.pulsar.client.admin.PulsarAdminException;
import org.apache.pulsar.client.admin.Topics;
import org.apache.pulsar.client.admin.internal.TopicsImpl;
import org.apache.pulsar.client.api.CompressionType;
import org.apache.pulsar.client.api.Message;
import org.apache.pulsar.client.api.MessageId;
import org.apache.pulsar.client.api.Producer;
import org.apache.pulsar.client.api.Schema;
import org.apache.pulsar.client.api.interceptor.ProducerInterceptor;
import org.apache.pulsar.client.impl.BatchMessageIdImpl;
import org.apache.pulsar.client.impl.MessageIdImpl;
import org.apache.pulsar.client.impl.MessageImpl;
import org.apache.pulsar.client.impl.ProducerBase;
import org.apache.pulsar.client.impl.ProducerImpl;
import org.apache.pulsar.client.impl.ResetCursorData;
import org.apache.pulsar.common.naming.NamespaceName;
import org.apache.pulsar.common.naming.TopicDomain;
import org.apache.pulsar.common.naming.TopicName;
import org.apache.pulsar.common.partition.PartitionedTopicMetadata;
import org.apache.pulsar.common.policies.data.AuthAction;
import org.apache.pulsar.common.policies.data.ClusterData;
import org.apache.pulsar.common.policies.data.Policies;
import org.apache.pulsar.common.policies.data.RetentionPolicies;
import org.apache.pulsar.common.policies.data.TenantInfoImpl;
import org.apache.pulsar.common.policies.data.TopicStats;
import org.apache.pulsar.metadata.api.MetadataStoreException;
import org.apache.zookeeper.KeeperException;
import org.awaitility.Awaitility;
import org.mockito.ArgumentCaptor;
import org.testng.Assert;
import org.testng.annotations.AfterMethod;
import org.testng.annotations.BeforeClass;
import org.testng.annotations.BeforeMethod;
import org.testng.annotations.Test;

@Slf4j
@Test(groups = "flaky")
public class PersistentTopicsTest extends MockedPulsarServiceBaseTest {

    private PersistentTopics persistentTopics;
    private final String testTenant = "my-tenant";
    private final String testLocalCluster = "use";
    private final String testNamespace = "my-namespace";
    private final String testNamespaceLocal = "my-namespace-local";
    protected Field uriField;
    protected UriInfo uriInfo;
    private NonPersistentTopics nonPersistentTopic;
    private NamespaceResources namespaceResources;

    @BeforeClass
    public void initPersistentTopics() throws Exception {
        uriField = PulsarWebResource.class.getDeclaredField("uri");
        uriField.setAccessible(true);
        uriInfo = mock(UriInfo.class);
    }

    @Override
    @BeforeMethod
    protected void setup() throws Exception {
        super.internalSetup();
        persistentTopics = spy(PersistentTopics.class);
        persistentTopics.setServletContext(new MockServletContext());
        persistentTopics.setPulsar(pulsar);
        doReturn(false).when(persistentTopics).isRequestHttps();
        doReturn(null).when(persistentTopics).originalPrincipal();
        doReturn("test").when(persistentTopics).clientAppId();
        doReturn(TopicDomain.persistent.value()).when(persistentTopics).domain();
        doNothing().when(persistentTopics).validateAdminAccessForTenant(this.testTenant);
        doReturn(mock(AuthenticationDataHttps.class)).when(persistentTopics).clientAuthData();

        nonPersistentTopic = spy(NonPersistentTopics.class);
        nonPersistentTopic.setServletContext(new MockServletContext());
        nonPersistentTopic.setPulsar(pulsar);
        namespaceResources = mock(NamespaceResources.class);
        doReturn(false).when(nonPersistentTopic).isRequestHttps();
        doReturn(null).when(nonPersistentTopic).originalPrincipal();
        doReturn("test").when(nonPersistentTopic).clientAppId();
        doReturn(TopicDomain.non_persistent.value()).when(nonPersistentTopic).domain();
        doNothing().when(nonPersistentTopic).validateAdminAccessForTenant(this.testTenant);
        doReturn(mock(AuthenticationDataHttps.class)).when(nonPersistentTopic).clientAuthData();

        PulsarResources resources =
                spy(new PulsarResources(pulsar.getLocalMetadataStore(), pulsar.getConfigurationMetadataStore()));
<<<<<<< HEAD
        doReturn(spyWithClassAndConstructorArgs(TopicResources.class, pulsar.getLocalMetadataStore(),
                namespaceResources)).when(resources).getTopicResources();
        doReturn(CompletableFuture.completedFuture(1)).when(namespaceResources).getBucketCountAsync(any());
        Whitebox.setInternalState(pulsar, "pulsarResources", resources);
=======
        doReturn(spy(new TopicResources(pulsar.getLocalMetadataStore()))).when(resources).getTopicResources();
        doReturn(resources).when(pulsar).getPulsarResources();
>>>>>>> c85b89b5

        admin.clusters().createCluster("use", ClusterData.builder().serviceUrl("http://broker-use.com:8080").build());
        admin.clusters().createCluster("test", ClusterData.builder().serviceUrl("http://broker-use.com:8080").build());
        admin.tenants().createTenant(this.testTenant,
                new TenantInfoImpl(Set.of("role1", "role2"), Set.of(testLocalCluster, "test")));
        admin.tenants().createTenant("pulsar",
                new TenantInfoImpl(Set.of("role1", "role2"), Set.of(testLocalCluster, "test")));
        admin.namespaces().createNamespace(testTenant + "/" + testNamespace, Set.of(testLocalCluster, "test"));
        admin.namespaces().createNamespace("pulsar/system", 4);
        admin.namespaces().createNamespace(testTenant + "/" + testNamespaceLocal);
    }

    @Override
    @AfterMethod(alwaysRun = true)
    protected void cleanup() throws Exception {
        super.internalCleanup();
    }

    @Test
    public void testGetSubscriptions() {
        String testLocalTopicName = "topic-not-found";

        // 1) Confirm that the topic does not exist
        AsyncResponse response = mock(AsyncResponse.class);
        persistentTopics.getSubscriptions(response, testTenant, testNamespace, testLocalTopicName, true);
        ArgumentCaptor<RestException> errorCaptor = ArgumentCaptor.forClass(RestException.class);
        verify(response, timeout(5000).times(1)).resume(errorCaptor.capture());
        Assert.assertEquals(errorCaptor.getValue().getResponse().getStatus(),
                Response.Status.NOT_FOUND.getStatusCode());
        Assert.assertEquals(errorCaptor.getValue().getMessage(), String.format("Topic %s not found",
                "persistent://my-tenant/my-namespace/topic-not-found"));

        // 2) Confirm that the partitioned topic does not exist
        response = mock(AsyncResponse.class);
        persistentTopics.getSubscriptions(response, testTenant, testNamespace, testLocalTopicName + "-partition-0",
                true);
        errorCaptor = ArgumentCaptor.forClass(RestException.class);
        verify(response, timeout(5000).times(1)).resume(errorCaptor.capture());
        Assert.assertEquals(errorCaptor.getValue().getResponse().getStatus(),
                Response.Status.NOT_FOUND.getStatusCode());
        Assert.assertEquals(errorCaptor.getValue().getMessage(),
                "Partitioned Topic not found: persistent://my-tenant/my-namespace/topic-not-found-partition-0 has "
                        + "zero partitions");

        // 3) Create the partitioned topic
        response = mock(AsyncResponse.class);
        ArgumentCaptor<Response> responseCaptor = ArgumentCaptor.forClass(Response.class);
        persistentTopics.createPartitionedTopic(response, testTenant, testNamespace, testLocalTopicName, 3, true);
        verify(response, timeout(5000).times(1)).resume(responseCaptor.capture());
        Assert.assertEquals(responseCaptor.getValue().getStatus(), Response.Status.NO_CONTENT.getStatusCode());

        // 4) Create a subscription
        response = mock(AsyncResponse.class);
        persistentTopics.createSubscription(response, testTenant, testNamespace, testLocalTopicName, "test", true,
                new ResetCursorData(MessageId.earliest), false);
        responseCaptor = ArgumentCaptor.forClass(Response.class);
        verify(response, timeout(5000).times(1)).resume(responseCaptor.capture());
        Assert.assertEquals(responseCaptor.getValue().getStatus(), Response.Status.NO_CONTENT.getStatusCode());

        // 5) Confirm that the subscription exists
        response = mock(AsyncResponse.class);
        persistentTopics.getSubscriptions(response, testTenant, testNamespace, testLocalTopicName + "-partition-0",
                true);
        verify(response, timeout(5000).times(1)).resume(Lists.newArrayList("test"));

        // 6) Delete the subscription
        response = mock(AsyncResponse.class);
        persistentTopics.deleteSubscription(response, testTenant, testNamespace, testLocalTopicName, "test", false,
                true);
        responseCaptor = ArgumentCaptor.forClass(Response.class);
        verify(response, timeout(5000).times(1)).resume(responseCaptor.capture());
        Assert.assertEquals(responseCaptor.getValue().getStatus(), Response.Status.NO_CONTENT.getStatusCode());

        // 7) Confirm that the subscription does not exist
        response = mock(AsyncResponse.class);
        persistentTopics.getSubscriptions(response, testTenant, testNamespace, testLocalTopicName + "-partition-0",
                true);
        verify(response, timeout(5000).times(1)).resume(new ArrayList<>());

        // 8) Create a sub of partitioned-topic
        response = mock(AsyncResponse.class);
        persistentTopics.createSubscription(response, testTenant, testNamespace, testLocalTopicName + "-partition-1",
                "test", true,
                new ResetCursorData(MessageId.earliest), false);
        responseCaptor = ArgumentCaptor.forClass(Response.class);
        verify(response, timeout(5000).times(1)).resume(responseCaptor.capture());
        Assert.assertEquals(responseCaptor.getValue().getStatus(), Response.Status.NO_CONTENT.getStatusCode());
        //
        response = mock(AsyncResponse.class);
        persistentTopics.getSubscriptions(response, testTenant, testNamespace, testLocalTopicName + "-partition-1",
                true);
        verify(response, timeout(5000).times(1)).resume(Lists.newArrayList("test"));
        //
        response = mock(AsyncResponse.class);
        persistentTopics.getSubscriptions(response, testTenant, testNamespace, testLocalTopicName + "-partition-0",
                true);
        verify(response, timeout(5000).times(1)).resume(new ArrayList<>());
        //
        response = mock(AsyncResponse.class);
        persistentTopics.getSubscriptions(response, testTenant, testNamespace, testLocalTopicName, true);
        verify(response, timeout(5000).times(1)).resume(Lists.newArrayList("test"));

        // 9) Delete the partitioned topic
        response = mock(AsyncResponse.class);
        persistentTopics.deletePartitionedTopic(response, testTenant, testNamespace, testLocalTopicName, true, true);
        responseCaptor = ArgumentCaptor.forClass(Response.class);
        verify(response, timeout(5000).times(1)).resume(responseCaptor.capture());
        Assert.assertEquals(responseCaptor.getValue().getStatus(), Response.Status.NO_CONTENT.getStatusCode());
    }


    @Test
    public void testCreateSubscriptions() throws Exception {
        final int numberOfMessages = 5;
        final String SUB_EARLIEST = "sub-earliest";
        final String SUB_LATEST = "sub-latest";
        final String SUB_NONE_MESSAGE_ID = "sub-none-message-id";

        String testLocalTopicName = "subWithPositionOrNot";
        final String topicName = "persistent://" + testTenant + "/" + testNamespace + "/" + testLocalTopicName;
        admin.topics().createNonPartitionedTopic(topicName);

        ProducerImpl<byte[]> producer = (ProducerImpl<byte[]>) pulsarClient.newProducer().topic(topicName)
                .maxPendingMessages(30000).create();

        // 1) produce numberOfMessages message to pulsar
        for (int i = 0; i < numberOfMessages; i++) {
            log.info("Produce messages: " + producer.send(new byte[10]).toString());
        }

        // 2) Create a subscription from earliest position

        AsyncResponse response = mock(AsyncResponse.class);
        persistentTopics.createSubscription(response, testTenant, testNamespace, testLocalTopicName, SUB_EARLIEST, true,
                new ResetCursorData(MessageId.earliest), false);
        ArgumentCaptor<Response> responseCaptor = ArgumentCaptor.forClass(Response.class);
        verify(response, timeout(5000).times(1)).resume(responseCaptor.capture());
        Assert.assertEquals(responseCaptor.getValue().getStatus(), Response.Status.NO_CONTENT.getStatusCode());

        response = mock(AsyncResponse.class);
        persistentTopics.getStats(response, testTenant, testNamespace, testLocalTopicName, true, true, false, false);
        ArgumentCaptor<TopicStats> statCaptor = ArgumentCaptor.forClass(TopicStats.class);
        verify(response, timeout(5000).times(1)).resume(statCaptor.capture());
        TopicStats topicStats = statCaptor.getValue();
        long msgBacklog = topicStats.getSubscriptions().get(SUB_EARLIEST).getMsgBacklog();
        log.info("Message back log for " + SUB_EARLIEST + " is :" + msgBacklog);
        Assert.assertEquals(msgBacklog, numberOfMessages);

        // 3) Create a subscription with form latest position

        response = mock(AsyncResponse.class);
        persistentTopics.createSubscription(response, testTenant, testNamespace, testLocalTopicName, SUB_LATEST, true,
                new ResetCursorData(MessageId.latest), false);
        responseCaptor = ArgumentCaptor.forClass(Response.class);
        verify(response, timeout(5000).times(1)).resume(responseCaptor.capture());
        Assert.assertEquals(responseCaptor.getValue().getStatus(), Response.Status.NO_CONTENT.getStatusCode());

        response = mock(AsyncResponse.class);
        persistentTopics.getStats(response, testTenant, testNamespace, testLocalTopicName, true, true, false, false);
        statCaptor = ArgumentCaptor.forClass(TopicStats.class);
        verify(response, timeout(5000).times(1)).resume(statCaptor.capture());
        topicStats = statCaptor.getValue();
        msgBacklog = topicStats.getSubscriptions().get(SUB_LATEST).getMsgBacklog();
        log.info("Message back log for " + SUB_LATEST + " is :" + msgBacklog);
        Assert.assertEquals(msgBacklog, 0);

        // 4) Create a subscription without position

        response = mock(AsyncResponse.class);
        persistentTopics.createSubscription(response, testTenant, testNamespace, testLocalTopicName,
                SUB_NONE_MESSAGE_ID, true,
                null, false);
        responseCaptor = ArgumentCaptor.forClass(Response.class);
        verify(response, timeout(5000).times(1)).resume(responseCaptor.capture());
        Assert.assertEquals(responseCaptor.getValue().getStatus(), Response.Status.NO_CONTENT.getStatusCode());

        response = mock(AsyncResponse.class);
        persistentTopics.getStats(response, testTenant, testNamespace, testLocalTopicName, true, true, false, false);
        statCaptor = ArgumentCaptor.forClass(TopicStats.class);
        verify(response, timeout(5000).times(1)).resume(statCaptor.capture());
        topicStats = statCaptor.getValue();
        msgBacklog = topicStats.getSubscriptions().get(SUB_NONE_MESSAGE_ID).getMsgBacklog();
        log.info("Message back log for " + SUB_NONE_MESSAGE_ID + " is :" + msgBacklog);
        Assert.assertEquals(msgBacklog, 0);

        // 5) Create replicated subscription
        response = mock(AsyncResponse.class);
        String replicateSubName = "sub-none-message-id-replicated-sub";
        persistentTopics.createSubscription(response, testTenant, testNamespace, testLocalTopicName, replicateSubName,
                true,
                null, true);
        responseCaptor = ArgumentCaptor.forClass(Response.class);
        verify(response, timeout(5000).times(1)).resume(responseCaptor.capture());
        Assert.assertEquals(responseCaptor.getValue().getStatus(), Response.Status.NO_CONTENT.getStatusCode());

        response = mock(AsyncResponse.class);
        persistentTopics.getStats(response, testTenant, testNamespace, testLocalTopicName, true, true, false, false);
        statCaptor = ArgumentCaptor.forClass(TopicStats.class);
        verify(response, timeout(5000).times(1)).resume(statCaptor.capture());
        topicStats = statCaptor.getValue();
        Assert.assertNotNull(topicStats.getSubscriptions().get(replicateSubName));
        Assert.assertTrue(topicStats.getSubscriptions().get(replicateSubName).isReplicated());
        producer.close();
    }

    @Test
    public void testCreateSubscriptionForNonPersistentTopic() throws InterruptedException {
        doReturn(TopicDomain.non_persistent.value()).when(persistentTopics).domain();
        AsyncResponse response = mock(AsyncResponse.class);
        ArgumentCaptor<WebApplicationException> responseCaptor = ArgumentCaptor.forClass(RestException.class);
        persistentTopics.createSubscription(response, testTenant, testNamespace,
                "testCreateSubscriptionForNonPersistentTopic", "sub",
                true, new ResetCursorData(MessageId.earliest), false);
        verify(response, timeout(5000).times(1)).resume(responseCaptor.capture());
        Assert.assertEquals(responseCaptor.getValue().getResponse().getStatus(),
                Response.Status.BAD_REQUEST.getStatusCode());
    }

    @Test
    public void testTerminatePartitionedTopic() {
        String testLocalTopicName = "topic-not-found";

        // 3) Create the partitioned topic
        AsyncResponse response = mock(AsyncResponse.class);
        persistentTopics.createPartitionedTopic(response, testTenant, testNamespace, testLocalTopicName, 1, true);
        ArgumentCaptor<Response> responseCaptor = ArgumentCaptor.forClass(Response.class);
        verify(response, timeout(5000).times(1)).resume(responseCaptor.capture());
        Assert.assertEquals(responseCaptor.getValue().getStatus(), Response.Status.NO_CONTENT.getStatusCode());

        // 5) Create a subscription
        response = mock(AsyncResponse.class);
        persistentTopics.createSubscription(response, testTenant, testNamespace, testLocalTopicName, "test", true,
                new ResetCursorData(MessageId.earliest), false);
        responseCaptor = ArgumentCaptor.forClass(Response.class);
        verify(response, timeout(5000).times(1)).resume(responseCaptor.capture());
        Assert.assertEquals(responseCaptor.getValue().getStatus(), Response.Status.NO_CONTENT.getStatusCode());

        // 9) terminate partitioned topic
        response = mock(AsyncResponse.class);
        persistentTopics.terminatePartitionedTopic(response, testTenant, testNamespace, testLocalTopicName, true);
        Map<Integer, MessageId> messageIds = new ConcurrentHashMap<>();
        messageIds.put(0, new MessageIdImpl(3, -1, -1));
        verify(response, timeout(5000).times(1)).resume(messageIds);
    }

    @Test
    public void testTerminate() {
        String testLocalTopicName = "topic-not-found";

        // 1) Create the nonPartitionTopic topic
        AsyncResponse response = mock(AsyncResponse.class);
        persistentTopics.createNonPartitionedTopic(response, testTenant, testNamespace, testLocalTopicName, true, null);

        // 2) Create a subscription
        persistentTopics.createSubscription(response, testTenant, testNamespace, testLocalTopicName, "test", true,
                new ResetCursorData(MessageId.earliest), false);
        ArgumentCaptor<Response> responseCaptor = ArgumentCaptor.forClass(Response.class);
        verify(response, timeout(5000).times(1)).resume(responseCaptor.capture());
        Assert.assertEquals(responseCaptor.getValue().getStatus(), Response.Status.NO_CONTENT.getStatusCode());

        // 3) Assert terminate persistent topic
        response = mock(AsyncResponse.class);
        persistentTopics.terminate(response, testTenant, testNamespace, testLocalTopicName, true);
        MessageId messageId = new MessageIdImpl(3, -1, -1);
        verify(response, timeout(5000).times(1)).resume(messageId);

        // 4) Assert terminate non-persistent topic
        String nonPersistentTopicName = "non-persistent-topic";
        try {
            nonPersistentTopic.terminate(response, testTenant, testNamespace, nonPersistentTopicName, true);
            Assert.fail("Should fail validation on non-persistent topic");
        } catch (RestException e) {
            Assert.assertEquals(Response.Status.NOT_ACCEPTABLE.getStatusCode(), e.getResponse().getStatus());
        }
    }

    @Test
    public void testNonPartitionedTopics() {
        final String nonPartitionTopic = BrokerTestUtil.newUniqueName("non-partitioned-topic");
        AsyncResponse response = mock(AsyncResponse.class);
        persistentTopics.createSubscription(response, testTenant, testNamespace, nonPartitionTopic, "test", true,
                new ResetCursorData(MessageId.latest), false);
        ArgumentCaptor<Response> responseCaptor = ArgumentCaptor.forClass(Response.class);
        verify(response, timeout(5000).times(1)).resume(responseCaptor.capture());
        Assert.assertEquals(responseCaptor.getValue().getStatus(), Response.Status.NO_CONTENT.getStatusCode());

        response = mock(AsyncResponse.class);
        ArgumentCaptor<RestException> errorCaptor = ArgumentCaptor.forClass(RestException.class);
        persistentTopics.getSubscriptions(response, testTenant, testNamespace, nonPartitionTopic + "-partition-0",
                true);
        verify(response, timeout(5000).times(1)).resume(errorCaptor.capture());
        Assert.assertTrue(errorCaptor.getValue().getMessage().contains("zero partitions"));
        response = mock(AsyncResponse.class);
        final String nonPartitionTopic2 = BrokerTestUtil.newUniqueName("secondary-non-partitioned-topic");
        persistentTopics.createNonPartitionedTopic(response, testTenant, testNamespace, nonPartitionTopic2, true, null);
        Awaitility.await().untilAsserted(() -> {
            Assert.assertTrue(admin.topics().getList(testTenant + "/" + testNamespace)
                    .contains("persistent://" + testTenant + "/" + testNamespace + "/" + nonPartitionTopic2));
        });

        AsyncResponse metaResponse = mock(AsyncResponse.class);
        ArgumentCaptor<PartitionedTopicMetadata> metaResponseCaptor =
                ArgumentCaptor.forClass(PartitionedTopicMetadata.class);
        persistentTopics.getPartitionedMetadata(metaResponse, testTenant, testNamespace, nonPartitionTopic, true,
                false);
        verify(metaResponse, timeout(5000).times(1)).resume(metaResponseCaptor.capture());
        Assert.assertEquals(metaResponseCaptor.getValue().partitions, 0);

        metaResponse = mock(AsyncResponse.class);
        metaResponseCaptor = ArgumentCaptor.forClass(PartitionedTopicMetadata.class);
        persistentTopics.getPartitionedMetadata(metaResponse, testTenant, testNamespace, nonPartitionTopic, true, true);
        verify(metaResponse, timeout(5000).times(1)).resume(metaResponseCaptor.capture());
        Assert.assertEquals(metaResponseCaptor.getValue().partitions, 0);
    }

    @Test
    public void testCreateNonPartitionedTopic() {
        final String topic = "testCreateNonPartitionedTopic-a";
        TopicName topicName = TopicName.get(TopicDomain.persistent.value(), testTenant, testNamespace, topic);
        AsyncResponse response = mock(AsyncResponse.class);
        persistentTopics.createNonPartitionedTopic(response, testTenant, testNamespace, topic, true, null);
        Awaitility.await().untilAsserted(() -> {
            Assert.assertTrue(admin.topics().getList(testTenant + "/" + testNamespace).contains(topicName.toString()));
        });
        AsyncResponse metaResponse = mock(AsyncResponse.class);
        ArgumentCaptor<PartitionedTopicMetadata> metaResponseCaptor =
                ArgumentCaptor.forClass(PartitionedTopicMetadata.class);
        persistentTopics.getPartitionedMetadata(metaResponse, testTenant, testNamespace, topic, true, false);
        verify(metaResponse, timeout(5000).times(1)).resume(metaResponseCaptor.capture());
        Assert.assertEquals(metaResponseCaptor.getValue().partitions, 0);

        metaResponse = mock(AsyncResponse.class);
        metaResponseCaptor = ArgumentCaptor.forClass(PartitionedTopicMetadata.class);
        persistentTopics.getPartitionedMetadata(metaResponse,
                testTenant, testNamespace, topic, true, true);
        verify(metaResponse, timeout(5000).times(1)).resume(metaResponseCaptor.capture());
        Assert.assertEquals(metaResponseCaptor.getValue().partitions, 0);

        response = mock(AsyncResponse.class);
        metaResponse = mock(AsyncResponse.class);
        metaResponseCaptor = ArgumentCaptor.forClass(PartitionedTopicMetadata.class);
        final String topic2 = "testCreateNonPartitionedTopic-b";
        TopicName topicName2 = TopicName.get(TopicDomain.persistent.value(), testTenant, testNamespace, topic2);
        Map<String, String> topicMetadata = new HashMap<>();
        topicMetadata.put("key1", "value1");
        persistentTopics.createNonPartitionedTopic(response, testTenant, testNamespace, topic2, true, topicMetadata);
        Awaitility.await().untilAsserted(() -> {
            Assert.assertTrue(admin.topics().getList(testTenant + "/" + testNamespace).contains(topicName2.toString()));
        });
        persistentTopics.getPartitionedMetadata(metaResponse,
                testTenant, testNamespace, topic2, true, false);
        verify(metaResponse, timeout(5000).times(1)).resume(metaResponseCaptor.capture());
        Assert.assertNull(metaResponseCaptor.getValue().properties);
        metaResponse = mock(AsyncResponse.class);
        ArgumentCaptor<Map> metaResponseCaptor2 = ArgumentCaptor.forClass(Map.class);
        persistentTopics.getProperties(metaResponse,
                testTenant, testNamespace, topic2, true);
        verify(metaResponse, timeout(5000).times(1)).resume(metaResponseCaptor2.capture());
        Assert.assertNotNull(metaResponseCaptor2.getValue());
        Assert.assertEquals(metaResponseCaptor2.getValue().get("key1"), "value1");
    }

    @Test
    public void testCreatePartitionedTopic() {
        AsyncResponse response = mock(AsyncResponse.class);
        ArgumentCaptor<PartitionedTopicMetadata> responseCaptor =
                ArgumentCaptor.forClass(PartitionedTopicMetadata.class);
        final String topicName = "standard-partitioned-topic-a";
        persistentTopics.createPartitionedTopic(response, testTenant, testNamespace, topicName, 2, true);
        Awaitility.await().untilAsserted(() -> {
            persistentTopics.getPartitionedMetadata(response,
                    testTenant, testNamespace, topicName, true, false);
            verify(response, timeout(5000).atLeast(1)).resume(responseCaptor.capture());
            Assert.assertNull(responseCaptor.getValue().properties);
        });
        AsyncResponse response2 = mock(AsyncResponse.class);
        ArgumentCaptor<PartitionedTopicMetadata> responseCaptor2 =
                ArgumentCaptor.forClass(PartitionedTopicMetadata.class);
        final String topicName2 = "standard-partitioned-topic-b";
        Map<String, String> topicMetadata = new HashMap<>();
        topicMetadata.put("key1", "value1");
        PartitionedTopicMetadata metadata = new PartitionedTopicMetadata(2, topicMetadata);
        persistentTopics.createPartitionedTopic(response2, testTenant, testNamespace, topicName2, metadata, true);
        Awaitility.await().untilAsserted(() -> {
            persistentTopics.getPartitionedMetadata(response2,
                    testTenant, testNamespace, topicName2, true, false);
            verify(response2, timeout(5000).atLeast(1)).resume(responseCaptor2.capture());
            Assert.assertEquals(responseCaptor2.getValue().properties.size(), 1);
            Assert.assertEquals(responseCaptor2.getValue().properties, topicMetadata);
        });
        AsyncResponse response3 = mock(AsyncResponse.class);
        ArgumentCaptor<Map> metaResponseCaptor2 = ArgumentCaptor.forClass(Map.class);
        persistentTopics.getProperties(response3, testTenant, testNamespace, topicName2, true);
        verify(response3, timeout(5000).times(1)).resume(metaResponseCaptor2.capture());
        Assert.assertNotNull(metaResponseCaptor2.getValue());
        Assert.assertEquals(metaResponseCaptor2.getValue().get("key1"), "value1");
    }

    @Test
    public void testCreateTopicWithReplicationCluster() {
        final String topicName = "test-topic-ownership";
        NamespaceName namespaceName = NamespaceName.get(testTenant, testNamespace);
        CompletableFuture<Optional<Policies>> policyFuture = new CompletableFuture<>();
        Policies policies = new Policies();
        policyFuture.complete(Optional.of(policies));
        when(pulsar.getPulsarResources().getNamespaceResources()).thenReturn(namespaceResources);
        doReturn(policyFuture).when(namespaceResources).getPoliciesAsync(namespaceName);
        AsyncResponse response = mock(AsyncResponse.class);
        ArgumentCaptor<RestException> errCaptor = ArgumentCaptor.forClass(RestException.class);
        persistentTopics.createPartitionedTopic(response, testTenant, testNamespace, topicName, 2, true);
        verify(response, timeout(5000).times(1)).resume(errCaptor.capture());
        Assert.assertEquals(errCaptor.getValue().getResponse().getStatus(),
                Response.Status.PRECONDITION_FAILED.getStatusCode());
        Assert.assertTrue(
                errCaptor.getValue().getMessage().contains("Namespace does not have any clusters configured"));
        // Test policy not exist and return 'Namespace not found'
        CompletableFuture<Optional<Policies>> policyFuture2 = new CompletableFuture<>();
        policyFuture2.complete(Optional.empty());
        doReturn(policyFuture2).when(namespaceResources).getPoliciesAsync(namespaceName);
        response = mock(AsyncResponse.class);
        errCaptor = ArgumentCaptor.forClass(RestException.class);
        persistentTopics.createPartitionedTopic(response, testTenant, testNamespace, topicName, 2, true);
        verify(response, timeout(5000).times(1)).resume(errCaptor.capture());
        Assert.assertEquals(errCaptor.getValue().getResponse().getStatus(), Response.Status.NOT_FOUND.getStatusCode());
        Assert.assertTrue(errCaptor.getValue().getMessage().contains("Namespace not found"));
    }

    @Test
    public void testCreateNonPartitionedTopicWithInvalidName() {
        final String topicName = "standard-topic-partition-10";
        doAnswer(invocation -> {
            TopicName partitionedTopicName = invocation.getArgument(0, TopicName.class);
            assert (partitionedTopicName.getLocalName().equals("standard-topic"));
            return new PartitionedTopicMetadata(10);
        }).when(persistentTopics).getPartitionedTopicMetadata(any(), anyBoolean(), anyBoolean());
        final AsyncResponse response = mock(AsyncResponse.class);
        ArgumentCaptor<RestException> responseCaptor = ArgumentCaptor.forClass(RestException.class);
        persistentTopics.createNonPartitionedTopic(response, testTenant, testNamespace, topicName, true, null);
        verify(response, timeout(5000).times(1)).resume(responseCaptor.capture());
        Assert.assertEquals(responseCaptor.getValue().getResponse().getStatus(),
                Response.Status.PRECONDITION_FAILED.getStatusCode());
    }

    @Test
    public void testCreatePartitionedTopicHavingNonPartitionTopicWithPartitionSuffix()
            throws KeeperException, InterruptedException {
        // Test the case in which user already has topic like topic-name-partition-123 created before we enforce the
        // validation.
        final String nonPartitionTopicName1 = "standard-topic";
        final String nonPartitionTopicName2 = "special-topic-partition-123";
        final String partitionedTopicName = "special-topic";

        when(pulsar.getPulsarResources().getTopicResources()
                .listPersistentTopicsAsync(NamespaceName.get("my-tenant/my-namespace")))
                .thenReturn(CompletableFuture.completedFuture(Lists.newArrayList(
                        "persistent://my-tenant/my-namespace/" + nonPartitionTopicName1,
                        "persistent://my-tenant/my-namespace/" + nonPartitionTopicName2
                )));
//        doReturn(ImmutableSet.of(nonPartitionTopicName1, nonPartitionTopicName2)).when(mockZooKeeperChildrenCache)
//        .get(anyString());
//        doReturn(CompletableFuture.completedFuture(ImmutableSet.of(nonPartitionTopicName1, nonPartitionTopicName2))
//        ).when(mockZooKeeperChildrenCache).getAsync(anyString());
        doReturn(new Policies()).when(persistentTopics).getNamespacePolicies(any());
        AsyncResponse response = mock(AsyncResponse.class);
        ArgumentCaptor<RestException> errCaptor = ArgumentCaptor.forClass(RestException.class);
        persistentTopics.createPartitionedTopic(response, testTenant, testNamespace, partitionedTopicName, 5, true);
        verify(response, timeout(5000).times(1)).resume(errCaptor.capture());
        Assert.assertEquals(errCaptor.getValue().getResponse().getStatus(), Response.Status.CONFLICT.getStatusCode());
    }

    @Test
    public void testUpdatePartitionedTopicHavingProperties() throws Exception {
        final String tenant = "tenant-testUpdatePartitionedTopicHavingProperties";
        final String namespace = "ns-testUpdatePartitionedTopicHavingProperties";
        final String topic = "topic-testUpdatePartitionedTopicHavingProperties";
        Map<String, String> topicMetadata = new HashMap<>();
        topicMetadata.put("key1", "value1");

        TenantInfoImpl tenantInfo = new TenantInfoImpl(Set.of("role1", "role2"), Set.of("test"));
        admin.tenants().createTenant(tenant, tenantInfo);
        admin.namespaces().createNamespace(tenant + "/" + namespace, Set.of("test"));

        // create a 2 partition topic with properties key1->value1
        AsyncResponse response = mock(AsyncResponse.class);
        ArgumentCaptor<PartitionedTopicMetadata> responseCaptor =
            ArgumentCaptor.forClass(PartitionedTopicMetadata.class);
        PartitionedTopicMetadata metadata = new PartitionedTopicMetadata(2, topicMetadata);
        persistentTopics.createPartitionedTopic(response, tenant, namespace, topic, metadata, true);
        Awaitility.await().untilAsserted(() -> {
            persistentTopics.getPartitionedMetadata(response,
                tenant, namespace, topic, true, false);
            verify(response, timeout(5000).atLeast(1)).resume(responseCaptor.capture());
            Assert.assertEquals(responseCaptor.getValue().properties.size(), 1);
            Assert.assertEquals(responseCaptor.getValue().properties, topicMetadata);
        });

        // update partition to 5
        final int updatedPartition = 5;
        AsyncResponse response2 = mock(AsyncResponse.class);
        ArgumentCaptor<PartitionedTopicMetadata> responseCaptor2 =
            ArgumentCaptor.forClass(PartitionedTopicMetadata.class);
        persistentTopics.updatePartitionedTopic(response2, tenant, namespace, topic, false, false, false, updatedPartition);
        Awaitility.await().untilAsserted(() -> {
            persistentTopics.getPartitionedMetadata(response2,
                tenant, namespace, topic, true, false);
            verify(response2, timeout(5000).atLeast(1)).resume(responseCaptor2.capture());
            Assert.assertEquals(responseCaptor2.getValue().partitions, updatedPartition);
            Assert.assertEquals(responseCaptor2.getValue().properties.size(), 1);
            Assert.assertEquals(responseCaptor2.getValue().properties, topicMetadata);
        });
    }

    @Test
    public void testUpdatePartitionedTopicHavingNonPartitionTopicWithPartitionSuffix() throws Exception {
        // Already have non partition topic special-topic-partition-10, shouldn't able to update number of
        // partitioned topic to more than 10.
        final String nonPartitionTopicName2 = "special-topic-partition-10";
        final String partitionedTopicName = "special-topic";
        pulsar.getBrokerService().getManagedLedgerFactory()
                .open(TopicName.get(nonPartitionTopicName2).getPersistenceNamingEncoding(1));
        doAnswer(invocation -> {
            persistentTopics.namespaceName = NamespaceName.get("tenant", "namespace");
            persistentTopics.topicName = TopicName.get("persistent", "tenant", "cluster", "namespace", "topicname");
            return null;
        }).when(persistentTopics).validatePartitionedTopicName(any(), any(), any());

        doNothing().when(persistentTopics).validateAdminAccessForTenant(anyString());
        AsyncResponse response = mock(AsyncResponse.class);
        ArgumentCaptor<Response> responseCaptor = ArgumentCaptor.forClass(Response.class);
        persistentTopics.createPartitionedTopic(response, testTenant, testNamespace, partitionedTopicName, 5, true);
        verify(response, timeout(5000).times(1)).resume(responseCaptor.capture());
        Assert.assertEquals(responseCaptor.getValue().getStatus(), Response.Status.NO_CONTENT.getStatusCode());
        response = mock(AsyncResponse.class);
        ArgumentCaptor<RestException> errorCaptor = ArgumentCaptor.forClass(RestException.class);
        persistentTopics.updatePartitionedTopic(response, testTenant, testNamespace, partitionedTopicName, false, false,
                false,
                10);
        verify(response, timeout(5000).times(1)).resume(errorCaptor.capture());
        Assert.assertEquals(responseCaptor.getValue().getStatus(), Response.Status.NO_CONTENT.getStatusCode());
    }

    @Test(timeOut = 10_000)
    public void testUnloadTopic() {
        final String topicName = "standard-topic-to-be-unload";
        final String partitionTopicName = "partition-topic-to-be-unload";

        // 1) not exist topic
        AsyncResponse response = mock(AsyncResponse.class);
        persistentTopics.unloadTopic(response, testTenant, testNamespace, "topic-not-exist", true);
        ArgumentCaptor<RestException> errCaptor = ArgumentCaptor.forClass(RestException.class);
        verify(response, timeout(45_000).times(1)).resume(errCaptor.capture());
        Assert.assertEquals(errCaptor.getValue().getResponse().getStatus(), Response.Status.NOT_FOUND.getStatusCode());

        // 2) create non partitioned topic and unload
        response = mock(AsyncResponse.class);
        persistentTopics.createNonPartitionedTopic(response, testTenant, testNamespace, topicName, true, null);
        ArgumentCaptor<Response> responseCaptor = ArgumentCaptor.forClass(Response.class);
        verify(response, timeout(5000).times(1)).resume(responseCaptor.capture());
        Assert.assertEquals(responseCaptor.getValue().getStatus(), Response.Status.NO_CONTENT.getStatusCode());
        persistentTopics.unloadTopic(response, testTenant, testNamespace, topicName, true);
        responseCaptor = ArgumentCaptor.forClass(Response.class);
        verify(response, timeout(5000).times(1)).resume(responseCaptor.capture());
        Assert.assertEquals(responseCaptor.getValue().getStatus(), Response.Status.NO_CONTENT.getStatusCode());

        // 3) create partitioned topic and unload
        response = mock(AsyncResponse.class);
        responseCaptor = ArgumentCaptor.forClass(Response.class);
        persistentTopics.createPartitionedTopic(response, testTenant, testNamespace, partitionTopicName, 6, true);
        verify(response, timeout(5000).times(1)).resume(responseCaptor.capture());
        Assert.assertEquals(responseCaptor.getValue().getStatus(), Response.Status.NO_CONTENT.getStatusCode());
        response = mock(AsyncResponse.class);
        persistentTopics.unloadTopic(response, testTenant, testNamespace, partitionTopicName, true);
        responseCaptor = ArgumentCaptor.forClass(Response.class);
        verify(response, timeout(5000).times(1)).resume(responseCaptor.capture());
        Assert.assertEquals(responseCaptor.getValue().getStatus(), Response.Status.NO_CONTENT.getStatusCode());

        // 4) delete partitioned topic
        response = mock(AsyncResponse.class);
        persistentTopics.deletePartitionedTopic(response, testTenant, testNamespace, partitionTopicName, true, true);
        responseCaptor = ArgumentCaptor.forClass(Response.class);
        verify(response, timeout(5000).times(1)).resume(responseCaptor.capture());
        Assert.assertEquals(responseCaptor.getValue().getStatus(), Response.Status.NO_CONTENT.getStatusCode());
    }

    @Test(timeOut = 10_000)
    public void testUnloadTopicShallThrowNotFoundWhenTopicNotExist() {
        AsyncResponse response = mock(AsyncResponse.class);
        persistentTopics.unloadTopic(response, testTenant, testNamespace, "non-existent-topic", true);
        ArgumentCaptor<RestException> responseCaptor = ArgumentCaptor.forClass(RestException.class);
        verify(response, timeout(45_000).times(1)).resume(responseCaptor.capture());
        Assert.assertEquals(responseCaptor.getValue().getResponse().getStatus(),
                Response.Status.NOT_FOUND.getStatusCode());
    }

    @Test
    public void testGetPartitionedTopicsList() throws KeeperException, InterruptedException, PulsarAdminException {
        AsyncResponse response = mock(AsyncResponse.class);
        ArgumentCaptor<Response> responseCaptor = ArgumentCaptor.forClass(Response.class);
        persistentTopics.createPartitionedTopic(response, testTenant, testNamespace, "test-topic1", 3, true);
        verify(response, timeout(5000).times(1)).resume(responseCaptor.capture());
        Assert.assertEquals(responseCaptor.getValue().getStatus(), Response.Status.NO_CONTENT.getStatusCode());

        response = mock(AsyncResponse.class);
        responseCaptor = ArgumentCaptor.forClass(Response.class);
        nonPersistentTopic.createPartitionedTopic(response, testTenant, testNamespace, "test-topic2", 3, true);
        verify(response, timeout(5000).times(1)).resume(responseCaptor.capture());
        Assert.assertEquals(responseCaptor.getValue().getStatus(), Response.Status.NO_CONTENT.getStatusCode());

        response = mock(AsyncResponse.class);
        responseCaptor = ArgumentCaptor.forClass(Response.class);
        persistentTopics.createPartitionedTopic(response, testTenant, testNamespace, "__change_events", 3, true);
        verify(response, timeout(5000).times(1)).resume(responseCaptor.capture());
        Assert.assertEquals(responseCaptor.getValue().getStatus(), Response.Status.NO_CONTENT.getStatusCode());

        response = mock(AsyncResponse.class);
        responseCaptor = ArgumentCaptor.forClass(Response.class);
        persistentTopics.getPartitionedTopicList(response, testTenant, testNamespace, false);
        verify(response, timeout(5000).times(1)).resume(responseCaptor.capture());
        List<String> persistentPartitionedTopics = (List<String>) responseCaptor.getValue();
        Assert.assertEquals(persistentPartitionedTopics.size(), 1);
        Assert.assertEquals(TopicName.get(persistentPartitionedTopics.get(0)).getDomain().value(),
                TopicDomain.persistent.value());

        response = mock(AsyncResponse.class);
        responseCaptor = ArgumentCaptor.forClass(Response.class);
        persistentTopics.getPartitionedTopicList(response, testTenant, testNamespace, true);
        verify(response, timeout(5000).times(1)).resume(responseCaptor.capture());
        persistentPartitionedTopics = (List<String>) responseCaptor.getValue();
        Assert.assertEquals(persistentPartitionedTopics.size(), 2);

        response = mock(AsyncResponse.class);
        responseCaptor = ArgumentCaptor.forClass(Response.class);
        nonPersistentTopic.getPartitionedTopicList(response, testTenant, testNamespace, false);
        verify(response, timeout(5000).times(1)).resume(responseCaptor.capture());
        List<String> nonPersistentPartitionedTopics = (List<String>) responseCaptor.getValue();
        Assert.assertEquals(nonPersistentPartitionedTopics.size(), 1);
        Assert.assertEquals(TopicName.get(nonPersistentPartitionedTopics.get(0)).getDomain().value(),
                TopicDomain.non_persistent.value());
    }

    @Test
    public void testGetList() throws Exception {
        AsyncResponse response = mock(AsyncResponse.class);
        ArgumentCaptor<Response> responseCaptor = ArgumentCaptor.forClass(Response.class);
        persistentTopics.createPartitionedTopic(response, testTenant, testNamespace, "test-topic-1", 1, true);
        verify(response, timeout(5000).times(1)).resume(responseCaptor.capture());
        Assert.assertEquals(responseCaptor.getValue().getStatus(), Response.Status.NO_CONTENT.getStatusCode());

        response = mock(AsyncResponse.class);
        responseCaptor = ArgumentCaptor.forClass(Response.class);
        persistentTopics.createPartitionedTopic(response, testTenant, testNamespace, "__change_events", 1, true);
        verify(response, timeout(5000).times(1)).resume(responseCaptor.capture());
        Assert.assertEquals(responseCaptor.getValue().getStatus(), Response.Status.NO_CONTENT.getStatusCode());

        response = mock(AsyncResponse.class);
        responseCaptor = ArgumentCaptor.forClass(Response.class);
        persistentTopics.getList(response, testTenant, testNamespace, null, false);
        verify(response, timeout(5000).times(1)).resume(responseCaptor.capture());
        List<String> topics = (List<String>) responseCaptor.getValue();
        Assert.assertEquals(topics.size(), 1);

        response = mock(AsyncResponse.class);
        responseCaptor = ArgumentCaptor.forClass(Response.class);
        persistentTopics.getList(response, testTenant, testNamespace, null, true);
        verify(response, timeout(5000).times(1)).resume(responseCaptor.capture());
        topics = (List<String>) responseCaptor.getValue();
        Assert.assertEquals(topics.size(), 2);

        response = mock(AsyncResponse.class);
        responseCaptor = ArgumentCaptor.forClass(Response.class);
        nonPersistentTopic.createNonPartitionedTopic(response, testTenant, testNamespace, "test-topic-2", false, null);
        verify(response, timeout(5000).times(1)).resume(responseCaptor.capture());
        Assert.assertEquals(responseCaptor.getValue().getStatus(), Response.Status.NO_CONTENT.getStatusCode());
        response = mock(AsyncResponse.class);
        responseCaptor = ArgumentCaptor.forClass(Response.class);
        nonPersistentTopic.createNonPartitionedTopic(response, testTenant, testNamespace, "__change_events", false,
                null);
        verify(response, timeout(5000).times(1)).resume(responseCaptor.capture());
        Assert.assertEquals(responseCaptor.getValue().getStatus(), Response.Status.NO_CONTENT.getStatusCode());

        response = mock(AsyncResponse.class);
        responseCaptor = ArgumentCaptor.forClass(Response.class);
        nonPersistentTopic.getList(response, testTenant, testNamespace, null, false);
        verify(response, timeout(5000).times(1)).resume(responseCaptor.capture());
        topics = (List<String>) responseCaptor.getValue();
        Assert.assertEquals(topics.size(), 1);

        response = mock(AsyncResponse.class);
        responseCaptor = ArgumentCaptor.forClass(Response.class);
        nonPersistentTopic.getList(response, testTenant, testNamespace, null, true);
        verify(response, timeout(5000).times(1)).resume(responseCaptor.capture());
        topics = (List<String>) responseCaptor.getValue();
        Assert.assertEquals(topics.size(), 2);
    }

    @Test
    public void testGrantNonPartitionedTopic() {
        final String topicName = "non-partitioned-topic";
        AsyncResponse response = mock(AsyncResponse.class);
        persistentTopics.createNonPartitionedTopic(response, testTenant, testNamespace, topicName, true, null);
        String role = "role";
        Set<AuthAction> expectActions = new HashSet<>();
        expectActions.add(AuthAction.produce);
        response = mock(AsyncResponse.class);
        ArgumentCaptor<Response> responseCaptor = ArgumentCaptor.forClass(Response.class);
        persistentTopics.grantPermissionsOnTopic(response, testTenant, testNamespace, topicName, role, expectActions);
        verify(response, timeout(5000).times(1)).resume(responseCaptor.capture());
        Assert.assertEquals(responseCaptor.getValue().getStatus(), Response.Status.NO_CONTENT.getStatusCode());
        response = mock(AsyncResponse.class);
        responseCaptor = ArgumentCaptor.forClass(Response.class);
        persistentTopics.getPermissionsOnTopic(response, testTenant, testNamespace, topicName);
        verify(response, timeout(5000).times(1)).resume(responseCaptor.capture());
        Map<String, Set<AuthAction>> permissions = (Map<String, Set<AuthAction>>) responseCaptor.getValue();
        Assert.assertEquals(permissions.get(role), expectActions);
    }

    @Test
    public void testCreateExistedPartition() {
        final AsyncResponse response = mock(AsyncResponse.class);
        final String topicName = "test-create-existed-partition";
        persistentTopics.createPartitionedTopic(response, testTenant, testNamespace, topicName, 3, true);

        final String partitionName = TopicName.get(topicName).getPartition(0).getLocalName();
        ArgumentCaptor<RestException> responseCaptor = ArgumentCaptor.forClass(RestException.class);
        persistentTopics.createNonPartitionedTopic(response, testTenant, testNamespace, partitionName, false, null);
        verify(response, timeout(5000).times(1)).resume(responseCaptor.capture());
        Assert.assertEquals(responseCaptor.getValue().getResponse().getStatus(),
                Response.Status.CONFLICT.getStatusCode());
    }

    @Test
    public void testGrantPartitionedTopic() {
        final String partitionedTopicName = "partitioned-topic";
        final int numPartitions = 5;
        AsyncResponse response = mock(AsyncResponse.class);
        ArgumentCaptor<Response> responseCaptor = ArgumentCaptor.forClass(Response.class);
        persistentTopics.createPartitionedTopic(
                response, testTenant, testNamespace, partitionedTopicName, numPartitions, true);
        verify(response, timeout(5000).times(1)).resume(responseCaptor.capture());
        Assert.assertEquals(responseCaptor.getValue().getStatus(), Response.Status.NO_CONTENT.getStatusCode());

        String role = "role";
        Set<AuthAction> expectActions = new HashSet<>();
        expectActions.add(AuthAction.produce);
        response = mock(AsyncResponse.class);
        responseCaptor = ArgumentCaptor.forClass(Response.class);
        persistentTopics.grantPermissionsOnTopic(response, testTenant, testNamespace, partitionedTopicName, role,
                expectActions);
        verify(response, timeout(5000).times(1)).resume(responseCaptor.capture());
        Assert.assertEquals(responseCaptor.getValue().getStatus(), Response.Status.NO_CONTENT.getStatusCode());
        response = mock(AsyncResponse.class);
        responseCaptor = ArgumentCaptor.forClass(Response.class);
        persistentTopics.getPermissionsOnTopic(response, testTenant, testNamespace, partitionedTopicName);
        verify(response, timeout(5000).times(1)).resume(responseCaptor.capture());
        Map<String, Set<AuthAction>> permissions = (Map<String, Set<AuthAction>>) responseCaptor.getValue();
        Assert.assertEquals(permissions.get(role), expectActions);
        TopicName topicName = TopicName.get(TopicDomain.persistent.value(), testTenant, testNamespace,
                partitionedTopicName);
        for (int i = 0; i < numPartitions; i++) {
            TopicName partition = topicName.getPartition(i);
            response = mock(AsyncResponse.class);
            responseCaptor = ArgumentCaptor.forClass(Response.class);
            persistentTopics.getPermissionsOnTopic(response, testTenant, testNamespace,
                    partition.getEncodedLocalName());
            verify(response, timeout(5000).times(1)).resume(responseCaptor.capture());
            Map<String, Set<AuthAction>> partitionPermissions =
                    (Map<String, Set<AuthAction>>) responseCaptor.getValue();
            Assert.assertEquals(partitionPermissions.get(role), expectActions);
        }
    }

    @Test
    public void testRevokeNonPartitionedTopic() {
        final String topicName = "non-partitioned-topic";
        AsyncResponse response = mock(AsyncResponse.class);
        persistentTopics.createNonPartitionedTopic(response, testTenant, testNamespace, topicName, true, null);
        String role = "role";
        Set<AuthAction> expectActions = new HashSet<>();
        expectActions.add(AuthAction.produce);
        response = mock(AsyncResponse.class);
        ArgumentCaptor<Response> responseCaptor = ArgumentCaptor.forClass(Response.class);
        persistentTopics.grantPermissionsOnTopic(response, testTenant, testNamespace, topicName, role, expectActions);
        verify(response, timeout(5000).times(1)).resume(responseCaptor.capture());
        Assert.assertEquals(responseCaptor.getValue().getStatus(), Response.Status.NO_CONTENT.getStatusCode());
        response = mock(AsyncResponse.class);
        responseCaptor = ArgumentCaptor.forClass(Response.class);
        persistentTopics.revokePermissionsOnTopic(response, testTenant, testNamespace, topicName, role);
        verify(response, timeout(5000).times(1)).resume(responseCaptor.capture());
        Assert.assertEquals(responseCaptor.getValue().getStatus(), Response.Status.NO_CONTENT.getStatusCode());
        response = mock(AsyncResponse.class);
        responseCaptor = ArgumentCaptor.forClass(Response.class);
        persistentTopics.getPermissionsOnTopic(response, testTenant, testNamespace, topicName);
        verify(response, timeout(5000).times(1)).resume(responseCaptor.capture());
        Map<String, Set<AuthAction>> permissions = (Map<String, Set<AuthAction>>) responseCaptor.getValue();
        Assert.assertEquals(permissions.get(role), null);
    }

    @Test
    public void testRevokePartitionedTopic() {
        final String partitionedTopicName = "partitioned-topic";
        final int numPartitions = 5;
        AsyncResponse response = mock(AsyncResponse.class);
        ArgumentCaptor<Response> responseCaptor = ArgumentCaptor.forClass(Response.class);
        persistentTopics.createPartitionedTopic(
                response, testTenant, testNamespace, partitionedTopicName, numPartitions, true);
        verify(response, timeout(5000).times(1)).resume(responseCaptor.capture());
        Assert.assertEquals(responseCaptor.getValue().getStatus(), Response.Status.NO_CONTENT.getStatusCode());
        String role = "role";
        Set<AuthAction> expectActions = new HashSet<>();
        expectActions.add(AuthAction.produce);
        response = mock(AsyncResponse.class);
        responseCaptor = ArgumentCaptor.forClass(Response.class);
        persistentTopics.grantPermissionsOnTopic(response, testTenant, testNamespace, partitionedTopicName, role,
                expectActions);
        verify(response, timeout(5000).times(1)).resume(responseCaptor.capture());
        Assert.assertEquals(responseCaptor.getValue().getStatus(), Response.Status.NO_CONTENT.getStatusCode());
        response = mock(AsyncResponse.class);
        persistentTopics.revokePermissionsOnTopic(response, testTenant, testNamespace, partitionedTopicName, role);
        responseCaptor = ArgumentCaptor.forClass(Response.class);
        verify(response, timeout(5000).times(1)).resume(responseCaptor.capture());
        Assert.assertEquals(responseCaptor.getValue().getStatus(), Response.Status.NO_CONTENT.getStatusCode());
        response = mock(AsyncResponse.class);
        responseCaptor = ArgumentCaptor.forClass(Response.class);
        persistentTopics.getPermissionsOnTopic(response, testTenant, testNamespace, partitionedTopicName);
        verify(response, timeout(5000).times(1)).resume(responseCaptor.capture());
        Map<String, Set<AuthAction>> permissions = (Map<String, Set<AuthAction>>) responseCaptor.getValue();
        Assert.assertEquals(permissions.get(role), null);
        TopicName topicName = TopicName.get(TopicDomain.persistent.value(), testTenant, testNamespace,
                partitionedTopicName);
        for (int i = 0; i < numPartitions; i++) {
            TopicName partition = topicName.getPartition(i);
            response = mock(AsyncResponse.class);
            responseCaptor = ArgumentCaptor.forClass(Response.class);
            persistentTopics.getPermissionsOnTopic(response, testTenant, testNamespace,
                    partition.getEncodedLocalName());
            verify(response, timeout(5000).times(1)).resume(responseCaptor.capture());
            Map<String, Set<AuthAction>> partitionPermissions =
                    (Map<String, Set<AuthAction>>) responseCaptor.getValue();
            Assert.assertEquals(partitionPermissions.get(role), null);
        }
    }

    @Test
    public void testTriggerCompactionTopic() {
        final String partitionTopicName = "test-part";
        final String nonPartitionTopicName = "test-non-part";

        // trigger compaction on non-existing topic
        AsyncResponse response = mock(AsyncResponse.class);
        persistentTopics.compact(response, testTenant, testNamespace, "non-existing-topic", true);
        ArgumentCaptor<RestException> errCaptor = ArgumentCaptor.forClass(RestException.class);
        verify(response, timeout(5000).times(1)).resume(errCaptor.capture());
        Assert.assertEquals(errCaptor.getValue().getResponse().getStatus(), Response.Status.NOT_FOUND.getStatusCode());

        // create non partitioned topic and compaction on it
        response = mock(AsyncResponse.class);
        ArgumentCaptor<Response> responseCaptor = ArgumentCaptor.forClass(Response.class);
        persistentTopics.createNonPartitionedTopic(response, testTenant, testNamespace, nonPartitionTopicName, true,
                null);
        verify(response, timeout(5000).times(1)).resume(responseCaptor.capture());
        Assert.assertEquals(responseCaptor.getValue().getStatus(), Response.Status.NO_CONTENT.getStatusCode());
        response = mock(AsyncResponse.class);
        responseCaptor = ArgumentCaptor.forClass(Response.class);
        persistentTopics.compact(response, testTenant, testNamespace, nonPartitionTopicName, true);
        verify(response, timeout(5000).times(1)).resume(responseCaptor.capture());
        Assert.assertEquals(responseCaptor.getValue().getStatus(), Response.Status.NO_CONTENT.getStatusCode());

        // create partitioned topic and compaction on it
        response = mock(AsyncResponse.class);
        persistentTopics.createPartitionedTopic(response, testTenant, testNamespace, partitionTopicName, 2, true);
        persistentTopics.compact(response, testTenant, testNamespace, partitionTopicName, true);
        responseCaptor = ArgumentCaptor.forClass(Response.class);
        verify(response, timeout(5000).times(1)).resume(responseCaptor.capture());
        Assert.assertEquals(responseCaptor.getValue().getStatus(), Response.Status.NO_CONTENT.getStatusCode());
    }

    @Test
    public void testPeekWithSubscriptionNameNotExist() throws Exception {
        TenantInfoImpl tenantInfo = new TenantInfoImpl(Set.of("role1", "role2"), Set.of("test"));
        admin.tenants().createTenant("tenant-xyz", tenantInfo);
        admin.namespaces().createNamespace("tenant-xyz/ns-abc", Set.of("test"));
        RetentionPolicies retention = new RetentionPolicies(10, 10);
        admin.namespaces().setRetention("tenant-xyz/ns-abc", retention);
        final String topic = "persistent://tenant-xyz/ns-abc/topic-testPeekWithSubscriptionNameNotExist";
        final String subscriptionName = "sub";
        ((TopicsImpl) admin.topics()).createPartitionedTopicAsync(topic, 3, true, null).get();

        final String partitionedTopic = topic + "-partition-0";

        Producer<String> producer = pulsarClient.newProducer(Schema.STRING).enableBatching(false).topic(topic).create();

        for (int i = 0; i < 10; ++i) {
            producer.send("test" + i);
        }

        List<Message<byte[]>> messages = admin.topics().peekMessages(partitionedTopic, subscriptionName, 3);

        Assert.assertEquals(messages.size(), 3);

        producer.close();
    }

    @Test
    public void testGetBacklogSizeByMessageId() throws Exception {
        TenantInfoImpl tenantInfo = new TenantInfoImpl(Set.of("role1", "role2"), Set.of("test"));
        admin.tenants().createTenant("prop-xyz", tenantInfo);
        admin.namespaces().createNamespace("prop-xyz/ns1", Set.of("test"));
        final String topicName = "persistent://prop-xyz/ns1/testGetBacklogSize";

        admin.topics().createPartitionedTopic(topicName, 1);
        @Cleanup
        Producer<byte[]> batchProducer = pulsarClient.newProducer().topic(topicName)
                .enableBatching(false)
                .create();
        CompletableFuture<MessageId> completableFuture = new CompletableFuture<>();
        for (int i = 0; i < 10; i++) {
            completableFuture = batchProducer.sendAsync("a".getBytes());
        }
        completableFuture.get();
        Assert.assertEquals(Optional.ofNullable(
                        admin.topics().getBacklogSizeByMessageId(topicName + "-partition-0", MessageId.earliest)),
                Optional.of(320L));
    }

    @Test
    public void testGetLastMessageId() throws Exception {
        TenantInfoImpl tenantInfo = new TenantInfoImpl(Set.of("role1", "role2"), Set.of("test"));
        admin.tenants().createTenant("prop-xyz", tenantInfo);
        admin.namespaces().createNamespace("prop-xyz/ns1", Set.of("test"));
        final String topicName = "persistent://prop-xyz/ns1/testGetLastMessageId";

        admin.topics().createNonPartitionedTopic(topicName);
        @Cleanup
        Producer<byte[]> batchProducer = pulsarClient.newProducer().topic(topicName)
                .enableBatching(true)
                .batchingMaxMessages(100)
                .batchingMaxPublishDelay(2, TimeUnit.SECONDS)
                .create();
        admin.topics().createSubscription(topicName, "test", MessageId.earliest);
        CompletableFuture<MessageId> completableFuture = new CompletableFuture<>();
        for (int i = 0; i < 10; i++) {
            completableFuture = batchProducer.sendAsync("test".getBytes());
        }
        completableFuture.get();
        Assert.assertEquals(((BatchMessageIdImpl) admin.topics().getLastMessageId(topicName)).getBatchIndex(), 9);

        @Cleanup
        Producer<byte[]> producer = pulsarClient.newProducer().topic(topicName)
                .enableBatching(false)
                .create();
        producer.send("test".getBytes());

        Assert.assertTrue(admin.topics().getLastMessageId(topicName) instanceof MessageIdImpl);

    }

    @Test
    public void testExamineMessage() throws Exception {
        TenantInfoImpl tenantInfo = new TenantInfoImpl(Set.of("role1", "role2"), Set.of("test"));
        admin.tenants().createTenant("tenant-xyz", tenantInfo);
        admin.namespaces().createNamespace("tenant-xyz/ns-abc", Set.of("test"));
        final String topicName = "persistent://tenant-xyz/ns-abc/topic-123";

        admin.topics().createPartitionedTopic(topicName, 2);
        @Cleanup
        Producer<String> producer = pulsarClient.newProducer(Schema.STRING).topic(topicName + "-partition-0").create();

        // Check examine message not allowed on partitioned topic.
        try {
            admin.topics().examineMessage(topicName, "earliest", 1);
        } catch (PulsarAdminException e) {
            Assert.assertEquals(e.getMessage(),
                    "Examine messages on a partitioned topic is not allowed, please try examine message on specific "
                            + "topic partition");
        }

        producer.send("message1");
        Assert.assertEquals(
                new String(admin.topics().examineMessage(topicName + "-partition-0", "earliest", 1).getData()),
                "message1");
        Assert.assertEquals(
                new String(admin.topics().examineMessage(topicName + "-partition-0", "latest", 1).getData()),
                "message1");

        producer.send("message2");
        producer.send("message3");
        producer.send("message4");
        producer.send("message5");
        Assert.assertEquals(
                new String(admin.topics().examineMessage(topicName + "-partition-0", "earliest", 1).getData()),
                "message1");
        Assert.assertEquals(
                new String(admin.topics().examineMessage(topicName + "-partition-0", "earliest", 2).getData()),
                "message2");
        Assert.assertEquals(
                new String(admin.topics().examineMessage(topicName + "-partition-0", "earliest", 3).getData()),
                "message3");
        Assert.assertEquals(
                new String(admin.topics().examineMessage(topicName + "-partition-0", "earliest", 4).getData()),
                "message4");
        Assert.assertEquals(
                new String(admin.topics().examineMessage(topicName + "-partition-0", "earliest", 5).getData()),
                "message5");

        Assert.assertEquals(
                new String(admin.topics().examineMessage(topicName + "-partition-0", "latest", 1).getData()),
                "message5");
        Assert.assertEquals(
                new String(admin.topics().examineMessage(topicName + "-partition-0", "latest", 2).getData()),
                "message4");
        Assert.assertEquals(
                new String(admin.topics().examineMessage(topicName + "-partition-0", "latest", 3).getData()),
                "message3");
        Assert.assertEquals(
                new String(admin.topics().examineMessage(topicName + "-partition-0", "latest", 4).getData()),
                "message2");
        Assert.assertEquals(
                new String(admin.topics().examineMessage(topicName + "-partition-0", "latest", 5).getData()),
                "message1");
    }

    @Test
    public void testExamineMessageMetadata() throws Exception {
        TenantInfoImpl tenantInfo = new TenantInfoImpl(Set.of("role1", "role2"), Set.of("test"));
        admin.tenants().createTenant("tenant-xyz", tenantInfo);
        admin.namespaces().createNamespace("tenant-xyz/ns-abc", Set.of("test"));
        final String topicName = "persistent://tenant-xyz/ns-abc/topic-testExamineMessageMetadata";

        admin.topics().createPartitionedTopic(topicName, 2);
        @Cleanup
        Producer<String> producer = pulsarClient.newProducer(Schema.STRING)
                .producerName("testExamineMessageMetadataProducer")
                .compressionType(CompressionType.LZ4)
                .topic(topicName + "-partition-0")
                .create();

        producer.newMessage()
                .keyBytes("partition123".getBytes())
                .orderingKey(new byte[]{0})
                .replicationClusters(Lists.newArrayList("a", "b"))
                .sequenceId(112233)
                .value("data")
                .send();

        MessageImpl<byte[]> message = (MessageImpl<byte[]>) admin.topics().examineMessage(
                topicName + "-partition-0", "earliest", 1);

        //test long
        Assert.assertEquals(112233, message.getSequenceId());
        //test byte[]
        Assert.assertEquals(new byte[]{0}, message.getOrderingKey());
        //test bool and byte[]
        Assert.assertEquals("partition123".getBytes(), message.getKeyBytes());
        Assert.assertTrue(message.hasBase64EncodedKey());
        //test arrays
        Assert.assertEquals(Lists.newArrayList("a", "b"), message.getReplicateTo());
        //test string
        Assert.assertEquals(producer.getProducerName(), message.getProducerName());
        //test enum
        Assert.assertEquals(CompressionType.LZ4.ordinal(), message.getMessageBuilder().getCompression().ordinal());

        Assert.assertEquals("data", new String(message.getData()));
    }

    @Test
    public void testOffloadWithNullMessageId() {
        final String topicName = "topic-123";
        AsyncResponse response = mock(AsyncResponse.class);
        persistentTopics.createNonPartitionedTopic(response, testTenant, testNamespace, topicName, true, null);
        response = mock(AsyncResponse.class);
        persistentTopics.triggerOffload(
                response, testTenant, testNamespace, topicName, true, null);
        ArgumentCaptor<RestException> errCaptor = ArgumentCaptor.forClass(RestException.class);
        verify(response, timeout(5000).times(1)).resume(errCaptor.capture());
        Assert.assertEquals(errCaptor.getValue().getResponse().getStatus(),
                Response.Status.BAD_REQUEST.getStatusCode());
    }

    @Test
    public void testSetReplicatedSubscriptionStatus() {
        final String topicName = "topic-with-repl-sub";
        final String partitionName = topicName + "-partition-0";
        final String subName = "sub";

        // 1) Return 404 if that the topic does not exist
        AsyncResponse response = mock(AsyncResponse.class);
        persistentTopics.setReplicatedSubscriptionStatus(response, testTenant, testNamespace, topicName, subName, true,
                true);
        ArgumentCaptor<RestException> errorCaptor = ArgumentCaptor.forClass(RestException.class);
        verify(response, timeout(10000).times(1)).resume(errorCaptor.capture());
        Assert.assertEquals(errorCaptor.getValue().getResponse().getStatus(),
                Response.Status.NOT_FOUND.getStatusCode());

        // 2) Return 404 if that the partitioned topic does not exist
        response = mock(AsyncResponse.class);
        persistentTopics.setReplicatedSubscriptionStatus(response, testTenant, testNamespace, partitionName, subName,
                true, true);
        errorCaptor = ArgumentCaptor.forClass(RestException.class);
        verify(response, timeout(10000).times(1)).resume(errorCaptor.capture());
        Assert.assertEquals(errorCaptor.getValue().getResponse().getStatus(),
                Response.Status.NOT_FOUND.getStatusCode());

        // 3) Create the partitioned topic
        response = mock(AsyncResponse.class);
        ArgumentCaptor<Response> responseCaptor = ArgumentCaptor.forClass(Response.class);
        persistentTopics.createPartitionedTopic(response, testTenant, testNamespace, topicName, 2, true);
        verify(response, timeout(10000).times(1)).resume(responseCaptor.capture());
        Assert.assertEquals(responseCaptor.getValue().getStatus(), Response.Status.NO_CONTENT.getStatusCode());

        // 4) Create a subscription
        response = mock(AsyncResponse.class);
        persistentTopics.createSubscription(response, testTenant, testNamespace, topicName, subName, true,
                new ResetCursorData(MessageId.latest), false);
        responseCaptor = ArgumentCaptor.forClass(Response.class);
        verify(response, timeout(10000).times(1)).resume(responseCaptor.capture());
        Assert.assertEquals(responseCaptor.getValue().getStatus(), Response.Status.NO_CONTENT.getStatusCode());

        // 5) Enable replicated subscription on the partitioned topic
        response = mock(AsyncResponse.class);
        persistentTopics.setReplicatedSubscriptionStatus(response, testTenant, testNamespace, topicName, subName, true,
                true);
        verify(response, timeout(10000).times(1)).resume(responseCaptor.capture());
        Assert.assertEquals(responseCaptor.getValue().getStatus(), Response.Status.NO_CONTENT.getStatusCode());

        // 6) Disable replicated subscription on the partitioned topic
        response = mock(AsyncResponse.class);
        persistentTopics.setReplicatedSubscriptionStatus(response, testTenant, testNamespace, topicName, subName, true,
                false);
        verify(response, timeout(10000).times(1)).resume(responseCaptor.capture());
        Assert.assertEquals(responseCaptor.getValue().getStatus(), Response.Status.NO_CONTENT.getStatusCode());

        // 7) Enable replicated subscription on the partition
        response = mock(AsyncResponse.class);
        persistentTopics.setReplicatedSubscriptionStatus(response, testTenant, testNamespace, partitionName, subName,
                true, true);
        verify(response, timeout(10000).times(1)).resume(responseCaptor.capture());
        Assert.assertEquals(responseCaptor.getValue().getStatus(), Response.Status.NO_CONTENT.getStatusCode());

        // 8) Disable replicated subscription on the partition
        response = mock(AsyncResponse.class);
        persistentTopics.setReplicatedSubscriptionStatus(response, testTenant, testNamespace, partitionName, subName,
                true, false);
        verify(response, timeout(10000).times(1)).resume(responseCaptor.capture());
        Assert.assertEquals(responseCaptor.getValue().getStatus(), Response.Status.NO_CONTENT.getStatusCode());

        // 9) Delete the subscription
        response = mock(AsyncResponse.class);
        persistentTopics.deleteSubscription(response, testTenant, testNamespace, topicName, subName, false, true);
        responseCaptor = ArgumentCaptor.forClass(Response.class);
        verify(response, timeout(10000).times(1)).resume(responseCaptor.capture());
        Assert.assertEquals(responseCaptor.getValue().getStatus(), Response.Status.NO_CONTENT.getStatusCode());

        // 10) Delete the partitioned topic
        response = mock(AsyncResponse.class);
        persistentTopics.deletePartitionedTopic(response, testTenant, testNamespace, topicName, true, true);
        responseCaptor = ArgumentCaptor.forClass(Response.class);
        verify(response, timeout(10000).times(1)).resume(responseCaptor.capture());
        Assert.assertEquals(responseCaptor.getValue().getStatus(), Response.Status.NO_CONTENT.getStatusCode());
    }

    @Test
    public void testGetMessageById() throws Exception {
        TenantInfoImpl tenantInfo = new TenantInfoImpl(Set.of("role1", "role2"), Set.of("test"));
        admin.tenants().createTenant("tenant-xyz", tenantInfo);
        admin.namespaces().createNamespace("tenant-xyz/ns-abc", Set.of("test"));
        final String topicName1 = "persistent://tenant-xyz/ns-abc/testGetMessageById1";
        final String topicName2 = "persistent://tenant-xyz/ns-abc/testGetMessageById2";
        admin.topics().createNonPartitionedTopic(topicName1);
        admin.topics().createNonPartitionedTopic(topicName2);
        @Cleanup
        ProducerBase<byte[]> producer1 = (ProducerBase<byte[]>) pulsarClient.newProducer().topic(topicName1)
                .enableBatching(false).create();
        String data1 = "test1";
        MessageIdImpl id1 = (MessageIdImpl) producer1.send(data1.getBytes());
        @Cleanup
        ProducerBase<byte[]> producer2 = (ProducerBase<byte[]>) pulsarClient.newProducer().topic(topicName2)
                .enableBatching(false).create();
        String data2 = "test2";
        MessageIdImpl id2 = (MessageIdImpl) producer2.send(data2.getBytes());

        Message<byte[]> message1 = admin.topics().getMessageById(topicName1, id1.getLedgerId(), id1.getEntryId());
        Assert.assertEquals(message1.getData(), data1.getBytes());

        Message<byte[]> message2 = admin.topics().getMessageById(topicName2, id2.getLedgerId(), id2.getEntryId());
        Assert.assertEquals(message2.getData(), data2.getBytes());

        Message<byte[]> message3 = null;
        try {
            message3 = admin.topics().getMessageById(topicName2, id1.getLedgerId(), id1.getEntryId());
            Assert.fail();
        } catch (Exception e) {
            Assert.assertNull(message3);
        }

        Message<byte[]> message4 = null;
        try {
            message4 = admin.topics().getMessageById(topicName1, id2.getLedgerId(), id2.getEntryId());
            Assert.fail();
        } catch (Exception e) {
            Assert.assertNull(message4);
        }
    }

    @Test
    public void testGetMessageIdByTimestamp() throws Exception {
        TenantInfoImpl tenantInfo = new TenantInfoImpl(Set.of("role1", "role2"), Set.of("test"));
        admin.tenants().createTenant("tenant-xyz", tenantInfo);
        admin.namespaces().createNamespace("tenant-xyz/ns-abc", Set.of("test"));
        final String topicName = "persistent://tenant-xyz/ns-abc/testGetMessageIdByTimestamp";
        admin.topics().createNonPartitionedTopic(topicName);

        AtomicLong publishTime = new AtomicLong(0);
        @Cleanup
        ProducerBase<byte[]> producer = (ProducerBase<byte[]>) pulsarClient.newProducer().topic(topicName)
                .enableBatching(false)
                .intercept(new ProducerInterceptor() {
                    @Override
                    public void close() {

                    }

                    @Override
                    public boolean eligible(Message message) {
                        return true;
                    }

                    @Override
                    public Message beforeSend(Producer producer, Message message) {
                        return message;
                    }

                    @Override
                    public void onSendAcknowledgement(Producer producer, Message message, MessageId msgId,
                                                      Throwable exception) {
                        publishTime.set(message.getPublishTime());
                    }
                })
                .create();

        MessageId id1 = producer.send("test1".getBytes());
        long publish1 = publishTime.get();

        Thread.sleep(10);
        MessageId id2 = producer.send("test2".getBytes());
        long publish2 = publishTime.get();

        Assert.assertTrue(publish1 < publish2);

        Assert.assertEquals(admin.topics().getMessageIdByTimestamp(topicName, publish1 - 1), id1);
        Assert.assertEquals(admin.topics().getMessageIdByTimestamp(topicName, publish1), id1);
        Assert.assertEquals(admin.topics().getMessageIdByTimestamp(topicName, publish1 + 1), id2);
        Assert.assertEquals(admin.topics().getMessageIdByTimestamp(topicName, publish2), id2);
        Assert.assertTrue(admin.topics().getMessageIdByTimestamp(topicName, publish2 + 1)
                .compareTo(id2) > 0);
    }

    @Test
    public void testGetBatchMessageIdByTimestamp() throws Exception {
        TenantInfoImpl tenantInfo = new TenantInfoImpl(Set.of("role1", "role2"), Set.of("test"));
        admin.tenants().createTenant("tenant-xyz", tenantInfo);
        admin.namespaces().createNamespace("tenant-xyz/ns-abc", Set.of("test"));
        final String topicName = "persistent://tenant-xyz/ns-abc/testGetBatchMessageIdByTimestamp";
        admin.topics().createNonPartitionedTopic(topicName);

        Map<MessageId, Long> publishTimeMap = new ConcurrentHashMap<>();

        @Cleanup
        ProducerBase<byte[]> producer = (ProducerBase<byte[]>) pulsarClient.newProducer().topic(topicName)
                .enableBatching(true)
                .batchingMaxPublishDelay(1, TimeUnit.MINUTES)
                .batchingMaxMessages(2)
                .intercept(new ProducerInterceptor() {
                    @Override
                    public void close() {

                    }

                    @Override
                    public boolean eligible(Message message) {
                        return true;
                    }

                    @Override
                    public Message beforeSend(Producer producer, Message message) {
                        return message;
                    }

                    @Override
                    public void onSendAcknowledgement(Producer producer, Message message, MessageId msgId,
                                                      Throwable exception) {
                        log.info("onSendAcknowledgement, message={}, msgId={},publish_time={},exception={}",
                                message, msgId, message.getPublishTime(), exception);
                        publishTimeMap.put(msgId, message.getPublishTime());

                    }
                })
                .create();

        List<CompletableFuture<MessageId>> idFutureList = new ArrayList<>();
        for (int i = 0; i < 4; i++) {
            idFutureList.add(producer.sendAsync(new byte[]{(byte) i}));
            Thread.sleep(5);
        }

        List<MessageIdImpl> ids = new ArrayList<>();
        for (CompletableFuture<MessageId> future : idFutureList) {
            MessageId id = future.get();
            ids.add((MessageIdImpl) id);
        }

        for (MessageIdImpl messageId : ids) {
            Assert.assertTrue(publishTimeMap.containsKey(messageId));
            log.info("MessageId={},PublishTime={}", messageId, publishTimeMap.get(messageId));
        }

        //message 0, 1 are in the same batch, as batchingMaxMessages is set to 2.
        Assert.assertEquals(ids.get(0).getLedgerId(), ids.get(1).getLedgerId());
        MessageIdImpl id1 =
                new MessageIdImpl(ids.get(0).getLedgerId(), ids.get(0).getEntryId(), ids.get(0).getPartitionIndex());
        long publish1 = publishTimeMap.get(ids.get(0));

        Assert.assertEquals(ids.get(2).getLedgerId(), ids.get(3).getLedgerId());
        MessageIdImpl id2 =
                new MessageIdImpl(ids.get(2).getLedgerId(), ids.get(2).getEntryId(), ids.get(2).getPartitionIndex());
        long publish2 = publishTimeMap.get(ids.get(2));


        Assert.assertTrue(publish1 < publish2);

        Assert.assertEquals(admin.topics().getMessageIdByTimestamp(topicName, publish1 - 1), id1);
        Assert.assertEquals(admin.topics().getMessageIdByTimestamp(topicName, publish1), id1);
        Assert.assertEquals(admin.topics().getMessageIdByTimestamp(topicName, publish1 + 1), id2);
        Assert.assertEquals(admin.topics().getMessageIdByTimestamp(topicName, publish2), id2);
        Assert.assertTrue(admin.topics().getMessageIdByTimestamp(topicName, publish2 + 1)
                .compareTo(id2) > 0);
    }

    @Test
    public void testDeleteTopic() throws Exception {
        final String topicName = "topic-1";
        AsyncResponse response = mock(AsyncResponse.class);
        BrokerService brokerService = spy(pulsar.getBrokerService());
        doReturn(brokerService).when(pulsar).getBrokerService();
        persistentTopics.createNonPartitionedTopic(response, testTenant, testNamespace, topicName, false, null);
        CompletableFuture<Void> deleteTopicFuture = CompletableFuture.completedFuture(null);
        doReturn(deleteTopicFuture).when(brokerService).deleteTopic(anyString(), anyBoolean());

        response = mock(AsyncResponse.class);
        ArgumentCaptor<Response> responseCaptor = ArgumentCaptor.forClass(Response.class);
        persistentTopics.deleteTopic(response, testTenant, testNamespace, topicName, true, true);
        verify(response, timeout(5000).times(1)).resume(responseCaptor.capture());
        Assert.assertEquals(responseCaptor.getValue().getStatus(), Response.Status.NO_CONTENT.getStatusCode());

        CompletableFuture<Void> deleteTopicFuture2 = new CompletableFuture<>();
        ArgumentCaptor<RestException> errorCaptor = ArgumentCaptor.forClass(RestException.class);
        deleteTopicFuture2.completeExceptionally(new MetadataStoreException("test exception"));
        doReturn(deleteTopicFuture2).when(brokerService).deleteTopic(anyString(), anyBoolean());
        response = mock(AsyncResponse.class);
        persistentTopics.deleteTopic(response, testTenant, testNamespace, topicName, true, true);
        verify(response, timeout(5000).times(1)).resume(errorCaptor.capture());
        Assert.assertEquals(errorCaptor.getValue().getResponse().getStatus(),
                Response.Status.INTERNAL_SERVER_ERROR.getStatusCode());

        CompletableFuture<Void> deleteTopicFuture3 = new CompletableFuture<>();
        response = mock(AsyncResponse.class);
        deleteTopicFuture3.completeExceptionally(new MetadataStoreException.NotFoundException());
        doReturn(deleteTopicFuture3).when(brokerService).deleteTopic(anyString(), anyBoolean());
        persistentTopics.deleteTopic(response, testTenant, testNamespace, topicName, false, true);
        verify(response, timeout(5000).times(1)).resume(errorCaptor.capture());
        Assert.assertEquals(errorCaptor.getValue().getResponse().getStatus(),
                Response.Status.NOT_FOUND.getStatusCode());
    }

    public void testAdminTerminatePartitionedTopic() throws Exception {
        TenantInfoImpl tenantInfo = new TenantInfoImpl(Set.of("role1", "role2"), Set.of("test"));
        admin.tenants().createTenant("prop-xyz", tenantInfo);
        admin.namespaces().createNamespace("prop-xyz/ns12", Set.of("test"));
        final String topicName = "persistent://prop-xyz/ns12/testTerminatePartitionedTopic";

        admin.topics().createPartitionedTopic(topicName, 1);
        Map<Integer, MessageId> results = new HashMap<>();
        results.put(0, new MessageIdImpl(3, -1, -1));
        Assert.assertEquals(admin.topics().terminatePartitionedTopic(topicName), results);

        // Check examine message not allowed on non-partitioned topic.
        admin.topics().createNonPartitionedTopic("persistent://prop-xyz/ns12/test");
        try {
            admin.topics().terminatePartitionedTopic(topicName);
        } catch (PulsarAdminException e) {
            Assert.assertEquals(e.getMessage(),
                    "Termination of a non-partitioned topic is not allowed using partitioned-terminate, please use "
                            + "terminate commands.");
        }
    }

    @Test
    public void testResetCursorReturnTimeoutWhenZKTimeout() {
        String topic = "persistent://" + testTenant + "/" + testNamespace + "/" + "topic-2";
        BrokerService brokerService = spy(pulsar.getBrokerService());
        doReturn(brokerService).when(pulsar).getBrokerService();
        CompletableFuture<Optional<Topic>> completableFuture = new CompletableFuture<>();
        doReturn(completableFuture).when(brokerService).getTopicIfExists(topic);
        completableFuture.completeExceptionally(new RuntimeException("TimeoutException"));
        try {
            admin.topics().resetCursor(topic, "my-sub", System.currentTimeMillis());
            Assert.fail();
        } catch (PulsarAdminException e) {
            String errorMsg = ((InternalServerErrorException) e.getCause()).getResponse().readEntity(String.class);
            Assert.assertTrue(errorMsg.contains("TimeoutException"));
        }
    }

    @Test
    public void testUpdatePartitionedTopic()
            throws KeeperException, InterruptedException, PulsarAdminException {
        String topicName = "testUpdatePartitionedTopic";
        String groupName = "cg_testUpdatePartitionedTopic";
        AsyncResponse response = mock(AsyncResponse.class);
        ArgumentCaptor<Response> responseCaptor = ArgumentCaptor.forClass(Response.class);
        persistentTopics.createPartitionedTopic(response, testTenant, testNamespaceLocal, topicName, 2, true);
        verify(response, timeout(5000).times(1)).resume(responseCaptor.capture());
        Assert.assertEquals(responseCaptor.getValue().getStatus(), Response.Status.NO_CONTENT.getStatusCode());

        response = mock(AsyncResponse.class);
        persistentTopics.createSubscription(response, testTenant, testNamespaceLocal, topicName, groupName, true,
                new ResetCursorData(MessageId.latest), false);
        responseCaptor = ArgumentCaptor.forClass(Response.class);
        verify(response, timeout(5000).times(1)).resume(responseCaptor.capture());
        Assert.assertEquals(responseCaptor.getValue().getStatus(), Response.Status.NO_CONTENT.getStatusCode());

        response = mock(AsyncResponse.class);
        ArgumentCaptor<PartitionedTopicMetadata> metaCaptor = ArgumentCaptor.forClass(PartitionedTopicMetadata.class);
        persistentTopics.getPartitionedMetadata(response, testTenant, testNamespaceLocal, topicName, true, false);
        verify(response, timeout(5000).times(1)).resume(metaCaptor.capture());
        PartitionedTopicMetadata partitionedTopicMetadata = metaCaptor.getValue();
        Assert.assertEquals(partitionedTopicMetadata.partitions, 2);

        doNothing().when(persistentTopics).validatePartitionedTopicName(any(), any(), any());
        doReturn(CompletableFuture.completedFuture(null)).when(persistentTopics)
                .validatePartitionedTopicMetadataAsync();
        response = mock(AsyncResponse.class);
        responseCaptor = ArgumentCaptor.forClass(Response.class);
        persistentTopics.updatePartitionedTopic(response, testTenant, testNamespaceLocal, topicName, false, true,
                true, 4);
        verify(response, timeout(5000).times(1)).resume(responseCaptor.capture());

        response = mock(AsyncResponse.class);
        metaCaptor = ArgumentCaptor.forClass(PartitionedTopicMetadata.class);
        persistentTopics.getPartitionedMetadata(response, testTenant, testNamespaceLocal, topicName, true, false);
        verify(response, timeout(5000).times(1)).resume(metaCaptor.capture());
        partitionedTopicMetadata = metaCaptor.getValue();
        Assert.assertEquals(partitionedTopicMetadata.partitions, 4);

        // check number of new partitions must be greater than existing number of partitions
        response = mock(AsyncResponse.class);
        ArgumentCaptor<Throwable> throwableCaptor = ArgumentCaptor.forClass(Throwable.class);
        persistentTopics.updatePartitionedTopic(response, testTenant, testNamespaceLocal, topicName, false, true,
                true, 3);
        verify(response, timeout(5000).times(1)).resume(throwableCaptor.capture());
        Assert.assertEquals(throwableCaptor.getValue().getMessage(),
                "Number of new partitions must be greater than existing number of partitions");

        response = mock(AsyncResponse.class);
        metaCaptor = ArgumentCaptor.forClass(PartitionedTopicMetadata.class);
        persistentTopics.getPartitionedMetadata(response, testTenant, testNamespaceLocal, topicName, true, false);
        verify(response, timeout(5000).times(1)).resume(metaCaptor.capture());
        partitionedTopicMetadata = metaCaptor.getValue();
        Assert.assertEquals(partitionedTopicMetadata.partitions, 4);
    }

    @Test
    public void testInternalGetReplicatedSubscriptionStatusFromLocal() throws Exception {
        String topicName = "persistent://" + testTenant + "/" + testNamespaceLocal
                + "/testInternalGetReplicatedSubscriptionStatusFromLocal";
        String subName = "sub_testInternalGetReplicatedSubscriptionStatusFromLocal";
        TopicName topic = TopicName.get(topicName);
        admin.topics().createPartitionedTopic(topicName, 2);
        admin.topics().createSubscription(topicName, subName, MessageId.latest);

        // partition-0 call from local and partition-1 call from admin.
        NamespaceService namespaceService = spy(pulsar.getNamespaceService());
        doReturn(CompletableFuture.completedFuture(true))
                .when(namespaceService).isServiceUnitOwnedAsync(topic.getPartition(0));
        doReturn(CompletableFuture.completedFuture(false))
                .when(namespaceService).isServiceUnitOwnedAsync(topic.getPartition(1));

        doReturn(namespaceService).when(pulsar).getNamespaceService();

        PulsarAdmin adminFromPulsar = spy(pulsar.getAdminClient());
        doReturn(adminFromPulsar).when(pulsar).getAdminClient();
        Topics topics = spy(adminFromPulsar.topics());
        doReturn(topics).when(adminFromPulsar).topics();

        AsyncResponse response = mock(AsyncResponse.class);
        persistentTopics.getReplicatedSubscriptionStatus(response, testTenant, testNamespaceLocal, topic.getLocalName(),
                subName, false);
        verify(response, timeout(5000).times(1)).resume(any());

        // verify we only call getReplicatedSubscriptionStatusAsync once.
        verify(topics, times(1)).getReplicatedSubscriptionStatusAsync(any(), any());
    }
}<|MERGE_RESOLUTION|>--- conflicted
+++ resolved
@@ -147,15 +147,9 @@
 
         PulsarResources resources =
                 spy(new PulsarResources(pulsar.getLocalMetadataStore(), pulsar.getConfigurationMetadataStore()));
-<<<<<<< HEAD
-        doReturn(spyWithClassAndConstructorArgs(TopicResources.class, pulsar.getLocalMetadataStore(),
-                namespaceResources)).when(resources).getTopicResources();
+        doReturn(spy(new TopicResources(pulsar.getLocalMetadataStore(), namespaceResources))).when(resources).getTopicResources();
         doReturn(CompletableFuture.completedFuture(1)).when(namespaceResources).getBucketCountAsync(any());
-        Whitebox.setInternalState(pulsar, "pulsarResources", resources);
-=======
-        doReturn(spy(new TopicResources(pulsar.getLocalMetadataStore()))).when(resources).getTopicResources();
         doReturn(resources).when(pulsar).getPulsarResources();
->>>>>>> c85b89b5
 
         admin.clusters().createCluster("use", ClusterData.builder().serviceUrl("http://broker-use.com:8080").build());
         admin.clusters().createCluster("test", ClusterData.builder().serviceUrl("http://broker-use.com:8080").build());
