/**
 * Licensed to the Apache Software Foundation (ASF) under one
 * or more contributor license agreements.  See the NOTICE file
 * distributed with this work for additional information
 * regarding copyright ownership.  The ASF licenses this file
 * to you under the Apache License, Version 2.0 (the
 * "License"); you may not use this file except in compliance
 * with the License.  You may obtain a copy of the License at
 *
 *   http://www.apache.org/licenses/LICENSE-2.0
 *
 * Unless required by applicable law or agreed to in writing,
 * software distributed under the License is distributed on an
 * "AS IS" BASIS, WITHOUT WARRANTIES OR CONDITIONS OF ANY
 * KIND, either express or implied.  See the License for the
 * specific language governing permissions and limitations
 * under the License.
 */
package org.apache.pulsar.broker.admin;

import static org.mockito.ArgumentMatchers.any;
import static org.mockito.ArgumentMatchers.anyBoolean;
import static org.mockito.ArgumentMatchers.anyString;
import static org.mockito.Mockito.doAnswer;
import static org.mockito.Mockito.doNothing;
import static org.mockito.Mockito.doReturn;
import static org.mockito.Mockito.mock;
import static org.mockito.Mockito.spy;
import static org.mockito.Mockito.timeout;
import static org.mockito.Mockito.verify;
import com.google.common.collect.ImmutableSet;
import com.google.common.collect.Lists;
import com.google.common.collect.Sets;
import java.lang.reflect.Field;
import java.util.Arrays;
import java.util.HashSet;
import java.util.List;
import java.util.Map;
import java.util.Set;
import java.util.concurrent.CompletableFuture;
import java.util.concurrent.TimeUnit;
import javax.ws.rs.WebApplicationException;
import javax.ws.rs.container.AsyncResponse;
import javax.ws.rs.core.Response;
import javax.ws.rs.core.UriInfo;

import lombok.extern.slf4j.Slf4j;
import org.apache.pulsar.broker.admin.v2.NonPersistentTopics;
import org.apache.pulsar.broker.admin.v2.PersistentTopics;
import org.apache.pulsar.broker.auth.MockedPulsarServiceBaseTest;
import org.apache.pulsar.broker.authentication.AuthenticationDataHttps;
import org.apache.pulsar.broker.cache.LocalZooKeeperCacheService;
import org.apache.pulsar.broker.web.PulsarWebResource;
import org.apache.pulsar.broker.web.RestException;
import org.apache.pulsar.client.admin.PulsarAdminException;
import org.apache.pulsar.client.api.Message;
import org.apache.pulsar.client.api.MessageId;
import org.apache.pulsar.client.api.Producer;
import org.apache.pulsar.client.api.PulsarClient;
import org.apache.pulsar.client.api.Schema;
import org.apache.pulsar.client.impl.BatchMessageIdImpl;
import org.apache.pulsar.client.impl.MessageIdImpl;
import org.apache.pulsar.client.impl.ProducerImpl;
import org.apache.pulsar.common.naming.NamespaceName;
import org.apache.pulsar.common.naming.TopicDomain;
import org.apache.pulsar.common.naming.TopicName;
import org.apache.pulsar.common.partition.PartitionedTopicMetadata;
import org.apache.pulsar.common.policies.data.AuthAction;
import org.apache.pulsar.common.policies.data.ClusterData;
import org.apache.pulsar.common.policies.data.Policies;
import org.apache.pulsar.common.policies.data.TenantInfo;
import org.apache.pulsar.common.policies.data.TopicStats;
import org.apache.pulsar.zookeeper.ZooKeeperManagedLedgerCache;
import org.apache.zookeeper.KeeperException;
import org.mockito.ArgumentCaptor;
import org.powermock.core.classloader.annotations.PowerMockIgnore;
import org.powermock.core.classloader.annotations.PrepareForTest;
import org.testng.Assert;
import org.testng.annotations.AfterMethod;
import org.testng.annotations.BeforeClass;
import org.testng.annotations.BeforeMethod;
import org.testng.annotations.Test;

@PrepareForTest(PersistentTopics.class)
@PowerMockIgnore("com.sun.management.*")
@Slf4j
public class PersistentTopicsTest extends MockedPulsarServiceBaseTest {

    private PersistentTopics persistentTopics;
    private final String testTenant = "my-tenant";
    private final String testLocalCluster = "use";
    private final String testNamespace = "my-namespace";
    protected Field uriField;
    protected UriInfo uriInfo;
    private NonPersistentTopics nonPersistentTopic;

    @BeforeClass
    public void initPersistentTopics() throws Exception {
        uriField = PulsarWebResource.class.getDeclaredField("uri");
        uriField.setAccessible(true);
        uriInfo = mock(UriInfo.class);
    }

    @Override
    @BeforeMethod
    protected void setup() throws Exception {
        super.internalSetup();
        persistentTopics = spy(new PersistentTopics());
        persistentTopics.setServletContext(new MockServletContext());
        persistentTopics.setPulsar(pulsar);
        doReturn(mockZooKeeperGlobal).when(persistentTopics).globalZk();
        doReturn(mockZooKeeper).when(persistentTopics).localZk();
        doReturn(pulsar.getConfigurationCache().propertiesCache()).when(persistentTopics).tenantsCache();
        doReturn(pulsar.getConfigurationCache().policiesCache()).when(persistentTopics).policiesCache();
        doReturn(false).when(persistentTopics).isRequestHttps();
        doReturn(null).when(persistentTopics).originalPrincipal();
        doReturn("test").when(persistentTopics).clientAppId();
        doReturn(TopicDomain.persistent.value()).when(persistentTopics).domain();
        doNothing().when(persistentTopics).validateAdminAccessForTenant(this.testTenant);
        doReturn(mock(AuthenticationDataHttps.class)).when(persistentTopics).clientAuthData();

        nonPersistentTopic = spy(new NonPersistentTopics());
        nonPersistentTopic.setServletContext(new MockServletContext());
        nonPersistentTopic.setPulsar(pulsar);
        doReturn(mockZooKeeperGlobal).when(nonPersistentTopic).globalZk();
        doReturn(mockZooKeeper).when(nonPersistentTopic).localZk();
        doReturn(pulsar.getConfigurationCache().propertiesCache()).when(nonPersistentTopic).tenantsCache();
        doReturn(pulsar.getConfigurationCache().policiesCache()).when(nonPersistentTopic).policiesCache();
        doReturn(false).when(nonPersistentTopic).isRequestHttps();
        doReturn(null).when(nonPersistentTopic).originalPrincipal();
        doReturn("test").when(nonPersistentTopic).clientAppId();
        doReturn(TopicDomain.non_persistent.value()).when(nonPersistentTopic).domain();
        doNothing().when(nonPersistentTopic).validateAdminAccessForTenant(this.testTenant);
        doReturn(mock(AuthenticationDataHttps.class)).when(nonPersistentTopic).clientAuthData();


        admin.clusters().createCluster("use", new ClusterData("http://broker-use.com:8080"));
        admin.clusters().createCluster("test", new ClusterData("http://broker-use.com:8080"));
        admin.tenants().createTenant(this.testTenant,
                new TenantInfo(Sets.newHashSet("role1", "role2"), Sets.newHashSet(testLocalCluster, "test")));
        admin.namespaces().createNamespace(testTenant + "/" + testNamespace, Sets.newHashSet(testLocalCluster, "test"));
    }

    @Override
    @AfterMethod(alwaysRun = true)
    protected void cleanup() throws Exception {
        super.internalCleanup();
    }

    @Test
    public void testGetSubscriptions() {
        String testLocalTopicName = "topic-not-found";

        // 1) Confirm that the topic does not exist
        AsyncResponse response = mock(AsyncResponse.class);
        persistentTopics.getSubscriptions(response, testTenant, testNamespace, testLocalTopicName, true);
        ArgumentCaptor<RestException> errorCaptor = ArgumentCaptor.forClass(RestException.class);
        verify(response, timeout(5000).times(1)).resume(errorCaptor.capture());
        Assert.assertEquals(errorCaptor.getValue().getResponse().getStatus(),
                Response.Status.NOT_FOUND.getStatusCode());
        Assert.assertEquals(errorCaptor.getValue().getMessage(), "Topic not found");

        // 2) Confirm that the partitioned topic does not exist
        response = mock(AsyncResponse.class);
        persistentTopics.getSubscriptions(response, testTenant, testNamespace, testLocalTopicName + "-partition-0",
                true);
        errorCaptor = ArgumentCaptor.forClass(RestException.class);
        verify(response, timeout(5000).times(1)).resume(errorCaptor.capture());
        Assert.assertEquals(errorCaptor.getValue().getResponse().getStatus(),
                Response.Status.NOT_FOUND.getStatusCode());
        Assert.assertEquals(errorCaptor.getValue().getMessage(),
                "Partitioned Topic not found: persistent://my-tenant/my-namespace/topic-not-found-partition-0 has zero partitions");

        // 3) Create the partitioned topic
        response = mock(AsyncResponse.class);
        ArgumentCaptor<Response> responseCaptor = ArgumentCaptor.forClass(Response.class);
        persistentTopics.createPartitionedTopic(response, testTenant, testNamespace, testLocalTopicName, 3);
        verify(response, timeout(5000).times(1)).resume(responseCaptor.capture());
        Assert.assertEquals(responseCaptor.getValue().getStatus(), Response.Status.NO_CONTENT.getStatusCode());

        // 4) Create a subscription
        response = mock(AsyncResponse.class);
        persistentTopics.createSubscription(response, testTenant, testNamespace, testLocalTopicName, "test", true,
                (MessageIdImpl) MessageId.earliest, false);
        responseCaptor = ArgumentCaptor.forClass(Response.class);
        verify(response, timeout(5000).times(1)).resume(responseCaptor.capture());
        Assert.assertEquals(responseCaptor.getValue().getStatus(), Response.Status.NO_CONTENT.getStatusCode());

        // 5) Confirm that the subscription exists
        response = mock(AsyncResponse.class);
        persistentTopics.getSubscriptions(response, testTenant, testNamespace, testLocalTopicName + "-partition-0",
                true);
        verify(response, timeout(5000).times(1)).resume(Lists.newArrayList("test"));

        // 6) Delete the subscription
        response = mock(AsyncResponse.class);
        persistentTopics.deleteSubscription(response, testTenant, testNamespace, testLocalTopicName, "test", false,true);
        responseCaptor = ArgumentCaptor.forClass(Response.class);
        verify(response, timeout(5000).times(1)).resume(responseCaptor.capture());
        Assert.assertEquals(responseCaptor.getValue().getStatus(), Response.Status.NO_CONTENT.getStatusCode());

        // 7) Confirm that the subscription does not exist
        response = mock(AsyncResponse.class);
        persistentTopics.getSubscriptions(response, testTenant, testNamespace, testLocalTopicName + "-partition-0",
                true);
        verify(response, timeout(5000).times(1)).resume(Lists.newArrayList());

        // 8) Delete the partitioned topic
        response = mock(AsyncResponse.class);
        persistentTopics.deletePartitionedTopic(response, testTenant, testNamespace, testLocalTopicName, true, true, false);
        responseCaptor = ArgumentCaptor.forClass(Response.class);
        verify(response, timeout(5000).times(1)).resume(responseCaptor.capture());
        Assert.assertEquals(responseCaptor.getValue().getStatus(), Response.Status.NO_CONTENT.getStatusCode());
    }



    @Test
    public void testCreateSubscriptions() throws Exception{
        final int numberOfMessages = 5;
        final String SUB_EARLIEST = "sub-earliest";
        final String SUB_LATEST = "sub-latest";
        final String SUB_NONE_MESSAGE_ID = "sub-none-message-id";

        String testLocalTopicName = "subWithPositionOrNot";
        final String topicName = "persistent://" + testTenant + "/" + testNamespace + "/" + testLocalTopicName;
        admin.topics().createNonPartitionedTopic(topicName);

        ProducerImpl<byte[]> producer = (ProducerImpl<byte[]>) pulsarClient.newProducer().topic(topicName)
                .maxPendingMessages(30000).create();

        // 1) produce numberOfMessages message to pulsar
        for (int i = 0; i < numberOfMessages; i++) {
            System.out.println(producer.send(new byte[10]));
        }

        // 2) Create a subscription from earliest position

        AsyncResponse response = mock(AsyncResponse.class);
        persistentTopics.createSubscription(response, testTenant, testNamespace, testLocalTopicName, SUB_EARLIEST, true,
                (MessageIdImpl) MessageId.earliest, false);
        ArgumentCaptor<Response> responseCaptor = ArgumentCaptor.forClass(Response.class);
        verify(response, timeout(5000).times(1)).resume(responseCaptor.capture());
        Assert.assertEquals(responseCaptor.getValue().getStatus(), Response.Status.NO_CONTENT.getStatusCode());

<<<<<<< HEAD
        TopicStats topicStats = persistentTopics.getStats(testTenant, testNamespace, testLocalTopicName, true, true, true);
=======
        TopicStats topicStats = persistentTopics.getStats(testTenant, testNamespace, testLocalTopicName, true, true, false);
>>>>>>> 8d0c36e2
        long msgBacklog = topicStats.subscriptions.get(SUB_EARLIEST).msgBacklog;
        System.out.println("Message back log for " + SUB_EARLIEST + " is :" + msgBacklog);
        Assert.assertEquals(msgBacklog, numberOfMessages);

        // 3) Create a subscription with form latest position

        response = mock(AsyncResponse.class);
        persistentTopics.createSubscription(response, testTenant, testNamespace, testLocalTopicName, SUB_LATEST, true,
                (MessageIdImpl) MessageId.latest, false);
        responseCaptor = ArgumentCaptor.forClass(Response.class);
        verify(response, timeout(5000).times(1)).resume(responseCaptor.capture());
        Assert.assertEquals(responseCaptor.getValue().getStatus(), Response.Status.NO_CONTENT.getStatusCode());
<<<<<<< HEAD
        topicStats = persistentTopics.getStats(testTenant, testNamespace, testLocalTopicName, true, true, true);
=======
        topicStats = persistentTopics.getStats(testTenant, testNamespace, testLocalTopicName, true, true, false);
>>>>>>> 8d0c36e2
        msgBacklog = topicStats.subscriptions.get(SUB_LATEST).msgBacklog;
        System.out.println("Message back log for " + SUB_LATEST + " is :" + msgBacklog);
        Assert.assertEquals(msgBacklog, 0);

        // 4) Create a subscription without position

        response = mock(AsyncResponse.class);
        persistentTopics.createSubscription(response, testTenant, testNamespace, testLocalTopicName, SUB_NONE_MESSAGE_ID, true,
                null, false);
        responseCaptor = ArgumentCaptor.forClass(Response.class);
        verify(response, timeout(5000).times(1)).resume(responseCaptor.capture());
        Assert.assertEquals(responseCaptor.getValue().getStatus(), Response.Status.NO_CONTENT.getStatusCode());
<<<<<<< HEAD
        topicStats = persistentTopics.getStats(testTenant, testNamespace, testLocalTopicName, true, true, true);
=======
        topicStats = persistentTopics.getStats(testTenant, testNamespace, testLocalTopicName, true, true, false);
>>>>>>> 8d0c36e2
        msgBacklog = topicStats.subscriptions.get(SUB_NONE_MESSAGE_ID).msgBacklog;
        System.out.println("Message back log for " + SUB_NONE_MESSAGE_ID + " is :" + msgBacklog);
        Assert.assertEquals(msgBacklog, 0);

        producer.close();
    }

    @Test
    public void testCreateSubscriptionForNonPersistentTopic() throws InterruptedException {
        doReturn(TopicDomain.non_persistent.value()).when(persistentTopics).domain();
        AsyncResponse response  = mock(AsyncResponse.class);
        ArgumentCaptor<WebApplicationException> responseCaptor = ArgumentCaptor.forClass(RestException.class);
        persistentTopics.createSubscription(response, testTenant, testNamespace,
                "testCreateSubscriptionForNonPersistentTopic", "sub",
                true, (MessageIdImpl) MessageId.earliest, false);
        verify(response, timeout(5000).times(1)).resume(responseCaptor.capture());
        Assert.assertEquals(responseCaptor.getValue().getResponse().getStatus(), Response.Status.BAD_REQUEST.getStatusCode());
    }

    @Test
    public void testTerminatePartitionedTopic() {
        String testLocalTopicName = "topic-not-found";

        // 3) Create the partitioned topic
        AsyncResponse response  = mock(AsyncResponse.class);
        persistentTopics.createPartitionedTopic(response, testTenant, testNamespace, testLocalTopicName, 1);
        ArgumentCaptor<Response> responseCaptor = ArgumentCaptor.forClass(Response.class);
        verify(response, timeout(5000).times(1)).resume(responseCaptor.capture());
        Assert.assertEquals(responseCaptor.getValue().getStatus(), Response.Status.NO_CONTENT.getStatusCode());

        // 5) Create a subscription
        response = mock(AsyncResponse.class);
        persistentTopics.createSubscription(response, testTenant, testNamespace, testLocalTopicName, "test", true,
                (MessageIdImpl) MessageId.earliest, false);
        responseCaptor = ArgumentCaptor.forClass(Response.class);
        verify(response, timeout(5000).times(1)).resume(responseCaptor.capture());
        Assert.assertEquals(responseCaptor.getValue().getStatus(), Response.Status.NO_CONTENT.getStatusCode());

        // 9) terminate partitioned topic
        response = mock(AsyncResponse.class);
        persistentTopics.terminatePartitionedTopic(response, testTenant, testNamespace, testLocalTopicName, true);
        verify(response, timeout(5000).times(1)).resume(Arrays.asList(new MessageIdImpl(3, -1, -1)));
    }

    @Test
    public void testNonPartitionedTopics() {
        final String nonPartitionTopic = "non-partitioned-topic";
        AsyncResponse response = mock(AsyncResponse.class);
        persistentTopics.createSubscription(response, testTenant, testNamespace, nonPartitionTopic, "test", true,
                (MessageIdImpl) MessageId.latest, false);
        ArgumentCaptor<Response> responseCaptor = ArgumentCaptor.forClass(Response.class);
        verify(response, timeout(5000).times(1)).resume(responseCaptor.capture());
        Assert.assertEquals(responseCaptor.getValue().getStatus(), Response.Status.NO_CONTENT.getStatusCode());

        response = mock(AsyncResponse.class);
        persistentTopics.getSubscriptions(response, testTenant, testNamespace, nonPartitionTopic + "-partition-0",
                true);
        ArgumentCaptor<RestException> errorCaptor = ArgumentCaptor.forClass(RestException.class);
        verify(response, timeout(5000).times(1)).resume(errorCaptor.capture());
        Assert.assertTrue(errorCaptor.getValue().getMessage().contains("zero partitions"));

        final String nonPartitionTopic2 = "secondary-non-partitioned-topic";
        persistentTopics.createNonPartitionedTopic(testTenant, testNamespace, nonPartitionTopic2, true);
        Assert.assertEquals(persistentTopics
                        .getPartitionedMetadata(testTenant, testNamespace, nonPartitionTopic, true, false).partitions,
                0);

        Assert.assertEquals(persistentTopics
                        .getPartitionedMetadata(testTenant, testNamespace, nonPartitionTopic, true, true).partitions,
                0);
    }

    @Test
    public void testCreateNonPartitionedTopic() {
        final String topicName = "standard-topic-partition-a";
        persistentTopics.createNonPartitionedTopic(testTenant, testNamespace, topicName, true);
        PartitionedTopicMetadata pMetadata = persistentTopics.getPartitionedMetadata(
                testTenant, testNamespace, topicName, true, false);
        Assert.assertEquals(pMetadata.partitions, 0);

        PartitionedTopicMetadata metadata = persistentTopics.getPartitionedMetadata(
                testTenant, testNamespace, topicName, true, true);
        Assert.assertEquals(metadata.partitions, 0);
    }

    @Test(expectedExceptions = RestException.class)
    public void testCreateNonPartitionedTopicWithInvalidName() {
        final String topicName = "standard-topic-partition-10";
        doAnswer(invocation -> {
            TopicName partitionedTopicname = invocation.getArgument(0, TopicName.class);
            assert(partitionedTopicname.getLocalName().equals("standard-topic"));
            return new PartitionedTopicMetadata(10);
        }).when(persistentTopics).getPartitionedTopicMetadata(any(), anyBoolean(), anyBoolean());
        persistentTopics.createNonPartitionedTopic(testTenant, testNamespace, topicName, true);
    }

    @Test
    public void testCreatePartitionedTopicHavingNonPartitionTopicWithPartitionSuffix() throws KeeperException, InterruptedException {
        // Test the case in which user already has topic like topic-name-partition-123 created before we enforce the validation.
        final String nonPartitionTopicName1 = "standard-topic";
        final String nonPartitionTopicName2 = "special-topic-partition-123";
        final String partitionedTopicName = "special-topic";
        LocalZooKeeperCacheService mockLocalZooKeeperCacheService = mock(LocalZooKeeperCacheService.class);
        ZooKeeperManagedLedgerCache mockZooKeeperChildrenCache = mock(ZooKeeperManagedLedgerCache.class);
        doReturn(mockLocalZooKeeperCacheService).when(pulsar).getLocalZkCacheService();
        doReturn(mockZooKeeperChildrenCache).when(mockLocalZooKeeperCacheService).managedLedgerListCache();
        doReturn(ImmutableSet.of(nonPartitionTopicName1, nonPartitionTopicName2)).when(mockZooKeeperChildrenCache).get(anyString());
        doReturn(CompletableFuture.completedFuture(ImmutableSet.of(nonPartitionTopicName1, nonPartitionTopicName2))).when(mockZooKeeperChildrenCache).getAsync(anyString());
        doReturn(new Policies()).when(persistentTopics).getNamespacePolicies(any());
        AsyncResponse response = mock(AsyncResponse.class);
        ArgumentCaptor<RestException> errCaptor = ArgumentCaptor.forClass(RestException.class);
        persistentTopics.createPartitionedTopic(response, testTenant, testNamespace, partitionedTopicName, 5);
        verify(response, timeout(5000).times(1)).resume(errCaptor.capture());
        Assert.assertEquals(errCaptor.getValue().getResponse().getStatus(), Response.Status.CONFLICT.getStatusCode());
    }

    @Test(expectedExceptions = RestException.class)
    public void testUpdatePartitionedTopicHavingNonPartitionTopicWithPartitionSuffix() throws Exception {
        // Already have non partition topic special-topic-partition-10, shouldn't able to update number of partitioned topic to more than 10.
        final String nonPartitionTopicName2 = "special-topic-partition-10";
        final String partitionedTopicName = "special-topic";
        LocalZooKeeperCacheService mockLocalZooKeeperCacheService = mock(LocalZooKeeperCacheService.class);
        ZooKeeperManagedLedgerCache mockZooKeeperChildrenCache = mock(ZooKeeperManagedLedgerCache.class);
        doReturn(mockLocalZooKeeperCacheService).when(pulsar).getLocalZkCacheService();
        doReturn(mockZooKeeperChildrenCache).when(mockLocalZooKeeperCacheService).managedLedgerListCache();
        doReturn(ImmutableSet.of(nonPartitionTopicName2)).when(mockZooKeeperChildrenCache).get(anyString());
        doReturn(CompletableFuture.completedFuture(ImmutableSet.of(nonPartitionTopicName2))).when(mockZooKeeperChildrenCache).getAsync(anyString());
        doAnswer(invocation -> {
            persistentTopics.namespaceName = NamespaceName.get("tenant", "namespace");
            persistentTopics.topicName = TopicName.get("persistent", "tenant", "cluster", "namespace", "topicname");
            return null;
        }).when(persistentTopics).validatePartitionedTopicName(any(), any(), any());
        doNothing().when(persistentTopics).validateAdminAccessForTenant(anyString());
        AsyncResponse response = mock(AsyncResponse.class);
        ArgumentCaptor<Response> responseCaptor = ArgumentCaptor.forClass(Response.class);
        persistentTopics.createPartitionedTopic(response, testTenant, testNamespace, partitionedTopicName, 5);
        verify(response, timeout(5000).times(1)).resume(responseCaptor.capture());
        Assert.assertEquals(responseCaptor.getValue().getStatus(), Response.Status.NO_CONTENT.getStatusCode());
        persistentTopics.updatePartitionedTopic(testTenant, testNamespace, partitionedTopicName, true, false, 10);
    }

    @Test
    public void testUnloadTopic() {
        final String topicName = "standard-topic-to-be-unload";
        final String partitionTopicName = "partition-topic-to-be-unload";

        // 1) not exist topic
        AsyncResponse response = mock(AsyncResponse.class);
        persistentTopics.unloadTopic(response, testTenant, testNamespace, "topic-not-exist", true);
        ArgumentCaptor<RestException> errCaptor = ArgumentCaptor.forClass(RestException.class);
        verify(response, timeout(5000).times(1)).resume(errCaptor.capture());
        Assert.assertEquals(errCaptor.getValue().getResponse().getStatus(), Response.Status.NOT_FOUND.getStatusCode());

        // 2) create non partitioned topic and unload
        response = mock(AsyncResponse.class);
        persistentTopics.createNonPartitionedTopic(testTenant, testNamespace, topicName, true);
        persistentTopics.unloadTopic(response, testTenant, testNamespace, topicName, true);
        ArgumentCaptor<Response> responseCaptor = ArgumentCaptor.forClass(Response.class);
        verify(response, timeout(5000).times(1)).resume(responseCaptor.capture());
        Assert.assertEquals(responseCaptor.getValue().getStatus(), Response.Status.NO_CONTENT.getStatusCode());

        // 3) create partitioned topic and unload
        response = mock(AsyncResponse.class);
        responseCaptor = ArgumentCaptor.forClass(Response.class);
        persistentTopics.createPartitionedTopic(response, testTenant, testNamespace, partitionTopicName, 6);
        verify(response, timeout(5000).times(1)).resume(responseCaptor.capture());
        Assert.assertEquals(responseCaptor.getValue().getStatus(), Response.Status.NO_CONTENT.getStatusCode());
        response = mock(AsyncResponse.class);
        persistentTopics.unloadTopic(response, testTenant, testNamespace, partitionTopicName, true);
        responseCaptor = ArgumentCaptor.forClass(Response.class);
        verify(response, timeout(5000).times(1)).resume(responseCaptor.capture());
        Assert.assertEquals(responseCaptor.getValue().getStatus(), Response.Status.NO_CONTENT.getStatusCode());

        // 4) delete partitioned topic
        response = mock(AsyncResponse.class);
        persistentTopics.deletePartitionedTopic(response, testTenant, testNamespace, partitionTopicName, true, true, false);
        responseCaptor = ArgumentCaptor.forClass(Response.class);
        verify(response, timeout(5000).times(1)).resume(responseCaptor.capture());
        Assert.assertEquals(responseCaptor.getValue().getStatus(), Response.Status.NO_CONTENT.getStatusCode());
    }

    @Test
    public void testUnloadTopicShallThrowNotFoundWhenTopicNotExist() {
        AsyncResponse response = mock(AsyncResponse.class);
        persistentTopics.unloadTopic(response, testTenant, testNamespace,"non-existent-topic", true);
        ArgumentCaptor<RestException> responseCaptor = ArgumentCaptor.forClass(RestException.class);
        verify(response, timeout(5000).times(1)).resume(responseCaptor.capture());
        Assert.assertEquals(responseCaptor.getValue().getResponse().getStatus(), Response.Status.NOT_FOUND.getStatusCode());
    }

    @Test
    public void testGetPartitionedTopicsList() throws KeeperException, InterruptedException, PulsarAdminException {
        AsyncResponse response = mock(AsyncResponse.class);
        ArgumentCaptor<Response> responseCaptor = ArgumentCaptor.forClass(Response.class);
        persistentTopics.createPartitionedTopic(response, testTenant, testNamespace, "test-topic1", 3);
        verify(response, timeout(5000).times(1)).resume(responseCaptor.capture());
        Assert.assertEquals(responseCaptor.getValue().getStatus(), Response.Status.NO_CONTENT.getStatusCode());

        response = mock(AsyncResponse.class);
        responseCaptor = ArgumentCaptor.forClass(Response.class);
        nonPersistentTopic.createPartitionedTopic(response, testTenant, testNamespace, "test-topic2", 3);
        verify(response, timeout(5000).times(1)).resume(responseCaptor.capture());
        Assert.assertEquals(responseCaptor.getValue().getStatus(), Response.Status.NO_CONTENT.getStatusCode());

        List<String> persistentPartitionedTopics = persistentTopics.getPartitionedTopicList(testTenant, testNamespace);

        Assert.assertEquals(persistentPartitionedTopics.size(), 1);
        Assert.assertEquals(TopicName.get(persistentPartitionedTopics.get(0)).getDomain().value(), TopicDomain.persistent.value());

        List<String> nonPersistentPartitionedTopics = nonPersistentTopic.getPartitionedTopicList(testTenant, testNamespace);
        Assert.assertEquals(nonPersistentPartitionedTopics.size(), 1);
        Assert.assertEquals(TopicName.get(nonPersistentPartitionedTopics.get(0)).getDomain().value(), TopicDomain.non_persistent.value());
    }

    @Test
    public void testGrantNonPartitionedTopic() {
        final String topicName = "non-partitioned-topic";
        persistentTopics.createNonPartitionedTopic(testTenant, testNamespace, topicName, true);
        String role = "role";
        Set<AuthAction> expectActions = new HashSet<>();
        expectActions.add(AuthAction.produce);
        persistentTopics.grantPermissionsOnTopic(testTenant, testNamespace, topicName, role, expectActions);
        Map<String, Set<AuthAction>> permissions = persistentTopics.getPermissionsOnTopic(testTenant, testNamespace, topicName);
        Assert.assertEquals(permissions.get(role), expectActions);
    }

    @Test
    public void testCreateExistedPartition() {
        final AsyncResponse response = mock(AsyncResponse.class);
        final String topicName = "test-create-existed-partition";
        persistentTopics.createPartitionedTopic(response, testTenant, testNamespace, topicName, 3);

        final String partitionName = TopicName.get(topicName).getPartition(0).getLocalName();
        try {
            persistentTopics.createNonPartitionedTopic(testTenant, testNamespace, partitionName, false);
            Assert.fail();
        } catch (RestException e) {
            log.error("Failed to create {}: {}", partitionName, e.getMessage());
            Assert.assertEquals(e.getResponse().getStatus(), 409);
            Assert.assertEquals(e.getMessage(), "This topic already exists");
        }
    }

    @Test
    public void testGrantPartitionedTopic() {
        final String partitionedTopicName = "partitioned-topic";
        final int numPartitions = 5;
        AsyncResponse response = mock(AsyncResponse.class);
        ArgumentCaptor<Response> responseCaptor = ArgumentCaptor.forClass(Response.class);
        persistentTopics.createPartitionedTopic(response, testTenant, testNamespace, partitionedTopicName, numPartitions);
        verify(response, timeout(5000).times(1)).resume(responseCaptor.capture());
        Assert.assertEquals(responseCaptor.getValue().getStatus(), Response.Status.NO_CONTENT.getStatusCode());

        String role = "role";
        Set<AuthAction> expectActions = new HashSet<>();
        expectActions.add(AuthAction.produce);
        persistentTopics.grantPermissionsOnTopic(testTenant, testNamespace, partitionedTopicName, role, expectActions);
        Map<String, Set<AuthAction>> permissions = persistentTopics.getPermissionsOnTopic(testTenant, testNamespace,
                partitionedTopicName);
        Assert.assertEquals(permissions.get(role), expectActions);
        TopicName topicName = TopicName.get(TopicDomain.persistent.value(), testTenant, testNamespace,
                partitionedTopicName);
        for (int i = 0; i < numPartitions; i++) {
            TopicName partition = topicName.getPartition(i);
            Map<String, Set<AuthAction>> partitionPermissions = persistentTopics.getPermissionsOnTopic(testTenant,
                    testNamespace, partition.getEncodedLocalName());
            Assert.assertEquals(partitionPermissions.get(role), expectActions);
        }
    }

    @Test
    public void testRevokeNonPartitionedTopic() {
        final String topicName = "non-partitioned-topic";
        persistentTopics.createNonPartitionedTopic(testTenant, testNamespace, topicName, true);
        String role = "role";
        Set<AuthAction> expectActions = new HashSet<>();
        expectActions.add(AuthAction.produce);
        persistentTopics.grantPermissionsOnTopic(testTenant, testNamespace, topicName, role, expectActions);
        persistentTopics.revokePermissionsOnTopic(testTenant, testNamespace, topicName, role);
        Map<String, Set<AuthAction>> permissions = persistentTopics.getPermissionsOnTopic(testTenant, testNamespace, topicName);
        Assert.assertEquals(permissions.get(role), null);
    }

    @Test
    public void testRevokePartitionedTopic() {
        final String partitionedTopicName = "partitioned-topic";
        final int numPartitions = 5;
        AsyncResponse response = mock(AsyncResponse.class);
        ArgumentCaptor<Response> responseCaptor = ArgumentCaptor.forClass(Response.class);
        persistentTopics.createPartitionedTopic(response, testTenant, testNamespace, partitionedTopicName, numPartitions);
        verify(response, timeout(5000).times(1)).resume(responseCaptor.capture());
        Assert.assertEquals(responseCaptor.getValue().getStatus(), Response.Status.NO_CONTENT.getStatusCode());
        String role = "role";
        Set<AuthAction> expectActions = new HashSet<>();
        expectActions.add(AuthAction.produce);
        persistentTopics.grantPermissionsOnTopic(testTenant, testNamespace, partitionedTopicName, role, expectActions);
        persistentTopics.revokePermissionsOnTopic(testTenant, testNamespace, partitionedTopicName, role);
        Map<String, Set<AuthAction>> permissions = persistentTopics.getPermissionsOnTopic(testTenant, testNamespace,
                partitionedTopicName);
        Assert.assertEquals(permissions.get(role), null);
        TopicName topicName = TopicName.get(TopicDomain.persistent.value(), testTenant, testNamespace,
                partitionedTopicName);
        for (int i = 0; i < numPartitions; i++) {
            TopicName partition = topicName.getPartition(i);
            Map<String, Set<AuthAction>> partitionPermissions = persistentTopics.getPermissionsOnTopic(testTenant,
                    testNamespace, partition.getEncodedLocalName());
            Assert.assertEquals(partitionPermissions.get(role), null);
        }
    }

    @Test
    public void testTriggerCompactionTopic() {
        final String partitionTopicName = "test-part";
        final String nonPartitionTopicName = "test-non-part";

        // trigger compaction on non-existing topic
        AsyncResponse response = mock(AsyncResponse.class);
        persistentTopics.compact(response, testTenant, testNamespace, "non-existing-topic", true);
        ArgumentCaptor<RestException> errCaptor = ArgumentCaptor.forClass(RestException.class);
        verify(response, timeout(5000).times(1)).resume(errCaptor.capture());
        Assert.assertEquals(errCaptor.getValue().getResponse().getStatus(), Response.Status.NOT_FOUND.getStatusCode());

        // create non partitioned topic and compaction on it
        response = mock(AsyncResponse.class);
        persistentTopics.createNonPartitionedTopic(testTenant, testNamespace, nonPartitionTopicName, true);
        persistentTopics.compact(response, testTenant, testNamespace, nonPartitionTopicName, true);
        ArgumentCaptor<Response> responseCaptor = ArgumentCaptor.forClass(Response.class);
        verify(response, timeout(5000).times(1)).resume(responseCaptor.capture());
        Assert.assertEquals(responseCaptor.getValue().getStatus(), Response.Status.NO_CONTENT.getStatusCode());

        // create partitioned topic and compaction on it
        response = mock(AsyncResponse.class);
        persistentTopics.createPartitionedTopic(response, testTenant, testNamespace, partitionTopicName, 2);
        persistentTopics.compact(response, testTenant, testNamespace, partitionTopicName, true);
        responseCaptor = ArgumentCaptor.forClass(Response.class);
        verify(response, timeout(5000).times(1)).resume(responseCaptor.capture());
        Assert.assertEquals(responseCaptor.getValue().getStatus(), Response.Status.NO_CONTENT.getStatusCode());
    }

    @Test
    public void testPeekWithSubscriptionNameNotExist() throws Exception {
        final String topicName = "testTopic";
        final String topic = TopicName.get(
                TopicDomain.persistent.value(),
                testTenant,
                testNamespace,
                topicName).toString();
        final String subscriptionName = "sub";

        admin.topics().createPartitionedTopic(topic, 3);

        final String partitionedTopic = topic + "-partition-0";

        Producer<String> producer = pulsarClient.newProducer(Schema.STRING).topic(topic).create();
        for (int i = 0; i < 100; ++i) {
            producer.send("test" + i);
        }

        List<Message<byte[]>> messages = admin.topics()
                .peekMessages(partitionedTopic, subscriptionName, 5);

        Assert.assertEquals(messages.size(), 5);

        producer.close();
    }

    @Test
    public void testGetLastMessageId() throws Exception {
        TenantInfo tenantInfo = new TenantInfo(Sets.newHashSet("role1", "role2"), Sets.newHashSet("test"));
        admin.tenants().createTenant("prop-xyz", tenantInfo);
        admin.namespaces().createNamespace("prop-xyz/ns1", Sets.newHashSet("test"));
        final String topicName = "persistent://prop-xyz/ns1/testGetLastMessageId";

        admin.topics().createNonPartitionedTopic(topicName);
        Producer<byte[]> batchProducer = pulsarClient.newProducer().topic(topicName)
                .enableBatching(true)
                .batchingMaxMessages(100)
                .batchingMaxPublishDelay(2, TimeUnit.SECONDS)
                .create();
        admin.topics().createSubscription(topicName, "test", MessageId.earliest);
        CompletableFuture<MessageId> completableFuture = new CompletableFuture<>();
        for (int i = 0; i < 10; i++) {
            completableFuture = batchProducer.sendAsync("test".getBytes());
        }
        completableFuture.get();
        Assert.assertEquals(((BatchMessageIdImpl) admin.topics().getLastMessageId(topicName)).getBatchIndex(), 9);

        Producer<byte[]> producer = pulsarClient.newProducer().topic(topicName)
                .enableBatching(false)
                .create();
        producer.send("test".getBytes());

        Assert.assertTrue(admin.topics().getLastMessageId(topicName) instanceof MessageIdImpl);

    }

    @Test
    public void testExamineMessage() throws Exception {
        TenantInfo tenantInfo = new TenantInfo(Sets.newHashSet("role1", "role2"), Sets.newHashSet("test"));
        admin.tenants().createTenant("tenant-xyz", tenantInfo);
        admin.namespaces().createNamespace("tenant-xyz/ns-abc", Sets.newHashSet("test"));
        final String topicName = "persistent://tenant-xyz/ns-abc/topic-123";

        admin.topics().createPartitionedTopic(topicName, 2);
        Producer<String> producer = pulsarClient.newProducer(Schema.STRING).topic(topicName + "-partition-0").create();

        // Check examine message not allowed on partitioned topic.
        try {
            admin.topics().examineMessage(topicName, "earliest", 1);
        } catch (PulsarAdminException e) {
            Assert.assertEquals(e.getMessage(), "Examine messages on a partitioned topic is not allowed, please try examine message on specific topic partition");
        }

        producer.send("message1");
        Assert.assertEquals(new String(admin.topics().examineMessage(topicName + "-partition-0", "earliest", 1).getData()), "message1");
        Assert.assertEquals(new String(admin.topics().examineMessage(topicName + "-partition-0", "latest", 1).getData()), "message1");

        producer.send("message2");
        producer.send("message3");
        producer.send("message4");
        producer.send("message5");
        Assert.assertEquals(new String(admin.topics().examineMessage(topicName + "-partition-0", "earliest", 1).getData()), "message1");
        Assert.assertEquals(new String(admin.topics().examineMessage(topicName + "-partition-0", "earliest", 2).getData()), "message2");
        Assert.assertEquals(new String(admin.topics().examineMessage(topicName + "-partition-0", "earliest", 3).getData()), "message3");
        Assert.assertEquals(new String(admin.topics().examineMessage(topicName + "-partition-0", "earliest", 4).getData()), "message4");
        Assert.assertEquals(new String(admin.topics().examineMessage(topicName + "-partition-0", "earliest", 5).getData()), "message5");

        Assert.assertEquals(new String(admin.topics().examineMessage(topicName + "-partition-0", "latest", 1).getData()), "message5");
        Assert.assertEquals(new String(admin.topics().examineMessage(topicName + "-partition-0", "latest", 2).getData()), "message4");
        Assert.assertEquals(new String(admin.topics().examineMessage(topicName + "-partition-0", "latest", 3).getData()), "message3");
        Assert.assertEquals(new String(admin.topics().examineMessage(topicName + "-partition-0", "latest", 4).getData()), "message2");
        Assert.assertEquals(new String(admin.topics().examineMessage(topicName + "-partition-0", "latest", 5).getData()), "message1");
    }
}<|MERGE_RESOLUTION|>--- conflicted
+++ resolved
@@ -243,11 +243,7 @@
         verify(response, timeout(5000).times(1)).resume(responseCaptor.capture());
         Assert.assertEquals(responseCaptor.getValue().getStatus(), Response.Status.NO_CONTENT.getStatusCode());
 
-<<<<<<< HEAD
-        TopicStats topicStats = persistentTopics.getStats(testTenant, testNamespace, testLocalTopicName, true, true, true);
-=======
         TopicStats topicStats = persistentTopics.getStats(testTenant, testNamespace, testLocalTopicName, true, true, false);
->>>>>>> 8d0c36e2
         long msgBacklog = topicStats.subscriptions.get(SUB_EARLIEST).msgBacklog;
         System.out.println("Message back log for " + SUB_EARLIEST + " is :" + msgBacklog);
         Assert.assertEquals(msgBacklog, numberOfMessages);
@@ -260,11 +256,7 @@
         responseCaptor = ArgumentCaptor.forClass(Response.class);
         verify(response, timeout(5000).times(1)).resume(responseCaptor.capture());
         Assert.assertEquals(responseCaptor.getValue().getStatus(), Response.Status.NO_CONTENT.getStatusCode());
-<<<<<<< HEAD
-        topicStats = persistentTopics.getStats(testTenant, testNamespace, testLocalTopicName, true, true, true);
-=======
         topicStats = persistentTopics.getStats(testTenant, testNamespace, testLocalTopicName, true, true, false);
->>>>>>> 8d0c36e2
         msgBacklog = topicStats.subscriptions.get(SUB_LATEST).msgBacklog;
         System.out.println("Message back log for " + SUB_LATEST + " is :" + msgBacklog);
         Assert.assertEquals(msgBacklog, 0);
@@ -277,11 +269,7 @@
         responseCaptor = ArgumentCaptor.forClass(Response.class);
         verify(response, timeout(5000).times(1)).resume(responseCaptor.capture());
         Assert.assertEquals(responseCaptor.getValue().getStatus(), Response.Status.NO_CONTENT.getStatusCode());
-<<<<<<< HEAD
-        topicStats = persistentTopics.getStats(testTenant, testNamespace, testLocalTopicName, true, true, true);
-=======
         topicStats = persistentTopics.getStats(testTenant, testNamespace, testLocalTopicName, true, true, false);
->>>>>>> 8d0c36e2
         msgBacklog = topicStats.subscriptions.get(SUB_NONE_MESSAGE_ID).msgBacklog;
         System.out.println("Message back log for " + SUB_NONE_MESSAGE_ID + " is :" + msgBacklog);
         Assert.assertEquals(msgBacklog, 0);
