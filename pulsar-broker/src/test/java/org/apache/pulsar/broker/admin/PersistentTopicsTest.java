/**
 * Licensed to the Apache Software Foundation (ASF) under one
 * or more contributor license agreements.  See the NOTICE file
 * distributed with this work for additional information
 * regarding copyright ownership.  The ASF licenses this file
 * to you under the Apache License, Version 2.0 (the
 * "License"); you may not use this file except in compliance
 * with the License.  You may obtain a copy of the License at
 *
 *   http://www.apache.org/licenses/LICENSE-2.0
 *
 * Unless required by applicable law or agreed to in writing,
 * software distributed under the License is distributed on an
 * "AS IS" BASIS, WITHOUT WARRANTIES OR CONDITIONS OF ANY
 * KIND, either express or implied.  See the License for the
 * specific language governing permissions and limitations
 * under the License.
 */
package org.apache.pulsar.broker.admin;

import static org.apache.pulsar.broker.BrokerTestUtil.spyWithClassAndConstructorArgs;
import static org.mockito.ArgumentMatchers.any;
import static org.mockito.ArgumentMatchers.anyBoolean;
import static org.mockito.ArgumentMatchers.anyString;
import static org.mockito.Mockito.doAnswer;
import static org.mockito.Mockito.doNothing;
import static org.mockito.Mockito.doReturn;
import static org.mockito.Mockito.mock;
import static org.mockito.Mockito.spy;
import static org.mockito.Mockito.timeout;
import static org.mockito.Mockito.verify;
import static org.mockito.Mockito.when;
import com.google.common.collect.Lists;
import java.lang.reflect.Field;
import java.util.ArrayList;
import java.util.HashMap;
import java.util.HashSet;
import java.util.List;
import java.util.Map;
import java.util.Optional;
import java.util.Set;
import java.util.concurrent.CompletableFuture;
import java.util.concurrent.ConcurrentHashMap;
import java.util.concurrent.TimeUnit;
import java.util.concurrent.atomic.AtomicLong;
import javax.ws.rs.InternalServerErrorException;
import javax.ws.rs.WebApplicationException;
import javax.ws.rs.container.AsyncResponse;
import javax.ws.rs.core.Response;
import javax.ws.rs.core.UriInfo;
import lombok.Cleanup;
import lombok.extern.slf4j.Slf4j;
import org.apache.pulsar.broker.BrokerTestUtil;
import org.apache.pulsar.broker.admin.v2.NonPersistentTopics;
import org.apache.pulsar.broker.admin.v2.PersistentTopics;
import org.apache.pulsar.broker.auth.MockedPulsarServiceBaseTest;
import org.apache.pulsar.broker.authentication.AuthenticationDataHttps;
import org.apache.pulsar.broker.resources.NamespaceResources;
import org.apache.pulsar.broker.resources.PulsarResources;
import org.apache.pulsar.broker.resources.TopicResources;
import org.apache.pulsar.broker.service.BrokerService;
import org.apache.pulsar.broker.service.Topic;
import org.apache.pulsar.broker.web.PulsarWebResource;
import org.apache.pulsar.broker.web.RestException;
import org.apache.pulsar.client.admin.PulsarAdminException;
import org.apache.pulsar.client.admin.internal.TopicsImpl;
import org.apache.pulsar.client.api.CompressionType;
import org.apache.pulsar.client.api.Message;
import org.apache.pulsar.client.api.MessageId;
import org.apache.pulsar.client.api.Producer;
import org.apache.pulsar.client.api.Schema;
import org.apache.pulsar.client.api.interceptor.ProducerInterceptor;
import org.apache.pulsar.client.impl.BatchMessageIdImpl;
import org.apache.pulsar.client.impl.MessageIdImpl;
import org.apache.pulsar.client.impl.MessageImpl;
import org.apache.pulsar.client.impl.ProducerBase;
import org.apache.pulsar.client.impl.ProducerImpl;
import org.apache.pulsar.client.impl.ResetCursorData;
import org.apache.pulsar.common.naming.NamespaceName;
import org.apache.pulsar.common.naming.TopicDomain;
import org.apache.pulsar.common.naming.TopicName;
import org.apache.pulsar.common.partition.PartitionedTopicMetadata;
import org.apache.pulsar.common.policies.data.AuthAction;
import org.apache.pulsar.common.policies.data.ClusterData;
import org.apache.pulsar.common.policies.data.Policies;
import org.apache.pulsar.common.policies.data.RetentionPolicies;
import org.apache.pulsar.common.policies.data.TenantInfoImpl;
import org.apache.pulsar.common.policies.data.TopicStats;
import org.apache.pulsar.metadata.api.MetadataStoreException;
import org.apache.zookeeper.KeeperException;
import org.awaitility.Awaitility;
import org.mockito.ArgumentCaptor;
import org.powermock.reflect.Whitebox;
import org.testng.Assert;
import org.testng.annotations.AfterMethod;
import org.testng.annotations.BeforeClass;
import org.testng.annotations.BeforeMethod;
import org.testng.annotations.Test;

@Slf4j
@Test(groups = "broker-admin")
public class PersistentTopicsTest extends MockedPulsarServiceBaseTest {

    private PersistentTopics persistentTopics;
    private final String testTenant = "my-tenant";
    private final String testLocalCluster = "use";
    private final String testNamespace = "my-namespace";
    protected Field uriField;
    protected UriInfo uriInfo;
    private NonPersistentTopics nonPersistentTopic;
    private NamespaceResources namespaceResources;

    @BeforeClass
    public void initPersistentTopics() throws Exception {
        uriField = PulsarWebResource.class.getDeclaredField("uri");
        uriField.setAccessible(true);
        uriInfo = mock(UriInfo.class);
    }

    @Override
    @BeforeMethod
    protected void setup() throws Exception {
        super.internalSetup();
        persistentTopics = spy(PersistentTopics.class);
        persistentTopics.setServletContext(new MockServletContext());
        persistentTopics.setPulsar(pulsar);
        doReturn(false).when(persistentTopics).isRequestHttps();
        doReturn(null).when(persistentTopics).originalPrincipal();
        doReturn("test").when(persistentTopics).clientAppId();
        doReturn(TopicDomain.persistent.value()).when(persistentTopics).domain();
        doNothing().when(persistentTopics).validateAdminAccessForTenant(this.testTenant);
        doReturn(mock(AuthenticationDataHttps.class)).when(persistentTopics).clientAuthData();

        nonPersistentTopic = spy(NonPersistentTopics.class);
        nonPersistentTopic.setServletContext(new MockServletContext());
        nonPersistentTopic.setPulsar(pulsar);
        namespaceResources = mock(NamespaceResources.class);
        doReturn(false).when(nonPersistentTopic).isRequestHttps();
        doReturn(null).when(nonPersistentTopic).originalPrincipal();
        doReturn("test").when(nonPersistentTopic).clientAppId();
        doReturn(TopicDomain.non_persistent.value()).when(nonPersistentTopic).domain();
        doNothing().when(nonPersistentTopic).validateAdminAccessForTenant(this.testTenant);
        doReturn(mock(AuthenticationDataHttps.class)).when(nonPersistentTopic).clientAuthData();

        PulsarResources resources =
                spy(new PulsarResources(pulsar.getLocalMetadataStore(), pulsar.getConfigurationMetadataStore()));
<<<<<<< HEAD
        doReturn(spyWithClassAndConstructorArgs(TopicResources.class, pulsar.getLocalMetadataStore(),
                namespaceResources)).when(resources).getTopicResources();
        doReturn(CompletableFuture.completedFuture(1)).when(namespaceResources).getBucketCountAsync(any());
=======
        doReturn(spyWithClassAndConstructorArgs(TopicResources.class, pulsar.getLocalMetadataStore())).when(resources)
                .getTopicResources();
>>>>>>> 423ab754
        Whitebox.setInternalState(pulsar, "pulsarResources", resources);

        admin.clusters().createCluster("use", ClusterData.builder().serviceUrl("http://broker-use.com:8080").build());
        admin.clusters().createCluster("test", ClusterData.builder().serviceUrl("http://broker-use.com:8080").build());
        admin.tenants().createTenant(this.testTenant,
                new TenantInfoImpl(Set.of("role1", "role2"), Set.of(testLocalCluster, "test")));
        admin.tenants().createTenant("pulsar",
                new TenantInfoImpl(Set.of("role1", "role2"), Set.of(testLocalCluster, "test")));
        admin.namespaces().createNamespace(testTenant + "/" + testNamespace, Set.of(testLocalCluster, "test"));
        admin.namespaces().createNamespace("pulsar/system", 4);
    }

    @Override
    @AfterMethod(alwaysRun = true)
    protected void cleanup() throws Exception {
        super.internalCleanup();
    }

    @Test
    public void testGetSubscriptions() {
        String testLocalTopicName = "topic-not-found";

        // 1) Confirm that the topic does not exist
        AsyncResponse response = mock(AsyncResponse.class);
        persistentTopics.getSubscriptions(response, testTenant, testNamespace, testLocalTopicName, true);
        ArgumentCaptor<RestException> errorCaptor = ArgumentCaptor.forClass(RestException.class);
        verify(response, timeout(5000).times(1)).resume(errorCaptor.capture());
        Assert.assertEquals(errorCaptor.getValue().getResponse().getStatus(),
                Response.Status.NOT_FOUND.getStatusCode());
        Assert.assertEquals(errorCaptor.getValue().getMessage(), String.format("Topic %s not found",
                "persistent://my-tenant/my-namespace/topic-not-found"));

        // 2) Confirm that the partitioned topic does not exist
        response = mock(AsyncResponse.class);
        persistentTopics.getSubscriptions(response, testTenant, testNamespace, testLocalTopicName + "-partition-0",
                true);
        errorCaptor = ArgumentCaptor.forClass(RestException.class);
        verify(response, timeout(5000).times(1)).resume(errorCaptor.capture());
        Assert.assertEquals(errorCaptor.getValue().getResponse().getStatus(),
                Response.Status.NOT_FOUND.getStatusCode());
        Assert.assertEquals(errorCaptor.getValue().getMessage(),
                "Partitioned Topic not found: persistent://my-tenant/my-namespace/topic-not-found-partition-0 has "
                        + "zero partitions");

        // 3) Create the partitioned topic
        response = mock(AsyncResponse.class);
        ArgumentCaptor<Response> responseCaptor = ArgumentCaptor.forClass(Response.class);
        persistentTopics.createPartitionedTopic(response, testTenant, testNamespace, testLocalTopicName, 3, true);
        verify(response, timeout(5000).times(1)).resume(responseCaptor.capture());
        Assert.assertEquals(responseCaptor.getValue().getStatus(), Response.Status.NO_CONTENT.getStatusCode());

        // 4) Create a subscription
        response = mock(AsyncResponse.class);
        persistentTopics.createSubscription(response, testTenant, testNamespace, testLocalTopicName, "test", true,
                new ResetCursorData(MessageId.earliest), false);
        responseCaptor = ArgumentCaptor.forClass(Response.class);
        verify(response, timeout(5000).times(1)).resume(responseCaptor.capture());
        Assert.assertEquals(responseCaptor.getValue().getStatus(), Response.Status.NO_CONTENT.getStatusCode());

        // 5) Confirm that the subscription exists
        response = mock(AsyncResponse.class);
        persistentTopics.getSubscriptions(response, testTenant, testNamespace, testLocalTopicName + "-partition-0",
                true);
        verify(response, timeout(5000).times(1)).resume(Lists.newArrayList("test"));

        // 6) Delete the subscription
        response = mock(AsyncResponse.class);
        persistentTopics.deleteSubscription(response, testTenant, testNamespace, testLocalTopicName, "test", false,
                true);
        responseCaptor = ArgumentCaptor.forClass(Response.class);
        verify(response, timeout(5000).times(1)).resume(responseCaptor.capture());
        Assert.assertEquals(responseCaptor.getValue().getStatus(), Response.Status.NO_CONTENT.getStatusCode());

        // 7) Confirm that the subscription does not exist
        response = mock(AsyncResponse.class);
        persistentTopics.getSubscriptions(response, testTenant, testNamespace, testLocalTopicName + "-partition-0",
                true);
        verify(response, timeout(5000).times(1)).resume(new ArrayList<>());

        // 8) Create a sub of partitioned-topic
        response = mock(AsyncResponse.class);
        persistentTopics.createSubscription(response, testTenant, testNamespace, testLocalTopicName + "-partition-1",
                "test", true,
                new ResetCursorData(MessageId.earliest), false);
        responseCaptor = ArgumentCaptor.forClass(Response.class);
        verify(response, timeout(5000).times(1)).resume(responseCaptor.capture());
        Assert.assertEquals(responseCaptor.getValue().getStatus(), Response.Status.NO_CONTENT.getStatusCode());
        //
        response = mock(AsyncResponse.class);
        persistentTopics.getSubscriptions(response, testTenant, testNamespace, testLocalTopicName + "-partition-1",
                true);
        verify(response, timeout(5000).times(1)).resume(Lists.newArrayList("test"));
        //
        response = mock(AsyncResponse.class);
        persistentTopics.getSubscriptions(response, testTenant, testNamespace, testLocalTopicName + "-partition-0",
                true);
        verify(response, timeout(5000).times(1)).resume(new ArrayList<>());
        //
        response = mock(AsyncResponse.class);
        persistentTopics.getSubscriptions(response, testTenant, testNamespace, testLocalTopicName, true);
        verify(response, timeout(5000).times(1)).resume(Lists.newArrayList("test"));

        // 9) Delete the partitioned topic
        response = mock(AsyncResponse.class);
        persistentTopics.deletePartitionedTopic(response, testTenant, testNamespace, testLocalTopicName, true, true);
        responseCaptor = ArgumentCaptor.forClass(Response.class);
        verify(response, timeout(5000).times(1)).resume(responseCaptor.capture());
        Assert.assertEquals(responseCaptor.getValue().getStatus(), Response.Status.NO_CONTENT.getStatusCode());
    }


    @Test
    public void testCreateSubscriptions() throws Exception {
        final int numberOfMessages = 5;
        final String SUB_EARLIEST = "sub-earliest";
        final String SUB_LATEST = "sub-latest";
        final String SUB_NONE_MESSAGE_ID = "sub-none-message-id";

        String testLocalTopicName = "subWithPositionOrNot";
        final String topicName = "persistent://" + testTenant + "/" + testNamespace + "/" + testLocalTopicName;
        admin.topics().createNonPartitionedTopic(topicName);

        ProducerImpl<byte[]> producer = (ProducerImpl<byte[]>) pulsarClient.newProducer().topic(topicName)
                .maxPendingMessages(30000).create();

        // 1) produce numberOfMessages message to pulsar
        for (int i = 0; i < numberOfMessages; i++) {
            log.info("Produce messages: " + producer.send(new byte[10]).toString());
        }

        // 2) Create a subscription from earliest position

        AsyncResponse response = mock(AsyncResponse.class);
        persistentTopics.createSubscription(response, testTenant, testNamespace, testLocalTopicName, SUB_EARLIEST, true,
                new ResetCursorData(MessageId.earliest), false);
        ArgumentCaptor<Response> responseCaptor = ArgumentCaptor.forClass(Response.class);
        verify(response, timeout(5000).times(1)).resume(responseCaptor.capture());
        Assert.assertEquals(responseCaptor.getValue().getStatus(), Response.Status.NO_CONTENT.getStatusCode());

        response = mock(AsyncResponse.class);
        persistentTopics.getStats(response, testTenant, testNamespace, testLocalTopicName, true, true, false, false);
        ArgumentCaptor<TopicStats> statCaptor = ArgumentCaptor.forClass(TopicStats.class);
        verify(response, timeout(5000).times(1)).resume(statCaptor.capture());
        TopicStats topicStats = statCaptor.getValue();
        long msgBacklog = topicStats.getSubscriptions().get(SUB_EARLIEST).getMsgBacklog();
        log.info("Message back log for " + SUB_EARLIEST + " is :" + msgBacklog);
        Assert.assertEquals(msgBacklog, numberOfMessages);

        // 3) Create a subscription with form latest position

        response = mock(AsyncResponse.class);
        persistentTopics.createSubscription(response, testTenant, testNamespace, testLocalTopicName, SUB_LATEST, true,
                new ResetCursorData(MessageId.latest), false);
        responseCaptor = ArgumentCaptor.forClass(Response.class);
        verify(response, timeout(5000).times(1)).resume(responseCaptor.capture());
        Assert.assertEquals(responseCaptor.getValue().getStatus(), Response.Status.NO_CONTENT.getStatusCode());

        response = mock(AsyncResponse.class);
        persistentTopics.getStats(response, testTenant, testNamespace, testLocalTopicName, true, true, false, false);
        statCaptor = ArgumentCaptor.forClass(TopicStats.class);
        verify(response, timeout(5000).times(1)).resume(statCaptor.capture());
        topicStats = statCaptor.getValue();
        msgBacklog = topicStats.getSubscriptions().get(SUB_LATEST).getMsgBacklog();
        log.info("Message back log for " + SUB_LATEST + " is :" + msgBacklog);
        Assert.assertEquals(msgBacklog, 0);

        // 4) Create a subscription without position

        response = mock(AsyncResponse.class);
        persistentTopics.createSubscription(response, testTenant, testNamespace, testLocalTopicName,
                SUB_NONE_MESSAGE_ID, true,
                null, false);
        responseCaptor = ArgumentCaptor.forClass(Response.class);
        verify(response, timeout(5000).times(1)).resume(responseCaptor.capture());
        Assert.assertEquals(responseCaptor.getValue().getStatus(), Response.Status.NO_CONTENT.getStatusCode());

        response = mock(AsyncResponse.class);
        persistentTopics.getStats(response, testTenant, testNamespace, testLocalTopicName, true, true, false, false);
        statCaptor = ArgumentCaptor.forClass(TopicStats.class);
        verify(response, timeout(5000).times(1)).resume(statCaptor.capture());
        topicStats = statCaptor.getValue();
        msgBacklog = topicStats.getSubscriptions().get(SUB_NONE_MESSAGE_ID).getMsgBacklog();
        log.info("Message back log for " + SUB_NONE_MESSAGE_ID + " is :" + msgBacklog);
        Assert.assertEquals(msgBacklog, 0);

        // 5) Create replicated subscription
        response = mock(AsyncResponse.class);
        String replicateSubName = "sub-none-message-id-replicated-sub";
        persistentTopics.createSubscription(response, testTenant, testNamespace, testLocalTopicName, replicateSubName,
                true,
                null, true);
        responseCaptor = ArgumentCaptor.forClass(Response.class);
        verify(response, timeout(5000).times(1)).resume(responseCaptor.capture());
        Assert.assertEquals(responseCaptor.getValue().getStatus(), Response.Status.NO_CONTENT.getStatusCode());

        response = mock(AsyncResponse.class);
        persistentTopics.getStats(response, testTenant, testNamespace, testLocalTopicName, true, true, false, false);
        statCaptor = ArgumentCaptor.forClass(TopicStats.class);
        verify(response, timeout(5000).times(1)).resume(statCaptor.capture());
        topicStats = statCaptor.getValue();
        Assert.assertNotNull(topicStats.getSubscriptions().get(replicateSubName));
        Assert.assertTrue(topicStats.getSubscriptions().get(replicateSubName).isReplicated());
        producer.close();
    }

    @Test
    public void testCreateSubscriptionForNonPersistentTopic() throws InterruptedException {
        doReturn(TopicDomain.non_persistent.value()).when(persistentTopics).domain();
        AsyncResponse response = mock(AsyncResponse.class);
        ArgumentCaptor<WebApplicationException> responseCaptor = ArgumentCaptor.forClass(RestException.class);
        persistentTopics.createSubscription(response, testTenant, testNamespace,
                "testCreateSubscriptionForNonPersistentTopic", "sub",
                true, new ResetCursorData(MessageId.earliest), false);
        verify(response, timeout(5000).times(1)).resume(responseCaptor.capture());
        Assert.assertEquals(responseCaptor.getValue().getResponse().getStatus(),
                Response.Status.BAD_REQUEST.getStatusCode());
    }

    @Test
    public void testTerminatePartitionedTopic() {
        String testLocalTopicName = "topic-not-found";

        // 3) Create the partitioned topic
        AsyncResponse response = mock(AsyncResponse.class);
        persistentTopics.createPartitionedTopic(response, testTenant, testNamespace, testLocalTopicName, 1, true);
        ArgumentCaptor<Response> responseCaptor = ArgumentCaptor.forClass(Response.class);
        verify(response, timeout(5000).times(1)).resume(responseCaptor.capture());
        Assert.assertEquals(responseCaptor.getValue().getStatus(), Response.Status.NO_CONTENT.getStatusCode());

        // 5) Create a subscription
        response = mock(AsyncResponse.class);
        persistentTopics.createSubscription(response, testTenant, testNamespace, testLocalTopicName, "test", true,
                new ResetCursorData(MessageId.earliest), false);
        responseCaptor = ArgumentCaptor.forClass(Response.class);
        verify(response, timeout(5000).times(1)).resume(responseCaptor.capture());
        Assert.assertEquals(responseCaptor.getValue().getStatus(), Response.Status.NO_CONTENT.getStatusCode());

        // 9) terminate partitioned topic
        response = mock(AsyncResponse.class);
        persistentTopics.terminatePartitionedTopic(response, testTenant, testNamespace, testLocalTopicName, true);
        Map<Integer, MessageId> messageIds = new ConcurrentHashMap<>();
        messageIds.put(0, new MessageIdImpl(3, -1, -1));
        verify(response, timeout(5000).times(1)).resume(messageIds);
    }

    @Test
    public void testTerminate() {
        String testLocalTopicName = "topic-not-found";

        // 1) Create the nonPartitionTopic topic
        AsyncResponse response = mock(AsyncResponse.class);
        persistentTopics.createNonPartitionedTopic(response, testTenant, testNamespace, testLocalTopicName, true, null);

        // 2) Create a subscription
        persistentTopics.createSubscription(response, testTenant, testNamespace, testLocalTopicName, "test", true,
                new ResetCursorData(MessageId.earliest), false);
        ArgumentCaptor<Response> responseCaptor = ArgumentCaptor.forClass(Response.class);
        verify(response, timeout(5000).times(1)).resume(responseCaptor.capture());
        Assert.assertEquals(responseCaptor.getValue().getStatus(), Response.Status.NO_CONTENT.getStatusCode());

        // 3) Assert terminate persistent topic
        response = mock(AsyncResponse.class);
        persistentTopics.terminate(response, testTenant, testNamespace, testLocalTopicName, true);
        MessageId messageId = new MessageIdImpl(3, -1, -1);
        verify(response, timeout(5000).times(1)).resume(messageId);

        // 4) Assert terminate non-persistent topic
        String nonPersistentTopicName = "non-persistent-topic";
        try {
            nonPersistentTopic.terminate(response, testTenant, testNamespace, nonPersistentTopicName, true);
            Assert.fail("Should fail validation on non-persistent topic");
        } catch (RestException e) {
            Assert.assertEquals(Response.Status.NOT_ACCEPTABLE.getStatusCode(), e.getResponse().getStatus());
        }
    }

    @Test
    public void testNonPartitionedTopics() {
        final String nonPartitionTopic = BrokerTestUtil.newUniqueName("non-partitioned-topic");
        AsyncResponse response = mock(AsyncResponse.class);
        persistentTopics.createSubscription(response, testTenant, testNamespace, nonPartitionTopic, "test", true,
                new ResetCursorData(MessageId.latest), false);
        ArgumentCaptor<Response> responseCaptor = ArgumentCaptor.forClass(Response.class);
        verify(response, timeout(5000).times(1)).resume(responseCaptor.capture());
        Assert.assertEquals(responseCaptor.getValue().getStatus(), Response.Status.NO_CONTENT.getStatusCode());

        response = mock(AsyncResponse.class);
        ArgumentCaptor<RestException> errorCaptor = ArgumentCaptor.forClass(RestException.class);
        persistentTopics.getSubscriptions(response, testTenant, testNamespace, nonPartitionTopic + "-partition-0",
                true);
        verify(response, timeout(5000).times(1)).resume(errorCaptor.capture());
        Assert.assertTrue(errorCaptor.getValue().getMessage().contains("zero partitions"));
        response = mock(AsyncResponse.class);
        final String nonPartitionTopic2 = BrokerTestUtil.newUniqueName("secondary-non-partitioned-topic");
        persistentTopics.createNonPartitionedTopic(response, testTenant, testNamespace, nonPartitionTopic2, true, null);
        Awaitility.await().untilAsserted(() -> {
            Assert.assertTrue(admin.topics().getList(testTenant + "/" + testNamespace)
                    .contains("persistent://" + testTenant + "/" + testNamespace + "/" + nonPartitionTopic2));
        });

        AsyncResponse metaResponse = mock(AsyncResponse.class);
        ArgumentCaptor<PartitionedTopicMetadata> metaResponseCaptor =
                ArgumentCaptor.forClass(PartitionedTopicMetadata.class);
        persistentTopics.getPartitionedMetadata(metaResponse, testTenant, testNamespace, nonPartitionTopic, true,
                false);
        verify(metaResponse, timeout(5000).times(1)).resume(metaResponseCaptor.capture());
        Assert.assertEquals(metaResponseCaptor.getValue().partitions, 0);

        metaResponse = mock(AsyncResponse.class);
        metaResponseCaptor = ArgumentCaptor.forClass(PartitionedTopicMetadata.class);
        persistentTopics.getPartitionedMetadata(metaResponse, testTenant, testNamespace, nonPartitionTopic, true, true);
        verify(metaResponse, timeout(5000).times(1)).resume(metaResponseCaptor.capture());
        Assert.assertEquals(metaResponseCaptor.getValue().partitions, 0);
    }

    @Test
    public void testCreateNonPartitionedTopic() {
        final String topic = "testCreateNonPartitionedTopic-a";
        TopicName topicName = TopicName.get(TopicDomain.persistent.value(), testTenant, testNamespace, topic);
        AsyncResponse response = mock(AsyncResponse.class);
        persistentTopics.createNonPartitionedTopic(response, testTenant, testNamespace, topic, true, null);
        Awaitility.await().untilAsserted(() -> {
            Assert.assertTrue(admin.topics().getList(testTenant + "/" + testNamespace).contains(topicName.toString()));
        });
        AsyncResponse metaResponse = mock(AsyncResponse.class);
        ArgumentCaptor<PartitionedTopicMetadata> metaResponseCaptor =
                ArgumentCaptor.forClass(PartitionedTopicMetadata.class);
        persistentTopics.getPartitionedMetadata(metaResponse, testTenant, testNamespace, topic, true, false);
        verify(metaResponse, timeout(5000).times(1)).resume(metaResponseCaptor.capture());
        Assert.assertEquals(metaResponseCaptor.getValue().partitions, 0);

        metaResponse = mock(AsyncResponse.class);
        metaResponseCaptor = ArgumentCaptor.forClass(PartitionedTopicMetadata.class);
        persistentTopics.getPartitionedMetadata(metaResponse,
                testTenant, testNamespace, topic, true, true);
        verify(metaResponse, timeout(5000).times(1)).resume(metaResponseCaptor.capture());
        Assert.assertEquals(metaResponseCaptor.getValue().partitions, 0);

        response = mock(AsyncResponse.class);
        metaResponse = mock(AsyncResponse.class);
        metaResponseCaptor = ArgumentCaptor.forClass(PartitionedTopicMetadata.class);
        final String topic2 = "testCreateNonPartitionedTopic-b";
        TopicName topicName2 = TopicName.get(TopicDomain.persistent.value(), testTenant, testNamespace, topic2);
        Map<String, String> topicMetadata = new HashMap<>();
        topicMetadata.put("key1", "value1");
        persistentTopics.createNonPartitionedTopic(response, testTenant, testNamespace, topic2, true, topicMetadata);
        Awaitility.await().untilAsserted(() -> {
            Assert.assertTrue(admin.topics().getList(testTenant + "/" + testNamespace).contains(topicName2.toString()));
        });
        persistentTopics.getPartitionedMetadata(metaResponse,
                testTenant, testNamespace, topic2, true, false);
        verify(metaResponse, timeout(5000).times(1)).resume(metaResponseCaptor.capture());
        Assert.assertNull(metaResponseCaptor.getValue().properties);
        metaResponse = mock(AsyncResponse.class);
        ArgumentCaptor<Map> metaResponseCaptor2 = ArgumentCaptor.forClass(Map.class);
        persistentTopics.getProperties(metaResponse,
                testTenant, testNamespace, topic2, true);
        verify(metaResponse, timeout(5000).times(1)).resume(metaResponseCaptor2.capture());
        Assert.assertNotNull(metaResponseCaptor2.getValue());
        Assert.assertEquals(metaResponseCaptor2.getValue().get("key1"), "value1");
    }

    @Test
    public void testCreatePartitionedTopic() {
        AsyncResponse response = mock(AsyncResponse.class);
        ArgumentCaptor<PartitionedTopicMetadata> responseCaptor =
                ArgumentCaptor.forClass(PartitionedTopicMetadata.class);
        final String topicName = "standard-partitioned-topic-a";
        persistentTopics.createPartitionedTopic(response, testTenant, testNamespace, topicName, 2, true);
        Awaitility.await().untilAsserted(() -> {
            persistentTopics.getPartitionedMetadata(response,
                    testTenant, testNamespace, topicName, true, false);
            verify(response, timeout(5000).atLeast(1)).resume(responseCaptor.capture());
            Assert.assertNull(responseCaptor.getValue().properties);
        });
        AsyncResponse response2 = mock(AsyncResponse.class);
        ArgumentCaptor<PartitionedTopicMetadata> responseCaptor2 =
                ArgumentCaptor.forClass(PartitionedTopicMetadata.class);
        final String topicName2 = "standard-partitioned-topic-b";
        Map<String, String> topicMetadata = new HashMap<>();
        topicMetadata.put("key1", "value1");
        PartitionedTopicMetadata metadata = new PartitionedTopicMetadata(2, topicMetadata);
        persistentTopics.createPartitionedTopic(response2, testTenant, testNamespace, topicName2, metadata, true);
        Awaitility.await().untilAsserted(() -> {
            persistentTopics.getPartitionedMetadata(response2,
                    testTenant, testNamespace, topicName2, true, false);
            verify(response2, timeout(5000).atLeast(1)).resume(responseCaptor2.capture());
            Assert.assertEquals(responseCaptor2.getValue().properties.size(), 1);
            Assert.assertEquals(responseCaptor2.getValue().properties, topicMetadata);
        });
        AsyncResponse response3 = mock(AsyncResponse.class);
        ArgumentCaptor<Map> metaResponseCaptor2 = ArgumentCaptor.forClass(Map.class);
        persistentTopics.getProperties(response3, testTenant, testNamespace, topicName2, true);
        verify(response3, timeout(5000).times(1)).resume(metaResponseCaptor2.capture());
        Assert.assertNotNull(metaResponseCaptor2.getValue());
        Assert.assertEquals(metaResponseCaptor2.getValue().get("key1"), "value1");
    }

    @Test
    public void testCreateTopicWithReplicationCluster() {
        final String topicName = "test-topic-ownership";
        NamespaceName namespaceName = NamespaceName.get(testTenant, testNamespace);
        CompletableFuture<Optional<Policies>> policyFuture = new CompletableFuture<>();
        Policies policies = new Policies();
        policyFuture.complete(Optional.of(policies));
        when(pulsar.getPulsarResources().getNamespaceResources()).thenReturn(namespaceResources);
        doReturn(policyFuture).when(namespaceResources).getPoliciesAsync(namespaceName);
        AsyncResponse response = mock(AsyncResponse.class);
        ArgumentCaptor<RestException> errCaptor = ArgumentCaptor.forClass(RestException.class);
        persistentTopics.createPartitionedTopic(response, testTenant, testNamespace, topicName, 2, true);
        verify(response, timeout(5000).times(1)).resume(errCaptor.capture());
        Assert.assertEquals(errCaptor.getValue().getResponse().getStatus(),
                Response.Status.PRECONDITION_FAILED.getStatusCode());
        Assert.assertTrue(
                errCaptor.getValue().getMessage().contains("Namespace does not have any clusters configured"));
        // Test policy not exist and return 'Namespace not found'
        CompletableFuture<Optional<Policies>> policyFuture2 = new CompletableFuture<>();
        policyFuture2.complete(Optional.empty());
        doReturn(policyFuture2).when(namespaceResources).getPoliciesAsync(namespaceName);
        response = mock(AsyncResponse.class);
        errCaptor = ArgumentCaptor.forClass(RestException.class);
        persistentTopics.createPartitionedTopic(response, testTenant, testNamespace, topicName, 2, true);
        verify(response, timeout(5000).times(1)).resume(errCaptor.capture());
        Assert.assertEquals(errCaptor.getValue().getResponse().getStatus(), Response.Status.NOT_FOUND.getStatusCode());
        Assert.assertTrue(errCaptor.getValue().getMessage().contains("Namespace not found"));
    }

    @Test
    public void testCreateNonPartitionedTopicWithInvalidName() {
        final String topicName = "standard-topic-partition-10";
        doAnswer(invocation -> {
            TopicName partitionedTopicName = invocation.getArgument(0, TopicName.class);
            assert (partitionedTopicName.getLocalName().equals("standard-topic"));
            return new PartitionedTopicMetadata(10);
        }).when(persistentTopics).getPartitionedTopicMetadata(any(), anyBoolean(), anyBoolean());
        final AsyncResponse response = mock(AsyncResponse.class);
        ArgumentCaptor<RestException> responseCaptor = ArgumentCaptor.forClass(RestException.class);
        persistentTopics.createNonPartitionedTopic(response, testTenant, testNamespace, topicName, true, null);
        verify(response, timeout(5000).times(1)).resume(responseCaptor.capture());
        Assert.assertEquals(responseCaptor.getValue().getResponse().getStatus(),
                Response.Status.PRECONDITION_FAILED.getStatusCode());
    }

    @Test
    public void testCreatePartitionedTopicHavingNonPartitionTopicWithPartitionSuffix()
            throws KeeperException, InterruptedException {
        // Test the case in which user already has topic like topic-name-partition-123 created before we enforce the
        // validation.
        final String nonPartitionTopicName1 = "standard-topic";
        final String nonPartitionTopicName2 = "special-topic-partition-123";
        final String partitionedTopicName = "special-topic";

        when(pulsar.getPulsarResources().getTopicResources()
                .listPersistentTopicsAsync(NamespaceName.get("my-tenant/my-namespace")))
                .thenReturn(CompletableFuture.completedFuture(Lists.newArrayList(
                        "persistent://my-tenant/my-namespace/" + nonPartitionTopicName1,
                        "persistent://my-tenant/my-namespace/" + nonPartitionTopicName2
                )));
//        doReturn(ImmutableSet.of(nonPartitionTopicName1, nonPartitionTopicName2)).when(mockZooKeeperChildrenCache)
//        .get(anyString());
//        doReturn(CompletableFuture.completedFuture(ImmutableSet.of(nonPartitionTopicName1, nonPartitionTopicName2))
//        ).when(mockZooKeeperChildrenCache).getAsync(anyString());
        doReturn(new Policies()).when(persistentTopics).getNamespacePolicies(any());
        AsyncResponse response = mock(AsyncResponse.class);
        ArgumentCaptor<RestException> errCaptor = ArgumentCaptor.forClass(RestException.class);
        persistentTopics.createPartitionedTopic(response, testTenant, testNamespace, partitionedTopicName, 5, true);
        verify(response, timeout(5000).times(1)).resume(errCaptor.capture());
        Assert.assertEquals(errCaptor.getValue().getResponse().getStatus(), Response.Status.CONFLICT.getStatusCode());
    }

    @Test
    public void testUpdatePartitionedTopicHavingNonPartitionTopicWithPartitionSuffix() throws Exception {
        // Already have non partition topic special-topic-partition-10, shouldn't able to update number of
        // partitioned topic to more than 10.
        final String nonPartitionTopicName2 = "special-topic-partition-10";
        final String partitionedTopicName = "special-topic";
<<<<<<< HEAD
        pulsar.getBrokerService().getManagedLedgerFactory().open(TopicName.get(nonPartitionTopicName2).getPersistenceNamingEncoding(1));
=======
        pulsar.getBrokerService().getManagedLedgerFactory()
                .open(TopicName.get(nonPartitionTopicName2).getPersistenceNamingEncoding());
>>>>>>> 423ab754
        doAnswer(invocation -> {
            persistentTopics.namespaceName = NamespaceName.get("tenant", "namespace");
            persistentTopics.topicName = TopicName.get("persistent", "tenant", "cluster", "namespace", "topicname");
            return null;
        }).when(persistentTopics).validatePartitionedTopicName(any(), any(), any());

        doNothing().when(persistentTopics).validateAdminAccessForTenant(anyString());
        AsyncResponse response = mock(AsyncResponse.class);
        ArgumentCaptor<Response> responseCaptor = ArgumentCaptor.forClass(Response.class);
        persistentTopics.createPartitionedTopic(response, testTenant, testNamespace, partitionedTopicName, 5, true);
        verify(response, timeout(5000).times(1)).resume(responseCaptor.capture());
        Assert.assertEquals(responseCaptor.getValue().getStatus(), Response.Status.NO_CONTENT.getStatusCode());
        response = mock(AsyncResponse.class);
        ArgumentCaptor<RestException> errorCaptor = ArgumentCaptor.forClass(RestException.class);
        persistentTopics.updatePartitionedTopic(response, testTenant, testNamespace, partitionedTopicName, false, false,
                false,
                10);
        verify(response, timeout(5000).times(1)).resume(errorCaptor.capture());
        Assert.assertEquals(responseCaptor.getValue().getStatus(), Response.Status.NO_CONTENT.getStatusCode());
    }

    @Test(timeOut = 10_000)
    public void testUnloadTopic() {
        final String topicName = "standard-topic-to-be-unload";
        final String partitionTopicName = "partition-topic-to-be-unload";

        // 1) not exist topic
        AsyncResponse response = mock(AsyncResponse.class);
        persistentTopics.unloadTopic(response, testTenant, testNamespace, "topic-not-exist", true);
        ArgumentCaptor<RestException> errCaptor = ArgumentCaptor.forClass(RestException.class);
        verify(response, timeout(45_000).times(1)).resume(errCaptor.capture());
        Assert.assertEquals(errCaptor.getValue().getResponse().getStatus(), Response.Status.NOT_FOUND.getStatusCode());

        // 2) create non partitioned topic and unload
        response = mock(AsyncResponse.class);
        persistentTopics.createNonPartitionedTopic(response, testTenant, testNamespace, topicName, true, null);
        ArgumentCaptor<Response> responseCaptor = ArgumentCaptor.forClass(Response.class);
        verify(response, timeout(5000).times(1)).resume(responseCaptor.capture());
        Assert.assertEquals(responseCaptor.getValue().getStatus(), Response.Status.NO_CONTENT.getStatusCode());
        persistentTopics.unloadTopic(response, testTenant, testNamespace, topicName, true);
        responseCaptor = ArgumentCaptor.forClass(Response.class);
        verify(response, timeout(5000).times(1)).resume(responseCaptor.capture());
        Assert.assertEquals(responseCaptor.getValue().getStatus(), Response.Status.NO_CONTENT.getStatusCode());

        // 3) create partitioned topic and unload
        response = mock(AsyncResponse.class);
        responseCaptor = ArgumentCaptor.forClass(Response.class);
        persistentTopics.createPartitionedTopic(response, testTenant, testNamespace, partitionTopicName, 6, true);
        verify(response, timeout(5000).times(1)).resume(responseCaptor.capture());
        Assert.assertEquals(responseCaptor.getValue().getStatus(), Response.Status.NO_CONTENT.getStatusCode());
        response = mock(AsyncResponse.class);
        persistentTopics.unloadTopic(response, testTenant, testNamespace, partitionTopicName, true);
        responseCaptor = ArgumentCaptor.forClass(Response.class);
        verify(response, timeout(5000).times(1)).resume(responseCaptor.capture());
        Assert.assertEquals(responseCaptor.getValue().getStatus(), Response.Status.NO_CONTENT.getStatusCode());

        // 4) delete partitioned topic
        response = mock(AsyncResponse.class);
        persistentTopics.deletePartitionedTopic(response, testTenant, testNamespace, partitionTopicName, true, true);
        responseCaptor = ArgumentCaptor.forClass(Response.class);
        verify(response, timeout(5000).times(1)).resume(responseCaptor.capture());
        Assert.assertEquals(responseCaptor.getValue().getStatus(), Response.Status.NO_CONTENT.getStatusCode());
    }

    @Test(timeOut = 10_000)
    public void testUnloadTopicShallThrowNotFoundWhenTopicNotExist() {
        AsyncResponse response = mock(AsyncResponse.class);
        persistentTopics.unloadTopic(response, testTenant, testNamespace, "non-existent-topic", true);
        ArgumentCaptor<RestException> responseCaptor = ArgumentCaptor.forClass(RestException.class);
        verify(response, timeout(45_000).times(1)).resume(responseCaptor.capture());
        Assert.assertEquals(responseCaptor.getValue().getResponse().getStatus(),
                Response.Status.NOT_FOUND.getStatusCode());
    }

    @Test
    public void testGetPartitionedTopicsList() throws KeeperException, InterruptedException, PulsarAdminException {
        AsyncResponse response = mock(AsyncResponse.class);
        ArgumentCaptor<Response> responseCaptor = ArgumentCaptor.forClass(Response.class);
        persistentTopics.createPartitionedTopic(response, testTenant, testNamespace, "test-topic1", 3, true);
        verify(response, timeout(5000).times(1)).resume(responseCaptor.capture());
        Assert.assertEquals(responseCaptor.getValue().getStatus(), Response.Status.NO_CONTENT.getStatusCode());

        response = mock(AsyncResponse.class);
        responseCaptor = ArgumentCaptor.forClass(Response.class);
        nonPersistentTopic.createPartitionedTopic(response, testTenant, testNamespace, "test-topic2", 3, true);
        verify(response, timeout(5000).times(1)).resume(responseCaptor.capture());
        Assert.assertEquals(responseCaptor.getValue().getStatus(), Response.Status.NO_CONTENT.getStatusCode());

        response = mock(AsyncResponse.class);
        responseCaptor = ArgumentCaptor.forClass(Response.class);
        persistentTopics.createPartitionedTopic(response, testTenant, testNamespace, "__change_events", 3, true);
        verify(response, timeout(5000).times(1)).resume(responseCaptor.capture());
        Assert.assertEquals(responseCaptor.getValue().getStatus(), Response.Status.NO_CONTENT.getStatusCode());

        response = mock(AsyncResponse.class);
        responseCaptor = ArgumentCaptor.forClass(Response.class);
        persistentTopics.getPartitionedTopicList(response, testTenant, testNamespace, false);
        verify(response, timeout(5000).times(1)).resume(responseCaptor.capture());
        List<String> persistentPartitionedTopics = (List<String>) responseCaptor.getValue();
        Assert.assertEquals(persistentPartitionedTopics.size(), 1);
        Assert.assertEquals(TopicName.get(persistentPartitionedTopics.get(0)).getDomain().value(),
                TopicDomain.persistent.value());

        response = mock(AsyncResponse.class);
        responseCaptor = ArgumentCaptor.forClass(Response.class);
        persistentTopics.getPartitionedTopicList(response, testTenant, testNamespace, true);
        verify(response, timeout(5000).times(1)).resume(responseCaptor.capture());
        persistentPartitionedTopics = (List<String>) responseCaptor.getValue();
        Assert.assertEquals(persistentPartitionedTopics.size(), 2);

        response = mock(AsyncResponse.class);
        responseCaptor = ArgumentCaptor.forClass(Response.class);
        nonPersistentTopic.getPartitionedTopicList(response, testTenant, testNamespace, false);
        verify(response, timeout(5000).times(1)).resume(responseCaptor.capture());
        List<String> nonPersistentPartitionedTopics = (List<String>) responseCaptor.getValue();
        Assert.assertEquals(nonPersistentPartitionedTopics.size(), 1);
        Assert.assertEquals(TopicName.get(nonPersistentPartitionedTopics.get(0)).getDomain().value(),
                TopicDomain.non_persistent.value());
    }

    @Test
    public void testGetList() throws Exception {
        AsyncResponse response = mock(AsyncResponse.class);
        ArgumentCaptor<Response> responseCaptor = ArgumentCaptor.forClass(Response.class);
        persistentTopics.createPartitionedTopic(response, testTenant, testNamespace, "test-topic-1", 1, true);
        verify(response, timeout(5000).times(1)).resume(responseCaptor.capture());
        Assert.assertEquals(responseCaptor.getValue().getStatus(), Response.Status.NO_CONTENT.getStatusCode());

        response = mock(AsyncResponse.class);
        responseCaptor = ArgumentCaptor.forClass(Response.class);
        persistentTopics.createPartitionedTopic(response, testTenant, testNamespace, "__change_events", 1, true);
        verify(response, timeout(5000).times(1)).resume(responseCaptor.capture());
        Assert.assertEquals(responseCaptor.getValue().getStatus(), Response.Status.NO_CONTENT.getStatusCode());

        response = mock(AsyncResponse.class);
        responseCaptor = ArgumentCaptor.forClass(Response.class);
        persistentTopics.getList(response, testTenant, testNamespace, null, false);
        verify(response, timeout(5000).times(1)).resume(responseCaptor.capture());
        List<String> topics = (List<String>) responseCaptor.getValue();
        Assert.assertEquals(topics.size(), 1);

        response = mock(AsyncResponse.class);
        responseCaptor = ArgumentCaptor.forClass(Response.class);
        persistentTopics.getList(response, testTenant, testNamespace, null, true);
        verify(response, timeout(5000).times(1)).resume(responseCaptor.capture());
        topics = (List<String>) responseCaptor.getValue();
        Assert.assertEquals(topics.size(), 2);

        response = mock(AsyncResponse.class);
        responseCaptor = ArgumentCaptor.forClass(Response.class);
        nonPersistentTopic.createNonPartitionedTopic(response, testTenant, testNamespace, "test-topic-2", false, null);
        verify(response, timeout(5000).times(1)).resume(responseCaptor.capture());
        Assert.assertEquals(responseCaptor.getValue().getStatus(), Response.Status.NO_CONTENT.getStatusCode());
        response = mock(AsyncResponse.class);
        responseCaptor = ArgumentCaptor.forClass(Response.class);
        nonPersistentTopic.createNonPartitionedTopic(response, testTenant, testNamespace, "__change_events", false,
                null);
        verify(response, timeout(5000).times(1)).resume(responseCaptor.capture());
        Assert.assertEquals(responseCaptor.getValue().getStatus(), Response.Status.NO_CONTENT.getStatusCode());

        response = mock(AsyncResponse.class);
        responseCaptor = ArgumentCaptor.forClass(Response.class);
        nonPersistentTopic.getList(response, testTenant, testNamespace, null, false);
        verify(response, timeout(5000).times(1)).resume(responseCaptor.capture());
        topics = (List<String>) responseCaptor.getValue();
        Assert.assertEquals(topics.size(), 1);

        response = mock(AsyncResponse.class);
        responseCaptor = ArgumentCaptor.forClass(Response.class);
        nonPersistentTopic.getList(response, testTenant, testNamespace, null, true);
        verify(response, timeout(5000).times(1)).resume(responseCaptor.capture());
        topics = (List<String>) responseCaptor.getValue();
        Assert.assertEquals(topics.size(), 2);
    }

    @Test
    public void testGrantNonPartitionedTopic() {
        final String topicName = "non-partitioned-topic";
        AsyncResponse response = mock(AsyncResponse.class);
        persistentTopics.createNonPartitionedTopic(response, testTenant, testNamespace, topicName, true, null);
        String role = "role";
        Set<AuthAction> expectActions = new HashSet<>();
        expectActions.add(AuthAction.produce);
        response = mock(AsyncResponse.class);
        ArgumentCaptor<Response> responseCaptor = ArgumentCaptor.forClass(Response.class);
        persistentTopics.grantPermissionsOnTopic(response, testTenant, testNamespace, topicName, role, expectActions);
        verify(response, timeout(5000).times(1)).resume(responseCaptor.capture());
        Assert.assertEquals(responseCaptor.getValue().getStatus(), Response.Status.NO_CONTENT.getStatusCode());
        response = mock(AsyncResponse.class);
        responseCaptor = ArgumentCaptor.forClass(Response.class);
        persistentTopics.getPermissionsOnTopic(response, testTenant, testNamespace, topicName);
        verify(response, timeout(5000).times(1)).resume(responseCaptor.capture());
        Map<String, Set<AuthAction>> permissions = (Map<String, Set<AuthAction>>) responseCaptor.getValue();
        Assert.assertEquals(permissions.get(role), expectActions);
    }

    @Test
    public void testCreateExistedPartition() {
        final AsyncResponse response = mock(AsyncResponse.class);
        final String topicName = "test-create-existed-partition";
        persistentTopics.createPartitionedTopic(response, testTenant, testNamespace, topicName, 3, true);

        final String partitionName = TopicName.get(topicName).getPartition(0).getLocalName();
        ArgumentCaptor<RestException> responseCaptor = ArgumentCaptor.forClass(RestException.class);
        persistentTopics.createNonPartitionedTopic(response, testTenant, testNamespace, partitionName, false, null);
        verify(response, timeout(5000).times(1)).resume(responseCaptor.capture());
        Assert.assertEquals(responseCaptor.getValue().getResponse().getStatus(),
                Response.Status.CONFLICT.getStatusCode());
    }

    @Test
    public void testGrantPartitionedTopic() {
        final String partitionedTopicName = "partitioned-topic";
        final int numPartitions = 5;
        AsyncResponse response = mock(AsyncResponse.class);
        ArgumentCaptor<Response> responseCaptor = ArgumentCaptor.forClass(Response.class);
        persistentTopics.createPartitionedTopic(
                response, testTenant, testNamespace, partitionedTopicName, numPartitions, true);
        verify(response, timeout(5000).times(1)).resume(responseCaptor.capture());
        Assert.assertEquals(responseCaptor.getValue().getStatus(), Response.Status.NO_CONTENT.getStatusCode());

        String role = "role";
        Set<AuthAction> expectActions = new HashSet<>();
        expectActions.add(AuthAction.produce);
        response = mock(AsyncResponse.class);
        responseCaptor = ArgumentCaptor.forClass(Response.class);
        persistentTopics.grantPermissionsOnTopic(response, testTenant, testNamespace, partitionedTopicName, role,
                expectActions);
        verify(response, timeout(5000).times(1)).resume(responseCaptor.capture());
        Assert.assertEquals(responseCaptor.getValue().getStatus(), Response.Status.NO_CONTENT.getStatusCode());
        response = mock(AsyncResponse.class);
        responseCaptor = ArgumentCaptor.forClass(Response.class);
        persistentTopics.getPermissionsOnTopic(response, testTenant, testNamespace, partitionedTopicName);
        verify(response, timeout(5000).times(1)).resume(responseCaptor.capture());
        Map<String, Set<AuthAction>> permissions = (Map<String, Set<AuthAction>>) responseCaptor.getValue();
        Assert.assertEquals(permissions.get(role), expectActions);
        TopicName topicName = TopicName.get(TopicDomain.persistent.value(), testTenant, testNamespace,
                partitionedTopicName);
        for (int i = 0; i < numPartitions; i++) {
            TopicName partition = topicName.getPartition(i);
            response = mock(AsyncResponse.class);
            responseCaptor = ArgumentCaptor.forClass(Response.class);
            persistentTopics.getPermissionsOnTopic(response, testTenant, testNamespace,
                    partition.getEncodedLocalName());
            verify(response, timeout(5000).times(1)).resume(responseCaptor.capture());
            Map<String, Set<AuthAction>> partitionPermissions =
                    (Map<String, Set<AuthAction>>) responseCaptor.getValue();
            Assert.assertEquals(partitionPermissions.get(role), expectActions);
        }
    }

    @Test
    public void testRevokeNonPartitionedTopic() {
        final String topicName = "non-partitioned-topic";
        AsyncResponse response = mock(AsyncResponse.class);
        persistentTopics.createNonPartitionedTopic(response, testTenant, testNamespace, topicName, true, null);
        String role = "role";
        Set<AuthAction> expectActions = new HashSet<>();
        expectActions.add(AuthAction.produce);
        response = mock(AsyncResponse.class);
        ArgumentCaptor<Response> responseCaptor = ArgumentCaptor.forClass(Response.class);
        persistentTopics.grantPermissionsOnTopic(response, testTenant, testNamespace, topicName, role, expectActions);
        verify(response, timeout(5000).times(1)).resume(responseCaptor.capture());
        Assert.assertEquals(responseCaptor.getValue().getStatus(), Response.Status.NO_CONTENT.getStatusCode());
        response = mock(AsyncResponse.class);
        responseCaptor = ArgumentCaptor.forClass(Response.class);
        persistentTopics.revokePermissionsOnTopic(response, testTenant, testNamespace, topicName, role);
        verify(response, timeout(5000).times(1)).resume(responseCaptor.capture());
        Assert.assertEquals(responseCaptor.getValue().getStatus(), Response.Status.NO_CONTENT.getStatusCode());
        response = mock(AsyncResponse.class);
        responseCaptor = ArgumentCaptor.forClass(Response.class);
        persistentTopics.getPermissionsOnTopic(response, testTenant, testNamespace, topicName);
        verify(response, timeout(5000).times(1)).resume(responseCaptor.capture());
        Map<String, Set<AuthAction>> permissions = (Map<String, Set<AuthAction>>) responseCaptor.getValue();
        Assert.assertEquals(permissions.get(role), null);
    }

    @Test
    public void testRevokePartitionedTopic() {
        final String partitionedTopicName = "partitioned-topic";
        final int numPartitions = 5;
        AsyncResponse response = mock(AsyncResponse.class);
        ArgumentCaptor<Response> responseCaptor = ArgumentCaptor.forClass(Response.class);
        persistentTopics.createPartitionedTopic(
                response, testTenant, testNamespace, partitionedTopicName, numPartitions, true);
        verify(response, timeout(5000).times(1)).resume(responseCaptor.capture());
        Assert.assertEquals(responseCaptor.getValue().getStatus(), Response.Status.NO_CONTENT.getStatusCode());
        String role = "role";
        Set<AuthAction> expectActions = new HashSet<>();
        expectActions.add(AuthAction.produce);
        response = mock(AsyncResponse.class);
        responseCaptor = ArgumentCaptor.forClass(Response.class);
        persistentTopics.grantPermissionsOnTopic(response, testTenant, testNamespace, partitionedTopicName, role,
                expectActions);
        verify(response, timeout(5000).times(1)).resume(responseCaptor.capture());
        Assert.assertEquals(responseCaptor.getValue().getStatus(), Response.Status.NO_CONTENT.getStatusCode());
        response = mock(AsyncResponse.class);
        persistentTopics.revokePermissionsOnTopic(response, testTenant, testNamespace, partitionedTopicName, role);
        responseCaptor = ArgumentCaptor.forClass(Response.class);
        verify(response, timeout(5000).times(1)).resume(responseCaptor.capture());
        Assert.assertEquals(responseCaptor.getValue().getStatus(), Response.Status.NO_CONTENT.getStatusCode());
        response = mock(AsyncResponse.class);
        responseCaptor = ArgumentCaptor.forClass(Response.class);
        persistentTopics.getPermissionsOnTopic(response, testTenant, testNamespace, partitionedTopicName);
        verify(response, timeout(5000).times(1)).resume(responseCaptor.capture());
        Map<String, Set<AuthAction>> permissions = (Map<String, Set<AuthAction>>) responseCaptor.getValue();
        Assert.assertEquals(permissions.get(role), null);
        TopicName topicName = TopicName.get(TopicDomain.persistent.value(), testTenant, testNamespace,
                partitionedTopicName);
        for (int i = 0; i < numPartitions; i++) {
            TopicName partition = topicName.getPartition(i);
            response = mock(AsyncResponse.class);
            responseCaptor = ArgumentCaptor.forClass(Response.class);
            persistentTopics.getPermissionsOnTopic(response, testTenant, testNamespace,
                    partition.getEncodedLocalName());
            verify(response, timeout(5000).times(1)).resume(responseCaptor.capture());
            Map<String, Set<AuthAction>> partitionPermissions =
                    (Map<String, Set<AuthAction>>) responseCaptor.getValue();
            Assert.assertEquals(partitionPermissions.get(role), null);
        }
    }

    @Test
    public void testTriggerCompactionTopic() {
        final String partitionTopicName = "test-part";
        final String nonPartitionTopicName = "test-non-part";

        // trigger compaction on non-existing topic
        AsyncResponse response = mock(AsyncResponse.class);
        persistentTopics.compact(response, testTenant, testNamespace, "non-existing-topic", true);
        ArgumentCaptor<RestException> errCaptor = ArgumentCaptor.forClass(RestException.class);
        verify(response, timeout(5000).times(1)).resume(errCaptor.capture());
        Assert.assertEquals(errCaptor.getValue().getResponse().getStatus(), Response.Status.NOT_FOUND.getStatusCode());

        // create non partitioned topic and compaction on it
        response = mock(AsyncResponse.class);
        ArgumentCaptor<Response> responseCaptor = ArgumentCaptor.forClass(Response.class);
        persistentTopics.createNonPartitionedTopic(response, testTenant, testNamespace, nonPartitionTopicName, true,
                null);
        verify(response, timeout(5000).times(1)).resume(responseCaptor.capture());
        Assert.assertEquals(responseCaptor.getValue().getStatus(), Response.Status.NO_CONTENT.getStatusCode());
        response = mock(AsyncResponse.class);
        responseCaptor = ArgumentCaptor.forClass(Response.class);
        persistentTopics.compact(response, testTenant, testNamespace, nonPartitionTopicName, true);
        verify(response, timeout(5000).times(1)).resume(responseCaptor.capture());
        Assert.assertEquals(responseCaptor.getValue().getStatus(), Response.Status.NO_CONTENT.getStatusCode());

        // create partitioned topic and compaction on it
        response = mock(AsyncResponse.class);
        persistentTopics.createPartitionedTopic(response, testTenant, testNamespace, partitionTopicName, 2, true);
        persistentTopics.compact(response, testTenant, testNamespace, partitionTopicName, true);
        responseCaptor = ArgumentCaptor.forClass(Response.class);
        verify(response, timeout(5000).times(1)).resume(responseCaptor.capture());
        Assert.assertEquals(responseCaptor.getValue().getStatus(), Response.Status.NO_CONTENT.getStatusCode());
    }

    @Test
    public void testPeekWithSubscriptionNameNotExist() throws Exception {
        TenantInfoImpl tenantInfo = new TenantInfoImpl(Set.of("role1", "role2"), Set.of("test"));
        admin.tenants().createTenant("tenant-xyz", tenantInfo);
        admin.namespaces().createNamespace("tenant-xyz/ns-abc", Set.of("test"));
        RetentionPolicies retention = new RetentionPolicies(10, 10);
        admin.namespaces().setRetention("tenant-xyz/ns-abc", retention);
        final String topic = "persistent://tenant-xyz/ns-abc/topic-testPeekWithSubscriptionNameNotExist";
        final String subscriptionName = "sub";
        ((TopicsImpl) admin.topics()).createPartitionedTopicAsync(topic, 3, true, null).get();

        final String partitionedTopic = topic + "-partition-0";

        Producer<String> producer = pulsarClient.newProducer(Schema.STRING).enableBatching(false).topic(topic).create();

        for (int i = 0; i < 10; ++i) {
            producer.send("test" + i);
        }

        List<Message<byte[]>> messages = admin.topics().peekMessages(partitionedTopic, subscriptionName, 3);

        Assert.assertEquals(messages.size(), 3);

        producer.close();
    }

    @Test
    public void testGetBacklogSizeByMessageId() throws Exception {
        TenantInfoImpl tenantInfo = new TenantInfoImpl(Set.of("role1", "role2"), Set.of("test"));
        admin.tenants().createTenant("prop-xyz", tenantInfo);
        admin.namespaces().createNamespace("prop-xyz/ns1", Set.of("test"));
        final String topicName = "persistent://prop-xyz/ns1/testGetBacklogSize";

        admin.topics().createPartitionedTopic(topicName, 1);
        @Cleanup
        Producer<byte[]> batchProducer = pulsarClient.newProducer().topic(topicName)
                .enableBatching(false)
                .create();
        CompletableFuture<MessageId> completableFuture = new CompletableFuture<>();
        for (int i = 0; i < 10; i++) {
            completableFuture = batchProducer.sendAsync("a".getBytes());
        }
        completableFuture.get();
        Assert.assertEquals(Optional.ofNullable(
                        admin.topics().getBacklogSizeByMessageId(topicName + "-partition-0", MessageId.earliest)),
                Optional.of(320L));
    }

    @Test
    public void testGetLastMessageId() throws Exception {
        TenantInfoImpl tenantInfo = new TenantInfoImpl(Set.of("role1", "role2"), Set.of("test"));
        admin.tenants().createTenant("prop-xyz", tenantInfo);
        admin.namespaces().createNamespace("prop-xyz/ns1", Set.of("test"));
        final String topicName = "persistent://prop-xyz/ns1/testGetLastMessageId";

        admin.topics().createNonPartitionedTopic(topicName);
        @Cleanup
        Producer<byte[]> batchProducer = pulsarClient.newProducer().topic(topicName)
                .enableBatching(true)
                .batchingMaxMessages(100)
                .batchingMaxPublishDelay(2, TimeUnit.SECONDS)
                .create();
        admin.topics().createSubscription(topicName, "test", MessageId.earliest);
        CompletableFuture<MessageId> completableFuture = new CompletableFuture<>();
        for (int i = 0; i < 10; i++) {
            completableFuture = batchProducer.sendAsync("test".getBytes());
        }
        completableFuture.get();
        Assert.assertEquals(((BatchMessageIdImpl) admin.topics().getLastMessageId(topicName)).getBatchIndex(), 9);

        @Cleanup
        Producer<byte[]> producer = pulsarClient.newProducer().topic(topicName)
                .enableBatching(false)
                .create();
        producer.send("test".getBytes());

        Assert.assertTrue(admin.topics().getLastMessageId(topicName) instanceof MessageIdImpl);

    }

    @Test
    public void testExamineMessage() throws Exception {
        TenantInfoImpl tenantInfo = new TenantInfoImpl(Set.of("role1", "role2"), Set.of("test"));
        admin.tenants().createTenant("tenant-xyz", tenantInfo);
        admin.namespaces().createNamespace("tenant-xyz/ns-abc", Set.of("test"));
        final String topicName = "persistent://tenant-xyz/ns-abc/topic-123";

        admin.topics().createPartitionedTopic(topicName, 2);
        @Cleanup
        Producer<String> producer = pulsarClient.newProducer(Schema.STRING).topic(topicName + "-partition-0").create();

        // Check examine message not allowed on partitioned topic.
        try {
            admin.topics().examineMessage(topicName, "earliest", 1);
        } catch (PulsarAdminException e) {
            Assert.assertEquals(e.getMessage(),
                    "Examine messages on a partitioned topic is not allowed, please try examine message on specific "
                            + "topic partition");
        }

        producer.send("message1");
        Assert.assertEquals(
                new String(admin.topics().examineMessage(topicName + "-partition-0", "earliest", 1).getData()),
                "message1");
        Assert.assertEquals(
                new String(admin.topics().examineMessage(topicName + "-partition-0", "latest", 1).getData()),
                "message1");

        producer.send("message2");
        producer.send("message3");
        producer.send("message4");
        producer.send("message5");
        Assert.assertEquals(
                new String(admin.topics().examineMessage(topicName + "-partition-0", "earliest", 1).getData()),
                "message1");
        Assert.assertEquals(
                new String(admin.topics().examineMessage(topicName + "-partition-0", "earliest", 2).getData()),
                "message2");
        Assert.assertEquals(
                new String(admin.topics().examineMessage(topicName + "-partition-0", "earliest", 3).getData()),
                "message3");
        Assert.assertEquals(
                new String(admin.topics().examineMessage(topicName + "-partition-0", "earliest", 4).getData()),
                "message4");
        Assert.assertEquals(
                new String(admin.topics().examineMessage(topicName + "-partition-0", "earliest", 5).getData()),
                "message5");

        Assert.assertEquals(
                new String(admin.topics().examineMessage(topicName + "-partition-0", "latest", 1).getData()),
                "message5");
        Assert.assertEquals(
                new String(admin.topics().examineMessage(topicName + "-partition-0", "latest", 2).getData()),
                "message4");
        Assert.assertEquals(
                new String(admin.topics().examineMessage(topicName + "-partition-0", "latest", 3).getData()),
                "message3");
        Assert.assertEquals(
                new String(admin.topics().examineMessage(topicName + "-partition-0", "latest", 4).getData()),
                "message2");
        Assert.assertEquals(
                new String(admin.topics().examineMessage(topicName + "-partition-0", "latest", 5).getData()),
                "message1");
    }

    @Test
    public void testExamineMessageMetadata() throws Exception {
        TenantInfoImpl tenantInfo = new TenantInfoImpl(Set.of("role1", "role2"), Set.of("test"));
        admin.tenants().createTenant("tenant-xyz", tenantInfo);
        admin.namespaces().createNamespace("tenant-xyz/ns-abc", Set.of("test"));
        final String topicName = "persistent://tenant-xyz/ns-abc/topic-testExamineMessageMetadata";

        admin.topics().createPartitionedTopic(topicName, 2);
        @Cleanup
        Producer<String> producer = pulsarClient.newProducer(Schema.STRING)
                .producerName("testExamineMessageMetadataProducer")
                .compressionType(CompressionType.LZ4)
                .topic(topicName + "-partition-0")
                .create();

        producer.newMessage()
                .keyBytes("partition123".getBytes())
                .orderingKey(new byte[]{0})
                .replicationClusters(Lists.newArrayList("a", "b"))
                .sequenceId(112233)
                .value("data")
                .send();

        MessageImpl<byte[]> message = (MessageImpl<byte[]>) admin.topics().examineMessage(
                topicName + "-partition-0", "earliest", 1);

        //test long
        Assert.assertEquals(112233, message.getSequenceId());
        //test byte[]
        Assert.assertEquals(new byte[]{0}, message.getOrderingKey());
        //test bool and byte[]
        Assert.assertEquals("partition123".getBytes(), message.getKeyBytes());
        Assert.assertTrue(message.hasBase64EncodedKey());
        //test arrays
        Assert.assertEquals(Lists.newArrayList("a", "b"), message.getReplicateTo());
        //test string
        Assert.assertEquals(producer.getProducerName(), message.getProducerName());
        //test enum
        Assert.assertEquals(CompressionType.LZ4.ordinal(), message.getMessageBuilder().getCompression().ordinal());

        Assert.assertEquals("data", new String(message.getData()));
    }

    @Test
    public void testOffloadWithNullMessageId() {
        final String topicName = "topic-123";
        AsyncResponse response = mock(AsyncResponse.class);
        persistentTopics.createNonPartitionedTopic(response, testTenant, testNamespace, topicName, true, null);
        response = mock(AsyncResponse.class);
        persistentTopics.triggerOffload(
                response, testTenant, testNamespace, topicName, true, null);
        ArgumentCaptor<RestException> errCaptor = ArgumentCaptor.forClass(RestException.class);
        verify(response, timeout(5000).times(1)).resume(errCaptor.capture());
        Assert.assertEquals(errCaptor.getValue().getResponse().getStatus(),
                Response.Status.BAD_REQUEST.getStatusCode());
    }

    @Test
    public void testSetReplicatedSubscriptionStatus() {
        final String topicName = "topic-with-repl-sub";
        final String partitionName = topicName + "-partition-0";
        final String subName = "sub";

        // 1) Return 404 if that the topic does not exist
        AsyncResponse response = mock(AsyncResponse.class);
        persistentTopics.setReplicatedSubscriptionStatus(response, testTenant, testNamespace, topicName, subName, true,
                true);
        ArgumentCaptor<RestException> errorCaptor = ArgumentCaptor.forClass(RestException.class);
        verify(response, timeout(10000).times(1)).resume(errorCaptor.capture());
        Assert.assertEquals(errorCaptor.getValue().getResponse().getStatus(),
                Response.Status.NOT_FOUND.getStatusCode());

        // 2) Return 404 if that the partitioned topic does not exist
        response = mock(AsyncResponse.class);
        persistentTopics.setReplicatedSubscriptionStatus(response, testTenant, testNamespace, partitionName, subName,
                true, true);
        errorCaptor = ArgumentCaptor.forClass(RestException.class);
        verify(response, timeout(10000).times(1)).resume(errorCaptor.capture());
        Assert.assertEquals(errorCaptor.getValue().getResponse().getStatus(),
                Response.Status.NOT_FOUND.getStatusCode());

        // 3) Create the partitioned topic
        response = mock(AsyncResponse.class);
        ArgumentCaptor<Response> responseCaptor = ArgumentCaptor.forClass(Response.class);
        persistentTopics.createPartitionedTopic(response, testTenant, testNamespace, topicName, 2, true);
        verify(response, timeout(10000).times(1)).resume(responseCaptor.capture());
        Assert.assertEquals(responseCaptor.getValue().getStatus(), Response.Status.NO_CONTENT.getStatusCode());

        // 4) Create a subscription
        response = mock(AsyncResponse.class);
        persistentTopics.createSubscription(response, testTenant, testNamespace, topicName, subName, true,
                new ResetCursorData(MessageId.latest), false);
        responseCaptor = ArgumentCaptor.forClass(Response.class);
        verify(response, timeout(10000).times(1)).resume(responseCaptor.capture());
        Assert.assertEquals(responseCaptor.getValue().getStatus(), Response.Status.NO_CONTENT.getStatusCode());

        // 5) Enable replicated subscription on the partitioned topic
        response = mock(AsyncResponse.class);
        persistentTopics.setReplicatedSubscriptionStatus(response, testTenant, testNamespace, topicName, subName, true,
                true);
        verify(response, timeout(10000).times(1)).resume(responseCaptor.capture());
        Assert.assertEquals(responseCaptor.getValue().getStatus(), Response.Status.NO_CONTENT.getStatusCode());

        // 6) Disable replicated subscription on the partitioned topic
        response = mock(AsyncResponse.class);
        persistentTopics.setReplicatedSubscriptionStatus(response, testTenant, testNamespace, topicName, subName, true,
                false);
        verify(response, timeout(10000).times(1)).resume(responseCaptor.capture());
        Assert.assertEquals(responseCaptor.getValue().getStatus(), Response.Status.NO_CONTENT.getStatusCode());

        // 7) Enable replicated subscription on the partition
        response = mock(AsyncResponse.class);
        persistentTopics.setReplicatedSubscriptionStatus(response, testTenant, testNamespace, partitionName, subName,
                true, true);
        verify(response, timeout(10000).times(1)).resume(responseCaptor.capture());
        Assert.assertEquals(responseCaptor.getValue().getStatus(), Response.Status.NO_CONTENT.getStatusCode());

        // 8) Disable replicated subscription on the partition
        response = mock(AsyncResponse.class);
        persistentTopics.setReplicatedSubscriptionStatus(response, testTenant, testNamespace, partitionName, subName,
                true, false);
        verify(response, timeout(10000).times(1)).resume(responseCaptor.capture());
        Assert.assertEquals(responseCaptor.getValue().getStatus(), Response.Status.NO_CONTENT.getStatusCode());

        // 9) Delete the subscription
        response = mock(AsyncResponse.class);
        persistentTopics.deleteSubscription(response, testTenant, testNamespace, topicName, subName, false, true);
        responseCaptor = ArgumentCaptor.forClass(Response.class);
        verify(response, timeout(10000).times(1)).resume(responseCaptor.capture());
        Assert.assertEquals(responseCaptor.getValue().getStatus(), Response.Status.NO_CONTENT.getStatusCode());

        // 10) Delete the partitioned topic
        response = mock(AsyncResponse.class);
        persistentTopics.deletePartitionedTopic(response, testTenant, testNamespace, topicName, true, true);
        responseCaptor = ArgumentCaptor.forClass(Response.class);
        verify(response, timeout(10000).times(1)).resume(responseCaptor.capture());
        Assert.assertEquals(responseCaptor.getValue().getStatus(), Response.Status.NO_CONTENT.getStatusCode());
    }

    @Test
    public void testGetMessageById() throws Exception {
        TenantInfoImpl tenantInfo = new TenantInfoImpl(Set.of("role1", "role2"), Set.of("test"));
        admin.tenants().createTenant("tenant-xyz", tenantInfo);
        admin.namespaces().createNamespace("tenant-xyz/ns-abc", Set.of("test"));
        final String topicName1 = "persistent://tenant-xyz/ns-abc/testGetMessageById1";
        final String topicName2 = "persistent://tenant-xyz/ns-abc/testGetMessageById2";
        admin.topics().createNonPartitionedTopic(topicName1);
        admin.topics().createNonPartitionedTopic(topicName2);
        @Cleanup
        ProducerBase<byte[]> producer1 = (ProducerBase<byte[]>) pulsarClient.newProducer().topic(topicName1)
                .enableBatching(false).create();
        String data1 = "test1";
        MessageIdImpl id1 = (MessageIdImpl) producer1.send(data1.getBytes());
        @Cleanup
        ProducerBase<byte[]> producer2 = (ProducerBase<byte[]>) pulsarClient.newProducer().topic(topicName2)
                .enableBatching(false).create();
        String data2 = "test2";
        MessageIdImpl id2 = (MessageIdImpl) producer2.send(data2.getBytes());

        Message<byte[]> message1 = admin.topics().getMessageById(topicName1, id1.getLedgerId(), id1.getEntryId());
        Assert.assertEquals(message1.getData(), data1.getBytes());

        Message<byte[]> message2 = admin.topics().getMessageById(topicName2, id2.getLedgerId(), id2.getEntryId());
        Assert.assertEquals(message2.getData(), data2.getBytes());

        Message<byte[]> message3 = null;
        try {
            message3 = admin.topics().getMessageById(topicName2, id1.getLedgerId(), id1.getEntryId());
            Assert.fail();
        } catch (Exception e) {
            Assert.assertNull(message3);
        }

        Message<byte[]> message4 = null;
        try {
            message4 = admin.topics().getMessageById(topicName1, id2.getLedgerId(), id2.getEntryId());
            Assert.fail();
        } catch (Exception e) {
            Assert.assertNull(message4);
        }
    }

    @Test
    public void testGetMessageIdByTimestamp() throws Exception {
        TenantInfoImpl tenantInfo = new TenantInfoImpl(Set.of("role1", "role2"), Set.of("test"));
        admin.tenants().createTenant("tenant-xyz", tenantInfo);
        admin.namespaces().createNamespace("tenant-xyz/ns-abc", Set.of("test"));
        final String topicName = "persistent://tenant-xyz/ns-abc/testGetMessageIdByTimestamp";
        admin.topics().createNonPartitionedTopic(topicName);

        AtomicLong publishTime = new AtomicLong(0);
        @Cleanup
        ProducerBase<byte[]> producer = (ProducerBase<byte[]>) pulsarClient.newProducer().topic(topicName)
                .enableBatching(false)
                .intercept(new ProducerInterceptor() {
                    @Override
                    public void close() {

                    }

                    @Override
                    public boolean eligible(Message message) {
                        return true;
                    }

                    @Override
                    public Message beforeSend(Producer producer, Message message) {
                        return message;
                    }

                    @Override
                    public void onSendAcknowledgement(Producer producer, Message message, MessageId msgId,
                                                      Throwable exception) {
                        publishTime.set(message.getPublishTime());
                    }
                })
                .create();

        MessageId id1 = producer.send("test1".getBytes());
        long publish1 = publishTime.get();

        Thread.sleep(10);
        MessageId id2 = producer.send("test2".getBytes());
        long publish2 = publishTime.get();

        Assert.assertTrue(publish1 < publish2);

        Assert.assertEquals(admin.topics().getMessageIdByTimestamp(topicName, publish1 - 1), id1);
        Assert.assertEquals(admin.topics().getMessageIdByTimestamp(topicName, publish1), id1);
        Assert.assertEquals(admin.topics().getMessageIdByTimestamp(topicName, publish1 + 1), id2);
        Assert.assertEquals(admin.topics().getMessageIdByTimestamp(topicName, publish2), id2);
        Assert.assertTrue(admin.topics().getMessageIdByTimestamp(topicName, publish2 + 1)
                .compareTo(id2) > 0);
    }

    @Test
    public void testGetBatchMessageIdByTimestamp() throws Exception {
        TenantInfoImpl tenantInfo = new TenantInfoImpl(Set.of("role1", "role2"), Set.of("test"));
        admin.tenants().createTenant("tenant-xyz", tenantInfo);
        admin.namespaces().createNamespace("tenant-xyz/ns-abc", Set.of("test"));
        final String topicName = "persistent://tenant-xyz/ns-abc/testGetBatchMessageIdByTimestamp";
        admin.topics().createNonPartitionedTopic(topicName);

        Map<MessageId, Long> publishTimeMap = new ConcurrentHashMap<>();

        @Cleanup
        ProducerBase<byte[]> producer = (ProducerBase<byte[]>) pulsarClient.newProducer().topic(topicName)
                .enableBatching(true)
                .batchingMaxPublishDelay(1, TimeUnit.MINUTES)
                .batchingMaxMessages(2)
                .intercept(new ProducerInterceptor() {
                    @Override
                    public void close() {

                    }

                    @Override
                    public boolean eligible(Message message) {
                        return true;
                    }

                    @Override
                    public Message beforeSend(Producer producer, Message message) {
                        return message;
                    }

                    @Override
                    public void onSendAcknowledgement(Producer producer, Message message, MessageId msgId,
                                                      Throwable exception) {
                        log.info("onSendAcknowledgement, message={}, msgId={},publish_time={},exception={}",
                                message, msgId, message.getPublishTime(), exception);
                        publishTimeMap.put(msgId, message.getPublishTime());

                    }
                })
                .create();

        List<CompletableFuture<MessageId>> idFutureList = new ArrayList<>();
        for (int i = 0; i < 4; i++) {
            idFutureList.add(producer.sendAsync(new byte[]{(byte) i}));
            Thread.sleep(5);
        }

        List<MessageIdImpl> ids = new ArrayList<>();
        for (CompletableFuture<MessageId> future : idFutureList) {
            MessageId id = future.get();
            ids.add((MessageIdImpl) id);
        }

        for (MessageIdImpl messageId : ids) {
            Assert.assertTrue(publishTimeMap.containsKey(messageId));
            log.info("MessageId={},PublishTime={}", messageId, publishTimeMap.get(messageId));
        }

        //message 0, 1 are in the same batch, as batchingMaxMessages is set to 2.
        Assert.assertEquals(ids.get(0).getLedgerId(), ids.get(1).getLedgerId());
        MessageIdImpl id1 =
                new MessageIdImpl(ids.get(0).getLedgerId(), ids.get(0).getEntryId(), ids.get(0).getPartitionIndex());
        long publish1 = publishTimeMap.get(ids.get(0));

        Assert.assertEquals(ids.get(2).getLedgerId(), ids.get(3).getLedgerId());
        MessageIdImpl id2 =
                new MessageIdImpl(ids.get(2).getLedgerId(), ids.get(2).getEntryId(), ids.get(2).getPartitionIndex());
        long publish2 = publishTimeMap.get(ids.get(2));


        Assert.assertTrue(publish1 < publish2);

        Assert.assertEquals(admin.topics().getMessageIdByTimestamp(topicName, publish1 - 1), id1);
        Assert.assertEquals(admin.topics().getMessageIdByTimestamp(topicName, publish1), id1);
        Assert.assertEquals(admin.topics().getMessageIdByTimestamp(topicName, publish1 + 1), id2);
        Assert.assertEquals(admin.topics().getMessageIdByTimestamp(topicName, publish2), id2);
        Assert.assertTrue(admin.topics().getMessageIdByTimestamp(topicName, publish2 + 1)
                .compareTo(id2) > 0);
    }

    @Test
    public void testDeleteTopic() throws Exception {
        final String topicName = "topic-1";
        AsyncResponse response = mock(AsyncResponse.class);
        BrokerService brokerService = spy(pulsar.getBrokerService());
        doReturn(brokerService).when(pulsar).getBrokerService();
        persistentTopics.createNonPartitionedTopic(response, testTenant, testNamespace, topicName, false, null);
        CompletableFuture<Void> deleteTopicFuture = CompletableFuture.completedFuture(null);
        doReturn(deleteTopicFuture).when(brokerService).deleteTopic(anyString(), anyBoolean());

        response = mock(AsyncResponse.class);
        ArgumentCaptor<Response> responseCaptor = ArgumentCaptor.forClass(Response.class);
        persistentTopics.deleteTopic(response, testTenant, testNamespace, topicName, true, true);
        verify(response, timeout(5000).times(1)).resume(responseCaptor.capture());
        Assert.assertEquals(responseCaptor.getValue().getStatus(), Response.Status.NO_CONTENT.getStatusCode());

        CompletableFuture<Void> deleteTopicFuture2 = new CompletableFuture<>();
        ArgumentCaptor<RestException> errorCaptor = ArgumentCaptor.forClass(RestException.class);
        deleteTopicFuture2.completeExceptionally(new MetadataStoreException("test exception"));
        doReturn(deleteTopicFuture2).when(brokerService).deleteTopic(anyString(), anyBoolean());
        response = mock(AsyncResponse.class);
        persistentTopics.deleteTopic(response, testTenant, testNamespace, topicName, true, true);
        verify(response, timeout(5000).times(1)).resume(errorCaptor.capture());
        Assert.assertEquals(errorCaptor.getValue().getResponse().getStatus(),
                Response.Status.INTERNAL_SERVER_ERROR.getStatusCode());

        CompletableFuture<Void> deleteTopicFuture3 = new CompletableFuture<>();
        response = mock(AsyncResponse.class);
        deleteTopicFuture3.completeExceptionally(new MetadataStoreException.NotFoundException());
        doReturn(deleteTopicFuture3).when(brokerService).deleteTopic(anyString(), anyBoolean());
        persistentTopics.deleteTopic(response, testTenant, testNamespace, topicName, false, true);
        verify(response, timeout(5000).times(1)).resume(errorCaptor.capture());
        Assert.assertEquals(errorCaptor.getValue().getResponse().getStatus(),
                Response.Status.NOT_FOUND.getStatusCode());
    }

    public void testAdminTerminatePartitionedTopic() throws Exception {
        TenantInfoImpl tenantInfo = new TenantInfoImpl(Set.of("role1", "role2"), Set.of("test"));
        admin.tenants().createTenant("prop-xyz", tenantInfo);
        admin.namespaces().createNamespace("prop-xyz/ns12", Set.of("test"));
        final String topicName = "persistent://prop-xyz/ns12/testTerminatePartitionedTopic";

        admin.topics().createPartitionedTopic(topicName, 1);
        Map<Integer, MessageId> results = new HashMap<>();
        results.put(0, new MessageIdImpl(3, -1, -1));
        Assert.assertEquals(admin.topics().terminatePartitionedTopic(topicName), results);

        // Check examine message not allowed on non-partitioned topic.
        admin.topics().createNonPartitionedTopic("persistent://prop-xyz/ns12/test");
        try {
            admin.topics().terminatePartitionedTopic(topicName);
        } catch (PulsarAdminException e) {
            Assert.assertEquals(e.getMessage(),
                    "Termination of a non-partitioned topic is not allowed using partitioned-terminate, please use "
                            + "terminate commands.");
        }
    }

    @Test
    public void testResetCursorReturnTimeoutWhenZKTimeout() {
        String topic = "persistent://" + testTenant + "/" + testNamespace + "/" + "topic-2";
        BrokerService brokerService = spy(pulsar.getBrokerService());
        doReturn(brokerService).when(pulsar).getBrokerService();
        CompletableFuture<Optional<Topic>> completableFuture = new CompletableFuture<>();
        doReturn(completableFuture).when(brokerService).getTopicIfExists(topic);
        completableFuture.completeExceptionally(new RuntimeException("TimeoutException"));
        try {
            admin.topics().resetCursor(topic, "my-sub", System.currentTimeMillis());
            Assert.fail();
        } catch (PulsarAdminException e) {
            String errorMsg = ((InternalServerErrorException) e.getCause()).getResponse().readEntity(String.class);
            Assert.assertTrue(errorMsg.contains("TimeoutException"));
        }
    }

}<|MERGE_RESOLUTION|>--- conflicted
+++ resolved
@@ -144,14 +144,9 @@
 
         PulsarResources resources =
                 spy(new PulsarResources(pulsar.getLocalMetadataStore(), pulsar.getConfigurationMetadataStore()));
-<<<<<<< HEAD
         doReturn(spyWithClassAndConstructorArgs(TopicResources.class, pulsar.getLocalMetadataStore(),
                 namespaceResources)).when(resources).getTopicResources();
         doReturn(CompletableFuture.completedFuture(1)).when(namespaceResources).getBucketCountAsync(any());
-=======
-        doReturn(spyWithClassAndConstructorArgs(TopicResources.class, pulsar.getLocalMetadataStore())).when(resources)
-                .getTopicResources();
->>>>>>> 423ab754
         Whitebox.setInternalState(pulsar, "pulsarResources", resources);
 
         admin.clusters().createCluster("use", ClusterData.builder().serviceUrl("http://broker-use.com:8080").build());
@@ -628,12 +623,8 @@
         // partitioned topic to more than 10.
         final String nonPartitionTopicName2 = "special-topic-partition-10";
         final String partitionedTopicName = "special-topic";
-<<<<<<< HEAD
-        pulsar.getBrokerService().getManagedLedgerFactory().open(TopicName.get(nonPartitionTopicName2).getPersistenceNamingEncoding(1));
-=======
         pulsar.getBrokerService().getManagedLedgerFactory()
-                .open(TopicName.get(nonPartitionTopicName2).getPersistenceNamingEncoding());
->>>>>>> 423ab754
+                .open(TopicName.get(nonPartitionTopicName2).getPersistenceNamingEncoding(1));
         doAnswer(invocation -> {
             persistentTopics.namespaceName = NamespaceName.get("tenant", "namespace");
             persistentTopics.topicName = TopicName.get("persistent", "tenant", "cluster", "namespace", "topicname");
