/**
 * Licensed to the Apache Software Foundation (ASF) under one
 * or more contributor license agreements.  See the NOTICE file
 * distributed with this work for additional information
 * regarding copyright ownership.  The ASF licenses this file
 * to you under the Apache License, Version 2.0 (the
 * "License"); you may not use this file except in compliance
 * with the License.  You may obtain a copy of the License at
 *
 *   http://www.apache.org/licenses/LICENSE-2.0
 *
 * Unless required by applicable law or agreed to in writing,
 * software distributed under the License is distributed on an
 * "AS IS" BASIS, WITHOUT WARRANTIES OR CONDITIONS OF ANY
 * KIND, either express or implied.  See the License for the
 * specific language governing permissions and limitations
 * under the License.
 */
package org.apache.pulsar.broker.transaction.pendingack;

import static org.testng.Assert.assertFalse;
import static org.testng.Assert.assertTrue;
import static org.testng.Assert.fail;

import java.lang.reflect.Field;
import java.lang.reflect.Method;
import java.util.ArrayList;
import java.util.HashMap;
import java.util.List;
import java.util.concurrent.CompletableFuture;
import java.util.concurrent.ConcurrentSkipListMap;
import java.util.concurrent.ExecutionException;
import java.util.concurrent.TimeUnit;
import lombok.Cleanup;
import lombok.extern.slf4j.Slf4j;
import org.apache.bookkeeper.mledger.ManagedCursor;
import org.apache.bookkeeper.mledger.impl.PositionImpl;
import org.apache.commons.collections4.map.LinkedMap;
import org.apache.pulsar.broker.service.persistent.PersistentSubscription;
import org.apache.pulsar.broker.service.persistent.PersistentTopic;
import org.apache.pulsar.broker.transaction.TransactionTestBase;
import org.apache.pulsar.broker.transaction.pendingack.impl.MLPendingAckStore;
import org.apache.pulsar.broker.transaction.pendingack.impl.PendingAckHandleImpl;
import org.apache.pulsar.client.api.Consumer;
import org.apache.pulsar.client.api.Message;
import org.apache.pulsar.client.api.MessageId;
import org.apache.pulsar.client.api.Producer;
import org.apache.pulsar.client.api.PulsarClientException;
import org.apache.pulsar.client.api.SubscriptionType;
import org.apache.pulsar.client.api.transaction.Transaction;
<<<<<<< HEAD
import org.apache.pulsar.client.impl.MessageIdImpl;
=======
import org.apache.pulsar.client.api.transaction.TxnID;
import org.apache.pulsar.client.impl.transaction.TransactionImpl;
>>>>>>> e23af969
import org.apache.pulsar.common.naming.NamespaceName;
import org.apache.pulsar.common.naming.TopicDomain;
import org.apache.pulsar.common.naming.TopicName;
import org.apache.pulsar.common.policies.data.TopicStats;
import org.awaitility.Awaitility;
import org.testng.Assert;
import org.testng.annotations.AfterMethod;
import org.testng.annotations.BeforeMethod;
import org.testng.annotations.Test;

/**
 * Test for consuming transaction messages.
 */
@Slf4j
@Test(groups = "broker")
public class PendingAckPersistentTest extends TransactionTestBase {

    private static final String PENDING_ACK_REPLAY_TOPIC = NAMESPACE1 + "/pending-ack-replay";

    private static final int NUM_PARTITIONS = 16;

    @BeforeMethod
    public void setup() throws Exception {
        setUpBase(1, NUM_PARTITIONS, PENDING_ACK_REPLAY_TOPIC, 0);
    }

    @AfterMethod(alwaysRun = true)
    protected void cleanup() {
        super.internalCleanup();
    }

    @Test
    public void individualPendingAckReplayTest() throws Exception {
        int messageCount = 1000;
        String subName = "individual-test";

        @Cleanup
        Producer<byte[]> producer = pulsarClient.newProducer()
                .topic(PENDING_ACK_REPLAY_TOPIC)
                .enableBatching(true)
                .batchingMaxMessages(200)
                .create();

        @Cleanup
        Consumer<byte[]> consumer = pulsarClient.newConsumer()
                .topic(PENDING_ACK_REPLAY_TOPIC)
                .subscriptionName(subName)
                .subscriptionType(SubscriptionType.Shared)
                .enableBatchIndexAcknowledgment(true)
                .subscribe();

        Transaction abortTxn = pulsarClient.newTransaction()
                .withTransactionTimeout(30, TimeUnit.SECONDS).build().get();

        List<MessageId> pendingAckMessageIds = new ArrayList<>();
        List<MessageId> normalAckMessageIds = new ArrayList<>();
        for (int i = 0; i < messageCount; i++) {
            producer.send("Hello Pulsar!".getBytes());
            Message<byte[]> message = consumer.receive();
            if (i % 2 == 0) {
                consumer.acknowledgeAsync(message.getMessageId(), abortTxn).get();
                pendingAckMessageIds.add(message.getMessageId());
            } else {
                normalAckMessageIds.add(message.getMessageId());
            }
        }

        //in order to test pending ack replay
        admin.topics().unload(PENDING_ACK_REPLAY_TOPIC);
        Awaitility.await().until(consumer::isConnected);
        Transaction commitTxn = pulsarClient.newTransaction()
                .withTransactionTimeout(30, TimeUnit.SECONDS).build().get();

        Transaction txn = pulsarClient.newTransaction()
                .withTransactionTimeout(30, TimeUnit.SECONDS).build().get();

        // this messageIds are ack by transaction
        for (int i = 0; i < pendingAckMessageIds.size(); i++) {
            try {
                consumer.acknowledgeAsync(pendingAckMessageIds.get(i), txn).get();
                fail();
            } catch (ExecutionException e) {
                assertTrue(e.getCause() instanceof PulsarClientException.TransactionConflictException);
            }
        }
        // this messageIds are not ack by transaction
        for (int i = 0; i < normalAckMessageIds.size(); i++) {
            consumer.acknowledgeAsync(normalAckMessageIds.get(i), commitTxn).get();
        }

        txn.abort().get();
        // commit this txn, normalAckMessageIds are in pending ack state
        commitTxn.commit().get();
        // abort this txn, pendingAckMessageIds are delete from pending ack state
        abortTxn.abort().get();

        // replay this pending ack
        admin.topics().unload(PENDING_ACK_REPLAY_TOPIC);
        Awaitility.await().until(consumer::isConnected);

        abortTxn = pulsarClient.newTransaction()
                .withTransactionTimeout(30, TimeUnit.SECONDS).build().get();

        commitTxn = pulsarClient.newTransaction()
                .withTransactionTimeout(30, TimeUnit.SECONDS).build().get();
        // normalAckMessageIds are ack and then commit, so ack fail
        for (int i = 0; i < normalAckMessageIds.size(); i++) {
            try {
                consumer.acknowledgeAsync(normalAckMessageIds.get(i), abortTxn).get();
                fail();
            } catch (ExecutionException e) {
                assertTrue(e.getCause() instanceof PulsarClientException.TransactionConflictException);
            }
        }

        // pendingAckMessageIds are all abort, so can ack again
        for (int i = 0; i < pendingAckMessageIds.size(); i++) {
            consumer.acknowledgeAsync(pendingAckMessageIds.get(i), commitTxn).get();
        }

        abortTxn.abort().get();
        commitTxn.commit().get();

        PersistentTopic topic = (PersistentTopic) getPulsarServiceList().get(0).getBrokerService()
                .getTopic(TopicName.get(PENDING_ACK_REPLAY_TOPIC).toString(), false).get().get();
        Field field = PersistentSubscription.class.getDeclaredField("pendingAckHandle");
        field.setAccessible(true);
        PendingAckHandleImpl pendingAckHandle =
                (PendingAckHandleImpl) field.get(topic.getSubscription(subName));
        field = PendingAckHandleImpl.class.getDeclaredField("pendingAckStoreFuture");
        field.setAccessible(true);
        CompletableFuture<PendingAckStore> pendingAckStoreCompletableFuture =
                (CompletableFuture<PendingAckStore>) field.get(pendingAckHandle);
        pendingAckStoreCompletableFuture.get();

        field = MLPendingAckStore.class.getDeclaredField("cursor");
        field.setAccessible(true);

        ManagedCursor managedCursor = (ManagedCursor) field.get(pendingAckStoreCompletableFuture.get());

        // in order to check out the pending ack cursor is clear whether or not.
        Awaitility.await()
                .until(() -> ((PositionImpl) managedCursor.getMarkDeletedPosition())
                        .compareTo((PositionImpl) managedCursor.getManagedLedger().getLastConfirmedEntry()) == -1);
    }

    @Test
    public void cumulativePendingAckReplayTest() throws Exception {
        int messageCount = 1000;
        getPulsarServiceList().get(0).getConfig().setTransactionPendingAckLogIndexMinLag(4 * messageCount + 2);
        getPulsarServiceList().get(0).getConfiguration().setManagedLedgerDefaultMarkDeleteRateLimit(10);
        String subName = "cumulative-test";

        @Cleanup
        Producer<byte[]> producer = pulsarClient.newProducer()
                .topic(PENDING_ACK_REPLAY_TOPIC)
                .enableBatching(true)
                .batchingMaxMessages(200)
                .create();

        @Cleanup
        Consumer<byte[]> consumer = pulsarClient.newConsumer()
                .topic(PENDING_ACK_REPLAY_TOPIC)
                .subscriptionName(subName)
                .subscriptionType(SubscriptionType.Failover)
                .enableBatchIndexAcknowledgment(true)
                .subscribe();

        Transaction abortTxn = pulsarClient.newTransaction()
                .withTransactionTimeout(30, TimeUnit.SECONDS).build().get();

        List<MessageId> pendingAckMessageIds = new ArrayList<>();
        for (int i = 0; i < messageCount; i++) {
            producer.send("Hello Pulsar!".getBytes());
        }

        for (int i = 0; i < messageCount; i++) {
            Message<byte[]> message = consumer.receive();
            pendingAckMessageIds.add(message.getMessageId());
            consumer.acknowledgeCumulativeAsync(message.getMessageId(), abortTxn).get();
        }

        admin.topics().unload(PENDING_ACK_REPLAY_TOPIC);
        Transaction txn = pulsarClient.newTransaction()
                .withTransactionTimeout(30, TimeUnit.SECONDS).build().get();

        Awaitility.await().until(consumer::isConnected);

        for (int i = 0; i < pendingAckMessageIds.size(); i++) {
            try {
                consumer.acknowledgeCumulativeAsync(pendingAckMessageIds.get(i), txn).get();
                fail();
            } catch (ExecutionException e) {
                assertTrue(e.getCause() instanceof PulsarClientException.TransactionConflictException);
            }
        }
        Transaction commitTxn = pulsarClient.newTransaction()
                .withTransactionTimeout(30, TimeUnit.SECONDS).build().get();
        abortTxn.abort().get();

        for (int i = 0; i < pendingAckMessageIds.size(); i++) {
            consumer.acknowledgeCumulativeAsync(pendingAckMessageIds.get(i), commitTxn).get();
        }
        commitTxn.commit().get();

        admin.topics().unload(PENDING_ACK_REPLAY_TOPIC);
        Awaitility.await().until(consumer::isConnected);

        for (int i = 0; i < pendingAckMessageIds.size(); i++) {
            try {
                consumer.acknowledgeCumulativeAsync(pendingAckMessageIds.get(i), txn).get();
                fail();
            } catch (ExecutionException e) {
                assertTrue(e.getCause() instanceof PulsarClientException.TransactionConflictException);
            }
        }

        PersistentTopic topic = (PersistentTopic) getPulsarServiceList().get(0).getBrokerService()
                .getTopic(TopicName.get(PENDING_ACK_REPLAY_TOPIC).toString(), false).get().get();
        Field field = PersistentSubscription.class.getDeclaredField("pendingAckHandle");
        field.setAccessible(true);
        PendingAckHandleImpl pendingAckHandle =
                (PendingAckHandleImpl) field.get(topic.getSubscription(subName));
        field = PendingAckHandleImpl.class.getDeclaredField("pendingAckStoreFuture");
        field.setAccessible(true);
        CompletableFuture<PendingAckStore> pendingAckStoreCompletableFuture =
                (CompletableFuture<PendingAckStore>) field.get(pendingAckHandle);
        pendingAckStoreCompletableFuture.get();

        field = MLPendingAckStore.class.getDeclaredField("cursor");
        field.setAccessible(true);

        ManagedCursor managedCursor = (ManagedCursor) field.get(pendingAckStoreCompletableFuture.get());

        // in order to check out the pending ack cursor is clear whether or not.
        Awaitility.await()
                .until(() -> ((PositionImpl) managedCursor.getMarkDeletedPosition())
                        .compareTo((PositionImpl) managedCursor.getManagedLedger().getLastConfirmedEntry()) == 0);
    }

    @Test
    private void testDeleteSubThenDeletePendingAckManagedLedger() throws Exception {

        String subName = "test-delete";

        String topic = TopicName.get(TopicDomain.persistent.toString(),
                NamespaceName.get(NAMESPACE1), "test-delete").toString();
        @Cleanup
        Consumer<byte[]> consumer = pulsarClient.newConsumer()
                .topic(topic)
                .subscriptionName(subName)
                .subscriptionType(SubscriptionType.Failover)
                .enableBatchIndexAcknowledgment(true)
                .subscribe();

        consumer.close();

        admin.topics().deleteSubscription(topic, subName);

        List<String> topics = admin.namespaces().getTopics(NAMESPACE1);

        TopicStats topicStats = admin.topics().getStats(topic, false);

        assertFalse(topics.contains(MLPendingAckStore.getTransactionPendingAckStoreSuffix(topic, subName)));

        assertTrue(topics.contains(topic));
    }

    @Test
    private void testDeleteTopicThenDeletePendingAckManagedLedger() throws Exception {

        String subName1 = "test-delete";
        String subName2 = "test-delete";

        String topic = TopicName.get(TopicDomain.persistent.toString(),
                NamespaceName.get(NAMESPACE1), "test-delete").toString();
        @Cleanup
        Consumer<byte[]> consumer1 = pulsarClient.newConsumer()
                .topic(topic)
                .subscriptionName(subName1)
                .subscriptionType(SubscriptionType.Failover)
                .enableBatchIndexAcknowledgment(true)
                .subscribe();

        consumer1.close();

        @Cleanup
        Consumer<byte[]> consumer2 = pulsarClient.newConsumer()
                .topic(topic)
                .subscriptionName(subName2)
                .subscriptionType(SubscriptionType.Failover)
                .enableBatchIndexAcknowledgment(true)
                .subscribe();

        consumer2.close();

        admin.topics().delete(topic);

        List<String> topics = admin.namespaces().getTopics(NAMESPACE1);

        assertFalse(topics.contains(MLPendingAckStore.getTransactionPendingAckStoreSuffix(topic, subName1)));
        assertFalse(topics.contains(MLPendingAckStore.getTransactionPendingAckStoreSuffix(topic, subName2)));
        assertFalse(topics.contains(topic));
    }

    @Test
<<<<<<< HEAD
    public void testDeleteUselessLogDataWhenSubCursorMoved() throws Exception {
        getPulsarServiceList().get(0).getConfig().setTransactionPendingAckLogIndexMinLag(5);
        getPulsarServiceList().get(0).getConfiguration().setManagedLedgerDefaultMarkDeleteRateLimit(5);
        String subName = "test-log-delete";
        String topic = TopicName.get(TopicDomain.persistent.toString(),
                NamespaceName.get(NAMESPACE1), "test-log-delete").toString();
=======
    public void testPendingAckLowWaterMarkRemoveFirstTxn() throws Exception {
        String topic = TopicName.get(TopicDomain.persistent.toString(),
                NamespaceName.get(NAMESPACE1), "test").toString();

        String subName = "subName";
>>>>>>> e23af969

        @Cleanup
        Consumer<byte[]> consumer = pulsarClient.newConsumer()
                .topic(topic)
                .subscriptionName(subName)
<<<<<<< HEAD
                .subscribe();
=======
                .subscriptionType(SubscriptionType.Failover)
                .enableBatchIndexAcknowledgment(true)
                .subscribe();

>>>>>>> e23af969
        @Cleanup
        Producer<byte[]> producer = pulsarClient.newProducer()
                .topic(topic)
                .sendTimeout(0, TimeUnit.SECONDS)
<<<<<<< HEAD
                .enableBatching(false)
                .create();

        for (int i = 0; i < 20; i++) {
            producer.newMessage().send();
        }
        // init
        Message<byte[]> message = consumer.receive(5, TimeUnit.SECONDS);
        Transaction transaction = pulsarClient.newTransaction()
                .withTransactionTimeout(5, TimeUnit.SECONDS)
                .build()
                .get();
        consumer.acknowledgeAsync(message.getMessageId(), transaction).get();

        PersistentTopic persistentTopic = (PersistentTopic) getPulsarServiceList().get(0)
                .getBrokerService().getTopic(topic, false).get().get();

        PersistentSubscription persistentSubscription = persistentTopic.getSubscription(subName);
        Field field = PersistentSubscription.class.getDeclaredField("pendingAckHandle");
        field.setAccessible(true);
        PendingAckHandleImpl pendingAckHandle = (PendingAckHandleImpl) field.get(persistentSubscription);
        Field field1 = PendingAckHandleImpl.class.getDeclaredField("pendingAckStoreFuture");
        field1.setAccessible(true);
        PendingAckStore pendingAckStore = ((CompletableFuture<PendingAckStore>) field1.get(pendingAckHandle)).get();

        Field field3 = MLPendingAckStore.class.getDeclaredField("pendingAckLogIndex");
        Field field4 = MLPendingAckStore.class.getDeclaredField("maxIndexLag");

        field3.setAccessible(true);
        field4.setAccessible(true);

        ConcurrentSkipListMap<PositionImpl, PositionImpl> pendingAckLogIndex =
                (ConcurrentSkipListMap<PositionImpl, PositionImpl>) field3.get(pendingAckStore);
        long maxIndexLag = (long) field4.get(pendingAckStore);
        Assert.assertEquals(pendingAckLogIndex.size(), 0);
        Assert.assertEquals(maxIndexLag, 5);
        transaction.commit().get();

        Awaitility.await().untilAsserted(() ->
                Assert.assertEquals(persistentSubscription.getCursor().getPersistentMarkDeletedPosition().getEntryId(),
                        ((MessageIdImpl)message.getMessageId()).getEntryId()));
        // 7 more acks. Will find that there are still only two records in the map.
        Transaction transaction1 = pulsarClient.newTransaction()
                .withTransactionTimeout(5, TimeUnit.SECONDS)
                .build()
                .get();
        Message<byte[]> message0 = null;
        //remove previous index
        for (int i = 0; i < 4; i++) {
            message0 = consumer.receive(5, TimeUnit.SECONDS);
            consumer.acknowledgeAsync(message0.getMessageId(), transaction1).get();
        }
        Assert.assertEquals(pendingAckLogIndex.size(), 1);
        maxIndexLag = (long) field4.get(pendingAckStore);
        Assert.assertEquals(maxIndexLag, 5);
        //add new index
        for (int i = 0; i < 9; i++) {
            message0= consumer.receive(5, TimeUnit.SECONDS);
            consumer.acknowledgeAsync(message0.getMessageId(), transaction1).get();
        }

        Assert.assertEquals(pendingAckLogIndex.size(), 2);
        maxIndexLag = (long) field4.get(pendingAckStore);
        Assert.assertEquals(maxIndexLag, 10);

        transaction1.commit().get();
        Message<byte[]> message1 = message0;
        Awaitility.await().untilAsserted(() ->
                Assert.assertEquals(persistentSubscription.getCursor().getPersistentMarkDeletedPosition().getEntryId(),
                        ((MessageIdImpl)message1.getMessageId()).getEntryId()));

        Transaction transaction2 = pulsarClient.newTransaction()
                .withTransactionTimeout(5, TimeUnit.SECONDS)
                .build()
                .get();
        Message<byte[]> message2 = consumer.receive(5, TimeUnit.SECONDS);
        consumer.acknowledgeAsync(message2.getMessageId(), transaction2).get();

        Assert.assertEquals(pendingAckLogIndex.size(), 0);
        maxIndexLag = (long) field4.get(pendingAckStore);
        Assert.assertEquals(maxIndexLag, 5);
=======
                .create();

        for (int i = 0; i < 5; i++) {
            producer.newMessage().send();
        }

        Transaction transaction1 = pulsarClient.newTransaction()
                .withTransactionTimeout(5, TimeUnit.SECONDS)
                .build()
                .get();

        Message<byte[]> message1 = consumer.receive(5, TimeUnit.SECONDS);
        consumer.acknowledgeAsync(message1.getMessageId(), transaction1);
        transaction1.commit().get();


        Transaction transaction2 = pulsarClient.newTransaction()
                .withTransactionTimeout(5, TimeUnit.SECONDS)
                .build()
                .get();
        while (transaction1.getTxnID().getMostSigBits() != transaction2.getTxnID().getMostSigBits()) {
            transaction2 = pulsarClient.newTransaction()
                    .withTransactionTimeout(5, TimeUnit.SECONDS)
                    .build()
                    .get();
        }

        Transaction transaction3 = pulsarClient.newTransaction()
                .withTransactionTimeout(5, TimeUnit.SECONDS)
                .build()
                .get();
        while (transaction1.getTxnID().getMostSigBits() != transaction3.getTxnID().getMostSigBits()) {
            transaction3 = pulsarClient.newTransaction()
                    .withTransactionTimeout(5, TimeUnit.SECONDS)
                    .build()
                    .get();
        }

        Message<byte[]> message3 = consumer.receive(5, TimeUnit.SECONDS);
        consumer.acknowledgeAsync(message3.getMessageId(), transaction2);
        transaction2.commit().get();

        Message<byte[]> message2 = consumer.receive(5, TimeUnit.SECONDS);

        Field field = TransactionImpl.class.getDeclaredField("state");
        field.setAccessible(true);
        field.set(transaction1, TransactionImpl.State.OPEN);

        consumer.acknowledgeAsync(message2.getMessageId(), transaction1).get();
        Message<byte[]> message4 = consumer.receive(5, TimeUnit.SECONDS);
        field.set(transaction2, TransactionImpl.State.OPEN);
        consumer.acknowledgeAsync(message4.getMessageId(), transaction2).get();

        Message<byte[]> message5 = consumer.receive(5, TimeUnit.SECONDS);
        consumer.acknowledgeAsync(message5.getMessageId(), transaction3);
        transaction3.commit().get();


        PersistentTopic persistentTopic =
                (PersistentTopic) getPulsarServiceList()
                        .get(0)
                        .getBrokerService()
                        .getTopic(topic, false)
                        .get()
                        .get();

        PersistentSubscription persistentSubscription = persistentTopic.getSubscription(subName);
        PendingAckHandleImpl pendingAckHandle = new PendingAckHandleImpl(persistentSubscription);

        Method method = PendingAckHandleImpl.class.getDeclaredMethod("initPendingAckStore");
        method.setAccessible(true);
        method.invoke(pendingAckHandle);

        Field field1 = PendingAckHandleImpl.class.getDeclaredField("pendingAckStoreFuture");
        field1.setAccessible(true);
        CompletableFuture<PendingAckStore> completableFuture =
                (CompletableFuture<PendingAckStore>) field1.get(pendingAckHandle);

        Awaitility.await().until(() -> {
            completableFuture.get();
            return true;
        });

        Field field2 = PendingAckHandleImpl.class.getDeclaredField("individualAckOfTransaction");
        field2.setAccessible(true);
        LinkedMap<TxnID, HashMap<PositionImpl, PositionImpl>> individualAckOfTransaction =
                (LinkedMap<TxnID, HashMap<PositionImpl, PositionImpl>>) field2.get(pendingAckHandle);

        assertFalse(individualAckOfTransaction.containsKey(transaction1.getTxnID()));
        assertFalse(individualAckOfTransaction.containsKey(transaction2.getTxnID()));

>>>>>>> e23af969
    }
}<|MERGE_RESOLUTION|>--- conflicted
+++ resolved
@@ -48,12 +48,9 @@
 import org.apache.pulsar.client.api.PulsarClientException;
 import org.apache.pulsar.client.api.SubscriptionType;
 import org.apache.pulsar.client.api.transaction.Transaction;
-<<<<<<< HEAD
 import org.apache.pulsar.client.impl.MessageIdImpl;
-=======
 import org.apache.pulsar.client.api.transaction.TxnID;
 import org.apache.pulsar.client.impl.transaction.TransactionImpl;
->>>>>>> e23af969
 import org.apache.pulsar.common.naming.NamespaceName;
 import org.apache.pulsar.common.naming.TopicDomain;
 import org.apache.pulsar.common.naming.TopicName;
@@ -360,38 +357,22 @@
     }
 
     @Test
-<<<<<<< HEAD
     public void testDeleteUselessLogDataWhenSubCursorMoved() throws Exception {
         getPulsarServiceList().get(0).getConfig().setTransactionPendingAckLogIndexMinLag(5);
         getPulsarServiceList().get(0).getConfiguration().setManagedLedgerDefaultMarkDeleteRateLimit(5);
         String subName = "test-log-delete";
         String topic = TopicName.get(TopicDomain.persistent.toString(),
                 NamespaceName.get(NAMESPACE1), "test-log-delete").toString();
-=======
-    public void testPendingAckLowWaterMarkRemoveFirstTxn() throws Exception {
-        String topic = TopicName.get(TopicDomain.persistent.toString(),
-                NamespaceName.get(NAMESPACE1), "test").toString();
-
-        String subName = "subName";
->>>>>>> e23af969
 
         @Cleanup
         Consumer<byte[]> consumer = pulsarClient.newConsumer()
                 .topic(topic)
                 .subscriptionName(subName)
-<<<<<<< HEAD
-                .subscribe();
-=======
-                .subscriptionType(SubscriptionType.Failover)
-                .enableBatchIndexAcknowledgment(true)
-                .subscribe();
-
->>>>>>> e23af969
+                .subscribe();
         @Cleanup
         Producer<byte[]> producer = pulsarClient.newProducer()
                 .topic(topic)
                 .sendTimeout(0, TimeUnit.SECONDS)
-<<<<<<< HEAD
                 .enableBatching(false)
                 .create();
 
@@ -473,7 +454,27 @@
         Assert.assertEquals(pendingAckLogIndex.size(), 0);
         maxIndexLag = (long) field4.get(pendingAckStore);
         Assert.assertEquals(maxIndexLag, 5);
-=======
+    }
+
+    @Test
+    public void testPendingAckLowWaterMarkRemoveFirstTxn() throws Exception {
+        String topic = TopicName.get(TopicDomain.persistent.toString(),
+                NamespaceName.get(NAMESPACE1), "test").toString();
+
+        String subName = "subName";
+
+        @Cleanup
+        Consumer<byte[]> consumer = pulsarClient.newConsumer()
+                .topic(topic)
+                .subscriptionName(subName)
+                .subscriptionType(SubscriptionType.Failover)
+                .enableBatchIndexAcknowledgment(true)
+                .subscribe();
+
+        @Cleanup
+        Producer<byte[]> producer = pulsarClient.newProducer()
+                .topic(topic)
+                .sendTimeout(0, TimeUnit.SECONDS)
                 .create();
 
         for (int i = 0; i < 5; i++) {
@@ -565,6 +566,5 @@
         assertFalse(individualAckOfTransaction.containsKey(transaction1.getTxnID()));
         assertFalse(individualAckOfTransaction.containsKey(transaction2.getTxnID()));
 
->>>>>>> e23af969
     }
 }