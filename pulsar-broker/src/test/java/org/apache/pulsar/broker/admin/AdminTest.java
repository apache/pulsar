--- conflicted
+++ resolved
@@ -49,10 +49,7 @@
 import javax.ws.rs.core.Response.Status;
 import javax.ws.rs.core.StreamingOutput;
 import javax.ws.rs.core.UriInfo;
-<<<<<<< HEAD
-=======
 import org.apache.bookkeeper.conf.ClientConfiguration;
->>>>>>> ca25eadf
 import org.apache.bookkeeper.mledger.proto.PendingBookieOpsStats;
 import org.apache.bookkeeper.util.ZkUtils;
 import org.apache.pulsar.broker.admin.v1.BrokerStats;
@@ -102,10 +99,7 @@
     private BrokerStats brokerStats;
     private SchemasResource schemasResource;
     private Field uriField;
-<<<<<<< HEAD
     private UriInfo uriInfo;
-=======
->>>>>>> ca25eadf
     private Clock mockClock = Clock.fixed(
         Instant.ofEpochSecond(365248800),
         ZoneId.of("-05:00")
@@ -647,13 +641,8 @@
         final String role = "test-role";
         persistentTopics.grantPermissionsOnTopic(property, cluster, namespace, topic, role, actions);
         // verify permission
-<<<<<<< HEAD
-        Map<String, Set<AuthAction>> permission = persistentTopics.getPermissionsOnDestination(property, cluster,
-            namespace, destination);
-=======
         Map<String, Set<AuthAction>> permission = persistentTopics.getPermissionsOnTopic(property, cluster,
                 namespace, topic);
->>>>>>> ca25eadf
         assertEquals(permission.get(role), actions);
         // remove permission
         persistentTopics.revokePermissionsOnTopic(property, cluster, namespace, topic, role);
