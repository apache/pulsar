--- conflicted
+++ resolved
@@ -97,15 +97,10 @@
     private BrokerStats brokerStats;
     private SchemasResource schemasResource;
     private Field uriField;
-<<<<<<< HEAD
-    private UriInfo uriInfo;
     private Clock mockClock = Clock.fixed(
         Instant.ofEpochSecond(365248800),
         ZoneId.of("-05:00")
     );
-=======
-    private final String configClusterName = "use";
->>>>>>> 815d5186
 
     public AdminTest() {
         super();
