/*
 * Licensed to the Apache Software Foundation (ASF) under one
 * or more contributor license agreements.  See the NOTICE file
 * distributed with this work for additional information
 * regarding copyright ownership.  The ASF licenses this file
 * to you under the Apache License, Version 2.0 (the
 * "License"); you may not use this file except in compliance
 * with the License.  You may obtain a copy of the License at
 *
 *   http://www.apache.org/licenses/LICENSE-2.0
 *
 * Unless required by applicable law or agreed to in writing,
 * software distributed under the License is distributed on an
 * "AS IS" BASIS, WITHOUT WARRANTIES OR CONDITIONS OF ANY
 * KIND, either express or implied.  See the License for the
 * specific language governing permissions and limitations
 * under the License.
 */
package org.apache.pulsar.broker.admin;

import static org.mockito.ArgumentMatchers.any;
import static org.mockito.Mockito.doNothing;
import static org.mockito.Mockito.doReturn;
import static org.mockito.Mockito.mock;
import static org.mockito.Mockito.never;
import static org.mockito.Mockito.spy;
import static org.mockito.Mockito.timeout;
import static org.mockito.Mockito.times;
import static org.mockito.Mockito.verify;
import static org.testng.Assert.assertEquals;
import static org.testng.Assert.assertFalse;
import static org.testng.Assert.assertNotNull;
import static org.testng.Assert.assertNotSame;
import static org.testng.Assert.assertTrue;
import static org.testng.Assert.fail;
import com.google.common.collect.Lists;
import com.google.common.collect.Sets;
import java.lang.reflect.Field;
import java.net.URI;
import java.util.ArrayList;
import java.util.Collection;
import java.util.Collections;
import java.util.HashMap;
import java.util.HashSet;
import java.util.List;
import java.util.Map;
import java.util.Set;
import java.util.concurrent.CompletableFuture;
import javax.ws.rs.container.AsyncResponse;
import javax.ws.rs.core.Response;
import javax.ws.rs.core.Response.Status;
import javax.ws.rs.core.StreamingOutput;
import javax.ws.rs.core.UriInfo;
import lombok.AllArgsConstructor;
import lombok.Data;
import org.apache.bookkeeper.conf.ClientConfiguration;
import org.apache.bookkeeper.mledger.proto.PendingBookieOpsStats;
import org.apache.pulsar.broker.ServiceConfiguration;
import org.apache.pulsar.broker.admin.v1.BrokerStats;
import org.apache.pulsar.broker.admin.v1.Brokers;
import org.apache.pulsar.broker.admin.v1.Clusters;
import org.apache.pulsar.broker.admin.v1.Namespaces;
import org.apache.pulsar.broker.admin.v1.PersistentTopics;
import org.apache.pulsar.broker.admin.v1.Properties;
import org.apache.pulsar.broker.admin.v1.ResourceQuotas;
import org.apache.pulsar.broker.admin.v2.SchemasResource;
import org.apache.pulsar.broker.auth.MockedPulsarServiceBaseTest;
import org.apache.pulsar.broker.authentication.AuthenticationDataHttps;
import org.apache.pulsar.broker.loadbalance.LeaderBroker;
import org.apache.pulsar.broker.namespace.NamespaceService;
import org.apache.pulsar.broker.web.PulsarWebResource;
import org.apache.pulsar.broker.web.RestException;
import org.apache.pulsar.common.conf.InternalConfigurationData;
import org.apache.pulsar.common.naming.NamespaceName;
import org.apache.pulsar.common.naming.TopicName;
import org.apache.pulsar.common.policies.data.AuthAction;
import org.apache.pulsar.common.policies.data.AutoFailoverPolicyData;
import org.apache.pulsar.common.policies.data.AutoFailoverPolicyType;
import org.apache.pulsar.common.policies.data.BrokerInfo;
import org.apache.pulsar.common.policies.data.BundlesData;
import org.apache.pulsar.common.policies.data.ClusterData;
import org.apache.pulsar.common.policies.data.ClusterDataImpl;
import org.apache.pulsar.common.policies.data.ErrorData;
import org.apache.pulsar.common.policies.data.NamespaceIsolationDataImpl;
import org.apache.pulsar.common.policies.data.Policies;
import org.apache.pulsar.common.policies.data.ResourceQuota;
import org.apache.pulsar.common.policies.data.TenantInfo;
import org.apache.pulsar.common.policies.data.TenantInfoImpl;
import org.apache.pulsar.common.stats.AllocatorStats;
import org.apache.pulsar.common.stats.Metrics;
import org.apache.pulsar.common.util.ObjectMapperFactory;
import org.apache.pulsar.functions.worker.WorkerConfig;
import org.apache.pulsar.metadata.cache.impl.MetadataCacheImpl;
import org.apache.pulsar.metadata.impl.AbstractMetadataStore;
import org.apache.pulsar.metadata.impl.MetadataStoreFactoryImpl;
import org.apache.pulsar.policies.data.loadbalancer.LocalBrokerData;
import org.apache.zookeeper.KeeperException.Code;
import org.apache.zookeeper.MockZooKeeper;
import org.awaitility.Awaitility;
import org.mockito.ArgumentCaptor;
import org.testng.Assert;
import org.testng.annotations.AfterMethod;
import org.testng.annotations.BeforeMethod;
import org.testng.annotations.Test;

@Test(groups = "broker-admin")
public class AdminTest extends MockedPulsarServiceBaseTest {
    private final String configClusterName = "use";
    private Clusters clusters;
    private Properties properties;
    private Namespaces namespaces;
    private PersistentTopics persistentTopics;
    private Brokers brokers;
    private ResourceQuotas resourceQuotas;
    private BrokerStats brokerStats;
    private SchemasResource schemasResource;
    private Field uriField;

    public AdminTest() {
        super();
    }

    @Override
    @BeforeMethod
    public void setup() throws Exception {
        conf.setClusterName(configClusterName);
        super.internalSetup();

        clusters = spy(Clusters.class);
        clusters.setPulsar(pulsar);
        doReturn("test").when(clusters).clientAppId();
        doNothing().when(clusters).validateSuperUserAccess();

        properties = spy(Properties.class);
        properties.setPulsar(pulsar);
        doReturn("test").when(properties).clientAppId();
        doNothing().when(properties).validateSuperUserAccess();

        namespaces = spy(Namespaces.class);
        namespaces.setServletContext(new MockServletContext());
        namespaces.setPulsar(pulsar);
        doReturn("test").when(namespaces).clientAppId();
        doReturn(Set.of("use", "usw", "usc", "global")).when(namespaces).clusters();
        doNothing().when(namespaces).validateAdminAccessForTenant("my-tenant");
        doNothing().when(namespaces).validateAdminAccessForTenant("other-tenant");
        doNothing().when(namespaces).validateAdminAccessForTenant("new-property");

        brokers = spy(Brokers.class);
        brokers.setPulsar(pulsar);
        doReturn("test").when(brokers).clientAppId();
        doNothing().when(brokers).validateSuperUserAccess();

        uriField = PulsarWebResource.class.getDeclaredField("uri");
        uriField.setAccessible(true);

        persistentTopics = spy(PersistentTopics.class);
        persistentTopics.setServletContext(new MockServletContext());
        persistentTopics.setPulsar(pulsar);
        doReturn("test").when(persistentTopics).clientAppId();
        doReturn("persistent").when(persistentTopics).domain();
        doReturn(Set.of("use", "usw", "usc")).when(persistentTopics).clusters();
        doNothing().when(persistentTopics).validateAdminAccessForTenant("my-tenant");
        doNothing().when(persistentTopics).validateAdminAccessForTenant("other-tenant");
        doNothing().when(persistentTopics).validateAdminAccessForTenant("prop-xyz");

        resourceQuotas = spy(ResourceQuotas.class);
        resourceQuotas.setServletContext(new MockServletContext());
        resourceQuotas.setPulsar(pulsar);

        brokerStats = spy(BrokerStats.class);
        brokerStats.setServletContext(new MockServletContext());
        brokerStats.setPulsar(pulsar);

        doReturn(false).when(persistentTopics).isRequestHttps();
        doReturn(null).when(persistentTopics).originalPrincipal();
        doReturn("test").when(persistentTopics).clientAppId();
        doReturn(mock(AuthenticationDataHttps.class)).when(persistentTopics).clientAuthData();

        schemasResource = spy(SchemasResource.class);
        schemasResource.setServletContext(new MockServletContext());
        schemasResource.setPulsar(pulsar);
    }

    @Override
    protected void doInitConf() throws Exception {
        super.doInitConf();
        conf.setMaxTenants(10);
    }

    @Override
    @AfterMethod(alwaysRun = true)
    public void cleanup() throws Exception {
        super.internalCleanup();
        conf.setClusterName(configClusterName);
    }

    @Test
    public void internalConfiguration() throws Exception {
        ServiceConfiguration conf = pulsar.getConfiguration();
        InternalConfigurationData expectedData = new InternalConfigurationData(
                conf.getMetadataStoreUrl(),
                conf.getConfigurationMetadataStoreUrl(),
                new ClientConfiguration().getZkLedgersRootPath(),
                conf.isBookkeeperMetadataStoreSeparated() ? conf.getBookkeeperMetadataStoreUrl() : null,
                pulsar.getWorkerConfig().map(WorkerConfig::getStateStorageServiceUrl).orElse(null));
        Object response = asyncRequests(ctx -> brokers.getInternalConfigurationData(ctx));
        assertTrue(response instanceof InternalConfigurationData);
        assertEquals(response, expectedData);
    }

    @Data
    @AllArgsConstructor
    /**
     * Internal configuration data model before  (before https://github.com/apache/pulsar/pull/14384).
     */
    private static class OldInternalConfigurationData {
        private String zookeeperServers;
        private String configurationStoreServers;
        @Deprecated
        private String ledgersRootPath;
        private String bookkeeperMetadataServiceUri;
        private String stateStorageServiceUrl;
    }

    /**
     * This test verifies that the model data changes in InternalConfigurationData are retro-compatible.
     * InternalConfigurationData is downloaded from the Function worker from a broker.
     * The broker may be still serve an "old" version of InternalConfigurationData
     * (before https://github.com/apache/pulsar/pull/14384) while the Worker already uses the new one.
     * @throws Exception
     */
    @Test
    public void internalConfigurationRetroCompatibility() throws Exception {
        OldInternalConfigurationData oldDataModel = new OldInternalConfigurationData(
                MetadataStoreFactoryImpl.removeIdentifierFromMetadataURL(conf.getMetadataStoreUrl()),
                conf.getConfigurationMetadataStoreUrl(),
                new ClientConfiguration().getZkLedgersRootPath(),
                conf.isBookkeeperMetadataStoreSeparated() ? conf.getBookkeeperMetadataStoreUrl() : null,
                pulsar.getWorkerConfig().map(WorkerConfig::getStateStorageServiceUrl).orElse(null));

        final Map<String, Object> oldDataJson = ObjectMapperFactory.getMapper().getObjectMapper()
                .convertValue(oldDataModel, Map.class);

        final InternalConfigurationData newData = ObjectMapperFactory.getMapper().getObjectMapper()
                .convertValue(oldDataJson, InternalConfigurationData.class);

        assertEquals(newData.getMetadataStoreUrl(), conf.getMetadataStoreUrl());
        assertEquals(newData.getConfigurationMetadataStoreUrl(), oldDataModel.getConfigurationStoreServers());
        assertEquals(newData.getLedgersRootPath(), oldDataModel.getLedgersRootPath());
        assertEquals(newData.getBookkeeperMetadataServiceUri(), oldDataModel.getBookkeeperMetadataServiceUri());
        assertEquals(newData.getStateStorageServiceUrl(), oldDataModel.getStateStorageServiceUrl());
    }

    @Test
    @SuppressWarnings("unchecked")
    public void clusters() throws Exception {
        assertEquals(asyncRequests(ctx -> clusters.getClusters(ctx)), new HashSet<>());
        verify(clusters, never()).validateSuperUserAccessAsync();

        asyncRequests(ctx -> clusters.createCluster(ctx,
                "use", ClusterDataImpl.builder().serviceUrl("http://broker.messaging.use.example.com:8080").build()));
        // ensure to read from ZooKeeper directly
        //clusters.clustersListCache().clear();
        assertEquals(asyncRequests(ctx -> clusters.getClusters(ctx)), Set.of("use"));

        // Check creating existing cluster
        try {
            asyncRequests(ctx -> clusters.createCluster(ctx, "use",
                    ClusterDataImpl.builder().serviceUrl("http://broker.messaging.use.example.com:8080").build()));
            fail("should have failed");
        } catch (RestException e) {
            assertEquals(e.getResponse().getStatus(), Status.CONFLICT.getStatusCode());
        }

        // Check deleting non-existing cluster
        try {
            asyncRequests(ctx -> clusters.deleteCluster(ctx, "usc"));
            fail("should have failed");
        } catch (RestException e) {
            assertEquals(e.getResponse().getStatus(), Status.NOT_FOUND.getStatusCode());
        }

        assertEquals(asyncRequests(ctx -> clusters.getCluster(ctx, "use")),
                ClusterDataImpl.builder().serviceUrl("http://broker.messaging.use.example.com:8080").build());

        asyncRequests(ctx -> clusters.updateCluster(ctx, "use",
                ClusterDataImpl.builder().serviceUrl("http://new-broker.messaging.use.example.com:8080").build()));

        assertEquals(asyncRequests(ctx -> clusters.getCluster(ctx, "use")),
                ClusterData.builder().serviceUrl("http://new-broker.messaging.use.example.com:8080").build());

        try {
            asyncRequests(ctx -> clusters.getNamespaceIsolationPolicies(ctx, "use"));
            fail("should have failed");
        } catch (RestException e) {
            assertEquals(e.getResponse().getStatus(), 404);
        }

        Map<String, String> parameters1 = new HashMap<>();
        parameters1.put("min_limit", "1");
        parameters1.put("usage_threshold", "90");

        NamespaceIsolationDataImpl policyData = NamespaceIsolationDataImpl.builder()
                .namespaces(Collections.singletonList("dummy/colo/ns"))
                .primary(Collections.singletonList(pulsar.getAdvertisedAddress()))
                .autoFailoverPolicy(AutoFailoverPolicyData.builder()
                        .policyType(AutoFailoverPolicyType.min_available)
                        .parameters(parameters1)
                        .build())
                .build();
        asyncRequests(ctx -> clusters.setNamespaceIsolationPolicy(ctx,
                "use", "policy1", policyData));
        asyncRequests(ctx -> clusters.getNamespaceIsolationPolicies(ctx, "use"));

        try {
            asyncRequests(ctx -> clusters.deleteCluster(ctx, "use"));
            fail("should have failed");
        } catch (RestException e) {
            assertEquals(e.getResponse().getStatus(), 412);
        }

        asyncRequests(ctx -> clusters.deleteNamespaceIsolationPolicy(ctx, "use", "policy1"));
        assertTrue(((Map<String, NamespaceIsolationDataImpl>) asyncRequests(ctx ->
                clusters.getNamespaceIsolationPolicies(ctx, "use"))).isEmpty());

        asyncRequests(ctx -> clusters.deleteCluster(ctx, "use"));
        assertEquals(asyncRequests(ctx -> clusters.getClusters(ctx)), new HashSet<>());

        try {
            asyncRequests(ctx -> clusters.getCluster(ctx, "use"));
            fail("should have failed");
        } catch (RestException e) {
            assertEquals(e.getResponse().getStatus(), 404);
        }

        try {
            asyncRequests(ctx -> clusters.updateCluster(ctx, "use", ClusterDataImpl.builder().build()));
            fail("should have failed");
        } catch (RestException e) {
            assertEquals(e.getResponse().getStatus(), 404);
        }

        try {
            asyncRequests(ctx -> clusters.getNamespaceIsolationPolicies(ctx, "use"));
            fail("should have failed");
        } catch (RestException e) {
            assertEquals(e.getResponse().getStatus(), 404);
        }

        // Test zk failures
        mockZooKeeperGlobal.failConditional(Code.SESSIONEXPIRED, (op, path) -> {
                return op == MockZooKeeper.Op.GET_CHILDREN
                    && path.equals("/admin/clusters");
            });
        // clear caches to load data from metadata-store again
        MetadataCacheImpl<ClusterData> clusterCache = (MetadataCacheImpl<ClusterData>) pulsar.getPulsarResources()
                .getClusterResources().getCache();
        MetadataCacheImpl isolationPolicyCache = (MetadataCacheImpl) pulsar.getPulsarResources()
                .getNamespaceResources().getIsolationPolicies().getCache();
        AbstractMetadataStore store = (AbstractMetadataStore) clusterCache.getStore();
        clusterCache.invalidateAll();
        store.invalidateAll();
        try {
            asyncRequests(ctx -> clusters.getClusters(ctx));
            fail("should have failed");
        } catch (RestException e) {
            assertEquals(e.getResponse().getStatus(), Status.INTERNAL_SERVER_ERROR.getStatusCode());
        }

        mockZooKeeperGlobal.failConditional(Code.SESSIONEXPIRED, (op, path) -> {
                return op == MockZooKeeper.Op.CREATE
                    && path.equals("/admin/clusters/test");
            });
        try {
            asyncRequests(ctx -> clusters.createCluster(ctx, "test",
                    ClusterDataImpl.builder().serviceUrl("http://broker.messaging.test.example.com:8080").build()));
            fail("should have failed");
        } catch (RestException e) {
            assertEquals(e.getResponse().getStatus(), Status.INTERNAL_SERVER_ERROR.getStatusCode());
        }

        mockZooKeeperGlobal.failConditional(Code.SESSIONEXPIRED, (op, path) -> {
                return op == MockZooKeeper.Op.GET
                    && path.equals("/admin/clusters/test");
            });
        clusterCache.invalidateAll();
        store.invalidateAll();
        try {
            asyncRequests(ctx -> clusters.updateCluster(ctx, "test",
                    ClusterDataImpl.builder().serviceUrl("http://broker.messaging.test.example.com").build()));
            fail("should have failed");
        } catch (RestException e) {
            assertEquals(e.getResponse().getStatus(), Status.INTERNAL_SERVER_ERROR.getStatusCode());
        }

        mockZooKeeperGlobal.failConditional(Code.SESSIONEXPIRED, (op, path) -> {
                return op == MockZooKeeper.Op.GET
                    && path.equals("/admin/clusters/test");
            });

        try {
            asyncRequests(ctx -> clusters.getCluster(ctx, "test"));
            fail("should have failed");
        } catch (RestException e) {
            assertEquals(e.getResponse().getStatus(), Status.INTERNAL_SERVER_ERROR.getStatusCode());
        }

        mockZooKeeperGlobal.failConditional(Code.SESSIONEXPIRED, (op, path) -> {
                return op == MockZooKeeper.Op.GET_CHILDREN
                    && path.equals("/admin/policies");
            });

        try {
            asyncRequests(ctx -> clusters.deleteCluster(ctx, "use"));
            fail("should have failed");
        } catch (RestException e) {
            assertEquals(e.getResponse().getStatus(), Status.INTERNAL_SERVER_ERROR.getStatusCode());
        }

        mockZooKeeperGlobal.failConditional(Code.SESSIONEXPIRED, (op, path) -> {
                return op == MockZooKeeper.Op.GET
                    && path.equals("/admin/clusters/use/namespaceIsolationPolicies");
            });
        clusterCache.invalidateAll();
        isolationPolicyCache.invalidateAll();
        store.invalidateAll();
        try {
            asyncRequests(ctx -> clusters.deleteCluster(ctx, "use"));
            fail("should have failed");
        } catch (RestException e) {
            assertEquals(e.getResponse().getStatus(), Status.INTERNAL_SERVER_ERROR.getStatusCode());
        }

        // Check name validations
        try {
            asyncRequests(ctx -> clusters.createCluster(ctx, "bf@",
                    ClusterDataImpl.builder().serviceUrl("http://dummy.messaging.example.com").build()));
            fail("should have filed");
        } catch (RestException e) {
            assertEquals(e.getResponse().getStatus(), Status.PRECONDITION_FAILED.getStatusCode());
        }

        // Check authentication and listener name
        try {
            asyncRequests(ctx -> clusters.createCluster(ctx, "auth", ClusterDataImpl.builder()
                    .serviceUrl("http://dummy.web.example.com")
                    .brokerServiceUrl("pulsar://dummy.messaging.example.com")
                    .authenticationPlugin("authenticationPlugin")
                    .authenticationParameters("authenticationParameters")
                    .listenerName("listenerName")
                    .build()));
            ClusterData cluster = (ClusterData) asyncRequests(ctx -> clusters.getCluster(ctx, "auth"));
            assertEquals(cluster.getAuthenticationPlugin(), "authenticationPlugin");
            assertEquals(cluster.getAuthenticationParameters(), "authenticationParameters");
            assertEquals(cluster.getListenerName(), "listenerName");
        } catch (RestException e) {
            assertEquals(e.getResponse().getStatus(), Status.PRECONDITION_FAILED.getStatusCode());
        }
        verify(clusters, times(24)).validateSuperUserAccessAsync();
    }

    @Test
    public void properties() throws Throwable {
        Object response = asyncRequests(ctx -> properties.getTenants(ctx));
        assertEquals(response, new ArrayList<>());
        verify(properties, times(1)).validateSuperUserAccessAsync();

        // create local cluster
        asyncRequests(ctx -> clusters.createCluster(ctx, configClusterName, ClusterDataImpl.builder().build()));

        Set<String> allowedClusters = new HashSet<>();
        allowedClusters.add(configClusterName);
        TenantInfoImpl tenantInfo = TenantInfoImpl.builder()
                .adminRoles(Set.of("role1", "role2"))
                .allowedClusters(allowedClusters)
                .build();
        response = asyncRequests(ctx -> properties.createTenant(ctx, "test-property", tenantInfo));
        verify(properties, times(2)).validateSuperUserAccessAsync();

        response = asyncRequests(ctx -> properties.getTenants(ctx));
        assertEquals(response, List.of("test-property"));
        verify(properties, times(3)).validateSuperUserAccessAsync();

        response = asyncRequests(ctx -> properties.getTenantAdmin(ctx, "test-property"));
        assertEquals(response, tenantInfo);
        verify(properties, times(4)).validateSuperUserAccessAsync();

        final TenantInfoImpl newPropertyAdmin = TenantInfoImpl.builder()
                .adminRoles(Set.of("role1", "other-role"))
                .allowedClusters(allowedClusters)
                .build();
        response = asyncRequests(ctx -> properties.updateTenant(ctx, "test-property", newPropertyAdmin));
        verify(properties, times(5)).validateSuperUserAccessAsync();

        // Wait for updateTenant to take effect
        Thread.sleep(100);

        response = asyncRequests(ctx -> properties.getTenantAdmin(ctx, "test-property"));
        assertEquals(response, newPropertyAdmin);
        response = asyncRequests(ctx -> properties.getTenantAdmin(ctx, "test-property"));
        assertNotSame(response, tenantInfo);
        verify(properties, times(7)).validateSuperUserAccessAsync();

        // Check creating existing property
        try {
            response = asyncRequests(ctx -> properties.createTenant(ctx, "test-property", tenantInfo));
            fail("should have failed");
        } catch (RestException e) {
            assertEquals(e.getResponse().getStatus(), Status.CONFLICT.getStatusCode());
        }

        // Check non-existing property
        try {
            response = asyncRequests(ctx -> properties.getTenantAdmin(ctx, "non-existing"));
            fail("should have failed");
        } catch (RestException e) {
            assertEquals(e.getResponse().getStatus(), Status.NOT_FOUND.getStatusCode());
        }

        try {
            response = asyncRequests(ctx -> properties.updateTenant(ctx, "xxx-non-existing", newPropertyAdmin));
            fail("should have failed");
        } catch (RestException e) {
            assertEquals(e.getResponse().getStatus(), Status.NOT_FOUND.getStatusCode());
        }

        // Check deleting non-existing property
        try {
            response = asyncRequests(ctx -> properties.deleteTenant(ctx, "non-existing", false));
            fail("should have failed");
        } catch (RestException e) {
            assertEquals(e.getResponse().getStatus(), Status.NOT_FOUND.getStatusCode());
        }

        // clear caches to load data from metadata-store again
        MetadataCacheImpl<TenantInfo> cache = (MetadataCacheImpl<TenantInfo>) pulsar.getPulsarResources()
                .getTenantResources().getCache();
        AbstractMetadataStore store = (AbstractMetadataStore) cache.getStore();
        cache.invalidateAll();
        store.invalidateAll();
        // Test zk failures
        mockZooKeeperGlobal.failConditional(Code.SESSIONEXPIRED, (op, path) -> {
            return op == MockZooKeeper.Op.GET_CHILDREN && path.equals("/admin/policies");
        });
        try {
            response = asyncRequests(ctx -> properties.getTenants(ctx));
            fail("should have failed");
        } catch (RestException e) {
            assertEquals(e.getResponse().getStatus(), Status.INTERNAL_SERVER_ERROR.getStatusCode());
        }

        mockZooKeeperGlobal.failConditional(Code.SESSIONEXPIRED, (op, path) -> {
            return op == MockZooKeeper.Op.GET && path.equals("/admin/policies/my-tenant");
        });
        try {
            response = asyncRequests(ctx -> properties.getTenantAdmin(ctx, "my-tenant"));
            fail("should have failed");
        } catch (RestException e) {
            assertEquals(e.getResponse().getStatus(), Status.INTERNAL_SERVER_ERROR.getStatusCode());
        }

        mockZooKeeperGlobal.failConditional(Code.SESSIONEXPIRED, (op, path) -> {
            return op == MockZooKeeper.Op.GET && path.equals("/admin/policies/my-tenant");
        });
        try {
            response = asyncRequests(ctx -> properties.updateTenant(ctx, "my-tenant", newPropertyAdmin));
            fail("should have failed");
        } catch (RestException e) {
            assertEquals(e.getResponse().getStatus(), Status.INTERNAL_SERVER_ERROR.getStatusCode());
        }

        mockZooKeeperGlobal.failConditional(Code.SESSIONEXPIRED, (op, path) -> {
            return op == MockZooKeeper.Op.CREATE && path.equals("/admin/policies/test");
        });
        try {
            response = asyncRequests(ctx -> properties.createTenant(ctx, "test", tenantInfo));
            fail("should have failed");
        } catch (RestException e) {
            assertEquals(e.getResponse().getStatus(), Status.INTERNAL_SERVER_ERROR.getStatusCode());
        }

        mockZooKeeperGlobal.failConditional(Code.SESSIONEXPIRED, (op, path) -> {
            return op == MockZooKeeper.Op.GET_CHILDREN && path.equals("/admin/policies/test-property");
        });
        try {
            cache.invalidateAll();
            store.invalidateAll();
            response = asyncRequests(ctx -> properties.deleteTenant(ctx, "test-property", false));
            fail("should have failed");
        } catch (RestException e) {
            assertEquals(e.getResponse().getStatus(), Status.INTERNAL_SERVER_ERROR.getStatusCode());
        }

        response = asyncRequests(ctx -> properties.createTenant(ctx, "error-property", tenantInfo));

        mockZooKeeperGlobal.failConditional(Code.SESSIONEXPIRED, (op, path) -> {
            return op == MockZooKeeper.Op.DELETE && path.equals("/admin/policies/error-property");
        });
        try {
            response = asyncRequests(ctx -> properties.deleteTenant(ctx, "error-property", false));
            fail("should have failed");
        } catch (RestException e) {
            assertEquals(e.getResponse().getStatus(), Status.INTERNAL_SERVER_ERROR.getStatusCode());
        }

        response = asyncRequests(ctx -> properties.deleteTenant(ctx, "test-property", false));
        response = asyncRequests(ctx -> properties.deleteTenant(ctx, "error-property", false));
        response = new ArrayList<>();
        response = asyncRequests(ctx -> properties.getTenants(ctx));
        assertEquals(response, new ArrayList<>());

        // Create a namespace to test deleting a non-empty property
        TenantInfoImpl newPropertyAdmin2 = TenantInfoImpl.builder()
                .adminRoles(Set.of("role1", "other-role"))
                .allowedClusters(Set.of("use"))
                .build();
        response = asyncRequests(ctx -> properties.createTenant(ctx, "my-tenant", newPropertyAdmin2));

        response = asyncRequests(ctx -> namespaces.createNamespace(ctx, "my-tenant",
                "use", "my-namespace", BundlesData.builder().build()));

        try {
            response = asyncRequests(ctx -> properties.deleteTenant(ctx, "my-tenant", false));
            fail("should have failed");
        } catch (RestException e) {
            // Ok
        }

        // Check name validation
        try {
            response = asyncRequests(ctx -> properties.createTenant(ctx, "test&", tenantInfo));
            fail("should have failed");
        } catch (RestException e) {
            assertEquals(e.getResponse().getStatus(), Status.PRECONDITION_FAILED.getStatusCode());
        }

        // Check tenantInfo is null
        try {
            response = asyncRequests(ctx -> properties.createTenant(ctx, "tenant-config-is-null", null));
            fail("should have failed");
        } catch (RestException e) {
            assertEquals(e.getResponse().getStatus(), Status.PRECONDITION_FAILED.getStatusCode());
        }

        // Check tenantInfo with empty cluster
        String blankCluster = "";
        Set<String> blankClusters = Set.of(blankCluster);
        TenantInfoImpl tenantWithEmptyCluster = TenantInfoImpl.builder()
                .adminRoles(Set.of("role1", "role2"))
                .allowedClusters(blankClusters)
                .build();
        try {
            response = asyncRequests(ctx -> properties.createTenant(ctx,
                    "tenant-config-is-empty", tenantWithEmptyCluster));
            fail("should have failed");
        } catch (RestException e) {
            assertEquals(e.getResponse().getStatus(), Status.PRECONDITION_FAILED.getStatusCode());
        }

        // Check tenantInfo contains empty cluster
        Set<String> containBlankClusters = Sets.newHashSet(blankCluster);
        containBlankClusters.add(configClusterName);
        TenantInfoImpl tenantContainEmptyCluster = TenantInfoImpl.builder()
                .adminRoles(new HashSet<>())
                .allowedClusters(containBlankClusters)
                .build();
        try {
            response = asyncRequests(ctx -> properties.createTenant(ctx,
                    "tenant-config-contain-empty", tenantContainEmptyCluster));
            fail("should have failed");
        } catch (RestException e) {
            assertEquals(e.getResponse().getStatus(), Status.PRECONDITION_FAILED.getStatusCode());
        }

        // Check max tenant count
        int maxTenants = pulsar.getConfiguration().getMaxTenants();
        List<String> tenants = pulsar.getPulsarResources().getTenantResources().listTenants();

        for (int tenantSize = tenants.size(); tenantSize < maxTenants; tenantSize++) {
            final int tenantIndex = tenantSize;
            Response obj = (Response) asyncRequests(ctx ->
                    properties.createTenant(ctx, "test-tenant-" + tenantIndex, tenantInfo));
            Assert.assertTrue(obj.getStatus() < 400 && obj.getStatus() >= 200);
        }
        try {
            Response obj = (Response) asyncRequests(ctx ->
                    properties.createTenant(ctx, "test-tenant-" +  maxTenants, tenantInfo));
            fail("should have failed");
        } catch (RestException e) {
            assertEquals(e.getResponse().getStatus(), Status.PRECONDITION_FAILED.getStatusCode());
        }

        // Check creating existing property when tenant reach max count.
        try {
            response = asyncRequests(ctx -> properties.createTenant(ctx,
                    "test-tenant-" +  (maxTenants - 1), tenantInfo));
            fail("should have failed");
        } catch (RestException e) {
            assertEquals(e.getResponse().getStatus(), Status.CONFLICT.getStatusCode());
        }

        AsyncResponse response2 = mock(AsyncResponse.class);
        namespaces.deleteNamespace(response2, "my-tenant", "use", "my-namespace", false, false);
        ArgumentCaptor<Response> captor = ArgumentCaptor.forClass(Response.class);
        verify(response2, timeout(5000).times(1)).resume(captor.capture());
        assertEquals(captor.getValue().getStatus(), Status.NO_CONTENT.getStatusCode());
        response = asyncRequests(ctx -> properties.deleteTenant(ctx, "my-tenant", false));
    }

    @Test
    @SuppressWarnings("unchecked")
    public void brokers() throws Exception {
        asyncRequests(ctx -> clusters.createCluster(ctx, "use", ClusterDataImpl.builder()
                .serviceUrl("http://broker.messaging.use.example.com")
                .serviceUrlTls("https://broker.messaging.use.example.com:4443")
                .build()));

        URI requestUri = new URI(
                "http://broker.messaging.use.example.com:8080/admin/brokers/use");
        UriInfo mockUri = mock(UriInfo.class);
        doReturn(requestUri).when(mockUri).getRequestUri();
        Field uriField = PulsarWebResource.class.getDeclaredField("uri");
        uriField.setAccessible(true);
        uriField.set(brokers, mockUri);
        Object res = asyncRequests(ctx -> brokers.getActiveBrokers(ctx, "use"));
        assertTrue(res instanceof Set);
        Set<String> activeBrokers = (Set<String>) res;
        assertEquals(activeBrokers.size(), 1);
        assertEquals(activeBrokers, Set.of(pulsar.getBrokerId()));
        Object leaderBrokerRes = asyncRequests(ctx -> brokers.getLeaderBroker(ctx));
        assertTrue(leaderBrokerRes instanceof BrokerInfo);
        BrokerInfo leaderBroker = (BrokerInfo) leaderBrokerRes;
        assertEquals(leaderBroker.getBrokerId(),
                pulsar.getLeaderElectionService().getCurrentLeader().map(LeaderBroker::getBrokerId).get());
    }

    @Test
    public void resourceQuotas() throws Exception {
        // get Default Resource Quota
        ResourceQuota quota = resourceQuotas.getDefaultResourceQuota();
        assertNotNull(quota);
        assertTrue(quota.getBandwidthIn() > 0);

        // set Default Resource Quota
        double defaultBandwidth = 1000;
        quota.setBandwidthIn(defaultBandwidth);
        quota.setBandwidthOut(defaultBandwidth);
        resourceQuotas.setDefaultResourceQuotaAsync(quota);
        Awaitility.await().untilAsserted(() ->
                assertEquals(defaultBandwidth, resourceQuotas.getDefaultResourceQuota().getBandwidthIn()));
        Awaitility.await().untilAsserted(() ->
                assertEquals(defaultBandwidth, resourceQuotas.getDefaultResourceQuota().getBandwidthOut()));

        String property = "prop-xyz";
        String cluster = "use";
        String namespace = "ns";
        String bundleRange = "0x00000000_0xffffffff";
        Policies policies = new Policies();
        doReturn(policies).when(resourceQuotas).getNamespacePolicies(
                NamespaceName.get(property, cluster, namespace));
        doReturn(CompletableFuture.completedFuture(policies)).when(resourceQuotas)
                .getNamespacePoliciesAsync(NamespaceName.get(property, cluster, namespace));
        doReturn("client-id").when(resourceQuotas).clientAppId();

        try {
            asyncRequests(ctx -> resourceQuotas.setNamespaceBundleResourceQuota(
                    ctx, property, cluster, namespace, bundleRange, quota));
            fail();
        } catch (Exception e) {
            // OK : should fail without creating policies
        }

        try {
            asyncRequests(ctx -> resourceQuotas.removeNamespaceBundleResourceQuota(
                    ctx, property, cluster, namespace, bundleRange));
            fail();
        } catch (Exception e) {
            // OK : should fail without creating policies
        }

        // create policies
        TenantInfoImpl admin = TenantInfoImpl.builder()
                .allowedClusters(Collections.singleton(cluster))
                .build();
        ClusterDataImpl clusterData = ClusterDataImpl.builder().serviceUrl("http://example.pulsar").build();
        asyncRequests(ctx -> clusters.createCluster(ctx, cluster, clusterData));
        asyncRequests(ctx -> properties.createTenant(ctx, property, admin));

        // customized bandwidth for this namespace
        double customizeBandwidth = 3000;
        quota.setBandwidthIn(customizeBandwidth);
        quota.setBandwidthOut(customizeBandwidth);

        // set and get Resource Quota
        asyncRequests(ctx -> resourceQuotas.setNamespaceBundleResourceQuota(
                ctx, property, cluster, namespace, bundleRange, quota));
        ResourceQuota bundleQuota = (ResourceQuota) asyncRequests(ctx -> resourceQuotas
                .getNamespaceBundleResourceQuota(ctx, property, cluster, namespace,
                bundleRange));
        assertEquals(quota, bundleQuota);

        // remove quota which sets to default quota
        asyncRequests(ctx -> resourceQuotas.removeNamespaceBundleResourceQuota(
                ctx, property, cluster, namespace, bundleRange));
        bundleQuota = (ResourceQuota) asyncRequests(ctx -> resourceQuotas
                .getNamespaceBundleResourceQuota(ctx, property, cluster, namespace, bundleRange));
        assertEquals(defaultBandwidth, bundleQuota.getBandwidthIn());
        assertEquals(defaultBandwidth, bundleQuota.getBandwidthOut());
    }

    @Test
    public void brokerStats() throws Exception {
        doReturn("client-id").when(brokerStats).clientAppId();
        Collection<Metrics> metrics = brokerStats.getMetrics();
        assertNotNull(metrics);
        LocalBrokerData loadReport = (LocalBrokerData) brokerStats.getLoadReport();
        assertNotNull(loadReport);
        assertNotNull(loadReport.getCpu());
        Collection<Metrics> mBeans = brokerStats.getMBeans();
        assertFalse(mBeans.isEmpty());
        AllocatorStats allocatorStats = brokerStats.getAllocatorStats("default");
        assertNotNull(allocatorStats);
        Map<String, Map<String, PendingBookieOpsStats>> bookieOpsStats = brokerStats.getPendingBookieOpsStats();
        assertTrue(bookieOpsStats.isEmpty());
        StreamingOutput topic = brokerStats.getTopics2();
        assertNotNull(topic);
        try {
            brokerStats.getBrokerResourceAvailability("prop", "use", "ns2");
            fail("should have failed as ModularLoadManager doesn't support it");
        } catch (RestException re) {
            // Ok
        }
    }

    @Test
    public void persistentTopics() throws Exception {

        final String property = "prop-xyz";
        final String cluster = "use";
        final String namespace = "ns";
        final String topic = "ds1";
        Policies policies = new Policies();
        doReturn(policies).when(resourceQuotas).getNamespacePolicies(NamespaceName.get(property, cluster, namespace));
        doReturn("client-id").when(resourceQuotas).clientAppId();
        // create policies
        TenantInfo admin = TenantInfo.builder()
                .allowedClusters(Collections.singleton(cluster))
                .build();
        pulsar.getPulsarResources().getTenantResources().createTenant(property, admin);
        pulsar.getPulsarResources().getNamespaceResources()
                .createPolicies(NamespaceName.get(property, cluster, namespace), new Policies());

        AsyncResponse response = mock(AsyncResponse.class);
        persistentTopics.getList(response, property, cluster, namespace, null);
        verify(response, timeout(5000).times(1)).resume(new ArrayList<>());
        // create topic
        response = mock(AsyncResponse.class);
        persistentTopics.getPartitionedTopicList(response, property, cluster, namespace);
        verify(response, timeout(5000).times(1)).resume(new ArrayList<>());
        response = mock(AsyncResponse.class);
        ArgumentCaptor<Response> responseCaptor = ArgumentCaptor.forClass(Response.class);
        persistentTopics.createPartitionedTopic(response, property, cluster, namespace, topic, 5, false);
        verify(response, timeout(5000).times(1)).resume(responseCaptor.capture());
        assertEquals(responseCaptor.getValue().getStatus(), Response.Status.NO_CONTENT.getStatusCode());
        response = mock(AsyncResponse.class);
        persistentTopics.getPartitionedTopicList(response, property, cluster, namespace);
        verify(response, timeout(5000).times(1))
                .resume(Lists
                        .newArrayList(String.format("persistent://%s/%s/%s/%s", property, cluster, namespace, topic)));

        TopicName topicName = TopicName.get("persistent", property, cluster, namespace, topic);
        assertEquals(persistentTopics.getPartitionedTopicMetadata(topicName, true, false).partitions, 5);

        // grant permission
        final Set<AuthAction> actions = Set.of(AuthAction.produce);
        final String role = "test-role";
        response = mock(AsyncResponse.class);
        responseCaptor = ArgumentCaptor.forClass(Response.class);
        persistentTopics.grantPermissionsOnTopic(response, property, cluster, namespace, topic, role, actions);
        verify(response, timeout(5000).times(1)).resume(responseCaptor.capture());
        Assert.assertEquals(responseCaptor.getValue().getStatus(), Response.Status.NO_CONTENT.getStatusCode());
        // verify permission
        response = mock(AsyncResponse.class);
        ArgumentCaptor<Map<String, Set<AuthAction>>> permissionsCaptor = ArgumentCaptor.forClass(Map.class);
        persistentTopics.getPermissionsOnTopic(response, property, cluster, namespace, topic);
        verify(response, timeout(5000).times(1)).resume(permissionsCaptor.capture());
        Map<String, Set<AuthAction>> permission = permissionsCaptor.getValue();
        assertEquals(permission.get(role), actions);
        // remove permission
        response = mock(AsyncResponse.class);
        persistentTopics.revokePermissionsOnTopic(response, property, cluster, namespace, topic, role);
        responseCaptor = ArgumentCaptor.forClass(Response.class);
        verify(response, timeout(5000).times(1)).resume(responseCaptor.capture());
        Assert.assertEquals(responseCaptor.getValue().getStatus(), Response.Status.NO_CONTENT.getStatusCode());
        // verify removed permission
        Awaitility.await().untilAsserted(() -> {
            AsyncResponse response1 = mock(AsyncResponse.class);
            ArgumentCaptor<Map<String, Set<AuthAction>>> permissionsCaptor1 = ArgumentCaptor.forClass(Map.class);
            persistentTopics.getPermissionsOnTopic(response1, property, cluster, namespace, topic);
            verify(response1, timeout(5000).times(1)).resume(permissionsCaptor1.capture());
            Map<String, Set<AuthAction>> p = permissionsCaptor1.getValue();
            assertTrue(p.isEmpty());
        });
    }

    @Test
    public void testRestExceptionMessage() {
        String message = "my-message";
        RestException exception = new RestException(Status.PRECONDITION_FAILED, message);
        assertEquals(exception.getMessage(), message);

    }


    @Test
    public void testUpdatePartitionedTopicCoontainedInOldTopic() throws Exception {

        final String property = "prop-xyz";
        final String cluster = "use";
        final String namespace = "ns";
        final String partitionedTopicName = "old-special-topic";
        final String partitionedTopicName2 = "special-topic";

        pulsar.getPulsarResources().getNamespaceResources()
                .createPolicies(NamespaceName.get(property, cluster, namespace), new Policies());

        AsyncResponse response1 = mock(AsyncResponse.class);
        ArgumentCaptor<Response> responseCaptor = ArgumentCaptor.forClass(Response.class);
        persistentTopics.createPartitionedTopic(response1, property, cluster, namespace,
                partitionedTopicName, 5, false);
        verify(response1, timeout(5000).times(1)).resume(responseCaptor.capture());
        Assert.assertEquals(responseCaptor.getValue().getStatus(),
                Response.Status.NO_CONTENT.getStatusCode());

        AsyncResponse response2 = mock(AsyncResponse.class);
        responseCaptor = ArgumentCaptor.forClass(Response.class);
        persistentTopics.createPartitionedTopic(response2, property, cluster, namespace,
                partitionedTopicName2, 2, false);
        verify(response2, timeout(5000).times(1)).resume(responseCaptor.capture());
        Assert.assertEquals(responseCaptor.getValue().getStatus(),
                Response.Status.NO_CONTENT.getStatusCode());

        persistentTopics.updatePartitionedTopic(response2, property, cluster, namespace,
                partitionedTopicName2, false, false,
                false, 10);
    }

    @Test
    public void test500Error() throws Exception {
        final String property = "prop-xyz";
        final String cluster = "use";
        final String namespace = "ns";
        final String partitionedTopicName = "error-500-topic";
        AsyncResponse response1 = mock(AsyncResponse.class);
        ArgumentCaptor<RestException> responseCaptor = ArgumentCaptor.forClass(RestException.class);
        CompletableFuture<List<String>> future = new CompletableFuture();
        future.completeExceptionally(new RuntimeException("500 error contains error message"));
        NamespaceService namespaceService = pulsar.getNamespaceService();
<<<<<<< HEAD
        doReturn(future).when(namespaceService).getListOfTopics(namespaceName,
                CommandGetTopicsOfNamespace.Mode.ALL);
        persistentTopics.createPartitionedTopic(response1, property, cluster, namespace,
                partitionedTopicName, 5, false);
=======
        doReturn(future).when(namespaceService).checkTopicExists(any());
        persistentTopics.createPartitionedTopic(response1, property, cluster, namespace, partitionedTopicName, 5, false);
>>>>>>> 8d1ec6d1
        verify(response1, timeout(5000).times(1)).resume(responseCaptor.capture());
        Assert.assertEquals(responseCaptor.getValue().getResponse().getStatus(),
                Status.INTERNAL_SERVER_ERROR.getStatusCode());
        Assert.assertTrue(((ErrorData) responseCaptor.getValue().getResponse().getEntity())
                .reason.contains("500 error contains error message"));
    }
}<|MERGE_RESOLUTION|>--- conflicted
+++ resolved
@@ -956,15 +956,11 @@
         CompletableFuture<List<String>> future = new CompletableFuture();
         future.completeExceptionally(new RuntimeException("500 error contains error message"));
         NamespaceService namespaceService = pulsar.getNamespaceService();
-<<<<<<< HEAD
-        doReturn(future).when(namespaceService).getListOfTopics(namespaceName,
-                CommandGetTopicsOfNamespace.Mode.ALL);
+
+        doReturn(future).when(namespaceService).checkTopicExists(any());
         persistentTopics.createPartitionedTopic(response1, property, cluster, namespace,
                 partitionedTopicName, 5, false);
-=======
-        doReturn(future).when(namespaceService).checkTopicExists(any());
-        persistentTopics.createPartitionedTopic(response1, property, cluster, namespace, partitionedTopicName, 5, false);
->>>>>>> 8d1ec6d1
+
         verify(response1, timeout(5000).times(1)).resume(responseCaptor.capture());
         Assert.assertEquals(responseCaptor.getValue().getResponse().getStatus(),
                 Status.INTERNAL_SERVER_ERROR.getStatusCode());
