--- conflicted
+++ resolved
@@ -90,11 +90,7 @@
     private BrokerStats brokerStats;
 
     private Field uriField;
-<<<<<<< HEAD
-=======
-    private UriInfo uriInfo;
     private final String configClusterName = "use";
->>>>>>> a499850b
 
     public AdminTest() {
         super();
