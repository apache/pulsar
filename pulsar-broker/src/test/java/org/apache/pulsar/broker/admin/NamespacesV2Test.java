--- conflicted
+++ resolved
@@ -165,36 +165,6 @@
     }
 
     @Test
-<<<<<<< HEAD
-    public void testOperationSubscriptionDispatchRate() throws Exception {
-
-        // 0. set subscription dispatch
-        asyncRequests(response -> namespaces.setSubscriptionDispatchRate(response, this.testTenant,
-                this.testNamespace, DispatchRateImpl.builder().build()));
-
-        // 1. check subscription dispatch
-        DispatchRate dispatchRate = (DispatchRate) asyncRequests(
-                response -> namespaces.getSubscriptionDispatchRate(response, this.testTenant, this.testNamespace));
-        assertNotNull(dispatchRate);
-        assertEquals(-1, dispatchRate.getDispatchThrottlingRateInMsg());
-
-        // 2. delete & check subscription dispatch
-        asyncRequests(response -> namespaces.deleteSubscriptionDispatchRate(response,
-                this.testTenant, this.testNamespace));
-        assertNull(asyncRequests(response -> namespaces.getSubscriptionDispatchRate(response,
-                this.testTenant, this.testNamespace)));
-
-        // 3. exception check
-        try {
-            asyncRequests(response -> namespaces.setSubscriptionDispatchRate(response, this.testTenant,
-                    "testNamespace", null));
-            fail("should have failed");
-        } catch (RestException e) {
-            assertEquals(e.getResponse().getStatus(), Response.Status.NOT_FOUND.getStatusCode());
-        }
-    }
-
-=======
     public void testOperationPublishRate() throws Exception {
         // 1. set publish rate
         asyncRequests(response -> namespaces.setPublishRate(response, this.testTenant, this.testNamespace,
@@ -229,5 +199,4 @@
                 this.testTenant, this.testNamespace));
         assertTrue(Objects.isNull(dispatchRate));
     }
->>>>>>> f7635ec6
 }