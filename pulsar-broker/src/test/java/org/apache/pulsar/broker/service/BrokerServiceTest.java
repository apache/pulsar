/**
 * Licensed to the Apache Software Foundation (ASF) under one
 * or more contributor license agreements.  See the NOTICE file
 * distributed with this work for additional information
 * regarding copyright ownership.  The ASF licenses this file
 * to you under the Apache License, Version 2.0 (the
 * "License"); you may not use this file except in compliance
 * with the License.  You may obtain a copy of the License at
 *
 *   http://www.apache.org/licenses/LICENSE-2.0
 *
 * Unless required by applicable law or agreed to in writing,
 * software distributed under the License is distributed on an
 * "AS IS" BASIS, WITHOUT WARRANTIES OR CONDITIONS OF ANY
 * KIND, either express or implied.  See the License for the
 * specific language governing permissions and limitations
 * under the License.
 */
package org.apache.pulsar.broker.service;

import static org.apache.pulsar.broker.cache.LocalZooKeeperCacheService.LOCAL_POLICIES_ROOT;
import static org.apache.pulsar.broker.web.PulsarWebResource.joinPath;
import static org.mockito.Mockito.any;
import static org.mockito.Mockito.doReturn;
import static org.mockito.Mockito.spy;
import static org.testng.Assert.assertEquals;
import static org.testng.Assert.assertNull;
import static org.testng.Assert.assertNotNull;
import static org.testng.Assert.assertTrue;
import static org.testng.Assert.fail;

import java.io.IOException;
import java.lang.reflect.Field;
import java.net.URI;
import java.util.HashMap;
import java.util.HashSet;
import java.util.List;
import java.util.Map;
import java.util.Optional;
import java.util.Set;
import java.util.concurrent.CompletableFuture;
import java.util.concurrent.ConcurrentHashMap;
import java.util.concurrent.CountDownLatch;
import java.util.concurrent.ExecutionException;
import java.util.concurrent.ExecutorService;
import java.util.concurrent.Executors;
import java.util.concurrent.TimeUnit;
import java.util.concurrent.TimeoutException;
import java.util.concurrent.atomic.AtomicBoolean;

import org.apache.bookkeeper.mledger.ManagedLedgerConfig;
import org.apache.bookkeeper.mledger.ManagedLedgerException;
import org.apache.bookkeeper.mledger.ManagedLedgerFactory;
import org.apache.bookkeeper.mledger.impl.ManagedLedgerFactoryImpl;
import org.apache.bookkeeper.mledger.impl.ManagedLedgerImpl;
import org.apache.pulsar.broker.service.BrokerServiceException.PersistenceException;
import org.apache.pulsar.broker.service.persistent.PersistentTopic;
import org.apache.pulsar.client.admin.BrokerStats;
import org.apache.pulsar.client.api.Authentication;
import org.apache.pulsar.client.api.Consumer;
import org.apache.pulsar.client.api.Message;
import org.apache.pulsar.client.api.Producer;
import org.apache.pulsar.client.api.ProducerBuilder;
import org.apache.pulsar.client.api.PulsarClient;
import org.apache.pulsar.client.api.SubscriptionType;
import org.apache.pulsar.client.impl.auth.AuthenticationTls;
import org.apache.pulsar.common.naming.NamespaceBundle;
import org.apache.pulsar.common.naming.TopicName;
import org.apache.pulsar.common.policies.data.BundlesData;
import org.apache.pulsar.common.policies.data.LocalPolicies;
import org.apache.pulsar.common.policies.data.TopicStats;
import org.apache.pulsar.common.util.collections.ConcurrentOpenHashSet;
import org.apache.pulsar.common.policies.data.SubscriptionStats;
import org.testng.annotations.AfterClass;
import org.testng.annotations.BeforeClass;
import org.testng.annotations.Test;

import com.google.common.collect.Lists;
import com.google.common.collect.Sets;
import com.google.gson.JsonArray;
import com.google.gson.JsonObject;

import lombok.Cleanup;

/**
 */
public class BrokerServiceTest extends BrokerTestBase {

    private final String TLS_SERVER_CERT_FILE_PATH = "./src/test/resources/certificate/server.crt";
    private final String TLS_SERVER_KEY_FILE_PATH = "./src/test/resources/certificate/server.key";
    private final String TLS_CLIENT_CERT_FILE_PATH = "./src/test/resources/certificate/client.crt";
    private final String TLS_CLIENT_KEY_FILE_PATH = "./src/test/resources/certificate/client.key";

    @BeforeClass
    @Override
    protected void setup() throws Exception {
        super.baseSetup();
    }

    @AfterClass
    @Override
    protected void cleanup() throws Exception {
        super.internalCleanup();
    }

    @Test
    public void testOwnedNsCheck() throws Exception {
        final String topic = "persistent://prop/ns-abc/successTopic";
        BrokerService service = pulsar.getBrokerService();

        final CountDownLatch latch1 = new CountDownLatch(1);
        service.getOrCreateTopic(topic).thenAccept(t -> {
            latch1.countDown();
            fail("should fail as NS is not owned");
        }).exceptionally(exception -> {
            assertTrue(exception.getCause() instanceof IOException);
            latch1.countDown();
            return null;
        });
        latch1.await();

        admin.lookups().lookupTopic(topic);

        final CountDownLatch latch2 = new CountDownLatch(1);
        service.getOrCreateTopic(topic).thenAccept(t -> {
            try {
                assertNotNull(service.getTopicReference(topic));
            } catch (Exception e) {
                fail("should not fail");
            }
            latch2.countDown();
        }).exceptionally(exception -> {
            latch2.countDown();
            fail("should not fail");
            return null;
        });
        latch2.await();
    }

    @Test
    public void testBrokerServicePersistentTopicStats() throws Exception {
        final String topicName = "persistent://prop/ns-abc/successTopic";
        final String subName = "successSub";

        TopicStats stats;
        SubscriptionStats subStats;

        Consumer<byte[]> consumer = pulsarClient.newConsumer().topic(topicName).subscriptionName(subName)
                .acknowledgmentGroupTime(0, TimeUnit.SECONDS).subscribe();
        Thread.sleep(ASYNC_EVENT_COMPLETION_WAIT);

        PersistentTopic topicRef = (PersistentTopic) pulsar.getBrokerService().getTopicReference(topicName).get();
        assertNotNull(topicRef);

        rolloverPerIntervalStats();
        stats = topicRef.getStats();
        subStats = stats.subscriptions.values().iterator().next();

        // subscription stats
        assertEquals(stats.subscriptions.keySet().size(), 1);
        assertEquals(subStats.msgBacklog, 0);
        assertEquals(subStats.consumers.size(), 1);

        Producer<byte[]> producer = pulsarClient.newProducer().topic(topicName).create();
        Thread.sleep(ASYNC_EVENT_COMPLETION_WAIT);

        for (int i = 0; i < 10; i++) {
            String message = "my-message-" + i;
            producer.send(message.getBytes());
        }
        Thread.sleep(ASYNC_EVENT_COMPLETION_WAIT);

        rolloverPerIntervalStats();
        stats = topicRef.getStats();
        subStats = stats.subscriptions.values().iterator().next();

        // publisher stats
        assertEquals(subStats.msgBacklog, 10);
        assertEquals(stats.publishers.size(), 1);
        assertTrue(stats.publishers.get(0).msgRateIn > 0.0);
        assertTrue(stats.publishers.get(0).msgThroughputIn > 0.0);
        assertTrue(stats.publishers.get(0).averageMsgSize > 0.0);
        assertNotNull(stats.publishers.get(0).getClientVersion());

        // aggregated publish stats
        assertEquals(stats.msgRateIn, stats.publishers.get(0).msgRateIn);
        assertEquals(stats.msgThroughputIn, stats.publishers.get(0).msgThroughputIn);
        double diff = stats.averageMsgSize - stats.publishers.get(0).averageMsgSize;
        assertTrue(Math.abs(diff) < 0.000001);

        // consumer stats
        assertTrue(subStats.consumers.get(0).msgRateOut > 0.0);
        assertTrue(subStats.consumers.get(0).msgThroughputOut > 0.0);

        // aggregated consumer stats
        assertEquals(subStats.msgRateOut, subStats.consumers.get(0).msgRateOut);
        assertEquals(subStats.msgThroughputOut, subStats.consumers.get(0).msgThroughputOut);
        assertEquals(stats.msgRateOut, subStats.consumers.get(0).msgRateOut);
        assertEquals(stats.msgThroughputOut, subStats.consumers.get(0).msgThroughputOut);
        assertNotNull(subStats.consumers.get(0).getClientVersion());

        Message<byte[]> msg;
        for (int i = 0; i < 10; i++) {
            msg = consumer.receive();
            consumer.acknowledge(msg);
        }
        consumer.close();
        Thread.sleep(ASYNC_EVENT_COMPLETION_WAIT);

        rolloverPerIntervalStats();
        stats = topicRef.getStats();
        subStats = stats.subscriptions.values().iterator().next();

        assertEquals(subStats.msgBacklog, 0);
    }

    @Test
    public void testStatsOfStorageSizeWithSubscription() throws Exception {
        final String topicName = "persistent://prop/ns-abc/no-subscription";
        Producer<byte[]> producer = pulsarClient.newProducer().topic(topicName).create();
        PersistentTopic topicRef = (PersistentTopic) pulsar.getBrokerService().getTopicReference(topicName).get();

        assertNotNull(topicRef);
        assertEquals(topicRef.getStats().storageSize, 0);

        for (int i = 0; i < 10; i++) {
            producer.send(new byte[10]);
        }

        assertTrue(topicRef.getStats().storageSize > 0);
    }

    @Test
    public void testBrokerServicePersistentRedeliverTopicStats() throws Exception {
        final String topicName = "persistent://prop/ns-abc/successSharedTopic";
        final String subName = "successSharedSub";

        TopicStats stats;
        SubscriptionStats subStats;

        Consumer<byte[]> consumer = pulsarClient.newConsumer().topic(topicName).subscriptionName(subName)
                .subscriptionType(SubscriptionType.Shared).acknowledgmentGroupTime(0, TimeUnit.SECONDS).subscribe();
        Thread.sleep(ASYNC_EVENT_COMPLETION_WAIT);

        PersistentTopic topicRef = (PersistentTopic) pulsar.getBrokerService().getTopicReference(topicName).get();
        assertNotNull(topicRef);

        rolloverPerIntervalStats();
        stats = topicRef.getStats();
        subStats = stats.subscriptions.values().iterator().next();

        // subscription stats
        assertEquals(stats.subscriptions.keySet().size(), 1);
        assertEquals(subStats.msgBacklog, 0);
        assertEquals(subStats.consumers.size(), 1);

        Producer<byte[]> producer = pulsarClient.newProducer().topic(topicName).create();
        Thread.sleep(ASYNC_EVENT_COMPLETION_WAIT);

        for (int i = 0; i < 10; i++) {
            String message = "my-message-" + i;
            producer.send(message.getBytes());
        }
        Thread.sleep(ASYNC_EVENT_COMPLETION_WAIT);

        rolloverPerIntervalStats();
        stats = topicRef.getStats();
        subStats = stats.subscriptions.values().iterator().next();

        // publisher stats
        assertEquals(subStats.msgBacklog, 10);
        assertEquals(stats.publishers.size(), 1);
        assertTrue(stats.publishers.get(0).msgRateIn > 0.0);
        assertTrue(stats.publishers.get(0).msgThroughputIn > 0.0);
        assertTrue(stats.publishers.get(0).averageMsgSize > 0.0);

        // aggregated publish stats
        assertEquals(stats.msgRateIn, stats.publishers.get(0).msgRateIn);
        assertEquals(stats.msgThroughputIn, stats.publishers.get(0).msgThroughputIn);
        double diff = stats.averageMsgSize - stats.publishers.get(0).averageMsgSize;
        assertTrue(Math.abs(diff) < 0.000001);

        // consumer stats
        assertTrue(subStats.consumers.get(0).msgRateOut > 0.0);
        assertTrue(subStats.consumers.get(0).msgThroughputOut > 0.0);
        assertEquals(subStats.msgRateRedeliver, 0.0);
        assertEquals(subStats.consumers.get(0).unackedMessages, 10);

        // aggregated consumer stats
        assertEquals(subStats.msgRateOut, subStats.consumers.get(0).msgRateOut);
        assertEquals(subStats.msgThroughputOut, subStats.consumers.get(0).msgThroughputOut);
        assertEquals(subStats.msgRateRedeliver, subStats.consumers.get(0).msgRateRedeliver);
        assertEquals(stats.msgRateOut, subStats.consumers.get(0).msgRateOut);
        assertEquals(stats.msgThroughputOut, subStats.consumers.get(0).msgThroughputOut);
        assertEquals(subStats.msgRateRedeliver, subStats.consumers.get(0).msgRateRedeliver);
        assertEquals(subStats.unackedMessages, subStats.consumers.get(0).unackedMessages);

        consumer.redeliverUnacknowledgedMessages();
        Thread.sleep(ASYNC_EVENT_COMPLETION_WAIT);

        rolloverPerIntervalStats();
        stats = topicRef.getStats();
        subStats = stats.subscriptions.values().iterator().next();
        assertTrue(subStats.msgRateRedeliver > 0.0);
        assertEquals(subStats.msgRateRedeliver, subStats.consumers.get(0).msgRateRedeliver);

        Message<byte[]> msg;
        for (int i = 0; i < 10; i++) {
            msg = consumer.receive();
            consumer.acknowledge(msg);
        }
        consumer.close();
        Thread.sleep(ASYNC_EVENT_COMPLETION_WAIT);

        rolloverPerIntervalStats();
        stats = topicRef.getStats();
        subStats = stats.subscriptions.values().iterator().next();

        assertEquals(subStats.msgBacklog, 0);
    }

    @Test
    public void testBrokerStatsMetrics() throws Exception {
        final String topicName = "persistent://prop/ns-abc/newTopic";
        final String subName = "newSub";
        BrokerStats brokerStatsClient = admin.brokerStats();

        Consumer<byte[]> consumer = pulsarClient.newConsumer().topic(topicName).subscriptionName(subName).subscribe();
        Thread.sleep(ASYNC_EVENT_COMPLETION_WAIT);

        Producer<byte[]> producer = pulsarClient.newProducer().topic(topicName).create();
        Thread.sleep(ASYNC_EVENT_COMPLETION_WAIT);

        for (int i = 0; i < 10; i++) {
            String message = "my-message-" + i;
            producer.send(message.getBytes());
        }
        Thread.sleep(ASYNC_EVENT_COMPLETION_WAIT);
        Message<byte[]> msg = null;
        for (int i = 0; i < 10; i++) {
            msg = consumer.receive();
            consumer.acknowledge(msg);
        }
        consumer.close();
        Thread.sleep(ASYNC_EVENT_COMPLETION_WAIT);
        JsonArray metrics = brokerStatsClient.getMetrics();

        // these metrics seem to be arriving in different order at different times...
        // is the order really relevant here?
        boolean namespaceDimensionFound = false;
        boolean topicLoadTimesDimensionFound = false;
        for (int i = 0; i < metrics.size(); i++) {
            try {
                String data = metrics.get(i).getAsJsonObject().get("dimensions").toString();
                if (!namespaceDimensionFound && data.contains("prop/ns-abc")) {
                    namespaceDimensionFound = true;
                }
                if (!topicLoadTimesDimensionFound && data.contains("prop/ns-abc")) {
                    topicLoadTimesDimensionFound = true;
                }
            } catch (Exception e) {
                /* it's possible there's no dimensions */ }
        }

        assertTrue(namespaceDimensionFound && topicLoadTimesDimensionFound);

        Thread.sleep(ASYNC_EVENT_COMPLETION_WAIT);
    }

    @Test
    public void testBrokerServiceNamespaceStats() throws Exception {
        final int numBundles = 4;
        final String ns1 = "prop/stats1";
        final String ns2 = "prop/stats2";

        List<String> nsList = Lists.newArrayList(ns1, ns2);
        List<Producer<byte[]>> producerList = Lists.newArrayList();

        BrokerStats brokerStatsClient = admin.brokerStats();

        for (String ns : nsList) {
            admin.namespaces().createNamespace(ns, numBundles);
            admin.namespaces().setNamespaceReplicationClusters(ns, Sets.newHashSet("test"));
            String topic1 = String.format("persistent://%s/topic1", ns);
            producerList.add(pulsarClient.newProducer().topic(topic1).create());
            String topic2 = String.format("persistent://%s/topic2", ns);
            producerList.add(pulsarClient.newProducer().topic(topic2).create());
        }

        rolloverPerIntervalStats();
        JsonObject topicStats = brokerStatsClient.getTopics();
        assertEquals(topicStats.size(), 2, topicStats.toString());

        for (String ns : nsList) {
            JsonObject nsObject = topicStats.getAsJsonObject(ns);
            List<String> topicList = admin.namespaces().getTopics(ns);
            for (String topic : topicList) {
                NamespaceBundle bundle = (NamespaceBundle) pulsar.getNamespaceService().getBundle(TopicName.get(topic));
                JsonObject bundleObject = nsObject.getAsJsonObject(bundle.getBundleRange());
                JsonObject topicObject = bundleObject.getAsJsonObject("persistent");
                AtomicBoolean topicPresent = new AtomicBoolean();
                topicObject.entrySet().iterator().forEachRemaining(persistentTopic -> {
                    if (persistentTopic.getKey().equals(topic)) {
                        topicPresent.set(true);
                    }
                });
                assertTrue(topicPresent.get());
            }
        }

        for (Producer<?> producer : producerList) {
            producer.close();
        }

        for (String ns : nsList) {
            List<String> topics = admin.namespaces().getTopics(ns);
            for (String dest : topics) {
                admin.topics().delete(dest);
            }
            admin.namespaces().deleteNamespace(ns);
        }
    }

    @Test
    public void testTlsDisabled() throws Exception {
        final String topicName = "persistent://prop/ns-abc/newTopic";
        final String subName = "newSub";
        PulsarClient pulsarClient = null;

        conf.setAuthenticationEnabled(false);
        restartBroker();

        // Case 1: Access without TLS
        try {
            pulsarClient = PulsarClient.builder().serviceUrl(brokerUrl.toString()).statsInterval(0, TimeUnit.SECONDS)
                    .operationTimeout(1000, TimeUnit.MILLISECONDS).build();
            @Cleanup
            Consumer<byte[]> consumer = pulsarClient.newConsumer().topic(topicName).subscriptionName(subName)
                    .subscribe();
        } catch (Exception e) {
            fail("should not fail");
        } finally {
            pulsarClient.close();
        }

        // Case 2: Access with TLS
        try {
            pulsarClient = PulsarClient.builder().serviceUrl(brokerUrlTls.toString()).enableTls(true)
                    .statsInterval(0, TimeUnit.SECONDS)
                    .operationTimeout(1000, TimeUnit.MILLISECONDS).build();

            @Cleanup
            Consumer<byte[]> consumer = pulsarClient.newConsumer().topic(topicName).subscriptionName(subName)
                    .subscribe();

            fail("TLS connection should fail");
        } catch (Exception e) {
            assertTrue(e.getMessage().contains("ConnectException"));
        } finally {
            pulsarClient.close();
        }
    }

    @Test
    public void testTlsEnabled() throws Exception {
        final String topicName = "persistent://prop/ns-abc/newTopic";
        final String subName = "newSub";

        conf.setAuthenticationEnabled(false);
        conf.setBrokerServicePortTls(Optional.of(0));
        conf.setWebServicePortTls(Optional.of(0));
        conf.setTlsCertificateFilePath(TLS_SERVER_CERT_FILE_PATH);
        conf.setTlsKeyFilePath(TLS_SERVER_KEY_FILE_PATH);
        restartBroker();

        // Case 1: Access without TLS
        PulsarClient pulsarClient = null;
        try {
            pulsarClient = PulsarClient.builder().serviceUrl(brokerUrl.toString()).statsInterval(0, TimeUnit.SECONDS)
                    .operationTimeout(1000, TimeUnit.MILLISECONDS).build();
            @Cleanup
            Consumer<byte[]> consumer = pulsarClient.newConsumer().topic(topicName).subscriptionName(subName)
                    .subscribe();
        } catch (Exception e) {
            fail("should not fail");
        } finally {
            pulsarClient.close();
        }

        // Case 2: Access with TLS (Allow insecure TLS connection)
        try {
            pulsarClient = PulsarClient.builder().serviceUrl(brokerUrlTls.toString()).enableTls(true)
                    .allowTlsInsecureConnection(true).statsInterval(0, TimeUnit.SECONDS)
                    .operationTimeout(1000, TimeUnit.MILLISECONDS).build();

            @Cleanup
            Consumer<byte[]> consumer = pulsarClient.newConsumer().topic(topicName).subscriptionName(subName)
                    .subscribe();

        } catch (Exception e) {
            fail("should not fail");
        } finally {
            pulsarClient.close();
        }

        // Case 3: Access with TLS (Disallow insecure TLS connection)
        try {
            pulsarClient = PulsarClient.builder().serviceUrl(brokerUrlTls.toString()).enableTls(true)
                    .allowTlsInsecureConnection(false).statsInterval(0, TimeUnit.SECONDS)
                    .operationTimeout(1000, TimeUnit.MILLISECONDS).build();

            @Cleanup
            Consumer<byte[]> consumer = pulsarClient.newConsumer().topic(topicName).subscriptionName(subName)
                    .subscribe();

            fail("should fail");
        } catch (Exception e) {
            assertTrue(e.getMessage().contains("General OpenSslEngine problem"));
        } finally {
            pulsarClient.close();
        }

        // Case 4: Access with TLS (Use trusted certificates)
        try {
            pulsarClient = PulsarClient.builder().serviceUrl(brokerUrlTls.toString()).enableTls(true)
                    .allowTlsInsecureConnection(false).tlsTrustCertsFilePath(TLS_SERVER_CERT_FILE_PATH)
                    .statsInterval(0, TimeUnit.SECONDS)
                    .operationTimeout(1000, TimeUnit.MILLISECONDS).build();

            @Cleanup
            Consumer<byte[]> consumer = pulsarClient.newConsumer().topic(topicName).subscriptionName(subName)
                    .subscribe();
        } catch (Exception e) {
            fail("should not fail");
        } finally {
            pulsarClient.close();
        }
    }

    @SuppressWarnings("deprecation")
    @Test
    public void testTlsAuthAllowInsecure() throws Exception {
        final String topicName = "persistent://prop/ns-abc/newTopic";
        final String subName = "newSub";
        Authentication auth;

        Set<String> providers = new HashSet<>();
        providers.add("org.apache.pulsar.broker.authentication.AuthenticationProviderTls");

        conf.setAuthenticationEnabled(true);
        conf.setAuthenticationProviders(providers);
        conf.setBrokerServicePortTls(Optional.of(0));
        conf.setWebServicePortTls(Optional.of(0));
        conf.setTlsCertificateFilePath(TLS_SERVER_CERT_FILE_PATH);
        conf.setTlsKeyFilePath(TLS_SERVER_KEY_FILE_PATH);
        conf.setTlsAllowInsecureConnection(true);
        restartBroker();

        Map<String, String> authParams = new HashMap<>();
        authParams.put("tlsCertFile", TLS_CLIENT_CERT_FILE_PATH);
        authParams.put("tlsKeyFile", TLS_CLIENT_KEY_FILE_PATH);

        PulsarClient pulsarClient = null;

        // Case 1: Access without client certificate
        try {
            pulsarClient = PulsarClient.builder().serviceUrl(brokerUrlTls.toString()).enableTls(true)
                    .allowTlsInsecureConnection(true).statsInterval(0, TimeUnit.SECONDS)
                    .operationTimeout(1000, TimeUnit.MILLISECONDS).build();

            @Cleanup
            Consumer<byte[]> consumer = pulsarClient.newConsumer().topic(topicName).subscriptionName(subName)
                    .subscribe();

            fail("should fail");
        } catch (Exception e) {
            assertTrue(e.getMessage().contains("Authentication required"));
        } finally {
            pulsarClient.close();
        }

        // Case 2: Access with client certificate
        try {
            auth = new AuthenticationTls();
            auth.configure(authParams);

            pulsarClient = PulsarClient.builder().authentication(auth).serviceUrl(brokerUrlTls.toString())
                    .enableTls(true).allowTlsInsecureConnection(true).statsInterval(0, TimeUnit.SECONDS)
                    .operationTimeout(1000, TimeUnit.MILLISECONDS).build();

            @Cleanup
            Consumer<byte[]> consumer = pulsarClient.newConsumer().topic(topicName).subscriptionName(subName)
                    .subscribe();

        } catch (Exception e) {
            fail("should not fail");
        } finally {
            pulsarClient.close();
        }
    }

    @SuppressWarnings("deprecation")
    @Test
    public void testTlsAuthDisallowInsecure() throws Exception {
        final String topicName = "persistent://prop/my-ns/newTopic";
        final String subName = "newSub";
        Authentication auth;

        Set<String> providers = new HashSet<>();
        providers.add("org.apache.pulsar.broker.authentication.AuthenticationProviderTls");

        conf.setAuthenticationEnabled(true);
        conf.setAuthenticationProviders(providers);
        conf.setBrokerServicePortTls(Optional.of(0));
        conf.setWebServicePortTls(Optional.of(0));
        conf.setTlsCertificateFilePath(TLS_SERVER_CERT_FILE_PATH);
        conf.setTlsKeyFilePath(TLS_SERVER_KEY_FILE_PATH);
        conf.setTlsAllowInsecureConnection(false);
        restartBroker();

        Map<String, String> authParams = new HashMap<>();
        authParams.put("tlsCertFile", TLS_CLIENT_CERT_FILE_PATH);
        authParams.put("tlsKeyFile", TLS_CLIENT_KEY_FILE_PATH);

        PulsarClient pulsarClient = null;

        // Case 1: Access without client certificate
        try {
            pulsarClient = PulsarClient.builder().serviceUrl(brokerUrlTls.toString()).enableTls(true)
                    .allowTlsInsecureConnection(true).statsInterval(0, TimeUnit.SECONDS)
                    .operationTimeout(1000, TimeUnit.MILLISECONDS).build();

            @Cleanup
            Consumer<byte[]> consumer = pulsarClient.newConsumer().topic(topicName).subscriptionName(subName)
                    .subscribe();

            fail("should fail");
        } catch (Exception e) {
            assertTrue(e.getMessage().contains("Authentication required"));
        } finally {
            pulsarClient.close();
        }

        // Case 2: Access with client certificate
        try {
            auth = new AuthenticationTls();
            auth.configure(authParams);
            pulsarClient = PulsarClient.builder().authentication(auth).serviceUrl(brokerUrlTls.toString())
                    .enableTls(true).allowTlsInsecureConnection(true).statsInterval(0, TimeUnit.SECONDS)
                    .operationTimeout(1000, TimeUnit.MILLISECONDS).build();

            @Cleanup
            Consumer<byte[]> consumer = pulsarClient.newConsumer().topic(topicName).subscriptionName(subName)
                    .subscribe();
            fail("should fail");
        } catch (Exception e) {
            assertTrue(e.getMessage().contains("Authentication required"));
        } finally {
            pulsarClient.close();
        }
    }

    @SuppressWarnings("deprecation")
    @Test
    public void testTlsAuthUseTrustCert() throws Exception {
        final String topicName = "persistent://prop/ns-abc/newTopic";
        final String subName = "newSub";
        Authentication auth;

        Set<String> providers = new HashSet<>();
        providers.add("org.apache.pulsar.broker.authentication.AuthenticationProviderTls");

        conf.setAuthenticationEnabled(true);
        conf.setAuthenticationProviders(providers);
        conf.setBrokerServicePortTls(Optional.of(0));
        conf.setWebServicePortTls(Optional.of(0));
        conf.setTlsCertificateFilePath(TLS_SERVER_CERT_FILE_PATH);
        conf.setTlsKeyFilePath(TLS_SERVER_KEY_FILE_PATH);
        conf.setTlsAllowInsecureConnection(false);
        conf.setTlsTrustCertsFilePath(TLS_CLIENT_CERT_FILE_PATH);
        restartBroker();

        Map<String, String> authParams = new HashMap<>();
        authParams.put("tlsCertFile", TLS_CLIENT_CERT_FILE_PATH);
        authParams.put("tlsKeyFile", TLS_CLIENT_KEY_FILE_PATH);

        PulsarClient pulsarClient = null;

        // Case 1: Access without client certificate
        try {
            pulsarClient = PulsarClient.builder().serviceUrl(brokerUrlTls.toString()).enableTls(true)
                    .allowTlsInsecureConnection(true).statsInterval(0, TimeUnit.SECONDS)
                    .operationTimeout(1000, TimeUnit.MILLISECONDS).build();

            @Cleanup
            Consumer<byte[]> consumer = pulsarClient.newConsumer().topic(topicName).subscriptionName(subName)
                    .subscribe();
            fail("should fail");
        } catch (Exception e) {
            assertTrue(e.getMessage().contains("Authentication required"));
        } finally {
            pulsarClient.close();
        }

        // Case 2: Access with client certificate
        try {
            auth = new AuthenticationTls();
            auth.configure(authParams);
            pulsarClient = PulsarClient.builder().authentication(auth).serviceUrl(brokerUrlTls.toString())
                    .enableTls(true).allowTlsInsecureConnection(true).statsInterval(0, TimeUnit.SECONDS)
                    .operationTimeout(1000, TimeUnit.MILLISECONDS).build();

            @Cleanup
            Consumer<byte[]> consumer = pulsarClient.newConsumer().topic(topicName).subscriptionName(subName)
                    .subscribe();
        } catch (Exception e) {
            fail("should not fail");
        } finally {
            pulsarClient.close();
        }
    }

    /**
     * Verifies: client side throttling.
     *
     * @throws Exception
     */
    @Test
    public void testLookupThrottlingForClientByClient() throws Exception {
        final String topicName = "persistent://prop/ns-abc/newTopic";

        PulsarClient pulsarClient = PulsarClient.builder()
                .serviceUrl(pulsar.getBrokerServiceUrl())
                .statsInterval(0, TimeUnit.SECONDS)
                .maxConcurrentLookupRequests(1)
                .maxLookupRequests(2)
                .build();

        // 2 lookup will success.
        try {
            CompletableFuture<Consumer<byte[]>> consumer1 = pulsarClient.newConsumer().topic(topicName).subscriptionName("mysub1").subscribeAsync();
            CompletableFuture<Consumer<byte[]>> consumer2 = pulsarClient.newConsumer().topic(topicName).subscriptionName("mysub2").subscribeAsync();

            consumer1.get().close();
            consumer2.get().close();
        } catch (Exception e) {
            fail("Subscribe should success with 2 requests");
        }

        // 3 lookup will fail
        try {
            CompletableFuture<Consumer<byte[]>> consumer1 = pulsarClient.newConsumer().topic(topicName).subscriptionName("mysub11").subscribeAsync();
            CompletableFuture<Consumer<byte[]>> consumer2 = pulsarClient.newConsumer().topic(topicName).subscriptionName("mysub22").subscribeAsync();
            CompletableFuture<Consumer<byte[]>> consumer3 = pulsarClient.newConsumer().topic(topicName).subscriptionName("mysub33").subscribeAsync();

            consumer1.get().close();
            consumer2.get().close();
            consumer3.get().close();
            fail("It should fail as throttling should only receive 2 requests");
        } catch (Exception e) {
            if (!(e.getCause() instanceof
                org.apache.pulsar.client.api.PulsarClientException.TooManyRequestsException)) {
                fail("Subscribe should fail with TooManyRequestsException");
            }
        }
    }

    @Test
    public void testTopicLoadingOnDisableNamespaceBundle() throws Exception {
        final String namespace = "prop/disableBundle";
        admin.namespaces().createNamespace(namespace);
        admin.namespaces().setNamespaceReplicationClusters(namespace, Sets.newHashSet("test"));

        // own namespace bundle
        final String topicName = "persistent://" + namespace + "/my-topic";
        TopicName topic = TopicName.get(topicName);
        Producer<byte[]> producer = pulsarClient.newProducer().topic(topicName).create();
        producer.close();

        // disable namespace-bundle
        NamespaceBundle bundle = pulsar.getNamespaceService().getBundle(topic);
        pulsar.getNamespaceService().getOwnershipCache().updateBundleState(bundle, false);

        // try to create topic which should fail as bundle is disable
        CompletableFuture<Optional<Topic>> futureResult = pulsar.getBrokerService()
                .loadOrCreatePersistentTopic(topicName, true);

        try {
            futureResult.get();
            fail("Topic creation should fail due to disable bundle");
        } catch (Exception e) {
            if (!(e.getCause() instanceof BrokerServiceException.ServiceUnitNotReadyException)) {
                fail("Topic creation should fail with ServiceUnitNotReadyException");
            }

        }
    }

    /**
     * Verifies brokerService should not have deadlock and successfully remove topic from topicMap on topic-failure and
     * it should not introduce deadlock while performing it.
     *
     */
    @Test(timeOut = 3000)
    public void testTopicFailureShouldNotHaveDeadLock() {
        final String namespace = "prop/ns-abc";
        final String deadLockTestTopic = "persistent://" + namespace + "/deadLockTestTopic";

        // let this broker own this namespace bundle by creating a topic
        try {
            final String successfulTopic = "persistent://" + namespace + "/ownBundleTopic";
            Producer<byte[]> producer = pulsarClient.newProducer().topic(successfulTopic).create();
            producer.close();
        } catch (Exception e) {
            fail(e.getMessage());
        }

        ExecutorService executor = Executors.newSingleThreadExecutor();
        BrokerService service = spy(pulsar.getBrokerService());
        // create topic will fail to get managedLedgerConfig
        CompletableFuture<ManagedLedgerConfig> failedManagedLedgerConfig = new CompletableFuture<>();
        failedManagedLedgerConfig.completeExceptionally(new NullPointerException("failed to peristent policy"));
        doReturn(failedManagedLedgerConfig).when(service).getManagedLedgerConfig(any());

        CompletableFuture<Void> topicCreation = new CompletableFuture<Void>();

        // create topic async and wait on the future completion
        executor.submit(() -> {
            service.getOrCreateTopic(deadLockTestTopic).thenAccept(topic -> topicCreation.complete(null)).exceptionally(e -> {
                topicCreation.completeExceptionally(e.getCause());
                return null;
            });
        });

        // future-result should be completed with exception
        try {
            topicCreation.get(1, TimeUnit.SECONDS);
        } catch (TimeoutException | InterruptedException e) {
            fail("there is a dead-lock and it should have been prevented");
        } catch (ExecutionException e) {
            assertTrue(e.getCause() instanceof NullPointerException);
        } finally {
            executor.shutdownNow();
        }
    }

    @Test
    public void testLedgerOpenFailureShouldNotHaveDeadLock() throws Exception {
        final String namespace = "prop/ns-abc";
        final String deadLockTestTopic = "persistent://" + namespace + "/deadLockTestTopic";

        // let this broker own this namespace bundle by creating a topic
        try {
            final String successfulTopic = "persistent://" + namespace + "/ownBundleTopic";
            Producer<byte[]> producer = pulsarClient.newProducer().topic(successfulTopic).create();
            producer.close();
        } catch (Exception e) {
            fail(e.getMessage());
        }

        ExecutorService executor = Executors.newSingleThreadExecutor();
        BrokerService service = spy(pulsar.getBrokerService());
        // create topic will fail to get managedLedgerConfig
        CompletableFuture<ManagedLedgerConfig> failedManagedLedgerConfig = new CompletableFuture<>();
        failedManagedLedgerConfig.complete(new ManagedLedgerConfig());
        doReturn(failedManagedLedgerConfig).when(service).getManagedLedgerConfig(any());

        CompletableFuture<Void> topicCreation = new CompletableFuture<Void>();
        // fail managed-ledger future
        Field ledgerField = ManagedLedgerFactoryImpl.class.getDeclaredField("ledgers");
        ledgerField.setAccessible(true);
        @SuppressWarnings("unchecked")
        ConcurrentHashMap<String, CompletableFuture<ManagedLedgerImpl>> ledgers = (ConcurrentHashMap<String, CompletableFuture<ManagedLedgerImpl>>) ledgerField
                .get(pulsar.getManagedLedgerFactory());
        CompletableFuture<ManagedLedgerImpl> future = new CompletableFuture<>();
        future.completeExceptionally(new ManagedLedgerException("ledger opening failed"));
        ledgers.put(namespace + "/persistent/deadLockTestTopic", future);

        // create topic async and wait on the future completion
        executor.submit(() -> {
            service.getOrCreateTopic(deadLockTestTopic).thenAccept(topic -> topicCreation.complete(null)).exceptionally(e -> {
                topicCreation.completeExceptionally(e.getCause());
                return null;
            });
        });

        // future-result should be completed with exception
        try {
            topicCreation.get(1, TimeUnit.SECONDS);
        } catch (TimeoutException | InterruptedException e) {
            fail("there is a dead-lock and it should have been prevented");
        } catch (ExecutionException e) {
            assertEquals(e.getCause().getClass(), PersistenceException.class);
        } finally {
            executor.shutdownNow();
            ledgers.clear();
        }
    }

    /**
     * It verifies that policiesCache() copies global-policy data into local-policy data and returns combined result
     *
     * @throws Exception
     */
    @Test
    public void testCreateNamespacePolicy() throws Exception {
        final String namespace = "prop/testPolicy";
        final int totalBundle = 3;
        System.err.println("----------------");
        admin.namespaces().createNamespace(namespace, new BundlesData(totalBundle));

        String globalPath = joinPath(LOCAL_POLICIES_ROOT, namespace);
        pulsar.getLocalZkCacheService().policiesCache().clear();
        Optional<LocalPolicies> policy = pulsar.getLocalZkCacheService().policiesCache().get(globalPath);
        assertTrue(policy.isPresent());
        assertEquals(policy.get().bundles.numBundles, totalBundle);
    }

    /**
     * It verifies that unloading bundle gracefully closes managed-ledger before removing ownership to avoid bad-zk
     * version.
     * 
     * @throws Exception
     */
    @Test
    public void testStuckTopicUnloading() throws Exception {
        final String namespace = "prop/ns-abc";
        final String topicName = "persistent://" + namespace + "/unoadTopic";
        final String topicMlName = namespace + "/persistent/unoadTopic";
        final String producerName = "test-producer";
        Consumer<byte[]> consumer = pulsarClient.newConsumer().topic(topicName).subscriptionName("my-subscriber-name")
                .subscribe();
        consumer.close();

        ProducerBuilder<byte[]> producerBuilder = pulsarClient.newProducer().producerName(producerName).topic(topicName).sendTimeout(5,
                TimeUnit.SECONDS);

        Producer<byte[]> producer = producerBuilder.create();

        PersistentTopic topic = (PersistentTopic) pulsar.getBrokerService().getTopicReference(topicName).get();

        ManagedLedgerFactoryImpl mlFactory = (ManagedLedgerFactoryImpl) pulsar.getManagedLedgerClientFactory()
                .getManagedLedgerFactory();
        Field ledgersField = ManagedLedgerFactoryImpl.class.getDeclaredField("ledgers");
        ledgersField.setAccessible(true);
        ConcurrentHashMap<String, CompletableFuture<ManagedLedgerImpl>> ledgers = (ConcurrentHashMap<String, CompletableFuture<ManagedLedgerImpl>>) ledgersField
                .get(mlFactory);
        assertNotNull(ledgers.get(topicMlName));

<<<<<<< HEAD
        org.apache.pulsar.broker.service.Producer prod = spy(topic.getProducers().get(producerName));
        topic.producers.clear();
        topic.producers.put("test-producer", prod);
=======
        org.apache.pulsar.broker.service.Producer prod = (org.apache.pulsar.broker.service.Producer) spy(topic.producers.values().toArray()[0]);
        topic.producers.clear();
        topic.producers.put(prod.getProducerName(), prod);
>>>>>>> 275854ea
        CompletableFuture<Void> waitFuture = new CompletableFuture<Void>();
        doReturn(waitFuture).when(prod).disconnect();
        Set<NamespaceBundle> bundles = pulsar.getNamespaceService().getOwnedServiceUnits();
        for (NamespaceBundle bundle : bundles) {
            String ns = bundle.getNamespaceObject().toString();
            if (namespace.equals(ns)) {
                pulsar.getNamespaceService().unloadNamespaceBundle(bundle, 2, TimeUnit.SECONDS);
            }
        }
        assertNull(ledgers.get(topicMlName));
    }
}<|MERGE_RESOLUTION|>--- conflicted
+++ resolved
@@ -946,16 +946,9 @@
         ConcurrentHashMap<String, CompletableFuture<ManagedLedgerImpl>> ledgers = (ConcurrentHashMap<String, CompletableFuture<ManagedLedgerImpl>>) ledgersField
                 .get(mlFactory);
         assertNotNull(ledgers.get(topicMlName));
-
-<<<<<<< HEAD
-        org.apache.pulsar.broker.service.Producer prod = spy(topic.getProducers().get(producerName));
-        topic.producers.clear();
-        topic.producers.put("test-producer", prod);
-=======
         org.apache.pulsar.broker.service.Producer prod = (org.apache.pulsar.broker.service.Producer) spy(topic.producers.values().toArray()[0]);
         topic.producers.clear();
         topic.producers.put(prod.getProducerName(), prod);
->>>>>>> 275854ea
         CompletableFuture<Void> waitFuture = new CompletableFuture<Void>();
         doReturn(waitFuture).when(prod).disconnect();
         Set<NamespaceBundle> bundles = pulsar.getNamespaceService().getOwnedServiceUnits();
