--- conflicted
+++ resolved
@@ -24,6 +24,7 @@
 import static org.testng.Assert.assertTrue;
 import static org.testng.Assert.fail;
 
+import io.netty.buffer.ByteBuf;
 import java.lang.reflect.Field;
 import java.lang.reflect.Method;
 import java.util.List;
@@ -37,19 +38,12 @@
 import java.util.concurrent.ForkJoinPool;
 import java.util.concurrent.Future;
 import java.util.concurrent.TimeUnit;
-
 import org.apache.bookkeeper.mledger.AsyncCallbacks.DeleteCursorCallback;
 import org.apache.bookkeeper.mledger.AsyncCallbacks.ReadEntriesCallback;
 import org.apache.bookkeeper.mledger.Entry;
 import org.apache.bookkeeper.mledger.ManagedCursor;
 import org.apache.bookkeeper.mledger.ManagedLedgerException;
 import org.apache.bookkeeper.mledger.ManagedLedgerException.CursorAlreadyClosedException;
-<<<<<<< HEAD
-import org.apache.pulsar.client.api.*;
-import org.apache.pulsar.client.api.Producer;
-import org.mockito.Mockito;
-=======
->>>>>>> c308bd5f
 import org.apache.bookkeeper.mledger.impl.ManagedLedgerImpl;
 import org.apache.pulsar.broker.namespace.NamespaceService;
 import org.apache.pulsar.broker.namespace.OwnedBundle;
@@ -59,22 +53,20 @@
 import org.apache.pulsar.broker.service.persistent.PersistentTopic;
 import org.apache.pulsar.checksum.utils.Crc32cChecksum;
 import org.apache.pulsar.client.admin.PulsarAdminException.PreconditionFailedException;
-<<<<<<< HEAD
-=======
 import org.apache.pulsar.client.api.ClientConfiguration;
 import org.apache.pulsar.client.api.MessageBuilder;
 import org.apache.pulsar.client.api.Producer;
+import org.apache.pulsar.client.api.ProducerConfiguration;
 import org.apache.pulsar.client.api.PulsarClient;
 import org.apache.pulsar.client.api.RawMessage;
 import org.apache.pulsar.client.api.RawReader;
->>>>>>> c308bd5f
 import org.apache.pulsar.client.impl.ProducerImpl;
 import org.apache.pulsar.client.impl.PulsarClientImpl;
 import org.apache.pulsar.client.impl.conf.ProducerConfigurationData;
 import org.apache.pulsar.common.api.Commands;
-import org.apache.pulsar.common.naming.TopicName;
 import org.apache.pulsar.common.naming.NamespaceBundle;
 import org.apache.pulsar.common.naming.NamespaceName;
+import org.apache.pulsar.common.naming.TopicName;
 import org.apache.pulsar.common.policies.data.BacklogQuota;
 import org.apache.pulsar.common.policies.data.BacklogQuota.RetentionPolicy;
 import org.apache.pulsar.common.policies.data.ReplicatorStats;
@@ -90,8 +82,6 @@
 import org.testng.annotations.Test;
 import org.testng.collections.Lists;
 
-import io.netty.buffer.ByteBuf;
-
 /**
  * Starts 2 brokers that are in 2 different clusters
  */
@@ -104,7 +94,7 @@
         methodName = m.getName();
     }
 
-    
+
     @Override
     @BeforeClass(timeOut = 30000)
     void setup() throws Exception {
@@ -127,7 +117,7 @@
     public Object[][] partitionedTopicProvider() {
         return new Object[][] { { Boolean.TRUE }, { Boolean.FALSE } };
     }
-    
+
     @Test(enabled = true, timeOut = 30000)
     public void testConfigChange() throws Exception {
         log.info("--- Starting ReplicatorTest::testConfigChange ---");
@@ -252,11 +242,7 @@
         }
         Thread.sleep(3000);
 
-<<<<<<< HEAD
-        Mockito.verify(pulsarClient, Mockito.times(1)).createProducerAsync(Mockito.anyString(), Mockito.<ProducerConfiguration>anyObject());
-=======
-        Mockito.verify(pulsarClient, Mockito.times(1)).createProducerAsync(Mockito.any(ProducerConfigurationData.class));
->>>>>>> c308bd5f
+        Mockito.verify(pulsarClient, Mockito.times(1)).createProducerAsync(Mockito.anyString(), Mockito.any(ProducerConfiguration.class));
 
     }
 
@@ -888,7 +874,7 @@
 
     /**
      * It verifies that broker should not start replicator for partitioned-topic (topic without -partition postfix)
-     * 
+     *
      * @param isPartitionedTopic
      * @throws Exception
      */
@@ -941,7 +927,7 @@
         }
 
     }
-    
+
     private static final Logger log = LoggerFactory.getLogger(ReplicatorTest.class);
 
 }