--- conflicted
+++ resolved
@@ -1807,7 +1807,76 @@
     }
 
     @Test
-<<<<<<< HEAD
+    public void testReplicatorWithTTL() throws Exception {
+        log.info("--- Starting ReplicatorTest::testReplicatorWithTTL ---");
+
+        final String cluster1 = pulsar1.getConfig().getClusterName();
+        final String cluster2 = pulsar2.getConfig().getClusterName();
+        final String namespace = BrokerTestUtil.newUniqueName("pulsar/ns");
+        final TopicName topic = TopicName
+                .get(BrokerTestUtil.newUniqueName("persistent://" + namespace + "/testReplicatorWithTTL"));
+        admin1.namespaces().createNamespace(namespace, Sets.newHashSet(cluster1, cluster2));
+        admin1.namespaces().setNamespaceReplicationClusters(namespace, Sets.newHashSet(cluster1, cluster2));
+        admin1.topics().createNonPartitionedTopic(topic.toString());
+        admin1.topicPolicies().setMessageTTL(topic.toString(), 1);
+
+        @Cleanup
+        PulsarClient client1 = PulsarClient.builder().serviceUrl(url1.toString()).statsInterval(0, TimeUnit.SECONDS)
+                .build();
+
+        @Cleanup
+        Producer<byte[]> persistentProducer1 = client1.newProducer().topic(topic.toString()).create();
+        persistentProducer1.send("V1".getBytes());
+
+        waitReplicateFinish(topic, admin1);
+
+        PersistentTopic persistentTopic =
+                (PersistentTopic) pulsar1.getBrokerService().getTopicReference(topic.toString()).get();
+        persistentTopic.getReplicators().forEach((cluster, replicator) -> {
+            PersistentReplicator persistentReplicator = (PersistentReplicator) replicator;
+            // Pause replicator
+            persistentReplicator.disconnect();
+        });
+
+        persistentProducer1.send("V2".getBytes());
+        persistentProducer1.send("V3".getBytes());
+
+        Thread.sleep(1000);
+
+        admin1.topics().expireMessagesForAllSubscriptions(topic.toString(), 1);
+
+        persistentTopic.getReplicators().forEach((cluster, replicator) -> {
+            PersistentReplicator persistentReplicator = (PersistentReplicator) replicator;
+            persistentReplicator.startProducer();
+        });
+
+        waitReplicateFinish(topic, admin1);
+
+        persistentProducer1.send("V4".getBytes());
+
+        waitReplicateFinish(topic, admin1);
+
+        @Cleanup
+        PulsarClient client2 = PulsarClient.builder().serviceUrl(url2.toString()).statsInterval(0, TimeUnit.SECONDS)
+                .build();
+
+        @Cleanup
+        Consumer<byte[]> consumer = client2.newConsumer().topic(topic.toString())
+                .subscriptionInitialPosition(SubscriptionInitialPosition.Earliest).subscriptionName("sub").subscribe();
+
+        List<String> result = new ArrayList<>();
+        while (true) {
+            Message<byte[]> receive = consumer.receive(2, TimeUnit.SECONDS);
+            if (receive == null) {
+                break;
+            }
+            result.add(new String(receive.getValue()));
+        }
+
+        assertEquals(result, Lists.newArrayList("V1", "V2", "V3", "V4"));
+    }
+
+    @Test
     public void testEnableReplicationWithNamespaceAllowedClustersPolices() throws Exception {
         log.info("--- testEnableReplicationWithNamespaceAllowedClustersPolices ---");
         String namespace1 = "pulsar/ns" + RandomUtils.nextLong();
@@ -1860,74 +1929,5 @@
             Replicator replicator = replicatorMap.get(replicatorMap.keys().get(0));
             assertTrue(replicator.isConnected());
         });
-=======
-    public void testReplicatorWithTTL() throws Exception {
-        log.info("--- Starting ReplicatorTest::testReplicatorWithTTL ---");
-
-        final String cluster1 = pulsar1.getConfig().getClusterName();
-        final String cluster2 = pulsar2.getConfig().getClusterName();
-        final String namespace = BrokerTestUtil.newUniqueName("pulsar/ns");
-        final TopicName topic = TopicName
-                .get(BrokerTestUtil.newUniqueName("persistent://" + namespace + "/testReplicatorWithTTL"));
-        admin1.namespaces().createNamespace(namespace, Sets.newHashSet(cluster1, cluster2));
-        admin1.namespaces().setNamespaceReplicationClusters(namespace, Sets.newHashSet(cluster1, cluster2));
-        admin1.topics().createNonPartitionedTopic(topic.toString());
-        admin1.topicPolicies().setMessageTTL(topic.toString(), 1);
-
-        @Cleanup
-        PulsarClient client1 = PulsarClient.builder().serviceUrl(url1.toString()).statsInterval(0, TimeUnit.SECONDS)
-                .build();
-
-        @Cleanup
-        Producer<byte[]> persistentProducer1 = client1.newProducer().topic(topic.toString()).create();
-        persistentProducer1.send("V1".getBytes());
-
-        waitReplicateFinish(topic, admin1);
-
-        PersistentTopic persistentTopic =
-                (PersistentTopic) pulsar1.getBrokerService().getTopicReference(topic.toString()).get();
-        persistentTopic.getReplicators().forEach((cluster, replicator) -> {
-            PersistentReplicator persistentReplicator = (PersistentReplicator) replicator;
-            // Pause replicator
-            persistentReplicator.disconnect();
-        });
-
-        persistentProducer1.send("V2".getBytes());
-        persistentProducer1.send("V3".getBytes());
-
-        Thread.sleep(1000);
-
-        admin1.topics().expireMessagesForAllSubscriptions(topic.toString(), 1);
-
-        persistentTopic.getReplicators().forEach((cluster, replicator) -> {
-            PersistentReplicator persistentReplicator = (PersistentReplicator) replicator;
-            persistentReplicator.startProducer();
-        });
-
-        waitReplicateFinish(topic, admin1);
-
-        persistentProducer1.send("V4".getBytes());
-
-        waitReplicateFinish(topic, admin1);
-
-        @Cleanup
-        PulsarClient client2 = PulsarClient.builder().serviceUrl(url2.toString()).statsInterval(0, TimeUnit.SECONDS)
-                .build();
-
-        @Cleanup
-        Consumer<byte[]> consumer = client2.newConsumer().topic(topic.toString())
-                .subscriptionInitialPosition(SubscriptionInitialPosition.Earliest).subscriptionName("sub").subscribe();
-
-        List<String> result = new ArrayList<>();
-        while (true) {
-            Message<byte[]> receive = consumer.receive(2, TimeUnit.SECONDS);
-            if (receive == null) {
-                break;
-            }
-            result.add(new String(receive.getValue()));
-        }
-
-        assertEquals(result, Lists.newArrayList("V1", "V2", "V3", "V4"));
->>>>>>> 80b491da
     }
 }