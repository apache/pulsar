--- conflicted
+++ resolved
@@ -67,11 +67,7 @@
 import org.apache.bookkeeper.mledger.impl.ManagedCursorImpl;
 import org.apache.bookkeeper.mledger.impl.ManagedLedgerFactoryImpl;
 import org.apache.bookkeeper.mledger.impl.ManagedLedgerImpl;
-<<<<<<< HEAD
-=======
-import org.apache.bookkeeper.mledger.PositionFactory;
 import org.apache.commons.lang3.RandomUtils;
->>>>>>> aa03c0ef
 import org.apache.pulsar.broker.BrokerTestUtil;
 import org.apache.pulsar.broker.PulsarService;
 import org.apache.pulsar.broker.auth.MockedPulsarServiceBaseTest;
@@ -1842,7 +1838,6 @@
     }
 
     @Test
-<<<<<<< HEAD
     public void testReplicationMetrics() throws Exception {
         var destTopicName = TopicName.get(BrokerTestUtil.newUniqueName("persistent://pulsar/ns/replicationMetrics"));
 
@@ -1890,7 +1885,10 @@
             persistentReplicators.forEach(repl -> repl.expireMessages(1));
             assertMetricLongSumValue(metricReader1.collectAllMetrics(), OpenTelemetryReplicatorStats.EXPIRED_COUNTER,
                     attributes, 5);
-=======
+        });
+    }
+
+    @Test
     public void testEnableReplicationWithNamespaceAllowedClustersPolices() throws Exception {
         log.info("--- testEnableReplicationWithNamespaceAllowedClustersPolices ---");
         String namespace1 = "pulsar/ns" + RandomUtils.nextLong();
@@ -1942,7 +1940,6 @@
             assertEquals(replicatorMap.size(), 1);
             Replicator replicator = replicatorMap.get(replicatorMap.keys().get(0));
             assertTrue(replicator.isConnected());
->>>>>>> aa03c0ef
         });
     }
 
