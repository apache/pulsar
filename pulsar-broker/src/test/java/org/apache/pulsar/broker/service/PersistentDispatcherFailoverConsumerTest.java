/**
 * Licensed to the Apache Software Foundation (ASF) under one
 * or more contributor license agreements.  See the NOTICE file
 * distributed with this work for additional information
 * regarding copyright ownership.  The ASF licenses this file
 * to you under the Apache License, Version 2.0 (the
 * "License"); you may not use this file except in compliance
 * with the License.  You may obtain a copy of the License at
 *
 *   http://www.apache.org/licenses/LICENSE-2.0
 *
 * Unless required by applicable law or agreed to in writing,
 * software distributed under the License is distributed on an
 * "AS IS" BASIS, WITHOUT WARRANTIES OR CONDITIONS OF ANY
 * KIND, either express or implied.  See the License for the
 * specific language governing permissions and limitations
 * under the License.
 */
package org.apache.pulsar.broker.service;

import static org.apache.pulsar.broker.BrokerTestUtil.spyWithClassAndConstructorArgs;
import static org.apache.pulsar.client.impl.ConsumerBase.DEFAULT_CONSUMER_EPOCH;
import static org.mockito.ArgumentMatchers.any;
import static org.mockito.ArgumentMatchers.matches;
import static org.mockito.ArgumentMatchers.same;
import static org.mockito.Mockito.doAnswer;
import static org.mockito.Mockito.doReturn;
import static org.mockito.Mockito.mock;
import static org.mockito.Mockito.spy;
import static org.mockito.Mockito.times;
import static org.mockito.Mockito.verify;
import static org.mockito.Mockito.when;
import static org.testng.Assert.assertFalse;
import static org.testng.Assert.assertNull;
import static org.testng.AssertJUnit.assertEquals;
import static org.testng.AssertJUnit.assertSame;
import static org.testng.AssertJUnit.assertTrue;
import io.netty.buffer.ByteBuf;
import io.netty.channel.ChannelHandlerContext;
import io.netty.channel.EventLoopGroup;
import io.netty.channel.nio.NioEventLoopGroup;
import java.lang.reflect.Field;
import java.net.InetSocketAddress;
import java.util.ArrayList;
import java.util.Collections;
import java.util.List;
import java.util.concurrent.CompletableFuture;
import java.util.concurrent.LinkedBlockingQueue;
import java.util.concurrent.atomic.AtomicIntegerFieldUpdater;
import java.util.function.Supplier;
import org.apache.bookkeeper.common.util.OrderedExecutor;
import org.apache.bookkeeper.mledger.AsyncCallbacks.AddEntryCallback;
import org.apache.bookkeeper.mledger.AsyncCallbacks.DeleteCursorCallback;
import org.apache.bookkeeper.mledger.AsyncCallbacks.DeleteLedgerCallback;
import org.apache.bookkeeper.mledger.AsyncCallbacks.OpenCursorCallback;
import org.apache.bookkeeper.mledger.AsyncCallbacks.OpenLedgerCallback;
import org.apache.bookkeeper.mledger.ManagedCursor;
import org.apache.bookkeeper.mledger.ManagedLedger;
import org.apache.bookkeeper.mledger.ManagedLedgerConfig;
import org.apache.bookkeeper.mledger.ManagedLedgerException;
import org.apache.bookkeeper.mledger.ManagedLedgerFactory;
import org.apache.bookkeeper.mledger.impl.ManagedCursorImpl;
import org.apache.bookkeeper.mledger.impl.PositionImpl;
import org.apache.pulsar.broker.PulsarService;
import org.apache.pulsar.broker.ServiceConfiguration;
import org.apache.pulsar.broker.namespace.NamespaceService;
import org.apache.pulsar.broker.resources.PulsarResources;
import org.apache.pulsar.broker.service.persistent.PersistentDispatcherMultipleConsumers;
import org.apache.pulsar.broker.service.persistent.PersistentDispatcherSingleActiveConsumer;
import org.apache.pulsar.broker.service.persistent.PersistentSubscription;
import org.apache.pulsar.broker.service.persistent.PersistentTopic;
import org.apache.pulsar.broker.transaction.TransactionTestBase;
import org.apache.pulsar.client.api.MessageId;
import org.apache.pulsar.common.api.proto.BaseCommand;
import org.apache.pulsar.common.api.proto.CommandActiveConsumerChange;
import org.apache.pulsar.common.api.proto.CommandSubscribe.InitialPosition;
import org.apache.pulsar.common.api.proto.CommandSubscribe.SubType;
import org.apache.pulsar.common.api.proto.ProtocolVersion;
import org.apache.pulsar.common.naming.NamespaceBundle;
import org.apache.pulsar.common.naming.TopicName;
import org.apache.pulsar.metadata.api.MetadataStore;
import org.apache.pulsar.metadata.api.MetadataStoreConfig;
import org.apache.pulsar.metadata.api.MetadataStoreFactory;
import org.apache.zookeeper.ZooKeeper;
import org.mockito.invocation.InvocationOnMock;
import org.mockito.stubbing.Answer;
import org.slf4j.Logger;
import org.slf4j.LoggerFactory;
import org.testng.Assert;
import org.testng.annotations.AfterMethod;
import org.testng.annotations.BeforeMethod;
import org.testng.annotations.Test;

@Test(groups = "broker")
public class PersistentDispatcherFailoverConsumerTest {

    private BrokerService brokerService;
    private ManagedLedgerFactory mlFactoryMock;
    private ServerCnx serverCnx;
    private ServerCnx serverCnxWithOldVersion;
    private ManagedLedger ledgerMock;
    private ManagedCursor cursorMock;
    private MetadataStore store;
    private ChannelHandlerContext channelCtx;
    private LinkedBlockingQueue<CommandActiveConsumerChange> consumerChanges;
    private ZooKeeper mockZk;
    protected PulsarService pulsar;
    final String successTopicName = "persistent://part-perf/global/perf.t1/ptopic";
    final String failTopicName = "persistent://part-perf/global/perf.t1/pfailTopic";

    private OrderedExecutor executor;
    private EventLoopGroup eventLoopGroup;

    @BeforeMethod
    public void setup() throws Exception {
        executor = OrderedExecutor.newBuilder().numThreads(1).name("persistent-dispatcher-failover-test").build();
        ServiceConfiguration svcConfig = spy(ServiceConfiguration.class);
        svcConfig.setBrokerShutdownTimeoutMs(0L);
        pulsar = spyWithClassAndConstructorArgs(PulsarService.class, svcConfig);
        doReturn(svcConfig).when(pulsar).getConfiguration();

        mlFactoryMock = mock(ManagedLedgerFactory.class);
        doReturn(mlFactoryMock).when(pulsar).getManagedLedgerFactory();

        doReturn(TransactionTestBase.createMockBookKeeper(executor))
                .when(pulsar).getBookKeeperClient();
        eventLoopGroup = new NioEventLoopGroup();

        store = MetadataStoreFactory.create("memory://local", MetadataStoreConfig.builder().build());
        doReturn(store).when(pulsar).getLocalMetadataStore();
        doReturn(store).when(pulsar).getConfigurationMetadataStore();

        PulsarResources pulsarResources = new PulsarResources(store, store);
        doReturn(pulsarResources).when(pulsar).getPulsarResources();

        brokerService = spyWithClassAndConstructorArgs(BrokerService.class, pulsar, eventLoopGroup);
        doReturn(brokerService).when(pulsar).getBrokerService();

        consumerChanges = new LinkedBlockingQueue<>();
        this.channelCtx = mock(ChannelHandlerContext.class);
        doAnswer(invocationOnMock -> {
            ByteBuf buf = invocationOnMock.getArgument(0);

            ByteBuf cmdBuf = buf.retainedSlice(4, buf.writerIndex() - 4);
            try {
                int cmdSize = (int) cmdBuf.readUnsignedInt();
                int writerIndex = cmdBuf.writerIndex();

                BaseCommand cmd = new BaseCommand();
                cmd.parseFrom(cmdBuf, cmdSize);

                if (cmd.hasActiveConsumerChange()) {
                    consumerChanges.put(cmd.getActiveConsumerChange());
                }
            } finally {
                cmdBuf.release();
            }

            return null;
        }).when(channelCtx).writeAndFlush(any(), any());

        serverCnx = spyWithClassAndConstructorArgs(ServerCnx.class, pulsar);
        doReturn(true).when(serverCnx).isActive();
        doReturn(true).when(serverCnx).isWritable();
        doReturn(new InetSocketAddress("localhost", 1234)).when(serverCnx).clientAddress();
        when(serverCnx.getRemoteEndpointProtocolVersion()).thenReturn(ProtocolVersion.v12.getValue());
        when(serverCnx.ctx()).thenReturn(channelCtx);
        doReturn(new PulsarCommandSenderImpl(null, serverCnx))
                .when(serverCnx).getCommandSender();

        serverCnxWithOldVersion = spyWithClassAndConstructorArgs(ServerCnx.class, pulsar);
        doReturn(true).when(serverCnxWithOldVersion).isActive();
        doReturn(true).when(serverCnxWithOldVersion).isWritable();
        doReturn(new InetSocketAddress("localhost", 1234))
            .when(serverCnxWithOldVersion).clientAddress();
        when(serverCnxWithOldVersion.getRemoteEndpointProtocolVersion())
            .thenReturn(ProtocolVersion.v11.getValue());
        when(serverCnxWithOldVersion.ctx()).thenReturn(channelCtx);
        doReturn(new PulsarCommandSenderImpl(null, serverCnxWithOldVersion))
                .when(serverCnxWithOldVersion).getCommandSender();

        NamespaceService nsSvc = mock(NamespaceService.class);
        doReturn(nsSvc).when(pulsar).getNamespaceService();
        doReturn(true).when(nsSvc).isServiceUnitOwned(any(NamespaceBundle.class));
        doReturn(true).when(nsSvc).isServiceUnitActive(any(TopicName.class));
        doReturn(CompletableFuture.completedFuture(true)).when(nsSvc).checkTopicOwnership(any(TopicName.class));

        setupMLAsyncCallbackMocks();

    }

    @AfterMethod(alwaysRun = true)
    public void shutdown() throws Exception {
        if (brokerService != null) {
            brokerService.close();
            brokerService = null;
        }
        if (pulsar != null) {
            pulsar.close();
            pulsar = null;
        }

        executor.shutdown();
        eventLoopGroup.shutdownGracefully().get();
        store.close();
    }

    void setupMLAsyncCallbackMocks() {
        ledgerMock = mock(ManagedLedger.class);
        cursorMock = mock(ManagedCursorImpl.class);

        doReturn(new ArrayList<Object>()).when(ledgerMock).getCursors();
        doReturn("mockCursor").when(cursorMock).getName();

        // call openLedgerComplete with ledgerMock on ML factory asyncOpen
        doAnswer(new Answer<Object>() {
            @Override
            public Object answer(InvocationOnMock invocationOnMock) throws Throwable {
                ((OpenLedgerCallback) invocationOnMock.getArguments()[2]).openLedgerComplete(ledgerMock, null);
                return null;
            }
        }).when(mlFactoryMock).asyncOpen(matches(".*success.*"), any(ManagedLedgerConfig.class),
                any(OpenLedgerCallback.class), any(Supplier.class), any());

        // call openLedgerFailed on ML factory asyncOpen
        doAnswer(new Answer<Object>() {
            @Override
            public Object answer(InvocationOnMock invocationOnMock) throws Throwable {
                ((OpenLedgerCallback) invocationOnMock.getArguments()[2])
                        .openLedgerFailed(new ManagedLedgerException("Managed ledger failure"), null);
                return null;
            }
        }).when(mlFactoryMock).asyncOpen(matches(".*fail.*"), any(ManagedLedgerConfig.class),
                any(OpenLedgerCallback.class), any(Supplier.class), any());

        // call addComplete on ledger asyncAddEntry
        doAnswer(new Answer<Object>() {
            @Override
            public Object answer(InvocationOnMock invocationOnMock) throws Throwable {
                ((AddEntryCallback) invocationOnMock.getArguments()[1]).addComplete(
                        new PositionImpl(1, 1), null, null);
                return null;
            }
        }).when(ledgerMock).asyncAddEntry(any(byte[].class), any(AddEntryCallback.class), any());

        // call openCursorComplete on cursor asyncOpen
        doAnswer(new Answer<Object>() {
            @Override
            public Object answer(InvocationOnMock invocationOnMock) throws Throwable {
                ((OpenCursorCallback) invocationOnMock.getArguments()[2]).openCursorComplete(cursorMock, null);
                return null;
            }
        }).when(ledgerMock).asyncOpenCursor(matches(".*success.*"), any(InitialPosition.class), any(OpenCursorCallback.class), any());

        // call deleteLedgerComplete on ledger asyncDelete
        doAnswer(new Answer<Object>() {
            @Override
            public Object answer(InvocationOnMock invocationOnMock) throws Throwable {
                ((DeleteLedgerCallback) invocationOnMock.getArguments()[0]).deleteLedgerComplete(null);
                return null;
            }
        }).when(ledgerMock).asyncDelete(any(DeleteLedgerCallback.class), any());

        doAnswer(new Answer<Object>() {
            @Override
            public Object answer(InvocationOnMock invocationOnMock) throws Throwable {
                ((DeleteCursorCallback) invocationOnMock.getArguments()[1]).deleteCursorComplete(null);
                return null;
            }
        }).when(ledgerMock).asyncDeleteCursor(matches(".*success.*"), any(DeleteCursorCallback.class), any());
    }

    private void verifyActiveConsumerChange(CommandActiveConsumerChange change,
                                            long consumerId,
                                            boolean isActive) {
        assertEquals(consumerId, change.getConsumerId());
        assertEquals(isActive, change.isIsActive());
    }

    @Test
    public void testConsumerGroupChangesWithOldNewConsumers() throws Exception {
        PersistentTopic topic = new PersistentTopic(successTopicName, ledgerMock, brokerService);
        PersistentSubscription sub = new PersistentSubscription(topic, "sub-1", cursorMock, false);

        int partitionIndex = 0;
        PersistentDispatcherSingleActiveConsumer pdfc = new PersistentDispatcherSingleActiveConsumer(cursorMock,
                SubType.Failover, partitionIndex, topic, sub);

        // 1. Verify no consumers connected
        assertFalse(pdfc.isConsumerConnected());

        // 2. Add old consumer
        Consumer consumer1 = new Consumer(sub, SubType.Exclusive, topic.getName(), 1 /* consumer id */, 0,
                "Cons1"/* consumer name */, 50000, serverCnxWithOldVersion, "myrole-1", Collections.emptyMap(), false, InitialPosition.Latest, null, MessageId.latest, DEFAULT_CONSUMER_EPOCH);
        pdfc.addConsumer(consumer1);
        List<Consumer> consumers = pdfc.getConsumers();
        assertSame(consumers.get(0).consumerName(), consumer1.consumerName());
        assertEquals(1, consumers.size());
        assertNull(consumerChanges.poll());

        verify(channelCtx, times(0)).write(any());

        // 3. Add new consumer
        Consumer consumer2 = new Consumer(sub, SubType.Exclusive, topic.getName(), 2 /* consumer id */, 0,
                "Cons2"/* consumer name */, 50000, serverCnx, "myrole-1", Collections.emptyMap(), false, InitialPosition.Latest, null, MessageId.latest, DEFAULT_CONSUMER_EPOCH);
        pdfc.addConsumer(consumer2);
        consumers = pdfc.getConsumers();
        assertSame(consumers.get(0).consumerName(), consumer1.consumerName());
        assertEquals(2, consumers.size());

        CommandActiveConsumerChange change = consumerChanges.take();
        verifyActiveConsumerChange(change, 2, false);

        verify(channelCtx, times(1)).writeAndFlush(any(), any());
    }

    @Test
    public void testAddRemoveConsumer() throws Exception {
        log.info("--- Starting PersistentDispatcherFailoverConsumerTest::testAddConsumer ---");

        PersistentTopic topic = new PersistentTopic(successTopicName, ledgerMock, brokerService);
        PersistentSubscription sub = new PersistentSubscription(topic, "sub-1", cursorMock, false);

        int partitionIndex = 4;
        PersistentDispatcherSingleActiveConsumer pdfc = new PersistentDispatcherSingleActiveConsumer(cursorMock,
                SubType.Failover, partitionIndex, topic, sub);

        // 1. Verify no consumers connected
        assertFalse(pdfc.isConsumerConnected());

        // 2. Add consumer
        Consumer consumer1 = spy(new Consumer(sub, SubType.Exclusive, topic.getName(), 1 /* consumer id */, 0,
                "Cons1"/* consumer name */, 50000, serverCnx, "myrole-1", Collections.emptyMap(),
                false /* read compacted */, InitialPosition.Latest, null, MessageId.latest, DEFAULT_CONSUMER_EPOCH));
        pdfc.addConsumer(consumer1);
        List<Consumer> consumers = pdfc.getConsumers();
        assertSame(consumers.get(0).consumerName(), consumer1.consumerName());
        assertEquals(1, consumers.size());
        CommandActiveConsumerChange change = consumerChanges.take();
        verifyActiveConsumerChange(change, 1, true);
        verify(consumer1, times(1)).notifyActiveConsumerChange(same(consumer1));

        // 3. Add again, duplicate allowed
        pdfc.addConsumer(consumer1);
        consumers = pdfc.getConsumers();
        assertSame(consumers.get(0).consumerName(), consumer1.consumerName());
        assertEquals(2, consumers.size());

        // 4. Verify active consumer
        assertSame(pdfc.getActiveConsumer().consumerName(), consumer1.consumerName());
        // get the notified with who is the leader
        change = consumerChanges.take();
        verifyActiveConsumerChange(change, 1, true);
        verify(consumer1, times(2)).notifyActiveConsumerChange(same(consumer1));

        // 5. Add another consumer which does not change active consumer
        Consumer consumer2 = spy(new Consumer(sub, SubType.Exclusive, topic.getName(), 2 /* consumer id */, 0, "Cons2"/* consumer name */,
                50000, serverCnx, "myrole-1", Collections.emptyMap(), false /* read compacted */, InitialPosition.Latest, null, MessageId.latest, DEFAULT_CONSUMER_EPOCH));
        pdfc.addConsumer(consumer2);
        consumers = pdfc.getConsumers();
        assertSame(pdfc.getActiveConsumer().consumerName(), consumer1.consumerName());
        assertEquals(3, consumers.size());
        // get notified with who is the leader
        change = consumerChanges.take();
        verifyActiveConsumerChange(change, 2, false);
        verify(consumer1, times(2)).notifyActiveConsumerChange(same(consumer1));
        verify(consumer2, times(1)).notifyActiveConsumerChange(same(consumer1));

        // 6. Add a consumer which changes active consumer
        Consumer consumer0 = spy(new Consumer(sub, SubType.Exclusive, topic.getName(), 0 /* consumer id */, 0,
                "Cons0"/* consumer name */, 50000, serverCnx, "myrole-1", Collections.emptyMap(),
                false /* read compacted */, InitialPosition.Latest, null, MessageId.latest, DEFAULT_CONSUMER_EPOCH));
        pdfc.addConsumer(consumer0);
        consumers = pdfc.getConsumers();
        assertSame(pdfc.getActiveConsumer().consumerName(), consumer0.consumerName());
        assertEquals(4, consumers.size());

        // all consumers will receive notifications
        change = consumerChanges.take();
        verifyActiveConsumerChange(change, 0, true);
        change = consumerChanges.take();
        verifyActiveConsumerChange(change, 1, false);
        change = consumerChanges.take();
        verifyActiveConsumerChange(change, 1, false);
        change = consumerChanges.take();
        verifyActiveConsumerChange(change, 2, false);
        verify(consumer0, times(1)).notifyActiveConsumerChange(same(consumer0));
        verify(consumer1, times(2)).notifyActiveConsumerChange(same(consumer1));
        verify(consumer1, times(2)).notifyActiveConsumerChange(same(consumer0));
        verify(consumer2, times(1)).notifyActiveConsumerChange(same(consumer1));
        verify(consumer2, times(1)).notifyActiveConsumerChange(same(consumer0));

        // 7. Remove last consumer
        pdfc.removeConsumer(consumer2);
        consumers = pdfc.getConsumers();
        assertSame(pdfc.getActiveConsumer().consumerName(), consumer1.consumerName());
        assertEquals(3, consumers.size());
        // not consumer group changes
        assertNull(consumerChanges.poll());

        // 8. Verify if we cannot unsubscribe when more than one consumer is connected
        assertFalse(pdfc.canUnsubscribe(consumer0));

        // 9. Remove active consumer
        pdfc.removeConsumer(consumer0);
        consumers = pdfc.getConsumers();
        assertSame(pdfc.getActiveConsumer().consumerName(), consumer1.consumerName());
        assertEquals(2, consumers.size());

        // the remaining consumers will receive notifications
        change = consumerChanges.take();
        verifyActiveConsumerChange(change, 1, true);
        change = consumerChanges.take();
        verifyActiveConsumerChange(change, 1, true);

        // 10. Attempt to remove already removed consumer
        String cause = "";
        try {
            pdfc.removeConsumer(consumer0);
        } catch (Exception e) {
            cause = e.getMessage();
        }
        assertEquals(cause, "Consumer was not connected");

        // 11. Remove active consumer
        pdfc.removeConsumer(consumer1);
        consumers = pdfc.getConsumers();
        assertSame(pdfc.getActiveConsumer().consumerName(), consumer1.consumerName());
        assertEquals(1, consumers.size());
        // not consumer group changes
        assertNull(consumerChanges.poll());

        // 11. With only one consumer, unsubscribe is allowed
        assertTrue(pdfc.canUnsubscribe(consumer1));
    }

    @Test
    public void testAddRemoveConsumerNonPartitionedTopic() throws Exception {
        log.info("--- Starting PersistentDispatcherFailoverConsumerTest::testAddConsumer ---");

        PersistentTopic topic = new PersistentTopic(successTopicName, ledgerMock, brokerService);
        PersistentSubscription sub = new PersistentSubscription(topic, "sub-1", cursorMock, false);

        // Non partitioned topic.
        int partitionIndex = -1;
        PersistentDispatcherSingleActiveConsumer pdfc = new PersistentDispatcherSingleActiveConsumer(cursorMock,
                SubType.Failover, partitionIndex, topic, sub);

        // 1. Verify no consumers connected
        assertFalse(pdfc.isConsumerConnected());

        // 2. Add a consumer
        Consumer consumer1 = spy(new Consumer(sub, SubType.Failover, topic.getName(), 1 /* consumer id */, 1,
                "Cons1"/* consumer name */, 50000, serverCnx, "myrole-1", Collections.emptyMap(),
                false /* read compacted */, InitialPosition.Latest, null, MessageId.latest, DEFAULT_CONSUMER_EPOCH));
        pdfc.addConsumer(consumer1);
        List<Consumer> consumers = pdfc.getConsumers();
        assertEquals(1, consumers.size());
        assertSame(pdfc.getActiveConsumer().consumerName(), consumer1.consumerName());

        // 3. Add a consumer with same priority level and consumer name is smaller in lexicographic order.
        Consumer consumer2 = spy(new Consumer(sub, SubType.Failover, topic.getName(), 2 /* consumer id */, 1,
                "Cons2"/* consumer name */, 50000, serverCnx, "myrole-1", Collections.emptyMap(),
                false /* read compacted */, InitialPosition.Latest, null, MessageId.latest, DEFAULT_CONSUMER_EPOCH));
        pdfc.addConsumer(consumer2);

        // 4. Verify active consumer doesn't change
        consumers = pdfc.getConsumers();
        assertEquals(2, consumers.size());
        CommandActiveConsumerChange change = consumerChanges.take();
        verifyActiveConsumerChange(change, 2, false);
        assertSame(pdfc.getActiveConsumer().consumerName(), consumer1.consumerName());
        verify(consumer2, times(1)).notifyActiveConsumerChange(same(consumer1));

        // 5. Add another consumer which has higher priority level
        Consumer consumer3 = spy(new Consumer(sub, SubType.Failover, topic.getName(), 3 /* consumer id */, 0, "Cons3"/* consumer name */,
                50000, serverCnx, "myrole-1", Collections.emptyMap(), false /* read compacted */, InitialPosition.Latest, null, MessageId.latest, DEFAULT_CONSUMER_EPOCH));
        pdfc.addConsumer(consumer3);
        consumers = pdfc.getConsumers();
        assertEquals(3, consumers.size());
        change = consumerChanges.take();
        verifyActiveConsumerChange(change, 3, false);
        assertSame(pdfc.getActiveConsumer().consumerName(), consumer1.consumerName());
        verify(consumer3, times(1)).notifyActiveConsumerChange(same(consumer1));

        // 7. Remove first consumer and active consumer should change to consumer2 since it's added before consumer3
        // though consumer 3 has higher priority level
        pdfc.removeConsumer(consumer1);
        consumers = pdfc.getConsumers();
        assertEquals(2, consumers.size());
        change = consumerChanges.take();
        verifyActiveConsumerChange(change, 2, true);
        assertSame(pdfc.getActiveConsumer().consumerName(), consumer2.consumerName());
        verify(consumer2, times(1)).notifyActiveConsumerChange(same(consumer2));
        verify(consumer3, times(1)).notifyActiveConsumerChange(same(consumer2));
    }

    @Test
    public void testMultipleDispatcherGetNextConsumerWithDifferentPriorityLevel() throws Exception {

        PersistentTopic topic = new PersistentTopic(successTopicName, ledgerMock, brokerService);
        PersistentDispatcherMultipleConsumers dispatcher = new PersistentDispatcherMultipleConsumers(topic, cursorMock, null);
        Consumer consumer1 = createConsumer(topic, 0, 2, false, 1);
        Consumer consumer2 = createConsumer(topic, 0, 2, false, 2);
        Consumer consumer3 = createConsumer(topic, 0, 2, false, 3);
        Consumer consumer4 = createConsumer(topic, 1, 2, false, 4);
        Consumer consumer5 = createConsumer(topic, 1, 1, false, 5);
        Consumer consumer6 = createConsumer(topic, 1, 2, false, 6);
        Consumer consumer7 = createConsumer(topic, 2, 1, false, 7);
        Consumer consumer8 = createConsumer(topic, 2, 1, false, 8);
        Consumer consumer9 = createConsumer(topic, 2, 1, false, 9);
        dispatcher.addConsumer(consumer1);
        dispatcher.addConsumer(consumer2);
        dispatcher.addConsumer(consumer3);
        dispatcher.addConsumer(consumer4);
        dispatcher.addConsumer(consumer5);
        dispatcher.addConsumer(consumer6);
        dispatcher.addConsumer(consumer7);
        dispatcher.addConsumer(consumer8);
        dispatcher.addConsumer(consumer9);
        Assert.assertEquals(getNextConsumer(dispatcher), consumer1);
        Assert.assertEquals(getNextConsumer(dispatcher), consumer2);
        Assert.assertEquals(getNextConsumer(dispatcher), consumer3);
        Assert.assertEquals(getNextConsumer(dispatcher), consumer1);
        Assert.assertEquals(getNextConsumer(dispatcher), consumer2);
        Assert.assertEquals(getNextConsumer(dispatcher), consumer3);
        Assert.assertEquals(getNextConsumer(dispatcher), consumer4);
        Assert.assertEquals(getNextConsumer(dispatcher), consumer5);
        Assert.assertEquals(getNextConsumer(dispatcher), consumer6);
        Assert.assertEquals(getNextConsumer(dispatcher), consumer4);
        Assert.assertEquals(getNextConsumer(dispatcher), consumer6);
        Assert.assertEquals(getNextConsumer(dispatcher), consumer7);
        Assert.assertEquals(getNextConsumer(dispatcher), consumer8);
        // in between add upper priority consumer with more permits
        Consumer consumer10 = createConsumer(topic, 0, 2, false, 10);
        dispatcher.addConsumer(consumer10);
        Assert.assertEquals(getNextConsumer(dispatcher), consumer10);
        Assert.assertEquals(getNextConsumer(dispatcher), consumer10);
        Assert.assertEquals(getNextConsumer(dispatcher), consumer9);

    }

    @Test
    public void testFewBlockedConsumerSamePriority() throws Exception{
        PersistentTopic topic = new PersistentTopic(successTopicName, ledgerMock, brokerService);
        PersistentDispatcherMultipleConsumers dispatcher = new PersistentDispatcherMultipleConsumers(topic, cursorMock, null);
        Consumer consumer1 = createConsumer(topic, 0, 2, false, 1);
        Consumer consumer2 = createConsumer(topic, 0, 2, false, 2);
        Consumer consumer3 = createConsumer(topic, 0, 2, false, 3);
        Consumer consumer4 = createConsumer(topic, 0, 2, false, 4);
        Consumer consumer5 = createConsumer(topic, 0, 1, true, 5);
        Consumer consumer6 = createConsumer(topic, 0, 2, true, 6);
        dispatcher.addConsumer(consumer1);
        dispatcher.addConsumer(consumer2);
        dispatcher.addConsumer(consumer3);
        dispatcher.addConsumer(consumer4);
        dispatcher.addConsumer(consumer5);
        dispatcher.addConsumer(consumer6);
        Assert.assertEquals(getNextConsumer(dispatcher), consumer1);
        Assert.assertEquals(getNextConsumer(dispatcher), consumer2);
        Assert.assertEquals(getNextConsumer(dispatcher), consumer3);
        Assert.assertEquals(getNextConsumer(dispatcher), consumer4);
        Assert.assertEquals(getNextConsumer(dispatcher), consumer1);
        Assert.assertEquals(getNextConsumer(dispatcher), consumer2);
        Assert.assertEquals(getNextConsumer(dispatcher), consumer3);
        Assert.assertEquals(getNextConsumer(dispatcher), consumer4);
        assertNull(getNextConsumer(dispatcher));
    }

    @Test
    public void testFewBlockedConsumerDifferentPriority() throws Exception {
        PersistentTopic topic = new PersistentTopic(successTopicName, ledgerMock, brokerService);
        PersistentDispatcherMultipleConsumers dispatcher = new PersistentDispatcherMultipleConsumers(topic, cursorMock, null);
        Consumer consumer1 = createConsumer(topic, 0, 2, false, 1);
        Consumer consumer2 = createConsumer(topic, 0, 2, false, 2);
        Consumer consumer3 = createConsumer(topic, 0, 2, false, 3);
        Consumer consumer4 = createConsumer(topic, 0, 2, false, 4);
        Consumer consumer5 = createConsumer(topic, 0, 1, true, 5);
        Consumer consumer6 = createConsumer(topic, 0, 2, true, 6);
        Consumer consumer7 = createConsumer(topic, 1, 2, false, 7);
        Consumer consumer8 = createConsumer(topic, 1, 10, true, 8);
        Consumer consumer9 = createConsumer(topic, 1, 2, false, 9);
        Consumer consumer10 = createConsumer(topic, 2, 2, false, 10);
        Consumer consumer11 = createConsumer(topic, 2, 10, true, 11);
        Consumer consumer12 = createConsumer(topic, 2, 2, false, 12);
        dispatcher.addConsumer(consumer1);
        dispatcher.addConsumer(consumer2);
        dispatcher.addConsumer(consumer3);
        dispatcher.addConsumer(consumer4);
        dispatcher.addConsumer(consumer5);
        dispatcher.addConsumer(consumer6);
        dispatcher.addConsumer(consumer7);
        dispatcher.addConsumer(consumer8);
        dispatcher.addConsumer(consumer9);
        dispatcher.addConsumer(consumer10);
        dispatcher.addConsumer(consumer11);
        dispatcher.addConsumer(consumer12);
        Assert.assertEquals(getNextConsumer(dispatcher), consumer1);
        Assert.assertEquals(getNextConsumer(dispatcher), consumer2);
        Assert.assertEquals(getNextConsumer(dispatcher), consumer3);
        Assert.assertEquals(getNextConsumer(dispatcher), consumer4);
        Assert.assertEquals(getNextConsumer(dispatcher), consumer1);
        Assert.assertEquals(getNextConsumer(dispatcher), consumer2);
        Assert.assertEquals(getNextConsumer(dispatcher), consumer3);
        Assert.assertEquals(getNextConsumer(dispatcher), consumer4);
        Assert.assertEquals(getNextConsumer(dispatcher), consumer7);
        Assert.assertEquals(getNextConsumer(dispatcher), consumer9);
        Assert.assertEquals(getNextConsumer(dispatcher), consumer7);
        Assert.assertEquals(getNextConsumer(dispatcher), consumer9);
        Assert.assertEquals(getNextConsumer(dispatcher), consumer10);
        Assert.assertEquals(getNextConsumer(dispatcher), consumer12);
        // add consumer with lower priority again
        Consumer consumer13 = createConsumer(topic, 0, 2, false, 13);
        Consumer consumer14 = createConsumer(topic, 0, 2, true, 14);
        dispatcher.addConsumer(consumer13);
        dispatcher.addConsumer(consumer14);
        Assert.assertEquals(getNextConsumer(dispatcher), consumer13);
        Assert.assertEquals(getNextConsumer(dispatcher), consumer13);
        Assert.assertEquals(getNextConsumer(dispatcher), consumer10);
        Assert.assertEquals(getNextConsumer(dispatcher), consumer12);
        assertNull(getNextConsumer(dispatcher));
    }

    @Test
    public void testFewBlockedConsumerDifferentPriority2() throws Exception {
        PersistentTopic topic = new PersistentTopic(successTopicName, ledgerMock, brokerService);
        PersistentDispatcherMultipleConsumers dispatcher = new PersistentDispatcherMultipleConsumers(topic, cursorMock, null);
        Consumer consumer1 = createConsumer(topic, 0, 2, true, 1);
        Consumer consumer2 = createConsumer(topic, 0, 2, true, 2);
        Consumer consumer3 = createConsumer(topic, 0, 2, true, 3);
        Consumer consumer4 = createConsumer(topic, 1, 2, false, 4);
        Consumer consumer5 = createConsumer(topic, 1, 1, false, 5);
        Consumer consumer6 = createConsumer(topic, 2, 1, false, 6);
        Consumer consumer7 = createConsumer(topic, 2, 2, true, 7);
        dispatcher.addConsumer(consumer1);
        dispatcher.addConsumer(consumer2);
        dispatcher.addConsumer(consumer3);
        dispatcher.addConsumer(consumer4);
        dispatcher.addConsumer(consumer5);
        dispatcher.addConsumer(consumer6);
        dispatcher.addConsumer(consumer7);
        Assert.assertEquals(getNextConsumer(dispatcher), consumer4);
        Assert.assertEquals(getNextConsumer(dispatcher), consumer5);
        Assert.assertEquals(getNextConsumer(dispatcher), consumer4);
        Assert.assertEquals(getNextConsumer(dispatcher), consumer6);
        assertNull(getNextConsumer(dispatcher));
    }

    @SuppressWarnings("unchecked")
    private Consumer getNextConsumer(PersistentDispatcherMultipleConsumers dispatcher) throws Exception {

        Consumer consumer = dispatcher.getNextConsumer();

        if (consumer != null) {
            Field field = Consumer.class.getDeclaredField("MESSAGE_PERMITS_UPDATER");
            field.setAccessible(true);
            AtomicIntegerFieldUpdater<Consumer> messagePermits = (AtomicIntegerFieldUpdater<Consumer>) field.get(consumer);
            messagePermits.decrementAndGet(consumer);
            return consumer;
        }
        return null;
    }

    private Consumer createConsumer(PersistentTopic topic, int priority, int permit, boolean blocked, int id) throws Exception {
        PersistentSubscription sub = new PersistentSubscription(topic, "sub-1", cursorMock, false);
        Consumer consumer =
<<<<<<< HEAD
                new Consumer(null, SubType.Shared, "test-topic", id, priority, ""+id, 5000,
                        serverCnx, "appId", Collections.emptyMap(), false /* read compacted */, InitialPosition.Latest, null, MessageId.latest, DEFAULT_CONSUMER_EPOCH);
=======
                new Consumer(sub, SubType.Shared, "test-topic", id, priority, ""+id, 5000,
                        serverCnx, "appId", Collections.emptyMap(), false /* read compacted */, InitialPosition.Latest, null, MessageId.latest);
>>>>>>> d64f2916
        try {
            consumer.flowPermits(permit);
        } catch (Exception e) {
        }
        // set consumer blocked flag
        Field blockField = Consumer.class.getDeclaredField("blockedConsumerOnUnackedMsgs");
        blockField.setAccessible(true);
        blockField.set(consumer, blocked);
        return consumer;
    }

    private static final Logger log = LoggerFactory.getLogger(PersistentDispatcherFailoverConsumerTest.class);

}<|MERGE_RESOLUTION|>--- conflicted
+++ resolved
@@ -664,13 +664,8 @@
     private Consumer createConsumer(PersistentTopic topic, int priority, int permit, boolean blocked, int id) throws Exception {
         PersistentSubscription sub = new PersistentSubscription(topic, "sub-1", cursorMock, false);
         Consumer consumer =
-<<<<<<< HEAD
                 new Consumer(null, SubType.Shared, "test-topic", id, priority, ""+id, 5000,
                         serverCnx, "appId", Collections.emptyMap(), false /* read compacted */, InitialPosition.Latest, null, MessageId.latest, DEFAULT_CONSUMER_EPOCH);
-=======
-                new Consumer(sub, SubType.Shared, "test-topic", id, priority, ""+id, 5000,
-                        serverCnx, "appId", Collections.emptyMap(), false /* read compacted */, InitialPosition.Latest, null, MessageId.latest);
->>>>>>> d64f2916
         try {
             consumer.flowPermits(permit);
         } catch (Exception e) {
