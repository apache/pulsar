--- conflicted
+++ resolved
@@ -291,11 +291,7 @@
 
         // 2. Add old consumer
         Consumer consumer1 = new Consumer(sub, SubType.Exclusive, topic.getName(), 1 /* consumer id */, 0,
-<<<<<<< HEAD
-                "Cons1"/* consumer name */, 50000, serverCnxWithOldVersion, "myrole-1", Collections.emptyMap(), false, InitialPosition.Latest, null, MessageId.latest, DEFAULT_CONSUMER_EPOCH);
-=======
-                "Cons1"/* consumer name */, true, serverCnxWithOldVersion, "myrole-1", Collections.emptyMap(), false, InitialPosition.Latest, null, MessageId.latest);
->>>>>>> 3c2e8790
+                "Cons1"/* consumer name */, true, serverCnxWithOldVersion, "myrole-1", Collections.emptyMap(), false, InitialPosition.Latest, null, MessageId.latest, DEFAULT_CONSUMER_EPOCH);
         pdfc.addConsumer(consumer1);
         List<Consumer> consumers = pdfc.getConsumers();
         assertSame(consumers.get(0).consumerName(), consumer1.consumerName());
@@ -306,11 +302,7 @@
 
         // 3. Add new consumer
         Consumer consumer2 = new Consumer(sub, SubType.Exclusive, topic.getName(), 2 /* consumer id */, 0,
-<<<<<<< HEAD
-                "Cons2"/* consumer name */, 50000, serverCnx, "myrole-1", Collections.emptyMap(), false, InitialPosition.Latest, null, MessageId.latest, DEFAULT_CONSUMER_EPOCH);
-=======
-                "Cons2"/* consumer name */, true, serverCnx, "myrole-1", Collections.emptyMap(), false, InitialPosition.Latest, null, MessageId.latest);
->>>>>>> 3c2e8790
+                "Cons2"/* consumer name */, true, serverCnx, "myrole-1", Collections.emptyMap(), false, InitialPosition.Latest, null, MessageId.latest, DEFAULT_CONSUMER_EPOCH);
         pdfc.addConsumer(consumer2);
         consumers = pdfc.getConsumers();
         assertSame(consumers.get(0).consumerName(), consumer1.consumerName());
@@ -338,13 +330,8 @@
 
         // 2. Add consumer
         Consumer consumer1 = spy(new Consumer(sub, SubType.Exclusive, topic.getName(), 1 /* consumer id */, 0,
-<<<<<<< HEAD
-                "Cons1"/* consumer name */, 50000, serverCnx, "myrole-1", Collections.emptyMap(),
+                "Cons1"/* consumer name */, true, serverCnx, "myrole-1", Collections.emptyMap(),
                 false /* read compacted */, InitialPosition.Latest, null, MessageId.latest, DEFAULT_CONSUMER_EPOCH));
-=======
-                "Cons1"/* consumer name */, true, serverCnx, "myrole-1", Collections.emptyMap(),
-                false /* read compacted */, InitialPosition.Latest, null, MessageId.latest));
->>>>>>> 3c2e8790
         pdfc.addConsumer(consumer1);
         List<Consumer> consumers = pdfc.getConsumers();
         assertSame(consumers.get(0).consumerName(), consumer1.consumerName());
@@ -368,11 +355,7 @@
 
         // 5. Add another consumer which does not change active consumer
         Consumer consumer2 = spy(new Consumer(sub, SubType.Exclusive, topic.getName(), 2 /* consumer id */, 0, "Cons2"/* consumer name */,
-<<<<<<< HEAD
-                50000, serverCnx, "myrole-1", Collections.emptyMap(), false /* read compacted */, InitialPosition.Latest, null, MessageId.latest, DEFAULT_CONSUMER_EPOCH));
-=======
-                true, serverCnx, "myrole-1", Collections.emptyMap(), false /* read compacted */, InitialPosition.Latest, null, MessageId.latest));
->>>>>>> 3c2e8790
+                true, serverCnx, "myrole-1", Collections.emptyMap(), false /* read compacted */, InitialPosition.Latest, null, MessageId.latest, DEFAULT_CONSUMER_EPOCH));
         pdfc.addConsumer(consumer2);
         consumers = pdfc.getConsumers();
         assertSame(pdfc.getActiveConsumer().consumerName(), consumer1.consumerName());
@@ -385,13 +368,8 @@
 
         // 6. Add a consumer which changes active consumer
         Consumer consumer0 = spy(new Consumer(sub, SubType.Exclusive, topic.getName(), 0 /* consumer id */, 0,
-<<<<<<< HEAD
-                "Cons0"/* consumer name */, 50000, serverCnx, "myrole-1", Collections.emptyMap(),
+                "Cons0"/* consumer name */, true, serverCnx, "myrole-1", Collections.emptyMap(),
                 false /* read compacted */, InitialPosition.Latest, null, MessageId.latest, DEFAULT_CONSUMER_EPOCH));
-=======
-                "Cons0"/* consumer name */, true, serverCnx, "myrole-1", Collections.emptyMap(),
-                false /* read compacted */, InitialPosition.Latest, null, MessageId.latest));
->>>>>>> 3c2e8790
         pdfc.addConsumer(consumer0);
         consumers = pdfc.getConsumers();
         assertSame(pdfc.getActiveConsumer().consumerName(), consumer0.consumerName());
@@ -473,13 +451,8 @@
 
         // 2. Add a consumer
         Consumer consumer1 = spy(new Consumer(sub, SubType.Failover, topic.getName(), 1 /* consumer id */, 1,
-<<<<<<< HEAD
-                "Cons1"/* consumer name */, 50000, serverCnx, "myrole-1", Collections.emptyMap(),
+                "Cons1"/* consumer name */, true, serverCnx, "myrole-1", Collections.emptyMap(),
                 false /* read compacted */, InitialPosition.Latest, null, MessageId.latest, DEFAULT_CONSUMER_EPOCH));
-=======
-                "Cons1"/* consumer name */, true, serverCnx, "myrole-1", Collections.emptyMap(),
-                false /* read compacted */, InitialPosition.Latest, null, MessageId.latest));
->>>>>>> 3c2e8790
         pdfc.addConsumer(consumer1);
         List<Consumer> consumers = pdfc.getConsumers();
         assertEquals(1, consumers.size());
@@ -487,13 +460,8 @@
 
         // 3. Add a consumer with same priority level and consumer name is smaller in lexicographic order.
         Consumer consumer2 = spy(new Consumer(sub, SubType.Failover, topic.getName(), 2 /* consumer id */, 1,
-<<<<<<< HEAD
-                "Cons2"/* consumer name */, 50000, serverCnx, "myrole-1", Collections.emptyMap(),
+                "Cons2"/* consumer name */, true, serverCnx, "myrole-1", Collections.emptyMap(),
                 false /* read compacted */, InitialPosition.Latest, null, MessageId.latest, DEFAULT_CONSUMER_EPOCH));
-=======
-                "Cons2"/* consumer name */, true, serverCnx, "myrole-1", Collections.emptyMap(),
-                false /* read compacted */, InitialPosition.Latest, null, MessageId.latest));
->>>>>>> 3c2e8790
         pdfc.addConsumer(consumer2);
 
         // 4. Verify active consumer doesn't change
@@ -506,11 +474,7 @@
 
         // 5. Add another consumer which has higher priority level
         Consumer consumer3 = spy(new Consumer(sub, SubType.Failover, topic.getName(), 3 /* consumer id */, 0, "Cons3"/* consumer name */,
-<<<<<<< HEAD
-                50000, serverCnx, "myrole-1", Collections.emptyMap(), false /* read compacted */, InitialPosition.Latest, null, MessageId.latest, DEFAULT_CONSUMER_EPOCH));
-=======
-                true, serverCnx, "myrole-1", Collections.emptyMap(), false /* read compacted */, InitialPosition.Latest, null, MessageId.latest));
->>>>>>> 3c2e8790
+                true, serverCnx, "myrole-1", Collections.emptyMap(), false /* read compacted */, InitialPosition.Latest, null, MessageId.latest, DEFAULT_CONSUMER_EPOCH));
         pdfc.addConsumer(consumer3);
         consumers = pdfc.getConsumers();
         assertEquals(3, consumers.size());
@@ -700,13 +664,8 @@
     private Consumer createConsumer(PersistentTopic topic, int priority, int permit, boolean blocked, int id) throws Exception {
         PersistentSubscription sub = new PersistentSubscription(topic, "sub-1", cursorMock, false);
         Consumer consumer =
-<<<<<<< HEAD
-                new Consumer(null, SubType.Shared, "test-topic", id, priority, ""+id, 5000,
-                        serverCnx, "appId", Collections.emptyMap(), false /* read compacted */, InitialPosition.Latest, null, MessageId.latest, DEFAULT_CONSUMER_EPOCH);
-=======
                 new Consumer(sub, SubType.Shared, "test-topic", id, priority, ""+id, true,
-                        serverCnx, "appId", Collections.emptyMap(), false /* read compacted */, InitialPosition.Latest, null, MessageId.latest);
->>>>>>> 3c2e8790
+                        serverCnx, "appId", Collections.emptyMap(), false /* read compacted */, InitialPosition.Latest, null, MessageId.latest,DEFAULT_CONSUMER_EPOCH);
         try {
             consumer.flowPermits(permit);
         } catch (Exception e) {
