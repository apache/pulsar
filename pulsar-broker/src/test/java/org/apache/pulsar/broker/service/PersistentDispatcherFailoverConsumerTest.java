/**
 * Licensed to the Apache Software Foundation (ASF) under one
 * or more contributor license agreements.  See the NOTICE file
 * distributed with this work for additional information
 * regarding copyright ownership.  The ASF licenses this file
 * to you under the Apache License, Version 2.0 (the
 * "License"); you may not use this file except in compliance
 * with the License.  You may obtain a copy of the License at
 *
 *   http://www.apache.org/licenses/LICENSE-2.0
 *
 * Unless required by applicable law or agreed to in writing,
 * software distributed under the License is distributed on an
 * "AS IS" BASIS, WITHOUT WARRANTIES OR CONDITIONS OF ANY
 * KIND, either express or implied.  See the License for the
 * specific language governing permissions and limitations
 * under the License.
 */
package org.apache.pulsar.broker.service;

import static org.apache.pulsar.broker.auth.MockedPulsarServiceBaseTest.createMockZooKeeper;
import static org.mockito.Matchers.any;
import static org.mockito.Matchers.anyObject;
import static org.mockito.Matchers.matches;
import static org.mockito.Matchers.same;
import static org.mockito.Mockito.doAnswer;
import static org.mockito.Mockito.doReturn;
import static org.mockito.Mockito.mock;
import static org.mockito.Mockito.spy;
import static org.mockito.Mockito.times;
import static org.mockito.Mockito.verify;
import static org.mockito.Mockito.when;
import static org.testng.Assert.assertFalse;
import static org.testng.Assert.assertNull;
import static org.testng.AssertJUnit.assertEquals;
import static org.testng.AssertJUnit.assertTrue;

import io.netty.buffer.ByteBuf;
import io.netty.channel.ChannelHandlerContext;
import java.lang.reflect.Field;
import java.net.InetSocketAddress;
import java.util.ArrayList;
import java.util.Collections;
import java.util.List;
import java.util.Optional;
import java.util.concurrent.CompletableFuture;
import java.util.concurrent.LinkedBlockingQueue;
import java.util.concurrent.atomic.AtomicIntegerFieldUpdater;

import org.apache.bookkeeper.mledger.AsyncCallbacks.AddEntryCallback;
import org.apache.bookkeeper.mledger.AsyncCallbacks.DeleteCursorCallback;
import org.apache.bookkeeper.mledger.AsyncCallbacks.DeleteLedgerCallback;
import org.apache.bookkeeper.mledger.AsyncCallbacks.OpenCursorCallback;
import org.apache.bookkeeper.mledger.AsyncCallbacks.OpenLedgerCallback;
import org.apache.bookkeeper.mledger.ManagedCursor;
import org.apache.bookkeeper.mledger.ManagedLedger;
import org.apache.bookkeeper.mledger.ManagedLedgerConfig;
import org.apache.bookkeeper.mledger.ManagedLedgerException;
import org.apache.bookkeeper.mledger.ManagedLedgerFactory;
import org.apache.bookkeeper.mledger.impl.PositionImpl;
import org.apache.pulsar.broker.PulsarService;
import org.apache.pulsar.broker.ServiceConfiguration;
import org.apache.pulsar.broker.cache.ConfigurationCacheService;
import org.apache.pulsar.broker.cache.LocalZooKeeperCacheService;
import org.apache.pulsar.broker.namespace.NamespaceService;
import org.apache.pulsar.broker.service.persistent.PersistentDispatcherMultipleConsumers;
import org.apache.pulsar.broker.service.persistent.PersistentDispatcherSingleActiveConsumer;
import org.apache.pulsar.broker.service.persistent.PersistentSubscription;
import org.apache.pulsar.broker.service.persistent.PersistentTopic;
import org.apache.pulsar.common.api.proto.PulsarApi.BaseCommand;
import org.apache.pulsar.common.api.proto.PulsarApi.CommandActiveConsumerChange;
import org.apache.pulsar.common.api.proto.PulsarApi.CommandSubscribe.SubType;
import org.apache.pulsar.common.api.proto.PulsarApi.ProtocolVersion;
import org.apache.pulsar.common.naming.DestinationName;
import org.apache.pulsar.common.naming.NamespaceBundle;
import org.apache.pulsar.common.policies.data.Policies;
import org.apache.pulsar.common.util.protobuf.ByteBufCodedInputStream;
import org.apache.pulsar.zookeeper.ZooKeeperDataCache;
import org.apache.zookeeper.ZooKeeper;
import org.mockito.invocation.InvocationOnMock;
import org.mockito.stubbing.Answer;
import org.slf4j.Logger;
import org.slf4j.LoggerFactory;
import org.testng.Assert;
import org.testng.annotations.BeforeMethod;
import org.testng.annotations.Test;

public class PersistentDispatcherFailoverConsumerTest {

    private BrokerService brokerService;
    private ManagedLedgerFactory mlFactoryMock;
    private ServerCnx serverCnx;
    private ServerCnx serverCnxWithOldVersion;
    private ManagedLedger ledgerMock;
    private ManagedCursor cursorMock;
    private ConfigurationCacheService configCacheService;
    private ChannelHandlerContext channelCtx;
    private LinkedBlockingQueue<CommandActiveConsumerChange> consumerChanges;

    final String successTopicName = "persistent://part-perf/global/perf.t1/ptopic";
    final String failTopicName = "persistent://part-perf/global/perf.t1/pfailTopic";

    @BeforeMethod
    public void setup() throws Exception {
        ServiceConfiguration svcConfig = spy(new ServiceConfiguration());
        PulsarService pulsar = spy(new PulsarService(svcConfig));
        doReturn(svcConfig).when(pulsar).getConfiguration();

        mlFactoryMock = mock(ManagedLedgerFactory.class);
        doReturn(mlFactoryMock).when(pulsar).getManagedLedgerFactory();

        ZooKeeper mockZk = createMockZooKeeper();
        doReturn(mockZk).when(pulsar).getZkClient();

        configCacheService = mock(ConfigurationCacheService.class);
        @SuppressWarnings("unchecked")
        ZooKeeperDataCache<Policies> zkDataCache = mock(ZooKeeperDataCache.class);
        LocalZooKeeperCacheService zkCache = mock(LocalZooKeeperCacheService.class);
        doReturn(CompletableFuture.completedFuture(Optional.empty())).when(zkDataCache).getAsync(any());
        doReturn(zkDataCache).when(zkCache).policiesCache();
        doReturn(zkDataCache).when(configCacheService).policiesCache();
        doReturn(configCacheService).when(pulsar).getConfigurationCache();
        doReturn(zkCache).when(pulsar).getLocalZkCacheService();

        brokerService = spy(new BrokerService(pulsar));
        doReturn(brokerService).when(pulsar).getBrokerService();

        consumerChanges = new LinkedBlockingQueue<>();
        this.channelCtx = mock(ChannelHandlerContext.class);
        doAnswer(invocationOnMock -> {
            ByteBuf buf = invocationOnMock.getArgumentAt(0, ByteBuf.class);

            ByteBuf cmdBuf = buf.retainedSlice(4, buf.writerIndex() - 4);
            try {
                int cmdSize = (int) cmdBuf.readUnsignedInt();
                int writerIndex = cmdBuf.writerIndex();
                cmdBuf.writerIndex(cmdBuf.readerIndex() + cmdSize);
                ByteBufCodedInputStream cmdInputStream = ByteBufCodedInputStream.get(cmdBuf);

                BaseCommand.Builder cmdBuilder = BaseCommand.newBuilder();
                BaseCommand cmd = cmdBuilder.mergeFrom(cmdInputStream, null).build();
                cmdBuilder.recycle();
                cmdBuf.writerIndex(writerIndex);
                cmdInputStream.recycle();

                if (cmd.hasActiveConsumerChange()) {
                    consumerChanges.put(cmd.getActiveConsumerChange());
                }
                cmd.recycle();
            } finally {
                cmdBuf.release();
            }

            return null;
        }).when(channelCtx).write(any());

        serverCnx = spy(new ServerCnx(brokerService));
        doReturn(true).when(serverCnx).isActive();
        doReturn(true).when(serverCnx).isWritable();
        doReturn(new InetSocketAddress("localhost", 1234)).when(serverCnx).clientAddress();
        when(serverCnx.getRemoteEndpointProtocolVersion()).thenReturn(ProtocolVersion.v11.getNumber());
        when(serverCnx.ctx()).thenReturn(channelCtx);

        serverCnxWithOldVersion = spy(new ServerCnx(brokerService));
        doReturn(true).when(serverCnxWithOldVersion).isActive();
        doReturn(true).when(serverCnxWithOldVersion).isWritable();
        doReturn(new InetSocketAddress("localhost", 1234))
            .when(serverCnxWithOldVersion).clientAddress();
        when(serverCnxWithOldVersion.getRemoteEndpointProtocolVersion())
            .thenReturn(ProtocolVersion.v10.getNumber());
        when(serverCnxWithOldVersion.ctx()).thenReturn(channelCtx);

        NamespaceService nsSvc = mock(NamespaceService.class);
        doReturn(nsSvc).when(pulsar).getNamespaceService();
        doReturn(true).when(nsSvc).isServiceUnitOwned(any(NamespaceBundle.class));
        doReturn(true).when(nsSvc).isServiceUnitActive(any(DestinationName.class));

        setupMLAsyncCallbackMocks();

    }

    void setupMLAsyncCallbackMocks() {
        ledgerMock = mock(ManagedLedger.class);
        cursorMock = mock(ManagedCursor.class);

        doReturn(new ArrayList<Object>()).when(ledgerMock).getCursors();
        doReturn("mockCursor").when(cursorMock).getName();

        // call openLedgerComplete with ledgerMock on ML factory asyncOpen
        doAnswer(new Answer<Object>() {
            @Override
            public Object answer(InvocationOnMock invocationOnMock) throws Throwable {
                ((OpenLedgerCallback) invocationOnMock.getArguments()[2]).openLedgerComplete(ledgerMock, null);
                return null;
            }
        }).when(mlFactoryMock).asyncOpen(matches(".*success.*"), any(ManagedLedgerConfig.class),
                any(OpenLedgerCallback.class), anyObject());

        // call openLedgerFailed on ML factory asyncOpen
        doAnswer(new Answer<Object>() {
            @Override
            public Object answer(InvocationOnMock invocationOnMock) throws Throwable {
                ((OpenLedgerCallback) invocationOnMock.getArguments()[2])
                        .openLedgerFailed(new ManagedLedgerException("Managed ledger failure"), null);
                return null;
            }
        }).when(mlFactoryMock).asyncOpen(matches(".*fail.*"), any(ManagedLedgerConfig.class),
                any(OpenLedgerCallback.class), anyObject());

        // call addComplete on ledger asyncAddEntry
        doAnswer(new Answer<Object>() {
            @Override
            public Object answer(InvocationOnMock invocationOnMock) throws Throwable {
                ((AddEntryCallback) invocationOnMock.getArguments()[1]).addComplete(new PositionImpl(1, 1), null);
                return null;
            }
        }).when(ledgerMock).asyncAddEntry(any(byte[].class), any(AddEntryCallback.class), anyObject());

        // call openCursorComplete on cursor asyncOpen
        doAnswer(new Answer<Object>() {
            @Override
            public Object answer(InvocationOnMock invocationOnMock) throws Throwable {
                ((OpenCursorCallback) invocationOnMock.getArguments()[1]).openCursorComplete(cursorMock, null);
                return null;
            }
        }).when(ledgerMock).asyncOpenCursor(matches(".*success.*"), any(OpenCursorCallback.class), anyObject());

        // call deleteLedgerComplete on ledger asyncDelete
        doAnswer(new Answer<Object>() {
            @Override
            public Object answer(InvocationOnMock invocationOnMock) throws Throwable {
                ((DeleteLedgerCallback) invocationOnMock.getArguments()[0]).deleteLedgerComplete(null);
                return null;
            }
        }).when(ledgerMock).asyncDelete(any(DeleteLedgerCallback.class), anyObject());

        doAnswer(new Answer<Object>() {
            @Override
            public Object answer(InvocationOnMock invocationOnMock) throws Throwable {
                ((DeleteCursorCallback) invocationOnMock.getArguments()[1]).deleteCursorComplete(null);
                return null;
            }
        }).when(ledgerMock).asyncDeleteCursor(matches(".*success.*"), any(DeleteCursorCallback.class), anyObject());
    }

    private void verifyActiveConsumerChange(CommandActiveConsumerChange change,
                                            long consumerId,
                                            boolean isActive) {
        assertEquals(consumerId, change.getConsumerId());
        assertEquals(isActive, change.getIsActive());
        change.recycle();
    }

    @Test
    public void testConsumerGroupChangesWithOldNewConsumers() throws Exception {
        PersistentTopic topic = new PersistentTopic(successTopicName, ledgerMock, brokerService);
        PersistentSubscription sub = new PersistentSubscription(topic, "sub-1", cursorMock);

        int partitionIndex = 0;
        PersistentDispatcherSingleActiveConsumer pdfc = new PersistentDispatcherSingleActiveConsumer(cursorMock,
                SubType.Failover, partitionIndex, topic);

        // 1. Verify no consumers connected
        assertFalse(pdfc.isConsumerConnected());

        // 2. Add old consumer
        Consumer consumer1 = new Consumer(sub, SubType.Exclusive, topic.getName(), 1 /* consumer id */, 0,
                "Cons1"/* consumer name */, 50000, serverCnxWithOldVersion, "myrole-1", Collections.emptyMap());
        pdfc.addConsumer(consumer1);
        List<Consumer> consumers = pdfc.getConsumers();
        assertTrue(consumers.get(0).consumerName() == consumer1.consumerName());
        assertEquals(1, consumers.size());
        assertNull(consumerChanges.poll());

        verify(channelCtx, times(0)).write(any());

        // 3. Add new consumer
        Consumer consumer2 = new Consumer(sub, SubType.Exclusive, topic.getName(), 2 /* consumer id */, 0,
                "Cons2"/* consumer name */, 50000, serverCnx, "myrole-1", Collections.emptyMap());
        pdfc.addConsumer(consumer2);
        consumers = pdfc.getConsumers();
        assertTrue(consumers.get(0).consumerName() == consumer1.consumerName());
        assertEquals(2, consumers.size());

        CommandActiveConsumerChange change = consumerChanges.take();
        verifyActiveConsumerChange(change, 2, false);

        verify(channelCtx, times(1)).write(any());
    }

    @Test
    public void testAddRemoveConsumer() throws Exception {
        log.info("--- Starting PersistentDispatcherFailoverConsumerTest::testAddConsumer ---");

        PersistentTopic topic = new PersistentTopic(successTopicName, ledgerMock, brokerService);
        PersistentSubscription sub = new PersistentSubscription(topic, "sub-1", cursorMock);

        int partitionIndex = 0;
        PersistentDispatcherSingleActiveConsumer pdfc = new PersistentDispatcherSingleActiveConsumer(cursorMock,
                SubType.Failover, partitionIndex, topic);

        // 1. Verify no consumers connected
        assertFalse(pdfc.isConsumerConnected());

        // 2. Add consumer
<<<<<<< HEAD
        Consumer consumer1 = spy(new Consumer(sub, SubType.Exclusive, topic.getName(), 1 /* consumer id */, 0,
                "Cons1"/* consumer name */, 50000, serverCnx, "myrole-1", Collections.emptyMap()));
=======
        Consumer consumer1 = new Consumer(sub, SubType.Exclusive, topic.getName(), 1 /* consumer id */, 0,
                "Cons1"/* consumer name */, 50000, serverCnx, "myrole-1", Collections.emptyMap(),
                false /* read compacted */);
>>>>>>> 4592b767
        pdfc.addConsumer(consumer1);
        List<Consumer> consumers = pdfc.getConsumers();
        assertTrue(consumers.get(0).consumerName() == consumer1.consumerName());
        assertEquals(1, consumers.size());
        CommandActiveConsumerChange change = consumerChanges.take();
        verifyActiveConsumerChange(change, 1, true);
        verify(consumer1, times(1)).notifyActiveConsumerChange(same(consumer1));

        // 3. Add again, duplicate allowed
        pdfc.addConsumer(consumer1);
        consumers = pdfc.getConsumers();
        assertTrue(consumers.get(0).consumerName() == consumer1.consumerName());
        assertEquals(2, consumers.size());

        // 4. Verify active consumer
        assertTrue(pdfc.getActiveConsumer().consumerName() == consumer1.consumerName());
        // get the notified with who is the leader
        change = consumerChanges.take();
        verifyActiveConsumerChange(change, 1, true);
        verify(consumer1, times(2)).notifyActiveConsumerChange(same(consumer1));

        // 5. Add another consumer which does not change active consumer
<<<<<<< HEAD
        Consumer consumer2 = spy(new Consumer(sub, SubType.Exclusive, topic.getName(), 2 /* consumer id */, 0, "Cons2"/* consumer name */,
                50000, serverCnx, "myrole-1", Collections.emptyMap()));
=======
        Consumer consumer2 = new Consumer(sub, SubType.Exclusive, topic.getName(), 2 /* consumer id */, 0, "Cons2"/* consumer name */,
                50000, serverCnx, "myrole-1", Collections.emptyMap(), false /* read compacted */);
>>>>>>> 4592b767
        pdfc.addConsumer(consumer2);
        consumers = pdfc.getConsumers();
        assertTrue(pdfc.getActiveConsumer().consumerName() == consumer1.consumerName());
        assertEquals(3, consumers.size());
        // get notified with who is the leader
        change = consumerChanges.take();
        verifyActiveConsumerChange(change, 2, false);
        verify(consumer1, times(2)).notifyActiveConsumerChange(same(consumer1));
        verify(consumer2, times(1)).notifyActiveConsumerChange(same(consumer1));

        // 6. Add a consumer which changes active consumer
<<<<<<< HEAD
        Consumer consumer0 = spy(new Consumer(sub, SubType.Exclusive, topic.getName(), 0 /* consumer id */, 0,
                "Cons0"/* consumer name */, 50000, serverCnx, "myrole-1", Collections.emptyMap()));
=======
        Consumer consumer0 = new Consumer(sub, SubType.Exclusive, topic.getName(), 0 /* consumer id */, 0,
                "Cons0"/* consumer name */, 50000, serverCnx, "myrole-1", Collections.emptyMap(),
                false /* read compacted */);
>>>>>>> 4592b767
        pdfc.addConsumer(consumer0);
        consumers = pdfc.getConsumers();
        assertTrue(pdfc.getActiveConsumer().consumerName() == consumer0.consumerName());
        assertEquals(4, consumers.size());

        // all consumers will receive notifications
        change = consumerChanges.take();
        verifyActiveConsumerChange(change, 0, true);
        change = consumerChanges.take();
        verifyActiveConsumerChange(change, 1, false);
        change = consumerChanges.take();
        verifyActiveConsumerChange(change, 1, false);
        change = consumerChanges.take();
        verifyActiveConsumerChange(change, 2, false);
        verify(consumer0, times(1)).notifyActiveConsumerChange(same(consumer0));
        verify(consumer1, times(2)).notifyActiveConsumerChange(same(consumer1));
        verify(consumer1, times(2)).notifyActiveConsumerChange(same(consumer0));
        verify(consumer2, times(1)).notifyActiveConsumerChange(same(consumer1));
        verify(consumer2, times(1)).notifyActiveConsumerChange(same(consumer0));

        // 7. Remove last consumer
        pdfc.removeConsumer(consumer2);
        consumers = pdfc.getConsumers();
        assertTrue(pdfc.getActiveConsumer().consumerName() == consumer0.consumerName());
        assertEquals(3, consumers.size());
        // not consumer group changes
        assertNull(consumerChanges.poll());

        // 8. Verify if we cannot unsubscribe when more than one consumer is connected
        assertFalse(pdfc.canUnsubscribe(consumer0));

        // 9. Remove active consumer
        pdfc.removeConsumer(consumer0);
        consumers = pdfc.getConsumers();
        assertTrue(pdfc.getActiveConsumer().consumerName() == consumer1.consumerName());
        assertEquals(2, consumers.size());

        // the remaining consumers will receive notifications
        change = consumerChanges.take();
        verifyActiveConsumerChange(change, 1, true);
        change = consumerChanges.take();
        verifyActiveConsumerChange(change, 1, true);

        // 10. Attempt to remove already removed consumer
        String cause = "";
        try {
            pdfc.removeConsumer(consumer0);
        } catch (Exception e) {
            cause = e.getMessage();
        }
        assertEquals(cause, "Consumer was not connected");

        // 11. Remove active consumer
        pdfc.removeConsumer(consumer1);
        consumers = pdfc.getConsumers();
        assertTrue(pdfc.getActiveConsumer().consumerName() == consumer1.consumerName());
        assertEquals(1, consumers.size());
        // not consumer group changes
        assertNull(consumerChanges.poll());

        // 11. With only one consumer, unsubscribe is allowed
        assertTrue(pdfc.canUnsubscribe(consumer1));
    }
    
    @Test
    public void testMultipleDispatcherGetNextConsumerWithDifferentPriorityLevel() throws Exception {

        PersistentTopic topic = new PersistentTopic(successTopicName, ledgerMock, brokerService);
        PersistentDispatcherMultipleConsumers dispatcher = new PersistentDispatcherMultipleConsumers(topic, cursorMock);
        Consumer consumer1 = createConsumer(0, 2, false, 1);
        Consumer consumer2 = createConsumer(0, 2, false, 2);
        Consumer consumer3 = createConsumer(0, 2, false, 3);
        Consumer consumer4 = createConsumer(1, 2, false, 4);
        Consumer consumer5 = createConsumer(1, 1, false, 5);
        Consumer consumer6 = createConsumer(1, 2, false, 6);
        Consumer consumer7 = createConsumer(2, 1, false, 7);
        Consumer consumer8 = createConsumer(2, 1, false, 8);
        Consumer consumer9 = createConsumer(2, 1, false, 9);
        dispatcher.addConsumer(consumer1);
        dispatcher.addConsumer(consumer2);
        dispatcher.addConsumer(consumer3);
        dispatcher.addConsumer(consumer4);
        dispatcher.addConsumer(consumer5);
        dispatcher.addConsumer(consumer6);
        dispatcher.addConsumer(consumer7);
        dispatcher.addConsumer(consumer8);
        dispatcher.addConsumer(consumer9);
        Assert.assertEquals(getNextConsumer(dispatcher), consumer1);
        Assert.assertEquals(getNextConsumer(dispatcher), consumer2);
        Assert.assertEquals(getNextConsumer(dispatcher), consumer3);
        Assert.assertEquals(getNextConsumer(dispatcher), consumer1);
        Assert.assertEquals(getNextConsumer(dispatcher), consumer2);
        Assert.assertEquals(getNextConsumer(dispatcher), consumer3);
        Assert.assertEquals(getNextConsumer(dispatcher), consumer4);
        Assert.assertEquals(getNextConsumer(dispatcher), consumer5);
        Assert.assertEquals(getNextConsumer(dispatcher), consumer6);
        Assert.assertEquals(getNextConsumer(dispatcher), consumer4);
        Assert.assertEquals(getNextConsumer(dispatcher), consumer6);
        Assert.assertEquals(getNextConsumer(dispatcher), consumer7);
        Assert.assertEquals(getNextConsumer(dispatcher), consumer8);
        // in between add upper priority consumer with more permits
        Consumer consumer10 = createConsumer(0, 2, false, 10);
        dispatcher.addConsumer(consumer10);
        Assert.assertEquals(getNextConsumer(dispatcher), consumer10);
        Assert.assertEquals(getNextConsumer(dispatcher), consumer10);
        Assert.assertEquals(getNextConsumer(dispatcher), consumer9);

    }

    @Test
    public void testFewBlockedConsumerSamePriority() throws Exception{
        PersistentTopic topic = new PersistentTopic(successTopicName, ledgerMock, brokerService);
        PersistentDispatcherMultipleConsumers dispatcher = new PersistentDispatcherMultipleConsumers(topic, cursorMock);
        Consumer consumer1 = createConsumer(0, 2, false, 1);
        Consumer consumer2 = createConsumer(0, 2, false, 2);
        Consumer consumer3 = createConsumer(0, 2, false, 3);
        Consumer consumer4 = createConsumer(0, 2, false, 4);
        Consumer consumer5 = createConsumer(0, 1, true, 5);
        Consumer consumer6 = createConsumer(0, 2, true, 6);
        dispatcher.addConsumer(consumer1);
        dispatcher.addConsumer(consumer2);
        dispatcher.addConsumer(consumer3);
        dispatcher.addConsumer(consumer4);
        dispatcher.addConsumer(consumer5);
        dispatcher.addConsumer(consumer6);
        Assert.assertEquals(getNextConsumer(dispatcher), consumer1);
        Assert.assertEquals(getNextConsumer(dispatcher), consumer2);
        Assert.assertEquals(getNextConsumer(dispatcher), consumer3);
        Assert.assertEquals(getNextConsumer(dispatcher), consumer4);
        Assert.assertEquals(getNextConsumer(dispatcher), consumer1);
        Assert.assertEquals(getNextConsumer(dispatcher), consumer2);
        Assert.assertEquals(getNextConsumer(dispatcher), consumer3);
        Assert.assertEquals(getNextConsumer(dispatcher), consumer4);
        Assert.assertEquals(getNextConsumer(dispatcher), null);
    }

    @Test
    public void testFewBlockedConsumerDifferentPriority() throws Exception {
        PersistentTopic topic = new PersistentTopic(successTopicName, ledgerMock, brokerService);
        PersistentDispatcherMultipleConsumers dispatcher = new PersistentDispatcherMultipleConsumers(topic, cursorMock);
        Consumer consumer1 = createConsumer(0, 2, false, 1);
        Consumer consumer2 = createConsumer(0, 2, false, 2);
        Consumer consumer3 = createConsumer(0, 2, false, 3);
        Consumer consumer4 = createConsumer(0, 2, false, 4);
        Consumer consumer5 = createConsumer(0, 1, true, 5);
        Consumer consumer6 = createConsumer(0, 2, true, 6);
        Consumer consumer7 = createConsumer(1, 2, false, 7);
        Consumer consumer8 = createConsumer(1, 10, true, 8);
        Consumer consumer9 = createConsumer(1, 2, false, 9);
        Consumer consumer10 = createConsumer(2, 2, false, 10);
        Consumer consumer11 = createConsumer(2, 10, true, 11);
        Consumer consumer12 = createConsumer(2, 2, false, 12);
        dispatcher.addConsumer(consumer1);
        dispatcher.addConsumer(consumer2);
        dispatcher.addConsumer(consumer3);
        dispatcher.addConsumer(consumer4);
        dispatcher.addConsumer(consumer5);
        dispatcher.addConsumer(consumer6);
        dispatcher.addConsumer(consumer7);
        dispatcher.addConsumer(consumer8);
        dispatcher.addConsumer(consumer9);
        dispatcher.addConsumer(consumer10);
        dispatcher.addConsumer(consumer11);
        dispatcher.addConsumer(consumer12);
        Assert.assertEquals(getNextConsumer(dispatcher), consumer1);
        Assert.assertEquals(getNextConsumer(dispatcher), consumer2);
        Assert.assertEquals(getNextConsumer(dispatcher), consumer3);
        Assert.assertEquals(getNextConsumer(dispatcher), consumer4);
        Assert.assertEquals(getNextConsumer(dispatcher), consumer1);
        Assert.assertEquals(getNextConsumer(dispatcher), consumer2);
        Assert.assertEquals(getNextConsumer(dispatcher), consumer3);
        Assert.assertEquals(getNextConsumer(dispatcher), consumer4);
        Assert.assertEquals(getNextConsumer(dispatcher), consumer7);
        Assert.assertEquals(getNextConsumer(dispatcher), consumer9);
        Assert.assertEquals(getNextConsumer(dispatcher), consumer7);
        Assert.assertEquals(getNextConsumer(dispatcher), consumer9);
        Assert.assertEquals(getNextConsumer(dispatcher), consumer10);
        Assert.assertEquals(getNextConsumer(dispatcher), consumer12);
        // add consumer with lower priority again
        Consumer consumer13 = createConsumer(0, 2, false, 13);
        Consumer consumer14 = createConsumer(0, 2, true, 14);
        dispatcher.addConsumer(consumer13);
        dispatcher.addConsumer(consumer14);
        Assert.assertEquals(getNextConsumer(dispatcher), consumer13);
        Assert.assertEquals(getNextConsumer(dispatcher), consumer13);
        Assert.assertEquals(getNextConsumer(dispatcher), consumer10);
        Assert.assertEquals(getNextConsumer(dispatcher), consumer12);
        Assert.assertEquals(getNextConsumer(dispatcher), null);
    }

    @Test
    public void testFewBlockedConsumerDifferentPriority2() throws Exception {
        PersistentTopic topic = new PersistentTopic(successTopicName, ledgerMock, brokerService);
        PersistentDispatcherMultipleConsumers dispatcher = new PersistentDispatcherMultipleConsumers(topic, cursorMock);
        Consumer consumer1 = createConsumer(0, 2, true, 1);
        Consumer consumer2 = createConsumer(0, 2, true, 2);
        Consumer consumer3 = createConsumer(0, 2, true, 3);
        Consumer consumer4 = createConsumer(1, 2, false, 4);
        Consumer consumer5 = createConsumer(1, 1, false, 5);
        Consumer consumer6 = createConsumer(2, 1, false, 6);
        Consumer consumer7 = createConsumer(2, 2, true, 7);
        dispatcher.addConsumer(consumer1);
        dispatcher.addConsumer(consumer2);
        dispatcher.addConsumer(consumer3);
        dispatcher.addConsumer(consumer4);
        dispatcher.addConsumer(consumer5);
        dispatcher.addConsumer(consumer6);
        dispatcher.addConsumer(consumer7);
        Assert.assertEquals(getNextConsumer(dispatcher), consumer4);
        Assert.assertEquals(getNextConsumer(dispatcher), consumer5);
        Assert.assertEquals(getNextConsumer(dispatcher), consumer4);
        Assert.assertEquals(getNextConsumer(dispatcher), consumer6);
        Assert.assertEquals(getNextConsumer(dispatcher), null);
    }

    private Consumer getNextConsumer(PersistentDispatcherMultipleConsumers dispatcher) throws Exception {
        
        Consumer consumer = dispatcher.getNextConsumer();
        
        if (consumer != null) {
            Field field = Consumer.class.getDeclaredField("MESSAGE_PERMITS_UPDATER");
            field.setAccessible(true);
            AtomicIntegerFieldUpdater<Consumer> messagePermits = (AtomicIntegerFieldUpdater) field.get(consumer);
            messagePermits.decrementAndGet(consumer);
            return consumer;
        }
        return null;
    }

    private Consumer createConsumer(int priority, int permit, boolean blocked, int id) throws Exception {
        Consumer consumer =
                new Consumer(null, SubType.Shared, null, id, priority, ""+id, 5000,
                        serverCnx, "appId", Collections.emptyMap(), false /* read compacted */);
        try {
            consumer.flowPermits(permit);
        } catch (Exception e) {
        }
        // set consumer blocked flag
        Field blockField = Consumer.class.getDeclaredField("blockedConsumerOnUnackedMsgs");
        blockField.setAccessible(true);
        blockField.set(consumer, blocked);
        return consumer;
    }

    private static final Logger log = LoggerFactory.getLogger(PersistentDispatcherFailoverConsumerTest.class);

}<|MERGE_RESOLUTION|>--- conflicted
+++ resolved
@@ -265,7 +265,7 @@
 
         // 2. Add old consumer
         Consumer consumer1 = new Consumer(sub, SubType.Exclusive, topic.getName(), 1 /* consumer id */, 0,
-                "Cons1"/* consumer name */, 50000, serverCnxWithOldVersion, "myrole-1", Collections.emptyMap());
+                "Cons1"/* consumer name */, 50000, serverCnxWithOldVersion, "myrole-1", Collections.emptyMap(), false);
         pdfc.addConsumer(consumer1);
         List<Consumer> consumers = pdfc.getConsumers();
         assertTrue(consumers.get(0).consumerName() == consumer1.consumerName());
@@ -276,7 +276,7 @@
 
         // 3. Add new consumer
         Consumer consumer2 = new Consumer(sub, SubType.Exclusive, topic.getName(), 2 /* consumer id */, 0,
-                "Cons2"/* consumer name */, 50000, serverCnx, "myrole-1", Collections.emptyMap());
+                "Cons2"/* consumer name */, 50000, serverCnx, "myrole-1", Collections.emptyMap(), false);
         pdfc.addConsumer(consumer2);
         consumers = pdfc.getConsumers();
         assertTrue(consumers.get(0).consumerName() == consumer1.consumerName());
@@ -303,14 +303,9 @@
         assertFalse(pdfc.isConsumerConnected());
 
         // 2. Add consumer
-<<<<<<< HEAD
         Consumer consumer1 = spy(new Consumer(sub, SubType.Exclusive, topic.getName(), 1 /* consumer id */, 0,
-                "Cons1"/* consumer name */, 50000, serverCnx, "myrole-1", Collections.emptyMap()));
-=======
-        Consumer consumer1 = new Consumer(sub, SubType.Exclusive, topic.getName(), 1 /* consumer id */, 0,
                 "Cons1"/* consumer name */, 50000, serverCnx, "myrole-1", Collections.emptyMap(),
-                false /* read compacted */);
->>>>>>> 4592b767
+                false /* read compacted */));
         pdfc.addConsumer(consumer1);
         List<Consumer> consumers = pdfc.getConsumers();
         assertTrue(consumers.get(0).consumerName() == consumer1.consumerName());
@@ -333,13 +328,8 @@
         verify(consumer1, times(2)).notifyActiveConsumerChange(same(consumer1));
 
         // 5. Add another consumer which does not change active consumer
-<<<<<<< HEAD
         Consumer consumer2 = spy(new Consumer(sub, SubType.Exclusive, topic.getName(), 2 /* consumer id */, 0, "Cons2"/* consumer name */,
-                50000, serverCnx, "myrole-1", Collections.emptyMap()));
-=======
-        Consumer consumer2 = new Consumer(sub, SubType.Exclusive, topic.getName(), 2 /* consumer id */, 0, "Cons2"/* consumer name */,
-                50000, serverCnx, "myrole-1", Collections.emptyMap(), false /* read compacted */);
->>>>>>> 4592b767
+                50000, serverCnx, "myrole-1", Collections.emptyMap(), false /* read compacted */));
         pdfc.addConsumer(consumer2);
         consumers = pdfc.getConsumers();
         assertTrue(pdfc.getActiveConsumer().consumerName() == consumer1.consumerName());
@@ -351,14 +341,9 @@
         verify(consumer2, times(1)).notifyActiveConsumerChange(same(consumer1));
 
         // 6. Add a consumer which changes active consumer
-<<<<<<< HEAD
         Consumer consumer0 = spy(new Consumer(sub, SubType.Exclusive, topic.getName(), 0 /* consumer id */, 0,
-                "Cons0"/* consumer name */, 50000, serverCnx, "myrole-1", Collections.emptyMap()));
-=======
-        Consumer consumer0 = new Consumer(sub, SubType.Exclusive, topic.getName(), 0 /* consumer id */, 0,
                 "Cons0"/* consumer name */, 50000, serverCnx, "myrole-1", Collections.emptyMap(),
-                false /* read compacted */);
->>>>>>> 4592b767
+                false /* read compacted */));
         pdfc.addConsumer(consumer0);
         consumers = pdfc.getConsumers();
         assertTrue(pdfc.getActiveConsumer().consumerName() == consumer0.consumerName());
