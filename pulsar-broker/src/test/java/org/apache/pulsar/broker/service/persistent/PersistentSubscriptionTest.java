--- conflicted
+++ resolved
@@ -40,13 +40,9 @@
 import java.util.concurrent.CompletableFuture;
 import java.util.concurrent.ExecutionException;
 import java.util.concurrent.ScheduledExecutorService;
-<<<<<<< HEAD
 import org.apache.bookkeeper.common.util.OrderedExecutor;
-=======
-import java.util.concurrent.TimeUnit;
 import io.netty.channel.EventLoopGroup;
 import io.netty.channel.nio.NioEventLoopGroup;
->>>>>>> 2845d473
 import org.apache.bookkeeper.mledger.AsyncCallbacks;
 import org.apache.bookkeeper.mledger.ManagedLedger;
 import org.apache.bookkeeper.mledger.ManagedLedgerConfig;
@@ -113,21 +109,13 @@
 
     private static final Logger log = LoggerFactory.getLogger(PersistentTopicTest.class);
 
-<<<<<<< HEAD
     private OrderedExecutor executor;
+    private EventLoopGroup eventLoopGroup;
 
     @BeforeMethod
     public void setup() throws Exception {
         executor = OrderedExecutor.newBuilder().numThreads(1).name("persistent-subscription-test").build();
-=======
-    private ExecutorService executor;
-    private EventLoopGroup eventLoopGroup;
-
-    @BeforeMethod
-    public void setup() throws Exception {
         eventLoopGroup = new NioEventLoopGroup();
-        executor = Executors.newSingleThreadExecutor();
->>>>>>> 2845d473
 
         ServiceConfiguration svcConfig = spy(new ServiceConfiguration());
         svcConfig.setBrokerShutdownTimeoutMs(0L);
