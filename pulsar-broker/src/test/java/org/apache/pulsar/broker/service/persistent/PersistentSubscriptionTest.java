/**
 * Licensed to the Apache Software Foundation (ASF) under one
 * or more contributor license agreements.  See the NOTICE file
 * distributed with this work for additional information
 * regarding copyright ownership.  The ASF licenses this file
 * to you under the Apache License, Version 2.0 (the
 * "License"); you may not use this file except in compliance
 * with the License.  You may obtain a copy of the License at
 *
 *   http://www.apache.org/licenses/LICENSE-2.0
 *
 * Unless required by applicable law or agreed to in writing,
 * software distributed under the License is distributed on an
 * "AS IS" BASIS, WITHOUT WARRANTIES OR CONDITIONS OF ANY
 * KIND, either express or implied.  See the License for the
 * specific language governing permissions and limitations
 * under the License.
 */
package org.apache.pulsar.broker.service.persistent;

import static org.apache.pulsar.broker.auth.MockedPulsarServiceBaseTest.createMockBookKeeper;
import static org.apache.pulsar.broker.auth.MockedPulsarServiceBaseTest.createMockZooKeeper;
import static org.mockito.ArgumentMatchers.any;
import static org.mockito.ArgumentMatchers.anyString;
import static org.mockito.Mockito.doAnswer;
import static org.mockito.Mockito.doNothing;
import static org.mockito.Mockito.doReturn;
import static org.mockito.Mockito.mock;
import static org.mockito.Mockito.spy;
import static org.mockito.Mockito.times;
import static org.mockito.Mockito.verify;
import static org.testng.Assert.assertEquals;
import static org.testng.Assert.assertTrue;
import static org.testng.Assert.fail;

import java.util.ArrayList;
import java.util.Arrays;
import java.util.Collections;
import java.util.List;
import java.util.Map;
import java.util.Optional;
import java.util.concurrent.CompletableFuture;

import org.apache.bookkeeper.mledger.AsyncCallbacks;
import org.apache.bookkeeper.mledger.ManagedLedger;
import org.apache.bookkeeper.mledger.ManagedLedgerFactory;
import org.apache.bookkeeper.mledger.Position;
import org.apache.bookkeeper.mledger.impl.ManagedCursorImpl;
import org.apache.bookkeeper.mledger.impl.PositionImpl;
import org.apache.pulsar.broker.PulsarService;
import org.apache.pulsar.broker.ServiceConfiguration;
import org.apache.pulsar.broker.cache.ConfigurationCacheService;
import org.apache.pulsar.broker.cache.LocalZooKeeperCacheService;
import org.apache.pulsar.broker.service.BrokerService;
import org.apache.pulsar.broker.service.BrokerServiceException;
import org.apache.pulsar.broker.service.Consumer;
import org.apache.pulsar.broker.service.PersistentTopicTest;
import org.apache.pulsar.common.api.proto.PulsarApi;
import org.apache.pulsar.common.api.proto.PulsarApi.CommandAck.AckType;
import org.apache.pulsar.common.policies.data.Policies;
import org.apache.pulsar.compaction.Compactor;
import org.apache.pulsar.transaction.common.exception.TransactionConflictException;
import org.apache.pulsar.transaction.impl.common.TxnID;
import org.apache.pulsar.zookeeper.ZooKeeperCache;
import org.apache.pulsar.zookeeper.ZooKeeperDataCache;
import org.apache.zookeeper.ZooKeeper;
import org.powermock.core.classloader.annotations.PrepareForTest;
import org.slf4j.Logger;
import org.slf4j.LoggerFactory;
import org.testng.annotations.AfterMethod;
import org.testng.annotations.BeforeMethod;
import org.testng.annotations.Test;

@PrepareForTest({ ZooKeeperDataCache.class, BrokerService.class })
public class PersistentSubscriptionTest {

    private PulsarService pulsarMock;
    private BrokerService brokerMock;
    private ManagedLedgerFactory mlFactoryMock;
    private ManagedLedger ledgerMock;
    private ManagedCursorImpl cursorMock;
    private ConfigurationCacheService configCacheServiceMock;
    private PersistentTopic topic;
    private PersistentSubscription persistentSubscription;
    private Consumer consumerMock;

    final String successTopicName = "persistent://prop/use/ns-abc/successTopic";
    final String subName = "subscriptionName";

    final TxnID txnID1 = new TxnID(1,1);
    final TxnID txnID2 = new TxnID(1,2);

    private static final Logger log = LoggerFactory.getLogger(PersistentTopicTest.class);

    @BeforeMethod
    public void setup() throws Exception {
        ServiceConfiguration svcConfig = spy(new ServiceConfiguration());
        pulsarMock = spy(new PulsarService(svcConfig));
        doReturn(svcConfig).when(pulsarMock).getConfiguration();
        doReturn(mock(Compactor.class)).when(pulsarMock).getCompactor();

        mlFactoryMock = mock(ManagedLedgerFactory.class);
        doReturn(mlFactoryMock).when(pulsarMock).getManagedLedgerFactory();

        ZooKeeper zkMock = createMockZooKeeper();
        doReturn(zkMock).when(pulsarMock).getZkClient();
        doReturn(createMockBookKeeper(zkMock, pulsarMock.getOrderedExecutor().chooseThread(0)))
                .when(pulsarMock).getBookKeeperClient();

        ZooKeeperCache cache = mock(ZooKeeperCache.class);
        doReturn(30).when(cache).getZkOperationTimeoutSeconds();
        CompletableFuture getDataFuture = new CompletableFuture();
        getDataFuture.complete(Optional.empty());
        doReturn(getDataFuture).when(cache).getDataAsync(anyString(), any(), any());
        doReturn(cache).when(pulsarMock).getLocalZkCache();

        configCacheServiceMock = mock(ConfigurationCacheService.class);
        @SuppressWarnings("unchecked")
        ZooKeeperDataCache<Policies> zkPoliciesDataCacheMock = mock(ZooKeeperDataCache.class);
        doReturn(zkPoliciesDataCacheMock).when(configCacheServiceMock).policiesCache();
        doReturn(configCacheServiceMock).when(pulsarMock).getConfigurationCache();
        doReturn(Optional.empty()).when(zkPoliciesDataCacheMock).get(anyString());

        LocalZooKeeperCacheService zkCacheMock = mock(LocalZooKeeperCacheService.class);
        doReturn(CompletableFuture.completedFuture(Optional.empty())).when(zkPoliciesDataCacheMock).getAsync(any());
        doReturn(zkPoliciesDataCacheMock).when(zkCacheMock).policiesCache();
        doReturn(zkCacheMock).when(pulsarMock).getLocalZkCacheService();

        brokerMock = spy(new BrokerService(pulsarMock));
        doNothing().when(brokerMock).unloadNamespaceBundlesGracefully();
        doReturn(brokerMock).when(pulsarMock).getBrokerService();

        ledgerMock = mock(ManagedLedger.class);
        cursorMock = mock(ManagedCursorImpl.class);
        doReturn(new ArrayList<Object>()).when(ledgerMock).getCursors();
        doReturn("mockCursor").when(cursorMock).getName();
        doReturn(new PositionImpl(1, 50)).when(cursorMock).getMarkDeletedPosition();

        topic = new PersistentTopic(successTopicName, ledgerMock, brokerMock);

        consumerMock = mock(Consumer.class);

        persistentSubscription = new PersistentSubscription(topic, subName, cursorMock, false);
    }

    @AfterMethod
    public void teardown() throws Exception {
        brokerMock.close(); //to clear pulsarStats
        try {
            pulsarMock.close();
        } catch (Exception e) {
            log.warn("Failed to close pulsar service", e);
            throw e;
        }
    }

    @Test
    public void testCanAcknowledgeAndCommitForTransaction() throws TransactionConflictException {
        List<Position> expectedSinglePositions = new ArrayList<>();
        expectedSinglePositions.add(new PositionImpl(1, 1));
        expectedSinglePositions.add(new PositionImpl(1, 3));
        expectedSinglePositions.add(new PositionImpl(1, 5));

        doAnswer((invocationOnMock) -> {
            assertTrue(((List)invocationOnMock.getArguments()[0]).containsAll(expectedSinglePositions));
            ((AsyncCallbacks.DeleteCallback) invocationOnMock.getArguments()[1])
                    .deleteComplete(invocationOnMock.getArguments()[2]);
            return null;
        }).when(cursorMock).asyncDelete(any(List.class), any(AsyncCallbacks.DeleteCallback.class), any());

        doAnswer((invocationOnMock) -> {
            assertTrue(((PositionImpl)invocationOnMock.getArguments()[0]).compareTo(new PositionImpl(3, 100)) == 0);
            ((AsyncCallbacks.MarkDeleteCallback) invocationOnMock.getArguments()[2])
                    .markDeleteComplete(invocationOnMock.getArguments()[3]);
            return null;
        }).when(cursorMock).asyncMarkDelete(any(), any(), any(AsyncCallbacks.MarkDeleteCallback.class), any());

        List<Position> positions = new ArrayList<>();
        positions.add(new PositionImpl(1, 1));
        positions.add(new PositionImpl(1, 3));
        positions.add(new PositionImpl(1, 5));

        // Single ack for txn
        persistentSubscription.acknowledgeMessage(txnID1, positions, AckType.Individual);

        positions.clear();
        positions.add(new PositionImpl(3, 100));

        // Cumulative ack for txn
        persistentSubscription.acknowledgeMessage(txnID1, positions, AckType.Cumulative);

        // Commit txn
        persistentSubscription.commitTxn(txnID1, Collections.emptyMap());

        // Verify corresponding ledger method was called with expected args.
<<<<<<< HEAD
        verify(cursorMock, times(1)).asyncDelete(anyList(), any(), any());
        verify(cursorMock, times(1)).asyncMarkDelete(any(), anyMap(), anyObject(), any());
        verify(cursorMock, times(2)).persistPendingAckPositionMetaInfo(any(), any(), any(), any());
=======
        verify(cursorMock, times(1)).asyncDelete(any(List.class), any(), any());
        verify(cursorMock, times(1)).asyncMarkDelete(any(), any(Map.class), any(), any());
>>>>>>> 075f28b7
    }

    @Test
    public void testCanAcknowledgeAndAbortForTransaction() throws TransactionConflictException, BrokerServiceException {
        List<Position> positions = new ArrayList<>();
        positions.add(new PositionImpl(2, 1));
        positions.add(new PositionImpl(2, 3));
        positions.add(new PositionImpl(2, 5));

        Position[] expectedSinglePositions = {new PositionImpl(3, 1),
                                        new PositionImpl(3, 3), new PositionImpl(3, 5)};

        doAnswer((invocationOnMock) -> {
            assertTrue(Arrays.deepEquals(((List)invocationOnMock.getArguments()[0]).toArray(), expectedSinglePositions));
            ((AsyncCallbacks.DeleteCallback) invocationOnMock.getArguments()[1])
                    .deleteComplete(invocationOnMock.getArguments()[2]);
            return null;
        }).when(cursorMock).asyncDelete(any(List.class), any(AsyncCallbacks.DeleteCallback.class), any());

        doReturn(PulsarApi.CommandSubscribe.SubType.Exclusive).when(consumerMock).subType();

        persistentSubscription.addConsumer(consumerMock);

        // Single ack for txn1
        persistentSubscription.acknowledgeMessage(txnID1, positions, AckType.Individual);

        positions.clear();
        positions.add(new PositionImpl(1, 100));

        // Cumulative ack for txn1
        persistentSubscription.acknowledgeMessage(txnID1, positions, AckType.Cumulative);

        positions.clear();
        positions.add(new PositionImpl(2, 1));

        // Can not single ack message already acked.
        try {
            persistentSubscription.acknowledgeMessage(txnID2, positions, AckType.Individual);
            fail("Single acknowledge for transaction2 should fail. ");
        } catch (TransactionConflictException e) {
            assertEquals(e.getMessage(),"[persistent://prop/use/ns-abc/successTopic][subscriptionName] " +
                    "Transaction:1,2 try to ack message:2:1 in pending ack status.");
        }

        positions.clear();
        positions.add(new PositionImpl(2, 50));

        // Can not cumulative ack message for another txn.
        try {
            persistentSubscription.acknowledgeMessage(txnID2, positions, AckType.Cumulative);
            fail("Cumulative acknowledge for transaction2 should fail. ");
        } catch (TransactionConflictException e) {
            System.out.println(e.getMessage());
            assertEquals(e.getMessage(),"[persistent://prop/use/ns-abc/successTopic][subscriptionName] " +
                "Transaction:1,2 try to cumulative ack message while transaction:1,1 already cumulative acked messages.");
        }

        positions.clear();
        positions.add(new PositionImpl(1, 1));
        positions.add(new PositionImpl(1, 3));
        positions.add(new PositionImpl(1, 5));
        positions.add(new PositionImpl(3, 1));
        positions.add(new PositionImpl(3, 3));
        positions.add(new PositionImpl(3, 5));

        // Acknowledge from normal consumer will succeed ignoring message acked by ongoing transaction.
        persistentSubscription.acknowledgeMessage(positions, AckType.Individual, Collections.emptyMap());

        //Abort txn.
        persistentSubscription.abortTxn(txnID1, consumerMock);

        positions.clear();
        positions.add(new PositionImpl(2, 50));

        // Retry above ack, will succeed. As abort has clear pending_ack for those messages.
        persistentSubscription.acknowledgeMessage(txnID2, positions, AckType.Cumulative);

        positions.clear();
        positions.add(new PositionImpl(2, 1));

        persistentSubscription.acknowledgeMessage(txnID2, positions, AckType.Individual);
    }
}<|MERGE_RESOLUTION|>--- conflicted
+++ resolved
@@ -193,14 +193,9 @@
         persistentSubscription.commitTxn(txnID1, Collections.emptyMap());
 
         // Verify corresponding ledger method was called with expected args.
-<<<<<<< HEAD
         verify(cursorMock, times(1)).asyncDelete(anyList(), any(), any());
         verify(cursorMock, times(1)).asyncMarkDelete(any(), anyMap(), anyObject(), any());
         verify(cursorMock, times(2)).persistPendingAckPositionMetaInfo(any(), any(), any(), any());
-=======
-        verify(cursorMock, times(1)).asyncDelete(any(List.class), any(), any());
-        verify(cursorMock, times(1)).asyncMarkDelete(any(), any(Map.class), any(), any());
->>>>>>> 075f28b7
     }
 
     @Test
