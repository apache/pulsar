--- conflicted
+++ resolved
@@ -2282,9 +2282,7 @@
     }
 
     @Test
-<<<<<<< HEAD
-    public void testCompactorSubscriptionMarkDeleteComplete() throws Exception {
-
+    public void testCompactorSubscriptionMarkDeleteComplete() {
         Consumer consumerMock = mock(Consumer.class);
 
         PersistentTopic topic = new PersistentTopic(successTopicName, ledgerMock, brokerService);
@@ -2308,8 +2306,10 @@
         sub.acknowledgeMessage(Collections.singletonList(position), AckType.Cumulative,
                 Map.of(Compactor.COMPACTED_TOPIC_LEDGER_PROPERTY, ledgerId));
         verify(consumerMock, Mockito.times(1)).disconnect();
-=======
-    public void testSendProducerTxnPrechecks() throws Exception {
+    }
+
+    @Test
+    public void testSendProducerTxnPreChecks() throws Exception {
         PersistentTopic topic = mock(PersistentTopic.class);
         String role = "appid1";
         Producer producer1 = new Producer(topic, serverCnx, 1 /* producer id */, "prod-name",
@@ -2321,7 +2321,6 @@
                 1, 1, 1, null, 1, false, false
         );
         verify(topic, times(0)).publishTxnMessage(any(), any(), any());
->>>>>>> a50ecda1
     }
 
 }