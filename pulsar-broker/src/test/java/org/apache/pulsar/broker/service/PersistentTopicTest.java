--- conflicted
+++ resolved
@@ -785,11 +785,7 @@
 
         // 1. simple add consumer
         Consumer consumer = new Consumer(sub, SubType.Exclusive, topic.getName(), 1 /* consumer id */, 0, "Cons1"/* consumer name */,
-<<<<<<< HEAD
-                50000, serverCnx, "myrole-1", Collections.emptyMap(), false /* read compacted */, InitialPosition.Latest, null, MessageId.latest, DEFAULT_CONSUMER_EPOCH);
-=======
-                true, serverCnx, "myrole-1", Collections.emptyMap(), false /* read compacted */, InitialPosition.Latest, null, MessageId.latest);
->>>>>>> 3c2e8790
+                true, serverCnx, "myrole-1", Collections.emptyMap(), false /* read compacted */, InitialPosition.Latest, null, MessageId.latest, DEFAULT_CONSUMER_EPOCH);
         sub.addConsumer(consumer);
         assertTrue(sub.getDispatcher().isConsumerConnected());
 
@@ -821,13 +817,8 @@
         PersistentTopic topic = new PersistentTopic(successTopicName, ledgerMock, brokerService);
         PersistentSubscription sub = new PersistentSubscription(topic, "non-durable-sub", cursorMock, false);
 
-<<<<<<< HEAD
-        Consumer consumer = new Consumer(sub, SubType.Exclusive, topic.getName(), 1, 0, "Cons1", 50000, serverCnx,
+        Consumer consumer = new Consumer(sub, SubType.Exclusive, topic.getName(), 1, 0, "Cons1", true, serverCnx,
                 "myrole-1", Collections.emptyMap(), false, InitialPosition.Latest, null, MessageId.latest, DEFAULT_CONSUMER_EPOCH);
-=======
-        Consumer consumer = new Consumer(sub, SubType.Exclusive, topic.getName(), 1, 0, "Cons1", true, serverCnx,
-                "myrole-1", Collections.emptyMap(), false, InitialPosition.Latest, null, MessageId.latest);
->>>>>>> 3c2e8790
 
         sub.addConsumer(consumer);
         assertFalse(sub.getDispatcher().isClosed());
@@ -864,38 +855,23 @@
 
         // 1. add consumer1
         Consumer consumer = new Consumer(sub, SubType.Shared, topic.getName(), 1 /* consumer id */, 0,
-<<<<<<< HEAD
-                "Cons1"/* consumer name */, 50000, serverCnx, "myrole-1", Collections.emptyMap(),
+                "Cons1"/* consumer name */, true, serverCnx, "myrole-1", Collections.emptyMap(),
                 false /* read compacted */, InitialPosition.Latest, null, MessageId.latest, DEFAULT_CONSUMER_EPOCH);
-=======
-                "Cons1"/* consumer name */, true, serverCnx, "myrole-1", Collections.emptyMap(),
-                false /* read compacted */, InitialPosition.Latest, null, MessageId.latest);
->>>>>>> 3c2e8790
         addConsumerToSubscription.invoke(topic, sub, consumer);
         assertEquals(sub.getConsumers().size(), 1);
 
         // 2. add consumer2
         Consumer consumer2 = new Consumer(sub, SubType.Shared, topic.getName(), 2 /* consumer id */, 0,
-<<<<<<< HEAD
-                "Cons2"/* consumer name */, 50000, serverCnx, "myrole-1", Collections.emptyMap(),
+                "Cons2"/* consumer name */, true, serverCnx, "myrole-1", Collections.emptyMap(),
                 false /* read compacted */, InitialPosition.Latest, null, MessageId.latest, DEFAULT_CONSUMER_EPOCH);
-=======
-                "Cons2"/* consumer name */, true, serverCnx, "myrole-1", Collections.emptyMap(),
-                false /* read compacted */, InitialPosition.Latest, null, MessageId.latest);
->>>>>>> 3c2e8790
         addConsumerToSubscription.invoke(topic, sub, consumer2);
         assertEquals(sub.getConsumers().size(), 2);
 
         // 3. add consumer3 but reach maxConsumersPerSubscription
         try {
             Consumer consumer3 = new Consumer(sub, SubType.Shared, topic.getName(), 3 /* consumer id */, 0,
-<<<<<<< HEAD
-                    "Cons3"/* consumer name */, 50000, serverCnx, "myrole-1", Collections.emptyMap(),
+                    "Cons3"/* consumer name */, true, serverCnx, "myrole-1", Collections.emptyMap(),
                     false /* read compacted */, InitialPosition.Latest, null, MessageId.latest, DEFAULT_CONSUMER_EPOCH);
-=======
-                    "Cons3"/* consumer name */, true, serverCnx, "myrole-1", Collections.emptyMap(),
-                    false /* read compacted */, InitialPosition.Latest, null, MessageId.latest);
->>>>>>> 3c2e8790
             ((CompletableFuture<Void>) addConsumerToSubscription.invoke(topic, sub, consumer3)).get();
             fail("should have failed");
         } catch (ExecutionException e) {
@@ -907,13 +883,8 @@
 
         // 4. add consumer4 to sub2
         Consumer consumer4 = new Consumer(sub2, SubType.Shared, topic.getName(), 4 /* consumer id */, 0,
-<<<<<<< HEAD
-                "Cons4"/* consumer name */, 50000, serverCnx, "myrole-1", Collections.emptyMap(),
+                "Cons4"/* consumer name */, true, serverCnx, "myrole-1", Collections.emptyMap(),
                 false /* read compacted */, InitialPosition.Latest, null, MessageId.latest, DEFAULT_CONSUMER_EPOCH);
-=======
-                "Cons4"/* consumer name */, true, serverCnx, "myrole-1", Collections.emptyMap(),
-                false /* read compacted */, InitialPosition.Latest, null, MessageId.latest);
->>>>>>> 3c2e8790
         addConsumerToSubscription.invoke(topic, sub2, consumer4);
         assertEquals(sub2.getConsumers().size(), 1);
 
@@ -923,13 +894,8 @@
         // 5. add consumer5 to sub2 but reach maxConsumersPerTopic
         try {
             Consumer consumer5 = new Consumer(sub2, SubType.Shared, topic.getName(), 5 /* consumer id */, 0,
-<<<<<<< HEAD
-                    "Cons5"/* consumer name */, 50000, serverCnx, "myrole-1", Collections.emptyMap(),
+                    "Cons5"/* consumer name */, true, serverCnx, "myrole-1", Collections.emptyMap(),
                     false /* read compacted */, InitialPosition.Latest, null, MessageId.latest, DEFAULT_CONSUMER_EPOCH);
-=======
-                    "Cons5"/* consumer name */, true, serverCnx, "myrole-1", Collections.emptyMap(),
-                    false /* read compacted */, InitialPosition.Latest, null, MessageId.latest);
->>>>>>> 3c2e8790
             ((CompletableFuture<Void>) addConsumerToSubscription.invoke(topic, sub2, consumer5)).get();
             fail("should have failed");
         } catch (ExecutionException e) {
@@ -993,38 +959,22 @@
 
         // 1. add consumer1
         Consumer consumer = new Consumer(sub, SubType.Failover, topic.getName(), 1 /* consumer id */, 0,
-<<<<<<< HEAD
-                "Cons1"/* consumer name */, 50000, serverCnx, "myrole-1", Collections.emptyMap(),
+                "Cons1"/* consumer name */, true, serverCnx, "myrole-1", Collections.emptyMap(),
                 false /* read compacted */, InitialPosition.Latest, null, MessageId.latest, DEFAULT_CONSUMER_EPOCH);
-=======
-                "Cons1"/* consumer name */, true, serverCnx, "myrole-1", Collections.emptyMap(),
-                false /* read compacted */, InitialPosition.Latest, null, MessageId.latest);
->>>>>>> 3c2e8790
         addConsumerToSubscription.invoke(topic, sub, consumer);
         assertEquals(sub.getConsumers().size(), 1);
 
         // 2. add consumer2
         Consumer consumer2 = new Consumer(sub, SubType.Failover, topic.getName(), 2 /* consumer id */, 0,
-<<<<<<< HEAD
-                "Cons2"/* consumer name */, 50000, serverCnx, "myrole-1", Collections.emptyMap(),
+                "Cons2"/* consumer name */, true, serverCnx, "myrole-1", Collections.emptyMap(),
                 false /* read compacted */, InitialPosition.Latest, null, MessageId.latest, DEFAULT_CONSUMER_EPOCH);
-=======
-                "Cons2"/* consumer name */, true, serverCnx, "myrole-1", Collections.emptyMap(),
-                false /* read compacted */, InitialPosition.Latest, null, MessageId.latest);
->>>>>>> 3c2e8790
-        addConsumerToSubscription.invoke(topic, sub, consumer2);
         assertEquals(sub.getConsumers().size(), 2);
 
         // 3. add consumer3 but reach maxConsumersPerSubscription
         try {
             Consumer consumer3 = new Consumer(sub, SubType.Failover, topic.getName(), 3 /* consumer id */, 0,
-<<<<<<< HEAD
-                    "Cons3"/* consumer name */, 50000, serverCnx, "myrole-1", Collections.emptyMap(),
+                    "Cons3"/* consumer name */, true, serverCnx, "myrole-1", Collections.emptyMap(),
                     false /* read compacted */, InitialPosition.Latest, null, MessageId.latest, DEFAULT_CONSUMER_EPOCH);
-=======
-                    "Cons3"/* consumer name */, true, serverCnx, "myrole-1", Collections.emptyMap(),
-                    false /* read compacted */, InitialPosition.Latest, null, MessageId.latest);
->>>>>>> 3c2e8790
             ((CompletableFuture<Void>) addConsumerToSubscription.invoke(topic, sub, consumer3)).get();
             fail("should have failed");
         } catch (ExecutionException e) {
@@ -1036,13 +986,8 @@
 
         // 4. add consumer4 to sub2
         Consumer consumer4 = new Consumer(sub2, SubType.Failover, topic.getName(), 4 /* consumer id */, 0,
-<<<<<<< HEAD
-                "Cons4"/* consumer name */, 50000, serverCnx, "myrole-1", Collections.emptyMap(),
+                "Cons4"/* consumer name */, true, serverCnx, "myrole-1", Collections.emptyMap(),
                 false /* read compacted */, InitialPosition.Latest, null, MessageId.latest, DEFAULT_CONSUMER_EPOCH);
-=======
-                "Cons4"/* consumer name */, true, serverCnx, "myrole-1", Collections.emptyMap(),
-                false /* read compacted */, InitialPosition.Latest, null, MessageId.latest);
->>>>>>> 3c2e8790
         addConsumerToSubscription.invoke(topic, sub2, consumer4);
         assertEquals(sub2.getConsumers().size(), 1);
 
@@ -1052,13 +997,8 @@
         // 5. add consumer5 to sub2 but reach maxConsumersPerTopic
         try {
             Consumer consumer5 = new Consumer(sub2, SubType.Failover, topic.getName(), 5 /* consumer id */, 0,
-<<<<<<< HEAD
-                    "Cons5"/* consumer name */, 50000, serverCnx, "myrole-1", Collections.emptyMap(),
+                    "Cons5"/* consumer name */, true, serverCnx, "myrole-1", Collections.emptyMap(),
                     false /* read compacted */, InitialPosition.Latest, null, MessageId.latest, DEFAULT_CONSUMER_EPOCH);
-=======
-                    "Cons5"/* consumer name */, true, serverCnx, "myrole-1", Collections.emptyMap(),
-                    false /* read compacted */, InitialPosition.Latest, null, MessageId.latest);
->>>>>>> 3c2e8790
             ((CompletableFuture<Void>) addConsumerToSubscription.invoke(topic, sub2, consumer5)).get();
             fail("should have failed");
         } catch (ExecutionException e) {
@@ -1111,13 +1051,8 @@
         doReturn(address.getHostAddress()).when(cnx).clientSourceAddress();
         doReturn(new PulsarCommandSenderImpl(null, cnx)).when(cnx).getCommandSender();
 
-<<<<<<< HEAD
-        return new Consumer(sub, SubType.Shared, topic.getName(), consumerId, 0, consumerNameBase + consumerId, 50000,
+        return new Consumer(sub, SubType.Shared, topic.getName(), consumerId, 0, consumerNameBase + consumerId, true,
                 cnx, role, Collections.emptyMap(), false, InitialPosition.Latest, null, MessageId.latest, DEFAULT_CONSUMER_EPOCH);
-=======
-        return new Consumer(sub, SubType.Shared, topic.getName(), consumerId, 0, consumerNameBase + consumerId, true,
-                cnx, role, Collections.emptyMap(), false, InitialPosition.Latest, null, MessageId.latest);
->>>>>>> 3c2e8790
     }
 
     @Test
@@ -1225,11 +1160,7 @@
         PersistentTopic topic = new PersistentTopic(successTopicName, ledgerMock, brokerService);
         PersistentSubscription sub = new PersistentSubscription(topic, "sub-1", cursorMock, false);
         Consumer consumer1 = new Consumer(sub, SubType.Exclusive, topic.getName(), 1 /* consumer id */, 0, "Cons1"/* consumer name */,
-<<<<<<< HEAD
-                50000, serverCnx, "myrole-1", Collections.emptyMap(), false /* read compacted */, InitialPosition.Latest, null, MessageId.latest, DEFAULT_CONSUMER_EPOCH);
-=======
-                true, serverCnx, "myrole-1", Collections.emptyMap(), false /* read compacted */, InitialPosition.Latest, null, MessageId.latest);
->>>>>>> 3c2e8790
+                true, serverCnx, "myrole-1", Collections.emptyMap(), false /* read compacted */, InitialPosition.Latest, null, MessageId.latest, DEFAULT_CONSUMER_EPOCH);
         sub.addConsumer(consumer1);
 
         doAnswer(new Answer<Object>() {
@@ -1252,13 +1183,8 @@
         try {
             Thread.sleep(10); /* delay to ensure that the ubsubscribe gets executed first */
             sub.addConsumer(new Consumer(sub, SubType.Exclusive, topic.getName(), 2 /* consumer id */,
-<<<<<<< HEAD
-                    0, "Cons2"/* consumer name */, 50000, serverCnx,
+                    0, "Cons2"/* consumer name */, true, serverCnx,
                     "myrole-1", Collections.emptyMap(), false /* read compacted */, InitialPosition.Latest, null, MessageId.latest, DEFAULT_CONSUMER_EPOCH)).get();
-=======
-                    0, "Cons2"/* consumer name */, true, serverCnx,
-                    "myrole-1", Collections.emptyMap(), false /* read compacted */, InitialPosition.Latest, null, MessageId.latest)).get();
->>>>>>> 3c2e8790
             fail();
         } catch (Exception e) {
             assertTrue(e.getCause() instanceof BrokerServiceException.SubscriptionFencedException);
@@ -2036,33 +1962,21 @@
         ManagedCursor cursor1 = ledger.openCursor("c1");
         PersistentSubscription sub1 = new PersistentSubscription(topic, "sub-1", cursor1, false);
         Consumer consumer1 = new Consumer(sub1, SubType.Exclusive, topic.getName(), 1 /* consumer id */, 0, "Cons1"/* consumer name */,
-<<<<<<< HEAD
-            50000, serverCnx, "myrole-1", Collections.emptyMap(), false /* read compacted */, InitialPosition.Latest, null, MessageId.latest, DEFAULT_CONSUMER_EPOCH);
-=======
-            true, serverCnx, "myrole-1", Collections.emptyMap(), false /* read compacted */, InitialPosition.Latest, null, MessageId.latest);
->>>>>>> 3c2e8790
+            true, serverCnx, "myrole-1", Collections.emptyMap(), false /* read compacted */, InitialPosition.Latest, null, MessageId.latest, DEFAULT_CONSUMER_EPOCH);
         topic.getSubscriptions().put(Codec.decode(cursor1.getName()), sub1);
         sub1.addConsumer(consumer1);
         // Open cursor2, add it into activeCursor-container and add it into subscription consumer list
         ManagedCursor cursor2 = ledger.openCursor("c2");
         PersistentSubscription sub2 = new PersistentSubscription(topic, "sub-2", cursor2, false);
         Consumer consumer2 = new Consumer(sub2, SubType.Exclusive, topic.getName(), 2 /* consumer id */, 0, "Cons2"/* consumer name */,
-<<<<<<< HEAD
-            50000, serverCnx, "myrole-2", Collections.emptyMap(), false /* read compacted */, InitialPosition.Latest, null, MessageId.latest, DEFAULT_CONSUMER_EPOCH);
-=======
-            true, serverCnx, "myrole-2", Collections.emptyMap(), false /* read compacted */, InitialPosition.Latest, null, MessageId.latest);
->>>>>>> 3c2e8790
+            true, serverCnx, "myrole-2", Collections.emptyMap(), false /* read compacted */, InitialPosition.Latest, null, MessageId.latest, DEFAULT_CONSUMER_EPOCH);
         topic.getSubscriptions().put(Codec.decode(cursor2.getName()), sub2);
         sub2.addConsumer(consumer2);
         // Open cursor3, add it into activeCursor-container and do not add it into subscription consumer list
         ManagedCursor cursor3 = ledger.openCursor("c3");
         PersistentSubscription sub3 = new PersistentSubscription(topic, "sub-3", cursor3, false);
         Consumer consumer3 = new Consumer(sub2, SubType.Exclusive, topic.getName(), 3 /* consumer id */, 0, "Cons2"/* consumer name */,
-<<<<<<< HEAD
-            50000, serverCnx, "myrole-3", Collections.emptyMap(), false /* read compacted */, InitialPosition.Latest, null, MessageId.latest, DEFAULT_CONSUMER_EPOCH);
-=======
-            true, serverCnx, "myrole-3", Collections.emptyMap(), false /* read compacted */, InitialPosition.Latest, null, MessageId.latest);
->>>>>>> 3c2e8790
+            true, serverCnx, "myrole-3", Collections.emptyMap(), false /* read compacted */, InitialPosition.Latest, null, MessageId.latest, DEFAULT_CONSUMER_EPOCH);
         topic.getSubscriptions().put(Codec.decode(cursor3.getName()), sub3);
 
         // Case1: cursors are active as haven't started deactivateBacklogCursor scan
@@ -2172,11 +2086,7 @@
         addConsumerToSubscription.setAccessible(true);
 
         Consumer consumer = new Consumer(nonDeletableSubscription1, SubType.Shared, topic.getName(), 1, 0, "consumer1",
-<<<<<<< HEAD
-                50000, serverCnx, "app1", Collections.emptyMap(), false, InitialPosition.Latest, null, MessageId.latest, DEFAULT_CONSUMER_EPOCH);
-=======
-                true, serverCnx, "app1", Collections.emptyMap(), false, InitialPosition.Latest, null, MessageId.latest);
->>>>>>> 3c2e8790
+                true, serverCnx, "app1", Collections.emptyMap(), false, InitialPosition.Latest, null, MessageId.latest, DEFAULT_CONSUMER_EPOCH);
         addConsumerToSubscription.invoke(topic, nonDeletableSubscription1, consumer);
 
         NamespaceResources nsr = pulsar.getPulsarResources().getNamespaceResources();
@@ -2321,13 +2231,8 @@
         KeySharedMeta ksm =  new KeySharedMeta().setKeySharedMode(KeySharedMode.STICKY)
                 .setAllowOutOfOrderDelivery(false);
         ksm.addHashRange().setStart(0).setEnd(65535);
-<<<<<<< HEAD
-        Consumer consumer3 = new Consumer(sub3, SubType.Key_Shared, topic.getName(), 3, 0, "Cons3", 50000, serverCnx,
+        Consumer consumer3 = new Consumer(sub3, SubType.Key_Shared, topic.getName(), 3, 0, "Cons3", true, serverCnx,
                 "myrole-1", Collections.emptyMap(), false, InitialPosition.Latest, ksm, MessageId.latest, DEFAULT_CONSUMER_EPOCH);
-=======
-        Consumer consumer3 = new Consumer(sub3, SubType.Key_Shared, topic.getName(), 3, 0, "Cons3", true, serverCnx,
-                "myrole-1", Collections.emptyMap(), false, InitialPosition.Latest, ksm, MessageId.latest);
->>>>>>> 3c2e8790
         sub3.addConsumer(consumer3);
         consumer3.close();
 
