--- conflicted
+++ resolved
@@ -38,12 +38,10 @@
 import static org.testng.Assert.assertTrue;
 import static org.testng.Assert.fail;
 
-import java.lang.reflect.Field;
 import java.lang.reflect.Method;
 import java.net.InetSocketAddress;
 import java.net.URL;
 import java.util.ArrayList;
-import java.util.Collections;
 import java.util.Optional;
 import java.util.concurrent.CompletableFuture;
 import java.util.concurrent.CountDownLatch;
@@ -81,7 +79,6 @@
 import org.apache.pulsar.broker.service.persistent.PersistentReplicator;
 import org.apache.pulsar.broker.service.persistent.PersistentSubscription;
 import org.apache.pulsar.broker.service.persistent.PersistentTopic;
-import org.apache.pulsar.client.api.ProducerConfiguration;
 import org.apache.pulsar.client.api.PulsarClient;
 import org.apache.pulsar.client.impl.PulsarClientImpl;
 import org.apache.pulsar.common.api.proto.PulsarApi.CommandSubscribe;
@@ -323,12 +320,8 @@
 
         String role = "appid1";
         // 1. simple add producer
-<<<<<<< HEAD
         Producer producer = new Producer(topic, serverCnx, 1 /* producer id */, "prod-name",
-                role, null);
-=======
-        Producer producer = new Producer(topic, serverCnx, 1 /* producer id */, "prod-name", role, false);
->>>>>>> 2eb3e497
+                role, false, null);
         topic.addProducer(producer);
         assertEquals(topic.getProducers().size(), 1);
 
@@ -343,11 +336,8 @@
 
         // 3. add producer for a different topic
         PersistentTopic failTopic = new PersistentTopic(failTopicName, ledgerMock, brokerService);
-<<<<<<< HEAD
-        Producer failProducer = new Producer(failTopic, serverCnx, 2 /* producer id */, "prod-name", role, null);
-=======
-        Producer failProducer = new Producer(failTopic, serverCnx, 2 /* producer id */, "prod-name", role, false);
->>>>>>> 2eb3e497
+        Producer failProducer = new Producer(failTopic, serverCnx, 2 /* producer id */, "prod-name",
+                role, false, null);
         try {
             topic.addProducer(failProducer);
             fail("should have failed");
@@ -490,11 +480,8 @@
 
         // 2. delete topic with producer
         topic = (PersistentTopic) brokerService.getTopic(successTopicName).get();
-<<<<<<< HEAD
-        Producer producer = new Producer(topic, serverCnx, 1 /* producer id */, "prod-name", role, null);
-=======
-        Producer producer = new Producer(topic, serverCnx, 1 /* producer id */, "prod-name", role, false);
->>>>>>> 2eb3e497
+        Producer producer = new Producer(topic, serverCnx, 1 /* producer id */, "prod-name",
+                role, false, null);
         topic.addProducer(producer);
 
         assertTrue(topic.delete().isCompletedExceptionally());
@@ -649,11 +636,8 @@
         try {
             String role = "appid1";
             Thread.sleep(10); /* delay to ensure that the delete gets executed first */
-<<<<<<< HEAD
-            Producer producer = new Producer(topic, serverCnx, 1 /* producer id */, "prod-name", role, null);
-=======
-            Producer producer = new Producer(topic, serverCnx, 1 /* producer id */, "prod-name", role, false);
->>>>>>> 2eb3e497
+            Producer producer = new Producer(topic, serverCnx, 1 /* producer id */, "prod-name",
+                    role, false, null);
             topic.addProducer(producer);
             fail("Should have failed");
         } catch (BrokerServiceException e) {
