/*
 * Licensed to the Apache Software Foundation (ASF) under one
 * or more contributor license agreements.  See the NOTICE file
 * distributed with this work for additional information
 * regarding copyright ownership.  The ASF licenses this file
 * to you under the Apache License, Version 2.0 (the
 * "License"); you may not use this file except in compliance
 * with the License.  You may obtain a copy of the License at
 *
 *   http://www.apache.org/licenses/LICENSE-2.0
 *
 * Unless required by applicable law or agreed to in writing,
 * software distributed under the License is distributed on an
 * "AS IS" BASIS, WITHOUT WARRANTIES OR CONDITIONS OF ANY
 * KIND, either express or implied.  See the License for the
 * specific language governing permissions and limitations
 * under the License.
 */
package org.apache.pulsar.broker.zookeeper;

import static org.testng.Assert.assertTrue;
<<<<<<< HEAD

=======
import java.util.ArrayList;
>>>>>>> e0098ee0
import java.util.List;
import java.util.concurrent.ConcurrentHashMap;

import lombok.extern.slf4j.Slf4j;
import org.apache.pulsar.broker.MultiBrokerBaseTest;
import org.apache.pulsar.broker.ServiceConfiguration;
import org.apache.pulsar.broker.testcontext.PulsarTestContext;
import org.apache.pulsar.client.admin.PulsarAdmin;
import org.apache.pulsar.client.admin.PulsarAdminException;
import org.apache.pulsar.metadata.TestZKServer;
import org.apache.pulsar.metadata.api.MetadataStoreConfig;
import org.apache.pulsar.metadata.api.MetadataStoreException;
import org.apache.pulsar.metadata.api.extended.MetadataStoreExtended;
import org.jetbrains.annotations.NotNull;
import org.testng.annotations.Test;

@Slf4j
@Test(groups = "broker")
public class MultiBrokerMetadataConsistencyTest extends MultiBrokerBaseTest {
    @Override
    protected int numberOfAdditionalBrokers() {
        return 2;
    }

    TestZKServer testZKServer;

<<<<<<< HEAD
    private final ConcurrentHashMap<MetadataStoreExtended, Object> needCloseStore =
            new ConcurrentHashMap<>();
=======
    private final List<MetadataStoreExtended> needCloseStore =
            new ArrayList<>();
>>>>>>> e0098ee0

    @Override
    protected void doInitConf() throws Exception {
        super.doInitConf();
        testZKServer = new TestZKServer();
    }

    @Override
    protected void onCleanup() {
        super.onCleanup();
        if (testZKServer != null) {
            try {
                testZKServer.close();
            } catch (Exception e) {
                log.error("Error in stopping ZK server", e);
            }
        }

<<<<<<< HEAD
        needCloseStore.keySet().forEach((storeExtended) -> {
=======
        needCloseStore.forEach((storeExtended) -> {
>>>>>>> e0098ee0
            try {
                storeExtended.close();
            } catch (Exception e) {
                log.error("error when close storeExtended", e);
            }
        });

        needCloseStore.clear();
    }

    @Override
    protected PulsarTestContext.Builder createPulsarTestContextBuilder(ServiceConfiguration conf) {
        MetadataStoreExtended metadataStore = createMetadataStore(
                MultiBrokerMetadataConsistencyTest.class.getName()
                        + "metadata_store");

        MetadataStoreExtended configurationStore = createMetadataStore(
                MultiBrokerMetadataConsistencyTest.class.getName()
                        + "configuration_store");

<<<<<<< HEAD
        needCloseStore.put(metadataStore, new Object());
        needCloseStore.put(configurationStore, new Object());
=======
        needCloseStore.add(metadataStore);
        needCloseStore.add(configurationStore);
>>>>>>> e0098ee0

        return super.createPulsarTestContextBuilder(conf)
                .localMetadataStore(metadataStore)
                .configurationMetadataStore(configurationStore);
    }

    @NotNull
    protected MetadataStoreExtended createMetadataStore(String name) {
        try {
            return MetadataStoreExtended.create(testZKServer.getConnectionString(),
                    MetadataStoreConfig.builder().metadataStoreName(name).build());
        } catch (MetadataStoreException e) {
            throw new RuntimeException(e);
        }
    }

    @Test
    public void newTopicShouldBeInTopicsList() throws PulsarAdminException {
        List<PulsarAdmin> admins = getAllAdmins();
        PulsarAdmin first = admins.get(0);
        PulsarAdmin second = admins.get(1);
        List<String> cacheMiss = second.topics().getList("public/default");
        assertTrue(cacheMiss.isEmpty());
        first.topics().createNonPartitionedTopic("persistent://public/default/my-topic");
        List<String> topics = second.topics().getList("public/default");
        assertTrue(topics.contains("persistent://public/default/my-topic"));
    }
}<|MERGE_RESOLUTION|>--- conflicted
+++ resolved
@@ -19,14 +19,8 @@
 package org.apache.pulsar.broker.zookeeper;
 
 import static org.testng.Assert.assertTrue;
-<<<<<<< HEAD
-
-=======
 import java.util.ArrayList;
->>>>>>> e0098ee0
 import java.util.List;
-import java.util.concurrent.ConcurrentHashMap;
-
 import lombok.extern.slf4j.Slf4j;
 import org.apache.pulsar.broker.MultiBrokerBaseTest;
 import org.apache.pulsar.broker.ServiceConfiguration;
@@ -50,13 +44,8 @@
 
     TestZKServer testZKServer;
 
-<<<<<<< HEAD
-    private final ConcurrentHashMap<MetadataStoreExtended, Object> needCloseStore =
-            new ConcurrentHashMap<>();
-=======
     private final List<MetadataStoreExtended> needCloseStore =
             new ArrayList<>();
->>>>>>> e0098ee0
 
     @Override
     protected void doInitConf() throws Exception {
@@ -75,11 +64,7 @@
             }
         }
 
-<<<<<<< HEAD
-        needCloseStore.keySet().forEach((storeExtended) -> {
-=======
         needCloseStore.forEach((storeExtended) -> {
->>>>>>> e0098ee0
             try {
                 storeExtended.close();
             } catch (Exception e) {
@@ -100,13 +85,8 @@
                 MultiBrokerMetadataConsistencyTest.class.getName()
                         + "configuration_store");
 
-<<<<<<< HEAD
-        needCloseStore.put(metadataStore, new Object());
-        needCloseStore.put(configurationStore, new Object());
-=======
         needCloseStore.add(metadataStore);
         needCloseStore.add(configurationStore);
->>>>>>> e0098ee0
 
         return super.createPulsarTestContextBuilder(conf)
                 .localMetadataStore(metadataStore)
