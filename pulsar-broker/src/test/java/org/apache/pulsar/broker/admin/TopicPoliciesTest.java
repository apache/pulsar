--- conflicted
+++ resolved
@@ -37,10 +37,7 @@
 import org.apache.pulsar.client.api.PulsarClient;
 import org.apache.pulsar.client.api.PulsarClientException;
 import org.apache.pulsar.client.api.Schema;
-<<<<<<< HEAD
 import org.apache.pulsar.client.api.SubscriptionInitialPosition;
-=======
->>>>>>> 0d52d0b1
 import org.apache.pulsar.client.api.SubscriptionType;
 import org.apache.pulsar.common.naming.TopicName;
 import org.apache.pulsar.common.policies.data.BacklogQuota;
@@ -1475,6 +1472,49 @@
         }
     }
 
+    @Test(timeOut = 20000)
+    public void testMaxSubscriptionsPerTopicWithExistingSubs() throws Exception {
+        final String topic = "persistent://" + myNamespace + "/test-" + UUID.randomUUID();
+        // init cache
+        pulsarClient.newProducer().topic(topic).create().close();
+        Awaitility.await().atMost(5, TimeUnit.SECONDS)
+                .until(() -> pulsar.getTopicPoliciesService().cacheIsInitialized(TopicName.get(topic)));
+        // Set topic-level max subscriptions
+        final int topicLevelMaxSubNum = 2;
+        admin.topics().setMaxSubscriptionsPerTopic(topic, topicLevelMaxSubNum);
+        Awaitility.await().atMost(5, TimeUnit.SECONDS).until(()
+                -> pulsar.getTopicPoliciesService().getTopicPolicies(TopicName.get(topic)) != null);
+        List<Consumer<String>> consumerList = new ArrayList<>();
+        String subName = "my-sub-";
+        for (int i = 0; i < topicLevelMaxSubNum; i++) {
+            Consumer<String> consumer = pulsarClient.newConsumer(Schema.STRING)
+                    .subscriptionType(SubscriptionType.Shared)
+                    .subscriptionName(subName + i)
+                    .topic(topic).subscribe();
+            consumerList.add(consumer);
+        }
+        // should fail
+        try (PulsarClient client = PulsarClient.builder().operationTimeout(2, TimeUnit.SECONDS)
+                .serviceUrl(brokerUrl.toString()).build()) {
+            consumerList.add(client.newConsumer(Schema.STRING)
+                    .subscriptionName(UUID.randomUUID().toString())
+                    .topic(topic).subscribe());
+            fail("should fail");
+        } catch (PulsarClientException ignore) {
+            assertEquals(consumerList.size(), topicLevelMaxSubNum);
+        }
+        //create a consumer with the same subscription name, it should succeed
+        pulsarClient.newConsumer(Schema.STRING)
+                .subscriptionType(SubscriptionType.Shared)
+                .subscriptionName(subName + "0")
+                .topic(topic).subscribe().close();
+
+        //Clean up
+        for (Consumer<String> c : consumerList) {
+            c.close();
+        }
+    }
+
     @Test
     public void testMaxUnackedMessagesOnSubscriptionPriority() throws Exception {
         cleanup();
@@ -1566,49 +1606,6 @@
     }
 
     @Test(timeOut = 20000)
-    public void testMaxSubscriptionsPerTopicWithExistingSubs() throws Exception {
-        final String topic = "persistent://" + myNamespace + "/test-" + UUID.randomUUID();
-        // init cache
-        pulsarClient.newProducer().topic(topic).create().close();
-        Awaitility.await().atMost(5, TimeUnit.SECONDS)
-                .until(() -> pulsar.getTopicPoliciesService().cacheIsInitialized(TopicName.get(topic)));
-        // Set topic-level max subscriptions
-        final int topicLevelMaxSubNum = 2;
-        admin.topics().setMaxSubscriptionsPerTopic(topic, topicLevelMaxSubNum);
-        Awaitility.await().atMost(5, TimeUnit.SECONDS).until(()
-                -> pulsar.getTopicPoliciesService().getTopicPolicies(TopicName.get(topic)) != null);
-        List<Consumer<String>> consumerList = new ArrayList<>();
-        String subName = "my-sub-";
-        for (int i = 0; i < topicLevelMaxSubNum; i++) {
-            Consumer<String> consumer = pulsarClient.newConsumer(Schema.STRING)
-                    .subscriptionType(SubscriptionType.Shared)
-                    .subscriptionName(subName + i)
-                    .topic(topic).subscribe();
-            consumerList.add(consumer);
-        }
-        // should fail
-        try (PulsarClient client = PulsarClient.builder().operationTimeout(2, TimeUnit.SECONDS)
-                .serviceUrl(brokerUrl.toString()).build()) {
-            consumerList.add(client.newConsumer(Schema.STRING)
-                    .subscriptionName(UUID.randomUUID().toString())
-                    .topic(topic).subscribe());
-            fail("should fail");
-        } catch (PulsarClientException ignore) {
-            assertEquals(consumerList.size(), topicLevelMaxSubNum);
-        }
-        //create a consumer with the same subscription name, it should succeed
-        pulsarClient.newConsumer(Schema.STRING)
-                .subscriptionType(SubscriptionType.Shared)
-                .subscriptionName(subName + "0")
-                .topic(topic).subscribe().close();
-
-        //Clean up
-        for (Consumer<String> c : consumerList) {
-            c.close();
-        }
-    }
-
-    @Test(timeOut = 20000)
     public void testMaxSubscriptionsPerTopic() throws Exception {
         int brokerLevelMaxSub = 4;
         conf.setMaxSubscriptionsPerTopic(4);
