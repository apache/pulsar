/*
 * Licensed to the Apache Software Foundation (ASF) under one
 * or more contributor license agreements.  See the NOTICE file
 * distributed with this work for additional information
 * regarding copyright ownership.  The ASF licenses this file
 * to you under the Apache License, Version 2.0 (the
 * "License"); you may not use this file except in compliance
 * with the License.  You may obtain a copy of the License at
 *
 *   http://www.apache.org/licenses/LICENSE-2.0
 *
 * Unless required by applicable law or agreed to in writing,
 * software distributed under the License is distributed on an
 * "AS IS" BASIS, WITHOUT WARRANTIES OR CONDITIONS OF ANY
 * KIND, either express or implied.  See the License for the
 * specific language governing permissions and limitations
 * under the License.
 */
package org.apache.pulsar.broker.admin;

import static org.testng.Assert.assertEquals;
import static org.testng.Assert.assertFalse;
import static org.testng.Assert.assertNotEquals;
import static org.testng.Assert.assertNotNull;
import static org.testng.Assert.assertNull;
import static org.testng.Assert.assertThrows;
import static org.testng.Assert.assertTrue;
import static org.testng.Assert.fail;
import java.lang.reflect.Field;
import java.lang.reflect.Method;
import java.util.ArrayList;
import java.util.Collections;
import java.util.HashMap;
import java.util.HashSet;
import java.util.List;
import java.util.Map;
import java.util.Optional;
import java.util.Set;
import java.util.UUID;
import java.util.concurrent.CompletableFuture;
import java.util.concurrent.TimeUnit;
import lombok.Cleanup;
import lombok.extern.slf4j.Slf4j;
import org.apache.bookkeeper.mledger.ManagedLedgerConfig;
import org.apache.bookkeeper.mledger.impl.ManagedLedgerImpl;
import org.apache.pulsar.broker.BrokerTestUtil;
import org.apache.pulsar.broker.ConfigHelper;
import org.apache.pulsar.broker.auth.MockedPulsarServiceBaseTest;
import org.apache.pulsar.broker.namespace.NamespaceService;
import org.apache.pulsar.broker.service.AbstractTopic;
import org.apache.pulsar.broker.service.PublishRateLimiterImpl;
import org.apache.pulsar.broker.service.SystemTopicBasedTopicPoliciesService;
import org.apache.pulsar.broker.service.Topic;
import org.apache.pulsar.broker.service.persistent.DispatchRateLimiter;
import org.apache.pulsar.broker.service.persistent.PersistentSubscription;
import org.apache.pulsar.broker.service.persistent.PersistentTopic;
import org.apache.pulsar.broker.service.persistent.SubscribeRateLimiter;
import org.apache.pulsar.client.admin.PulsarAdminException;
import org.apache.pulsar.client.api.Consumer;
import org.apache.pulsar.client.api.ConsumerBuilder;
import org.apache.pulsar.client.api.Message;
import org.apache.pulsar.client.api.MessageId;
import org.apache.pulsar.client.api.Producer;
import org.apache.pulsar.client.api.PulsarClient;
import org.apache.pulsar.client.api.PulsarClientException;
import org.apache.pulsar.client.api.Schema;
import org.apache.pulsar.client.api.SubscriptionInitialPosition;
import org.apache.pulsar.client.api.SubscriptionMode;
import org.apache.pulsar.client.api.SubscriptionType;
import org.apache.pulsar.common.api.proto.CommandSubscribe;
import org.apache.pulsar.common.naming.NamespaceName;
import org.apache.pulsar.common.naming.SystemTopicNames;
import org.apache.pulsar.common.naming.TopicDomain;
import org.apache.pulsar.common.naming.TopicName;
import org.apache.pulsar.common.policies.data.BacklogQuota;
import org.apache.pulsar.common.policies.data.ClusterData;
import org.apache.pulsar.common.policies.data.DelayedDeliveryPolicies;
import org.apache.pulsar.common.policies.data.DispatchRate;
import org.apache.pulsar.common.policies.data.HierarchyTopicPolicies;
import org.apache.pulsar.common.policies.data.InactiveTopicDeleteMode;
import org.apache.pulsar.common.policies.data.InactiveTopicPolicies;
import org.apache.pulsar.common.policies.data.PersistencePolicies;
import org.apache.pulsar.common.policies.data.PersistentTopicInternalStats;
import org.apache.pulsar.common.policies.data.PublishRate;
import org.apache.pulsar.common.policies.data.RetentionPolicies;
import org.apache.pulsar.common.policies.data.SubscribeRate;
import org.apache.pulsar.common.policies.data.TenantInfoImpl;
import org.apache.pulsar.common.policies.data.TopicPolicies;
import org.apache.pulsar.common.policies.data.TopicStats;
import org.apache.pulsar.common.util.collections.ConcurrentOpenHashMap;
import org.assertj.core.api.Assertions;
import org.awaitility.Awaitility;
import org.awaitility.reflect.WhiteboxImpl;
import org.mockito.Mockito;
import org.testng.Assert;
import org.testng.annotations.AfterMethod;
import org.testng.annotations.BeforeMethod;
import org.testng.annotations.DataProvider;
import org.testng.annotations.Test;

@Slf4j
@Test(groups = "broker-admin")
public class TopicPoliciesTest extends MockedPulsarServiceBaseTest {

    private final String testTenant = "my-tenant";

    private final String testNamespace = "my-namespace";

    private final String myNamespace = testTenant + "/" + testNamespace;

    private final String myNamespaceV1 = testTenant + "/test/" + testNamespace;

    private final String testTopic = "persistent://" + myNamespace + "/test-set-backlog-quota";

    private final String persistenceTopic = "persistent://" + myNamespace + "/test-set-persistence";

    private final String topicPolicyEventsTopic = "persistent://" + myNamespace + "/__change_events";

    private final int testTopicPartitions = 2;

    @BeforeMethod
    @Override
    protected void setup() throws Exception {
        this.conf.setDefaultNumberOfNamespaceBundles(1);
        super.internalSetup();

        admin.clusters().createCluster("test", ClusterData.builder().serviceUrl(pulsar.getWebServiceAddress()).build());
        TenantInfoImpl tenantInfo = new TenantInfoImpl(Set.of("role1", "role2"), Set.of("test"));
        admin.tenants().createTenant(this.testTenant, tenantInfo);
        admin.namespaces().createNamespace(testTenant + "/" + testNamespace, Set.of("test"));
        admin.namespaces().createNamespace(myNamespaceV1);
        admin.topics().createPartitionedTopic(testTopic, testTopicPartitions);
        Producer producer = pulsarClient.newProducer().topic(testTopic).create();
        producer.close();
        waitForZooKeeperWatchers();
    }

    @AfterMethod(alwaysRun = true)
    @Override
    public void cleanup() throws Exception {
        super.internalCleanup();
    }

    @Test
    public void updatePropertiesForAutoCreatedTopicTest() throws Exception {
        TopicName topicName = TopicName.get(
                TopicDomain.persistent.value(),
                NamespaceName.get(myNamespace),
                "test-" + UUID.randomUUID()
        );
        String testTopic = topicName.toString();
        @Cleanup
        Producer<byte[]> producer = pulsarClient.newProducer().topic(testTopic).create();
        HashMap<String, String> properties = new HashMap<>();
        properties.put("backlogQuotaType", "message_age");
        admin.topics().updateProperties(testTopic, properties);
        admin.topics().delete(topicName.toString(), true);
    }

    @Test
    public void testTopicPolicyInitialValueWithNamespaceAlreadyLoaded() throws Exception{
        TopicName topicName = TopicName.get(
                TopicDomain.persistent.value(),
                NamespaceName.get(myNamespace),
                "test-" + UUID.randomUUID()
        );
        String topic = topicName.toString();

        SystemTopicBasedTopicPoliciesService policyService =
                (SystemTopicBasedTopicPoliciesService) pulsar.getTopicPoliciesService();

        //set up topic with maxSubscriptionsPerTopic = 10
        admin.topics().createNonPartitionedTopic(topic);
        admin.topicPolicies().setMaxSubscriptionsPerTopicAsync(topic, 10).get();

        //wait until topic loaded with right policy value.
        Awaitility.await().untilAsserted(()-> {
            AbstractTopic topic1 = (AbstractTopic) pulsar.getBrokerService().getTopic(topic, true).get().get();
            assertEquals(topic1.getHierarchyTopicPolicies().getMaxSubscriptionsPerTopic().get(), Integer.valueOf(10));
        });
        //unload the topic
        pulsar.getNamespaceService().unloadNamespaceBundle(pulsar.getNamespaceService().getBundle(topicName)).get();
        assertFalse(pulsar.getBrokerService().getTopics().containsKey(topic));

        //load the nameserver, but topic is not init.
        log.info("lookup:{}",admin.lookups().lookupTopic(topic));
        assertTrue(pulsar.getBrokerService().isTopicNsOwnedByBrokerAsync(topicName).join());
        assertFalse(pulsar.getBrokerService().getTopics().containsKey(topic));
        //make sure namespace policy reader is fully started.
        Awaitility.await().untilAsserted(()-> {
            assertTrue(policyService.getPoliciesCacheInit(topicName.getNamespaceObject()).isDone());
        });

        //load the topic.
        AbstractTopic topic1 = (AbstractTopic) pulsar.getBrokerService().getTopic(topic, true).get().get();
        assertEquals(topic1.getHierarchyTopicPolicies().getMaxSubscriptionsPerTopic().get(), Integer.valueOf(10));
    }


    @Test
    public void testSetSizeBasedBacklogQuota() throws Exception {

        BacklogQuota backlogQuota = BacklogQuota.builder()
                .limitSize(1024)
                .retentionPolicy(BacklogQuota.RetentionPolicy.consumer_backlog_eviction)
                .build();
        log.info("Backlog quota: {} will set to the topic: {}", backlogQuota, testTopic);

        admin.topicPolicies().setBacklogQuota(testTopic, backlogQuota, BacklogQuota.BacklogQuotaType.destination_storage);
        log.info("Backlog quota set success on topic: {}", testTopic);

        Awaitility.await()
                .untilAsserted(() -> Assert.assertEquals(admin.topicPolicies().getBacklogQuotaMap(testTopic)
                        .get(BacklogQuota.BacklogQuotaType.destination_storage), backlogQuota));
        for (int i = 0; i < testTopicPartitions; i++) {
            String partition = TopicName.get(testTopic).getPartition(i).toString();
            Topic topic = pulsar.getBrokerService().getTopic(partition, false).get().get();
            BacklogQuota backlogQuotaInTopic = topic.getBacklogQuota(BacklogQuota.BacklogQuotaType.destination_storage);
            log.info("Backlog quota {} in backlog quota manager on topic: {}", backlogQuotaInTopic, testTopic);
            Assert.assertEquals(backlogQuota, backlogQuotaInTopic);
        }
        admin.topics().deletePartitionedTopic(testTopic, true);
    }

    @Test
    public void testSetTimeBasedBacklogQuota() throws Exception {

        BacklogQuota backlogQuota = BacklogQuota.builder()
                .limitTime(1000)
                .retentionPolicy(BacklogQuota.RetentionPolicy.consumer_backlog_eviction)
                .build();

        admin.topicPolicies().setBacklogQuota(testTopic, backlogQuota, BacklogQuota.BacklogQuotaType.message_age);

        Awaitility.await()
                .untilAsserted(() -> Assert.assertEquals(admin.topicPolicies().getBacklogQuotaMap(testTopic)
                        .get(BacklogQuota.BacklogQuotaType.message_age), backlogQuota));
        for (int i = 0; i < testTopicPartitions; i++) {
            String partition = TopicName.get(testTopic).getPartition(i).toString();
            Topic topic = pulsar.getBrokerService().getTopic(partition, false).get().get();
            BacklogQuota backlogQuotaInTopic = topic.getBacklogQuota(BacklogQuota.BacklogQuotaType.message_age);
            Assert.assertEquals(backlogQuota, backlogQuotaInTopic);
        }

        admin.topics().deletePartitionedTopic(testTopic, true);
    }

    @Test
    public void testRemoveSizeBasedBacklogQuota() throws Exception {
        List<Topic> partitions = new ArrayList<>();
        List<BacklogQuota> defaultBacklogQuotas = new ArrayList<>();
        for (int i = 0; i < testTopicPartitions; i++) {
            String partition = TopicName.get(testTopic).getPartition(i).toString();
            Topic topic = pulsar.getBrokerService().getOrCreateTopic(partition).get();
            partitions.add(topic);
            BacklogQuota defaultBacklogQuota = topic.getBacklogQuota(BacklogQuota.BacklogQuotaType.destination_storage);
            defaultBacklogQuotas.add(defaultBacklogQuota);
        }

        BacklogQuota backlogQuota = BacklogQuota.builder()
                .limitSize(1024)
                .retentionPolicy(BacklogQuota.RetentionPolicy.consumer_backlog_eviction)
                .build();
        log.info("Backlog quota: {} will set to the topic: {}", backlogQuota, testTopic);

        admin.topicPolicies().setBacklogQuota(testTopic, backlogQuota, BacklogQuota.BacklogQuotaType.destination_storage);
        log.info("Backlog quota set success on topic: {}", testTopic);

        Awaitility.await()
                .untilAsserted(() -> Assert.assertEquals(admin.topicPolicies().getBacklogQuotaMap(testTopic)
                        .get(BacklogQuota.BacklogQuotaType.destination_storage), backlogQuota));

        partitions.forEach(topic -> {
            BacklogQuota backlogQuotaInTopic = topic.getBacklogQuota(BacklogQuota.BacklogQuotaType.destination_storage);
            log.info("Backlog quota {} in backlog quota manager on topic: {}", backlogQuotaInTopic, testTopic);
            Assert.assertEquals(backlogQuota, backlogQuotaInTopic);
        });

        admin.topicPolicies().removeBacklogQuota(testTopic, BacklogQuota.BacklogQuotaType.destination_storage);
        Awaitility.await()
                .untilAsserted(() -> Assert.assertNull(admin.topicPolicies().getBacklogQuotaMap(testTopic)
                        .get(BacklogQuota.BacklogQuotaType.destination_storage)));
        for (int i = 0; i < partitions.size(); i++) {
            BacklogQuota backlogQuotaInTopic =
                    partitions.get(i).getBacklogQuota(BacklogQuota.BacklogQuotaType.destination_storage);
            log.info("Backlog quota {} in backlog quota manager on topic: {} after remove", backlogQuotaInTopic,
                    testTopic);
            Assert.assertEquals(defaultBacklogQuotas.get(i), backlogQuotaInTopic);
        }

        admin.topics().deletePartitionedTopic(testTopic, true);
    }

    @Test
    public void testRemoveTimeBasedBacklogQuota() throws Exception {
        List<Topic> partitions = new ArrayList<>();
        List<BacklogQuota> defaultBacklogQuotas = new ArrayList<>();
        for (int i = 0; i < testTopicPartitions; i++) {
            String partition = TopicName.get(testTopic).getPartition(i).toString();
            Topic topic = pulsar.getBrokerService().getOrCreateTopic(partition).get();
            partitions.add(topic);
            BacklogQuota defaultBacklogQuota = topic.getBacklogQuota(BacklogQuota.BacklogQuotaType.message_age);
            defaultBacklogQuotas.add(defaultBacklogQuota);
        }

        BacklogQuota backlogQuota = BacklogQuota.builder()
                .limitTime(1000)
                .retentionPolicy(BacklogQuota.RetentionPolicy.consumer_backlog_eviction)
                .build();

        admin.topicPolicies().setBacklogQuota(testTopic, backlogQuota, BacklogQuota.BacklogQuotaType.message_age);
        Awaitility.await()
                .untilAsserted(() -> Assert.assertEquals(admin.topicPolicies().getBacklogQuotaMap(testTopic)
                        .get(BacklogQuota.BacklogQuotaType.message_age), backlogQuota));

        for (int i = 0; i < partitions.size(); i++) {
            Assert.assertEquals(partitions.get(i).getBacklogQuota(BacklogQuota.BacklogQuotaType.message_age),
                    backlogQuota);
            //destination_storage should keep the same.
            Assert.assertEquals(partitions.get(i).getBacklogQuota(BacklogQuota.BacklogQuotaType.destination_storage),
                    defaultBacklogQuotas.get(i));
        }

        admin.topicPolicies().removeBacklogQuota(testTopic, BacklogQuota.BacklogQuotaType.message_age);
        Awaitility.await()
                .untilAsserted(() -> Assert.assertNull(admin.topicPolicies().getBacklogQuotaMap(testTopic)
                        .get(BacklogQuota.BacklogQuotaType.message_age)));

        for (int i = 0; i < partitions.size(); i++) {
            BacklogQuota backlogQuotaInTopic =
                    partitions.get(i).getBacklogQuota(BacklogQuota.BacklogQuotaType.message_age);
            log.info("Backlog quota {} in backlog quota manager on topic: {} after remove", backlogQuotaInTopic,
                    testTopic);
            Assert.assertEquals(defaultBacklogQuotas.get(i), backlogQuotaInTopic);
        }

        admin.topics().deletePartitionedTopic(testTopic, true);
    }

    @Test
    public void testCheckSizeBasedBacklogQuota() throws Exception {
        RetentionPolicies retentionPolicies = new RetentionPolicies(10, 10);
        String namespace = TopicName.get(testTopic).getNamespace();
        admin.namespaces().setRetention(namespace, retentionPolicies);

        Awaitility.await()
                .untilAsserted(() -> Assert.assertEquals(admin.namespaces().getRetention(namespace), retentionPolicies));

        BacklogQuota backlogQuota = BacklogQuota.builder()
                .limitSize(10 * 1024 * 1024)
                .retentionPolicy(BacklogQuota.RetentionPolicy.consumer_backlog_eviction)
                .build();
        log.info("Backlog quota: {} will set to the topic: {}", backlogQuota, testTopic);
        try {
            admin.topicPolicies().setBacklogQuota(testTopic, backlogQuota, BacklogQuota.BacklogQuotaType.destination_storage);
            Assert.fail();
        } catch (PulsarAdminException e) {
            Assert.assertEquals(e.getStatusCode(), 412);
        }

        backlogQuota = BacklogQuota.builder()
                .limitSize(10 * 1024 * 1024 + 1)
                .retentionPolicy(BacklogQuota.RetentionPolicy.consumer_backlog_eviction)
                .build();
        log.info("Backlog quota: {} will set to the topic: {}", backlogQuota, testTopic);
        try {
            admin.topicPolicies().setBacklogQuota(testTopic, backlogQuota, BacklogQuota.BacklogQuotaType.destination_storage);
            Assert.fail();
        } catch (PulsarAdminException e) {
            Assert.assertEquals(e.getStatusCode(), 412);
        }

        backlogQuota = BacklogQuota.builder()
                .limitSize(10 * 1024 * 1024 - 1)
                .retentionPolicy(BacklogQuota.RetentionPolicy.consumer_backlog_eviction)
                .build();
        log.info("Backlog quota: {} will set to the topic: {}", backlogQuota, testTopic);
        admin.topicPolicies().setBacklogQuota(testTopic, backlogQuota, BacklogQuota.BacklogQuotaType.destination_storage);

        BacklogQuota finalBacklogQuota = backlogQuota;
        Awaitility.await()
                .untilAsserted(() -> Assert.assertEquals(admin.topicPolicies().getBacklogQuotaMap(testTopic)
                        .get(BacklogQuota.BacklogQuotaType.destination_storage), finalBacklogQuota));

        admin.topics().deletePartitionedTopic(testTopic, true);
    }

    @Test
    public void testCheckTimeBasedBacklogQuota() throws Exception {
        RetentionPolicies retentionPolicies = new RetentionPolicies(10, 10);
        String namespace = TopicName.get(testTopic).getNamespace();
        admin.namespaces().setRetention(namespace, retentionPolicies);

        Awaitility.await()
                .untilAsserted(() -> Assert.assertEquals(admin.namespaces().getRetention(namespace), retentionPolicies));

        BacklogQuota backlogQuota = BacklogQuota.builder()
                .limitTime(10 * 60)
                .retentionPolicy(BacklogQuota.RetentionPolicy.consumer_backlog_eviction)
                .build();
        log.info("Backlog quota: {} will set to the topic: {}", backlogQuota, testTopic);
        try {
            admin.topicPolicies().setBacklogQuota(testTopic, backlogQuota, BacklogQuota.BacklogQuotaType.message_age);
            Assert.fail();
        } catch (PulsarAdminException e) {
            Assert.assertEquals(e.getStatusCode(), 412);
        }

        backlogQuota = BacklogQuota.builder()
                .limitTime(10 * 60 + 1)
                .retentionPolicy(BacklogQuota.RetentionPolicy.consumer_backlog_eviction)
                .build();
        log.info("Backlog quota: {} will set to the topic: {}", backlogQuota, testTopic);
        try {
            admin.topicPolicies().setBacklogQuota(testTopic, backlogQuota, BacklogQuota.BacklogQuotaType.message_age);
            Assert.fail();
        } catch (PulsarAdminException e) {
            Assert.assertEquals(e.getStatusCode(), 412);
        }

        backlogQuota = BacklogQuota.builder()
                .limitTime(10 * 60 - 1)
                .retentionPolicy(BacklogQuota.RetentionPolicy.consumer_backlog_eviction)
                .build();
        log.info("Backlog quota: {} will set to the topic: {}", backlogQuota, testTopic);
        admin.topicPolicies().setBacklogQuota(testTopic, backlogQuota, BacklogQuota.BacklogQuotaType.message_age);

        BacklogQuota finalBacklogQuota = backlogQuota;
        Awaitility.await()
                .untilAsserted(() -> Assert.assertEquals(admin.topicPolicies().getBacklogQuotaMap(testTopic)
                        .get(BacklogQuota.BacklogQuotaType.message_age), finalBacklogQuota));

        admin.topics().deletePartitionedTopic(testTopic, true);
    }

    @Test(timeOut = 20000)
    public void testGetSizeBasedBacklogQuotaApplied() throws Exception {
        final String topic = testTopic + UUID.randomUUID();
        pulsarClient.newProducer().topic(topic).create().close();
        assertEquals(admin.topicPolicies().getBacklogQuotaMap(topic), new HashMap<>());
        assertEquals(admin.namespaces().getBacklogQuotaMap(myNamespace), new HashMap<>());
        Map<BacklogQuota.BacklogQuotaType, BacklogQuota> brokerQuotaMap = ConfigHelper.backlogQuotaMap(conf);
        assertEquals(admin.topicPolicies().getBacklogQuotaMap(topic, true), brokerQuotaMap);
        BacklogQuota namespaceQuota = BacklogQuota.builder()
                .limitSize(30)
                .limitTime(10)
                .retentionPolicy(BacklogQuota.RetentionPolicy.producer_exception)
                .build();

        admin.namespaces().setBacklogQuota(myNamespace, namespaceQuota);
        Awaitility.await().untilAsserted(() -> assertFalse(admin.namespaces().getBacklogQuotaMap(myNamespace).isEmpty()));
        Map<BacklogQuota.BacklogQuotaType, BacklogQuota> namespaceQuotaMap = new HashMap<>();
        namespaceQuotaMap.put(BacklogQuota.BacklogQuotaType.destination_storage, namespaceQuota);
        namespaceQuotaMap.put(BacklogQuota.BacklogQuotaType.message_age, BacklogQuota.builder()
                .retentionPolicy(BacklogQuota.RetentionPolicy.producer_request_hold).build());
        assertEquals(admin.topicPolicies().getBacklogQuotaMap(topic, true), namespaceQuotaMap);

        BacklogQuota topicQuota = BacklogQuota.builder()
                .limitSize(40)
                .retentionPolicy(BacklogQuota.RetentionPolicy.consumer_backlog_eviction)
                .build();
        admin.topicPolicies().setBacklogQuota(topic, topicQuota, BacklogQuota.BacklogQuotaType.destination_storage);
        Awaitility.await().untilAsserted(() -> assertFalse(admin.topicPolicies().getBacklogQuotaMap(topic).isEmpty()));
        Map<BacklogQuota.BacklogQuotaType, BacklogQuota> topicQuotaMap = new HashMap<>();
        topicQuotaMap.put(BacklogQuota.BacklogQuotaType.destination_storage, topicQuota);
        assertEquals(admin.topicPolicies().getBacklogQuotaMap(topic, true), topicQuotaMap);

        admin.namespaces().removeBacklogQuota(myNamespace);
        admin.topicPolicies().removeBacklogQuota(topic, BacklogQuota.BacklogQuotaType.destination_storage);
        Awaitility.await().untilAsserted(() -> assertTrue(admin.namespaces().getBacklogQuotaMap(myNamespace)
                .get(BacklogQuota.BacklogQuotaType.destination_storage) == null));
        Awaitility.await().untilAsserted(() -> assertTrue(admin.topicPolicies().getBacklogQuotaMap(topic).isEmpty()));
        assertTrue(admin.topicPolicies().getBacklogQuotaMap(topic, true)
                .get(BacklogQuota.BacklogQuotaType.destination_storage) == null);
    }

    @Test(timeOut = 20000)
    public void testGetTimeBasedBacklogQuotaApplied() throws Exception {
        final String topic = testTopic + UUID.randomUUID();
        pulsarClient.newProducer().topic(topic).create().close();
        assertEquals(admin.topicPolicies().getBacklogQuotaMap(topic), new HashMap<>());
        assertEquals(admin.namespaces().getBacklogQuotaMap(myNamespace), new HashMap<>());
        Map<BacklogQuota.BacklogQuotaType, BacklogQuota> brokerQuotaMap = ConfigHelper.backlogQuotaMap(conf);
        assertEquals(admin.topicPolicies().getBacklogQuotaMap(topic, true), brokerQuotaMap);
        BacklogQuota namespaceQuota = BacklogQuota.builder()
                .limitTime(30)
                .retentionPolicy(BacklogQuota.RetentionPolicy.producer_exception)
                .build();

        admin.namespaces().setBacklogQuota(myNamespace, namespaceQuota, BacklogQuota.BacklogQuotaType.message_age);
        Awaitility.await().untilAsserted(() -> assertFalse(admin.namespaces().getBacklogQuotaMap(myNamespace).isEmpty()));
        Map<BacklogQuota.BacklogQuotaType, BacklogQuota> namespaceQuotaMap = new HashMap<>();
        namespaceQuotaMap.put(BacklogQuota.BacklogQuotaType.message_age, namespaceQuota);
        namespaceQuotaMap.put(BacklogQuota.BacklogQuotaType.destination_storage, BacklogQuota.builder()
                .retentionPolicy(BacklogQuota.RetentionPolicy.producer_request_hold).build());
        assertEquals(admin.topicPolicies().getBacklogQuotaMap(topic, true), namespaceQuotaMap);

        BacklogQuota topicQuota = BacklogQuota.builder()
                .limitTime(40)
                .retentionPolicy(BacklogQuota.RetentionPolicy.consumer_backlog_eviction)
                .build();
        admin.topicPolicies().setBacklogQuota(topic, topicQuota, BacklogQuota.BacklogQuotaType.message_age);
        Awaitility.await().untilAsserted(() -> assertFalse(admin.topicPolicies().getBacklogQuotaMap(topic).isEmpty()));
        Map<BacklogQuota.BacklogQuotaType, BacklogQuota> topicQuotaMap = new HashMap<>();
        topicQuotaMap.put(BacklogQuota.BacklogQuotaType.message_age, topicQuota);
        assertEquals(admin.topicPolicies().getBacklogQuotaMap(topic, true), topicQuotaMap);

        admin.namespaces().removeBacklogQuota(myNamespace, BacklogQuota.BacklogQuotaType.message_age);
        admin.topicPolicies().removeBacklogQuota(topic, BacklogQuota.BacklogQuotaType.message_age);
        Awaitility.await().untilAsserted(() -> assertTrue(admin.namespaces().getBacklogQuotaMap(myNamespace)
                .get(BacklogQuota.BacklogQuotaType.message_age) == null));
        Awaitility.await().untilAsserted(() -> assertTrue(admin.topicPolicies().getBacklogQuotaMap(topic).isEmpty()));
        assertTrue(admin.topicPolicies().getBacklogQuotaMap(topic, true)
                .get(BacklogQuota.BacklogQuotaType.message_age) == null);
    }

    @Test
    public void testCheckBacklogQuotaFailed() throws Exception {
        RetentionPolicies retentionPolicies = new RetentionPolicies(10, 10);
        String namespace = TopicName.get(testTopic).getNamespace();
        admin.namespaces().setRetention(namespace, retentionPolicies);

        Awaitility.await()
                .untilAsserted(() -> Assert.assertEquals(admin.namespaces().getRetention(namespace), retentionPolicies));

        BacklogQuota backlogQuota = BacklogQuota.builder()
                .limitSize(10 * 1024 * 1024)
                .retentionPolicy(BacklogQuota.RetentionPolicy.consumer_backlog_eviction)
                .build();
        try {
            admin.topicPolicies().setBacklogQuota(testTopic, backlogQuota, BacklogQuota.BacklogQuotaType.destination_storage);
            Assert.fail();
        } catch (PulsarAdminException e) {
            Assert.assertEquals(e.getStatusCode(), 412);
        }
        //Ensure that the cache has not been updated after a long time
        Awaitility.await().atLeast(1, TimeUnit.SECONDS);
        assertNull(admin.topicPolicies().getBacklogQuotaMap(testTopic)
                .get(BacklogQuota.BacklogQuotaType.destination_storage));
    }

    @Test
    public void testCheckRetentionSizeBasedQuota() throws Exception {
        BacklogQuota backlogQuota = BacklogQuota.builder()
                .limitSize(10 * 1024 * 1024)
                .retentionPolicy(BacklogQuota.RetentionPolicy.consumer_backlog_eviction)
                .build();

        admin.topicPolicies().setBacklogQuota(testTopic, backlogQuota, BacklogQuota.BacklogQuotaType.destination_storage);
        Awaitility.await()
                .untilAsserted(() -> Assert.assertEquals(admin.topicPolicies().getBacklogQuotaMap(testTopic)
                        .get(BacklogQuota.BacklogQuotaType.destination_storage), backlogQuota));

        RetentionPolicies retention = new RetentionPolicies(10, 10);
        log.info("Retention: {} will set to the topic: {}", retention, testTopic);
        try {
            admin.topicPolicies().setRetention(testTopic, retention);
            Assert.fail();
        } catch (PulsarAdminException e) {
            Assert.assertEquals(e.getStatusCode(), 412);
        }

        retention = new RetentionPolicies(10, 9);
        log.info("Retention: {} will set to the topic: {}", retention, testTopic);
        try {
            admin.topicPolicies().setRetention(testTopic, retention);
            Assert.fail();
        } catch (PulsarAdminException e) {
            Assert.assertEquals(e.getStatusCode(), 412);
        }

        retention = new RetentionPolicies(10, 12);
        log.info("Backlog quota: {} will set to the topic: {}", backlogQuota, testTopic);
        admin.topicPolicies().setRetention(testTopic, retention);

        RetentionPolicies finalRetention = retention;
        Awaitility.await()
                .untilAsserted(() -> Assert.assertEquals(admin.topicPolicies().getRetention(testTopic), finalRetention));

        admin.topics().deletePartitionedTopic(testTopic, true);
    }

    @Test
    public void testCheckRetentionTimeBasedQuota() throws Exception {
        BacklogQuota backlogQuota = BacklogQuota.builder()
                .limitTime(10 * 60)
                .retentionPolicy(BacklogQuota.RetentionPolicy.consumer_backlog_eviction)
                .build();

        admin.topicPolicies().setBacklogQuota(testTopic, backlogQuota, BacklogQuota.BacklogQuotaType.message_age);
        Awaitility.await()
                .untilAsserted(() -> Assert.assertEquals(admin.topicPolicies().getBacklogQuotaMap(testTopic)
                        .get(BacklogQuota.BacklogQuotaType.message_age), backlogQuota));

        RetentionPolicies retention = new RetentionPolicies(10, 10);
        log.info("Retention: {} will set to the topic: {}", retention, testTopic);
        try {
            admin.topicPolicies().setRetention(testTopic, retention);
            Assert.fail();
        } catch (PulsarAdminException e) {
            Assert.assertEquals(e.getStatusCode(), 412);
        }

        retention = new RetentionPolicies(9, 10);
        log.info("Retention: {} will set to the topic: {}", retention, testTopic);
        try {
            admin.topicPolicies().setRetention(testTopic, retention);
            Assert.fail();
        } catch (PulsarAdminException e) {
            Assert.assertEquals(e.getStatusCode(), 412);
        }

        retention = new RetentionPolicies(12, 10);
        log.info("Backlog quota: {} will set to the topic: {}", backlogQuota, testTopic);
        admin.topicPolicies().setRetention(testTopic, retention);

        RetentionPolicies finalRetention = retention;
        Awaitility.await()
                .untilAsserted(() -> Assert.assertEquals(admin.topicPolicies().getRetention(testTopic), finalRetention));

        admin.topics().deletePartitionedTopic(testTopic, true);
    }

    @Test
    public void testSetRetention() throws Exception {
        RetentionPolicies retention = new RetentionPolicies(60, 1024);
        log.info("Retention: {} will set to the topic: {}", retention, testTopic);

        admin.topicPolicies().setRetention(testTopic, retention);
        log.info("Retention set success on topic: {}", testTopic);

        Awaitility.await()
                .untilAsserted(() -> Assert.assertEquals(admin.topicPolicies().getRetention(testTopic), retention));

        admin.topics().deletePartitionedTopic(testTopic, true);
    }

    @Test
    public void testRemoveRetention() throws Exception {

        RetentionPolicies retention = new RetentionPolicies(60, 1024);
        log.info("Retention: {} will set to the topic: {}", retention, testTopic);

        admin.topicPolicies().setRetention(testTopic, retention);
        log.info("Retention set success on topic: {}", testTopic);

        Awaitility.await()
                .untilAsserted(() -> Assert.assertEquals(admin.topicPolicies().getRetention(testTopic), retention));

        admin.topicPolicies().removeRetention(testTopic);
        Awaitility.await()
                .untilAsserted(() -> Assert.assertNull(admin.topicPolicies().getRetention(testTopic)));

        admin.topics().deletePartitionedTopic(testTopic, true);
    }

    @Test(timeOut = 10000)
    public void testRetentionAppliedApi() throws Exception {
        final String topic = testTopic + UUID.randomUUID();
        pulsarClient.newProducer().topic(topic).create().close();

        RetentionPolicies brokerPolicies =
                new RetentionPolicies(conf.getDefaultRetentionTimeInMinutes(), conf.getDefaultRetentionSizeInMB());
        assertEquals(admin.topicPolicies().getRetention(topic, true), brokerPolicies);

        RetentionPolicies namespacePolicies = new RetentionPolicies(10, 20);
        admin.namespaces().setRetention(myNamespace, namespacePolicies);
        Awaitility.await().untilAsserted(()
                -> assertEquals(admin.topicPolicies().getRetention(topic, true), namespacePolicies));

        RetentionPolicies topicPolicies = new RetentionPolicies(20,30);
        admin.topicPolicies().setRetention(topic, topicPolicies);
        Awaitility.await().untilAsserted(()
                -> assertEquals(admin.topicPolicies().getRetention(topic, true), topicPolicies));

        admin.topicPolicies().removeRetention(topic);
        Awaitility.await().untilAsserted(()
                -> assertEquals(admin.topicPolicies().getRetention(topic, true), namespacePolicies));

        admin.namespaces().removeRetention(myNamespace);
        Awaitility.await().untilAsserted(()
                -> assertEquals(admin.topicPolicies().getRetention(topic, true), brokerPolicies));
    }

    @Test(timeOut = 20000)
    public void testGetSubDispatchRateApplied() throws Exception {
        final String topic = testTopic + UUID.randomUUID();
        pulsarClient.newProducer().topic(topic).create().close();
        assertNull(admin.topicPolicies().getSubscriptionDispatchRate(topic));
        assertNull(admin.namespaces().getSubscriptionDispatchRate(myNamespace));

        DispatchRate brokerDispatchRate = DispatchRate.builder()
                .dispatchThrottlingRateInMsg(conf.getDispatchThrottlingRatePerSubscriptionInMsg())
                .dispatchThrottlingRateInByte(conf.getDispatchThrottlingRatePerSubscriptionInByte())
                .ratePeriodInSecond(1)
                .build();
        assertEquals(admin.topicPolicies().getSubscriptionDispatchRate(topic, true), brokerDispatchRate);
        DispatchRate namespaceDispatchRate = DispatchRate.builder()
                .dispatchThrottlingRateInMsg(10)
                .dispatchThrottlingRateInByte(11)
                .ratePeriodInSecond(12)
                .build();

        admin.namespaces().setSubscriptionDispatchRate(myNamespace, namespaceDispatchRate);
        Awaitility.await().untilAsserted(() -> assertNotNull(admin.namespaces().getSubscriptionDispatchRate(myNamespace)));
        assertEquals(admin.topicPolicies().getSubscriptionDispatchRate(topic, true), namespaceDispatchRate);

        DispatchRate topicDispatchRate = DispatchRate.builder()
                .dispatchThrottlingRateInMsg(20)
                .dispatchThrottlingRateInByte(21)
                .ratePeriodInSecond(12)
                .build();
        admin.topicPolicies().setSubscriptionDispatchRate(topic, topicDispatchRate);
        Awaitility.await().untilAsserted(() -> assertNotNull(admin.topicPolicies().getSubscriptionDispatchRate(topic)));
        assertEquals(admin.topicPolicies().getSubscriptionDispatchRate(topic, true), topicDispatchRate);

        admin.namespaces().removeSubscriptionDispatchRate(myNamespace);
        admin.topicPolicies().removeSubscriptionDispatchRate(topic);
        Awaitility.await().untilAsserted(() -> assertNull(admin.namespaces().getSubscriptionDispatchRate(myNamespace)));
        Awaitility.await().untilAsserted(() -> assertNull(admin.topicPolicies().getSubscriptionDispatchRate(topic)));
        assertEquals(admin.topicPolicies().getSubscriptionDispatchRate(topic, true), brokerDispatchRate);

        admin.namespaces().setSubscriptionDispatchRate(myNamespaceV1, namespaceDispatchRate);
        Awaitility.await().untilAsserted(() ->
                assertNotNull(admin.namespaces().getSubscriptionDispatchRate(myNamespaceV1)));
        admin.namespaces().removeSubscriptionDispatchRate(myNamespaceV1);
        Awaitility.await().untilAsserted(() ->
                assertNull(admin.namespaces().getSubscriptionDispatchRate(myNamespaceV1)));

    }

    @Test(timeOut = 20000)
    public void testRetentionPriority() throws Exception {
        final String topic = testTopic + UUID.randomUUID();
        pulsarClient.newProducer().topic(topic).create().close();
        assertNull(admin.topicPolicies().getRetention(topic));
        assertNull(admin.namespaces().getRetention(myNamespace));

        PersistentTopic persistentTopic =
                (PersistentTopic) pulsar.getBrokerService().getTopicIfExists(topic).get().get();
        Method shouldTopicBeRetained = PersistentTopic.class.getDeclaredMethod("shouldTopicBeRetained");
        shouldTopicBeRetained.setAccessible(true);
        Field lastActive = PersistentTopic.class.getSuperclass().getDeclaredField("lastActive");
        lastActive.setAccessible(true);
        //set last active to 2 minutes ago
        lastActive.setLong(persistentTopic, System.nanoTime() - TimeUnit.MINUTES.toNanos(2));
        //the default value of the broker-level is 0, so it is not retained by default
        assertFalse((boolean) shouldTopicBeRetained.invoke(persistentTopic));
        //set namespace-level policy
        RetentionPolicies retentionPolicies = new RetentionPolicies(1, 1);
        admin.namespaces().setRetention(myNamespace, retentionPolicies);
        Awaitility.await().untilAsserted(()
                -> assertNotNull(admin.namespaces().getRetention(myNamespace)));
        assertFalse((boolean) shouldTopicBeRetained.invoke(persistentTopic));
        // set topic-level policy
        admin.topicPolicies().setRetention(topic, new RetentionPolicies(3, 1));
        Awaitility.await().untilAsserted(()
                -> assertNotNull(admin.topicPolicies().getRetention(topic)));
        assertTrue((boolean) shouldTopicBeRetained.invoke(persistentTopic));
        //topic-level disabled
        admin.topicPolicies().setRetention(topic, new RetentionPolicies(0, 0));
        Awaitility.await().untilAsserted(()
                -> assertEquals(admin.topicPolicies().getRetention(topic).getRetentionSizeInMB(), 0));
        assertFalse((boolean) shouldTopicBeRetained.invoke(persistentTopic));
        // remove topic-level policy
        admin.topicPolicies().removeRetention(topic);
        Awaitility.await().untilAsserted(()
                -> assertNull(admin.topicPolicies().getRetention(topic)));
        assertFalse((boolean) shouldTopicBeRetained.invoke(persistentTopic));
        //namespace-level disabled
        admin.namespaces().setRetention(myNamespace, new RetentionPolicies(0, 0));
        Awaitility.await().untilAsserted(()
                -> assertNotNull(admin.namespaces().getRetention(myNamespace)));
        assertFalse((boolean) shouldTopicBeRetained.invoke(persistentTopic));
        //change namespace-level policy
        admin.namespaces().setRetention(myNamespace, new RetentionPolicies(1, 1));
        Awaitility.await().untilAsserted(()
                -> assertNotNull(admin.namespaces().getRetention(myNamespace)));
        assertFalse((boolean) shouldTopicBeRetained.invoke(persistentTopic));
        // remove namespace-level policy
        admin.namespaces().removeRetention(myNamespace);
        Awaitility.await().untilAsserted(()
                -> assertNull(admin.namespaces().getRetention(myNamespace)));
        //the default value of the broker-level is 0, so it is not retained by default
        assertFalse((boolean) shouldTopicBeRetained.invoke(persistentTopic));
    }

    @Test(timeOut = 20000)
    public void testGetPersistenceApplied() throws Exception {
        final String topic = testTopic + UUID.randomUUID();
        pulsarClient.newProducer().topic(topic).create().close();
        assertNull(admin.topicPolicies().getPersistence(topic));
        assertNull(admin.namespaces().getPersistence(myNamespace));
        PersistencePolicies brokerPolicy
                = new PersistencePolicies(pulsar.getConfiguration().getManagedLedgerDefaultEnsembleSize(),
                pulsar.getConfiguration().getManagedLedgerDefaultWriteQuorum(),
                pulsar.getConfiguration().getManagedLedgerDefaultAckQuorum(),
                pulsar.getConfiguration().getManagedLedgerDefaultMarkDeleteRateLimit());
        assertEquals(admin.topicPolicies().getPersistence(topic, true), brokerPolicy);
        PersistencePolicies namespacePolicy
                = new PersistencePolicies(5,4,3,2);

        admin.namespaces().setPersistence(myNamespace, namespacePolicy);
        Awaitility.await().untilAsserted(() -> assertNotNull(admin.namespaces().getPersistence(myNamespace)));
        assertEquals(admin.topicPolicies().getPersistence(topic, true), namespacePolicy);

        PersistencePolicies topicPolicy = new PersistencePolicies(4, 3, 2, 1);
        admin.topicPolicies().setPersistence(topic, topicPolicy);
        Awaitility.await().untilAsserted(() -> assertNotNull(admin.topicPolicies().getPersistence(topic)));
        assertEquals(admin.topicPolicies().getPersistence(topic, true), topicPolicy);

        admin.namespaces().removePersistence(myNamespace);
        admin.topicPolicies().removePersistence(topic);
        Awaitility.await().untilAsserted(() -> assertNull(admin.namespaces().getPersistence(myNamespace)));
        Awaitility.await().untilAsserted(() -> assertNull(admin.topicPolicies().getPersistence(topic)));
        assertEquals(admin.topicPolicies().getPersistence(topic, true), brokerPolicy);
    }

    @Test
    public void testCheckPersistence() throws Exception {
        PersistencePolicies persistencePolicies = new PersistencePolicies(6, 2, 2, 0.0);
        log.info("PersistencePolicies: {} will set to the topic: {}", persistencePolicies, testTopic);
        try {
            admin.topicPolicies().setPersistence(testTopic, persistencePolicies);
            Assert.fail();
        } catch (PulsarAdminException e) {
            Assert.assertEquals(e.getStatusCode(), 400);
        }

        persistencePolicies = new PersistencePolicies(2, 6, 2, 0.0);
        log.info("PersistencePolicies: {} will set to the topic: {}", persistencePolicies, testTopic);
        try {
            admin.topicPolicies().setPersistence(testTopic, persistencePolicies);
            Assert.fail();
        } catch (PulsarAdminException e) {
            Assert.assertEquals(e.getStatusCode(), 400);
        }

        persistencePolicies = new PersistencePolicies(2, 2, 6, 0.0);
        log.info("PersistencePolicies: {} will set to the topic: {}", persistencePolicies, testTopic);
        try {
            admin.topicPolicies().setPersistence(testTopic, persistencePolicies);
            Assert.fail();
        } catch (PulsarAdminException e) {
            Assert.assertEquals(e.getStatusCode(), 400);
        }

        persistencePolicies = new PersistencePolicies(1, 2, 2, 0.0);
        log.info("PersistencePolicies: {} will set to the topic: {}", persistencePolicies, testTopic);
        try {
            admin.topicPolicies().setPersistence(testTopic, persistencePolicies);
            Assert.fail();
        } catch (PulsarAdminException e) {
            Assert.assertEquals(e.getStatusCode(), 400);
        }

        admin.topics().deletePartitionedTopic(testTopic, true);
    }

    @Test
    public void testSetPersistence() throws Exception {
        PersistencePolicies persistencePoliciesForNamespace = new PersistencePolicies(2, 2, 2, 0.3);
        admin.namespaces().setPersistence(myNamespace, persistencePoliciesForNamespace);

        Awaitility.await()
                .untilAsserted(() -> Assert.assertEquals(admin.namespaces().getPersistence(myNamespace), persistencePoliciesForNamespace));

        PersistencePolicies persistencePolicies = new PersistencePolicies(3, 3, 3, 0.1);
        log.info("PersistencePolicies: {} will set to the topic: {}", persistencePolicies, persistenceTopic);
        admin.topics().createNonPartitionedTopic(persistenceTopic);
        admin.topicPolicies().setPersistence(persistenceTopic, persistencePolicies);

        Awaitility.await()
                .untilAsserted(() -> Assert.assertEquals(admin.topicPolicies().getPersistence(persistenceTopic), persistencePolicies));
        Consumer<byte[]> consumer = pulsarClient.newConsumer()
                .topic(persistenceTopic)
                .subscriptionName("test")
                .subscribe();
        admin.topics().unload(persistenceTopic);
        Topic t = pulsar.getBrokerService().getOrCreateTopic(persistenceTopic).get();
        PersistentTopic persistentTopic = (PersistentTopic) t;
        Awaitility.await().untilAsserted(() -> {
            ManagedLedgerConfig managedLedgerConfig = persistentTopic.getManagedLedger().getConfig();
            assertEquals(managedLedgerConfig.getEnsembleSize(), 3);
            assertEquals(managedLedgerConfig.getWriteQuorumSize(), 3);
            assertEquals(managedLedgerConfig.getAckQuorumSize(), 3);
            assertEquals(managedLedgerConfig.getThrottleMarkDelete(), 0.1);
        });

        PersistencePolicies getPersistencePolicies = admin.topicPolicies().getPersistence(persistenceTopic);
        log.info("PersistencePolicies: {} will set to the topic: {}", persistencePolicies, persistenceTopic);
        Assert.assertEquals(getPersistencePolicies, persistencePolicies);
        consumer.close();
    }

    @Test(dataProvider = "invalidPersistentPolicies")
    public void testSetIncorrectPersistentPolicies(int ensembleSize, int writeQuorum, int ackQuorum) throws Exception {
        admin.topics().createNonPartitionedTopic(persistenceTopic);
        PersistencePolicies persistence1 = new PersistencePolicies(ensembleSize, writeQuorum, ackQuorum, 0.0);

        boolean failed = false;
        try {
            admin.topicPolicies().setPersistence(persistenceTopic, persistence1);
        } catch (PulsarAdminException e) {
            failed = true;
            Assert.assertEquals(e.getStatusCode(), 400);
        }
        assertTrue(failed);
        admin.topics().delete(persistenceTopic);
    }

    @Test
    public void testGetDispatchRateApplied() throws Exception {
        final String topic = testTopic + UUID.randomUUID();
        pulsarClient.newProducer().topic(topic).create().close();
        assertNull(admin.topicPolicies().getDispatchRate(topic));
        assertNull(admin.namespaces().getDispatchRate(myNamespace));
        DispatchRate brokerDispatchRate = DispatchRate.builder()
                .dispatchThrottlingRateInMsg(conf.getDispatchThrottlingRatePerTopicInMsg())
                .dispatchThrottlingRateInByte(conf.getDispatchThrottlingRatePerTopicInByte())
                .ratePeriodInSecond(1)
                .build();
        assertEquals(admin.topicPolicies().getDispatchRate(topic, true), brokerDispatchRate);
        DispatchRate namespaceDispatchRate = DispatchRate.builder()
                .dispatchThrottlingRateInMsg(10)
                .dispatchThrottlingRateInByte(11)
                .ratePeriodInSecond(12)
                .build();

        admin.namespaces().setDispatchRate(myNamespace, namespaceDispatchRate);
        Awaitility.await().untilAsserted(() -> assertNotNull(admin.namespaces().getDispatchRate(myNamespace)));
        assertEquals(admin.topicPolicies().getDispatchRate(topic, true), namespaceDispatchRate);

        DispatchRate topicDispatchRate = DispatchRate.builder()
                .dispatchThrottlingRateInMsg(20)
                .dispatchThrottlingRateInByte(21)
                .ratePeriodInSecond(22)
                .build();
        admin.topicPolicies().setDispatchRate(topic, topicDispatchRate);
        Awaitility.await().untilAsserted(() -> assertNotNull(admin.topicPolicies().getDispatchRate(topic)));
        assertEquals(admin.topicPolicies().getDispatchRate(topic, true), topicDispatchRate);

        admin.namespaces().removeDispatchRate(myNamespace);
        admin.topicPolicies().removeDispatchRate(topic);
        Awaitility.await().untilAsserted(() -> assertNull(admin.namespaces().getDispatchRate(myNamespace)));
        Awaitility.await().untilAsserted(() -> assertNull(admin.topicPolicies().getDispatchRate(topic)));
        assertEquals(admin.topicPolicies().getDispatchRate(topic, true), brokerDispatchRate);
    }

    @Test
    public void testRemovePersistence() throws Exception {
        PersistencePolicies persistencePoliciesForNamespace = new PersistencePolicies(2, 2, 2, 0.3);
        admin.namespaces().setPersistence(myNamespace, persistencePoliciesForNamespace);

        Awaitility.await()
                .untilAsserted(() -> Assert.assertEquals(admin.namespaces().getPersistence(myNamespace), persistencePoliciesForNamespace));

        PersistencePolicies persistencePolicies = new PersistencePolicies(3, 3, 3, 0.1);
        log.info("PersistencePolicies: {} will set to the topic: {}", persistencePolicies, persistenceTopic);
        admin.topics().createNonPartitionedTopic(persistenceTopic);
        admin.topicPolicies().setPersistence(persistenceTopic, persistencePolicies);

        Awaitility.await()
                .untilAsserted(() -> Assert.assertEquals(admin.topicPolicies().getPersistence(persistenceTopic), persistencePolicies));

        admin.topicPolicies().removePersistence(persistenceTopic);

        Awaitility.await()
                .untilAsserted(() -> Assert.assertNull(admin.topicPolicies().getPersistence(persistenceTopic)));

        admin.lookups().lookupTopic(persistenceTopic);
        Topic t = pulsar.getBrokerService().getOrCreateTopic(persistenceTopic).get();
        PersistentTopic persistentTopic = (PersistentTopic) t;
        ManagedLedgerConfig managedLedgerConfig = persistentTopic.getManagedLedger().getConfig();
        assertEquals(managedLedgerConfig.getEnsembleSize(), 2);
        assertEquals(managedLedgerConfig.getWriteQuorumSize(), 2);
        assertEquals(managedLedgerConfig.getAckQuorumSize(), 2);
        assertEquals(managedLedgerConfig.getThrottleMarkDelete(), 0.3);
    }

    @Test
    public void testCheckMaxProducers() throws Exception {
        int maxProducers = -1;
        log.info("MaxProducers: {} will set to the topic: {}", maxProducers, testTopic);
        try {
            admin.topicPolicies().setMaxProducers(testTopic, maxProducers);
            Assert.fail();
        } catch (PulsarAdminException e) {
            Assert.assertEquals(e.getStatusCode(), 412);
        }

        admin.topics().deletePartitionedTopic(testTopic, true);
    }

    @Test
    public void testGetMaxProducerApplied() throws Exception {
        final String topic = testTopic + UUID.randomUUID();
        pulsarClient.newProducer().topic(topic).create().close();
        assertNull(admin.topicPolicies().getMaxProducers(topic));
        assertNull(admin.namespaces().getMaxProducersPerTopic(myNamespace));
        assertEquals(admin.topicPolicies().getMaxProducers(topic, true).intValue(), conf.getMaxProducersPerTopic());

        admin.namespaces().setMaxProducersPerTopic(myNamespace, 7);
        Awaitility.await().untilAsserted(() -> assertNotNull(admin.namespaces().getMaxProducersPerTopic(myNamespace)));
        assertEquals(admin.topicPolicies().getMaxProducers(topic, true).intValue(), 7);

        admin.topicPolicies().setMaxProducers(topic, 1000);
        Awaitility.await().untilAsserted(() -> assertNotNull(admin.topicPolicies().getMaxProducers(topic)));
        assertEquals(admin.topicPolicies().getMaxProducers(topic, true).intValue(), 1000);

        admin.namespaces().removeMaxProducersPerTopic(myNamespace);
        admin.topicPolicies().removeMaxProducers(topic);
        Awaitility.await().untilAsserted(() -> assertNull(admin.namespaces().getMaxProducersPerTopic(myNamespace)));
        Awaitility.await().untilAsserted(() -> assertNull(admin.topicPolicies().getMaxProducers(topic)));
        assertEquals(admin.topicPolicies().getMaxProducers(topic, true).intValue(), conf.getMaxProducersPerTopic());
    }

    private void waitTopicPoliciesApplied(String topic, int partitions,
                                          java.util.function.Consumer<HierarchyTopicPolicies> condition) {
        TopicName topicName = TopicName.get(topic);
        if (partitions > 0) {
            for (int i = 0; i < partitions; i++) {
                String partition = topicName.getPartition(i).toString();
                Awaitility.await().untilAsserted(() -> {
                    Topic t = pulsar.getBrokerService().getTopicIfExists(partition).get().get();
                    assertTrue(t instanceof AbstractTopic);
                    condition.accept(((AbstractTopic) t).getHierarchyTopicPolicies());
                });
            }
        } else {
            Awaitility.await().untilAsserted(() -> {
                Topic t = pulsar.getBrokerService().getTopicIfExists(topic).get().get();
                assertTrue(t instanceof AbstractTopic);
                condition.accept(((AbstractTopic) t).getHierarchyTopicPolicies());
            });
        }
    }

    @Test
    public void testSetMaxProducers() throws Exception {
        Integer maxProducers = 2;
        log.info("MaxProducers: {} will set to the topic: {}", maxProducers, persistenceTopic);
        //broker level setting is 4
        conf.setMaxProducersPerTopic(4);
        admin.topics().createPartitionedTopic(persistenceTopic, 2);
        waitTopicPoliciesApplied(persistenceTopic, 2, hierarchyTopicPolicies -> {
            assertEquals((int) hierarchyTopicPolicies.getMaxProducersPerTopic().get(), 4);
        });
        //ns level setting is 3
        admin.namespaces().setMaxProducersPerTopic(myNamespace, 3);
        waitTopicPoliciesApplied(persistenceTopic, 2, hierarchyTopicPolicies -> {
            assertEquals((int) hierarchyTopicPolicies.getMaxProducersPerTopic().get(), 3);
        });
        //topic level setting is 2
        admin.topicPolicies().setMaxProducers(persistenceTopic, maxProducers);
        waitTopicPoliciesApplied(persistenceTopic, 2, hierarchyTopicPolicies -> {
            assertEquals((int) hierarchyTopicPolicies.getMaxProducersPerTopic().get(), 2);
        });

        Awaitility.await()
                .untilAsserted(() -> Assert.assertEquals(admin.topicPolicies().getMaxProducers(persistenceTopic),
                        maxProducers));

        Producer<byte[]> producer1 = pulsarClient.newProducer().topic(persistenceTopic).create();
        Producer<byte[]> producer2 = pulsarClient.newProducer().topic(persistenceTopic).create();
        Producer<byte[]> producer3 = null;

        try {
            producer3 = pulsarClient.newProducer().topic(persistenceTopic).create();
            Assert.fail();
        } catch (PulsarClientException e) {
            log.info("Topic reached max producers limit on topic level.");
        }
        Assert.assertNotNull(producer1);
        Assert.assertNotNull(producer2);
        Assert.assertNull(producer3);

        admin.topicPolicies().removeMaxProducers(persistenceTopic);
        waitTopicPoliciesApplied(persistenceTopic, 2, hierarchyTopicPolicies -> {
            assertEquals((int) hierarchyTopicPolicies.getMaxProducersPerTopic().get(), 3);
        });
        producer3 = pulsarClient.newProducer().topic(persistenceTopic).create();

        Producer<byte[]> producer4;
        try {
            producer4 = pulsarClient.newProducer().topic(persistenceTopic).create();
            Assert.fail();
        } catch (PulsarClientException e) {
            log.info("Topic reached max producers limit on topic level.");
        }

        admin.namespaces().removeMaxProducersPerTopic(myNamespace);
        waitTopicPoliciesApplied(persistenceTopic, 2, hierarchyTopicPolicies -> {
            assertEquals((int) hierarchyTopicPolicies.getMaxProducersPerTopic().get(), 4);
        });
        producer4 = pulsarClient.newProducer().topic(persistenceTopic).create();

        try {
            Producer<byte[]> producer5 = pulsarClient.newProducer().topic(persistenceTopic).create();
            Assert.fail();
        } catch (PulsarClientException e) {
            log.info("Topic reached max producers limit on topic level.");
        }
        producer1.close();
        producer2.close();
        producer3.close();
        producer4.close();

        admin.topics().deletePartitionedTopic(persistenceTopic, true);
        admin.topics().deletePartitionedTopic(testTopic, true);
    }

    @Test
    public void testRemoveMaxProducers() throws Exception {
        Integer maxProducers = 2;
        log.info("MaxProducers: {} will set to the topic: {}", maxProducers, persistenceTopic);
        admin.topics().createPartitionedTopic(persistenceTopic, 2);
        admin.topicPolicies().setMaxProducers(persistenceTopic, maxProducers);

        Awaitility.await()
                .untilAsserted(() -> Assert.assertEquals(admin.topicPolicies().getMaxProducers(persistenceTopic), maxProducers));

        Producer<byte[]> producer1 = pulsarClient.newProducer().topic(persistenceTopic).create();
        Producer<byte[]> producer2 = pulsarClient.newProducer().topic(persistenceTopic).create();
        Producer<byte[]> producer3 = null;
        Producer<byte[]> producer4 = null;

        try {
            producer3 = pulsarClient.newProducer().topic(persistenceTopic).create();
            Assert.fail();
        } catch (PulsarClientException e) {
            log.info("Topic reached max producers limit on topic level.");
        }
        Assert.assertNotNull(producer1);
        Assert.assertNotNull(producer2);
        Assert.assertNull(producer3);

        admin.topicPolicies().removeMaxProducers(persistenceTopic);

        Awaitility.await()
                .untilAsserted(() -> Assert.assertNull(admin.topicPolicies().getMaxProducers(persistenceTopic)));

        producer3 = pulsarClient.newProducer().topic(persistenceTopic).create();
        Assert.assertNotNull(producer3);
        admin.namespaces().setMaxProducersPerTopic(myNamespace, 3);

        Awaitility.await()
                .untilAsserted(() -> Assert.assertEquals(admin.namespaces().getMaxProducersPerTopic(myNamespace).intValue(), 3));

        log.info("MaxProducers: {} will set to the namespace: {}", 3, myNamespace);
        try {
            producer4 = pulsarClient.newProducer().topic(persistenceTopic).create();
            Assert.fail();
        } catch (PulsarClientException e) {
            log.info("Topic reached max producers limit on namespace level.");
        }
        Assert.assertNull(producer4);

        producer1.close();
        producer2.close();
        producer3.close();
        admin.topics().deletePartitionedTopic(persistenceTopic, true);
        admin.topics().deletePartitionedTopic(testTopic, true);
    }


    @Test
    public void testGetSetDispatchRate() throws Exception {
        DispatchRate dispatchRate = DispatchRate.builder()
                .dispatchThrottlingRateInMsg(100)
                .dispatchThrottlingRateInByte(1000)
                .ratePeriodInSecond(1)
                .relativeToPublishRate(true)
                .build();
        log.info("Dispatch Rate: {} will set to the topic: {}", dispatchRate, testTopic);

        admin.topicPolicies().setDispatchRate(testTopic, dispatchRate);
        log.info("Dispatch Rate set success on topic: {}", testTopic);

        Awaitility.await()
                .untilAsserted(() -> Assert.assertEquals(admin.topicPolicies().getDispatchRate(testTopic), dispatchRate));

        admin.topics().deletePartitionedTopic(testTopic, true);
    }

    @Test
    public void testRemoveDispatchRate() throws Exception {
        DispatchRate dispatchRate = DispatchRate.builder()
                .dispatchThrottlingRateInMsg(100)
                .dispatchThrottlingRateInByte(1000)
                .ratePeriodInSecond(1)
                .relativeToPublishRate(true)
                .build();
        log.info("Dispatch Rate: {} will set to the topic: {}", dispatchRate, testTopic);

        admin.topicPolicies().setDispatchRate(testTopic, dispatchRate);
        log.info("Dispatch Rate set success on topic: {}", testTopic);

        Awaitility.await()
                .untilAsserted(() -> Assert.assertEquals(admin.topicPolicies().getDispatchRate(testTopic), dispatchRate));

        admin.topicPolicies().removeDispatchRate(testTopic);
        Awaitility.await()
                .untilAsserted(() -> Assert.assertNull(admin.topicPolicies().getDispatchRate(testTopic)));

        admin.topics().deletePartitionedTopic(testTopic, true);
    }

    @Test(timeOut = 20000)
    public void testPolicyOverwrittenByNamespaceLevel() throws Exception {
        final String topic = testTopic + UUID.randomUUID();
        admin.topics().createNonPartitionedTopic(topic);

        DispatchRate dispatchRate = DispatchRate.builder()
                .dispatchThrottlingRateInMsg(200)
                .dispatchThrottlingRateInByte(20000)
                .ratePeriodInSecond(1)
                .relativeToPublishRate(true)
                .build();
        admin.namespaces().setDispatchRate(myNamespace, dispatchRate);

        Awaitility.await()
                .untilAsserted(() -> Assert.assertEquals(admin.namespaces().getDispatchRate(myNamespace).getDispatchThrottlingRateInMsg(), 200));

        dispatchRate = DispatchRate.builder()
                .dispatchThrottlingRateInMsg(100)
                .dispatchThrottlingRateInByte(10000)
                .ratePeriodInSecond(1)
                .relativeToPublishRate(true)
                .build();
        admin.topicPolicies().setDispatchRate(topic, dispatchRate);

        Awaitility.await()
                .untilAsserted(() -> Assert.assertNotNull(admin.topicPolicies().getDispatchRate(topic)));

        //1 Set ns level policy, topic level should not be overwritten
        dispatchRate = DispatchRate.builder()
                .dispatchThrottlingRateInMsg(300)
                .dispatchThrottlingRateInByte(30000)
                .ratePeriodInSecond(2)
                .relativeToPublishRate(true)
                .build();
        admin.namespaces().setDispatchRate(myNamespace, dispatchRate);

        Awaitility.await()
                .untilAsserted(() -> {
                    DispatchRateLimiter limiter = pulsar.getBrokerService().getTopicIfExists(topic).get().get().getDispatchRateLimiter().get();
                    Assert.assertEquals(limiter.getDispatchRateOnByte(), 10000);
                    Assert.assertEquals(limiter.getDispatchRateOnMsg(), 100);
                });

        admin.topicPolicies().removeDispatchRate(topic);

        Awaitility.await()
                .untilAsserted(() -> Assert.assertNull(admin.topicPolicies().getDispatchRate(topic)));

        //2 Remove level policy, DispatchRateLimiter should us ns level policy
        Awaitility.await()
                .untilAsserted(() -> {
                    DispatchRateLimiter limiter = pulsar.getBrokerService().getTopicIfExists(topic).get().get().getDispatchRateLimiter().get();
                    Assert.assertEquals(limiter.getDispatchRateOnByte(), 30000);
                    Assert.assertEquals(limiter.getDispatchRateOnMsg(), 300);
                });
    }

    @Test(timeOut = 20000)
    public void testRestart() throws Exception {
        final String topic = testTopic + UUID.randomUUID();
        admin.topics().createNonPartitionedTopic(topic);

        // set namespace level inactive topic policies
        InactiveTopicPolicies inactiveTopicPolicies =
                new InactiveTopicPolicies(InactiveTopicDeleteMode.delete_when_subscriptions_caught_up,100,true);
        admin.namespaces().setInactiveTopicPolicies(myNamespace, inactiveTopicPolicies);

        Awaitility.await()
                .untilAsserted(() -> Assert.assertEquals(admin.namespaces().getInactiveTopicPolicies(myNamespace).getInactiveTopicDeleteMode(),
                        InactiveTopicDeleteMode.delete_when_subscriptions_caught_up));

        // set namespace retention policies
        final RetentionPolicies retentionPolicies = new RetentionPolicies(10, -1);
        admin.namespaces().setRetention(myNamespace, retentionPolicies);
        Awaitility.await()
                .untilAsserted(() -> Assert.assertEquals(admin.namespaces().getRetention(myNamespace),
                        retentionPolicies));

        // set topic level inactive topic policies
        inactiveTopicPolicies =
                new InactiveTopicPolicies(InactiveTopicDeleteMode.delete_when_no_subscriptions,200,false);
        admin.topicPolicies().setInactiveTopicPolicies(topic, inactiveTopicPolicies);

        InactiveTopicPolicies finalInactiveTopicPolicies = inactiveTopicPolicies;
        Awaitility.await()
                .untilAsserted(() -> Assert.assertEquals(admin.topicPolicies().getInactiveTopicPolicies(topic),
                        finalInactiveTopicPolicies));

        // set topic level retention policies
        final RetentionPolicies finalRetentionPolicies = new RetentionPolicies(20, -1);
        admin.topicPolicies().setRetention(topic, finalRetentionPolicies);
        Awaitility.await()
                .untilAsserted(() -> Assert.assertEquals(admin.topicPolicies().getRetention(topic), finalRetentionPolicies));

        // restart broker, policy should still take effect
        restartBroker();

        // Trigger the cache init.
        Producer<byte[]> producer = pulsarClient.newProducer().topic(topic).create();

        // check inactive topic policies and retention policies.
        Awaitility.await()
                .untilAsserted(() -> {
                    PersistentTopic persistentTopic = (PersistentTopic) pulsar.getBrokerService().getTopicIfExists(topic).get().get();
                    ManagedLedgerConfig managedLedgerConfig = persistentTopic.getManagedLedger().getConfig();
                    Assert.assertEquals(persistentTopic.getInactiveTopicPolicies(), finalInactiveTopicPolicies);
                    Assert.assertEquals(managedLedgerConfig.getRetentionSizeInMB(),
                            finalRetentionPolicies.getRetentionSizeInMB());
                    Assert.assertEquals(managedLedgerConfig.getRetentionTimeMillis(),
                            TimeUnit.MINUTES.toMillis(finalRetentionPolicies.getRetentionTimeInMinutes()));
                });

        producer.close();
    }

    @Test
    public void testGetSetSubscriptionDispatchRate() throws Exception {
        final String topic = testTopic + UUID.randomUUID();
        admin.topics().createNonPartitionedTopic(topic);
        DispatchRate dispatchRate = DispatchRate.builder()
                .dispatchThrottlingRateInMsg(1000)
                .dispatchThrottlingRateInByte(1024 * 1024)
                .ratePeriodInSecond(1)
                .build();
        log.info("Subscription Dispatch Rate: {} will set to the topic: {}", dispatchRate, topic);

        admin.topicPolicies().setSubscriptionDispatchRate(topic, dispatchRate);
        log.info("Subscription dispatch rate set success on topic: {}", topic);

        Awaitility.await()
                .untilAsserted(() -> Assert.assertEquals(admin.topicPolicies().getSubscriptionDispatchRate(topic), dispatchRate));

        String subscriptionName = "test_subscription_rate";
        Consumer<byte[]> consumer = pulsarClient.newConsumer().subscriptionName(subscriptionName).topic(topic).subscribe();

        DispatchRateLimiter dispatchRateLimiter = pulsar.getBrokerService().getTopicIfExists(topic)
                .get().get().getSubscription(subscriptionName).getDispatcher().getRateLimiter().get();
        Assert.assertNotNull(dispatchRateLimiter);
        Assert.assertEquals(dispatchRateLimiter.getDispatchRateOnByte(), dispatchRate.getDispatchThrottlingRateInByte());
        Assert.assertEquals(dispatchRateLimiter.getDispatchRateOnMsg(), dispatchRate.getDispatchThrottlingRateInMsg());

        consumer.close();
        admin.topics().delete(topic, true);
    }

    @Test
    public void testSubscriptionLevelDispatchRate() throws Exception{
        final String topic = testTopic + UUID.randomUUID();
        admin.topics().createNonPartitionedTopic(topic);

        String subscriptionName = "testSubscriptionLevelDispatchRate";
        @Cleanup
        Consumer<byte[]> consumer = pulsarClient.newConsumer().subscriptionName(subscriptionName).topic(topic).subscribe();
        AbstractTopic abstractTopic = (AbstractTopic) pulsar.getBrokerService().getTopicIfExists(topic).get().get();

        DispatchRate topicLevelRate = DispatchRate.builder()
                .dispatchThrottlingRateInMsg(100)
                .dispatchThrottlingRateInByte(1024)
                .ratePeriodInSecond(1)
                .build();
        admin.topicPolicies().setSubscriptionDispatchRate(topic, topicLevelRate);
        Awaitility.await().untilAsserted(() ->
                Assert.assertEquals(admin.topicPolicies().getSubscriptionDispatchRate(topic), topicLevelRate));

        // topic level is set, applied value should be topic level setting.
        Assert.assertEquals(admin.topicPolicies().getSubscriptionDispatchRate(topic, subscriptionName, true),
                topicLevelRate);
        // subscription level setting is not set.
        Assert.assertNull(admin.topicPolicies().getSubscriptionDispatchRate(topic, subscriptionName));

        DispatchRate subLevelRate = DispatchRate.builder()
                .dispatchThrottlingRateInMsg(1000)
                .dispatchThrottlingRateInByte(1024 * 1024)
                .ratePeriodInSecond(1)
                .build();

        admin.topicPolicies().setSubscriptionDispatchRate(topic, subscriptionName, subLevelRate);
        Awaitility.await().untilAsserted(() ->
                Assert.assertEquals(admin.topicPolicies().getSubscriptionDispatchRate(topic, subscriptionName),
                        subLevelRate));

        Awaitility.await().untilAsserted(() -> Assert.assertEquals(
                abstractTopic.getSubscriptionDispatchRate(subscriptionName), subLevelRate));

        DispatchRateLimiter dispatchRateLimiter = abstractTopic.getSubscription(subscriptionName)
                .getDispatcher().getRateLimiter().get();
        Assert.assertNotNull(dispatchRateLimiter);
        Assert.assertEquals(dispatchRateLimiter.getDispatchRateOnByte(), subLevelRate.getDispatchThrottlingRateInByte());
        Assert.assertEquals(dispatchRateLimiter.getDispatchRateOnMsg(), subLevelRate.getDispatchThrottlingRateInMsg());

        admin.topicPolicies().removeSubscriptionDispatchRate(topic, subscriptionName);
        Awaitility.await().untilAsserted(() ->
                Assert.assertNull(admin.topicPolicies().getSubscriptionDispatchRate(topic, subscriptionName)));

        admin.topics().delete(topic, true);
    }

    @Test
    public void testGetSetSubscriptionDispatchRateAfterTopicLoaded() throws Exception {
        final String topic = testTopic + UUID.randomUUID();
        admin.topics().createNonPartitionedTopic(topic);

        DispatchRate dispatchRate = DispatchRate.builder()
                .dispatchThrottlingRateInMsg(1000)
                .dispatchThrottlingRateInByte(1024 * 1024)
                .ratePeriodInSecond(1)
                .build();
        log.info("Subscription Dispatch Rate: {} will set to the topic: {}", dispatchRate, topic);

        String subscriptionName = "test_subscription_rate";
        Consumer<byte[]> consumer = pulsarClient.newConsumer().subscriptionName(subscriptionName).topic(topic).subscribe();

        admin.topicPolicies().setSubscriptionDispatchRate(topic, dispatchRate);
        log.info("Subscription dispatch rate set success on topic: {}", topic);

        Awaitility.await()
                .untilAsserted(() -> Assert.assertEquals(admin.topicPolicies().getSubscriptionDispatchRate(topic), dispatchRate));

        DispatchRateLimiter dispatchRateLimiter = pulsar.getBrokerService().getTopicIfExists(topic)
                .get().get().getSubscription(subscriptionName).getDispatcher().getRateLimiter().get();
        Assert.assertNotNull(dispatchRateLimiter);
        Assert.assertEquals(dispatchRateLimiter.getDispatchRateOnByte(), dispatchRate.getDispatchThrottlingRateInByte());
        Assert.assertEquals(dispatchRateLimiter.getDispatchRateOnMsg(), dispatchRate.getDispatchThrottlingRateInMsg());

        consumer.close();
        admin.topics().delete(topic, true);
    }

    @Test
    public void testRemoveSubscriptionDispatchRate() throws Exception {
        final String topic = testTopic + UUID.randomUUID();
        admin.topics().createNonPartitionedTopic(topic);

        DispatchRate dispatchRate = DispatchRate.builder()
                .dispatchThrottlingRateInMsg(1000)
                .dispatchThrottlingRateInByte(1024 * 1024)
                .ratePeriodInSecond(1)
                .build();
        log.info("Subscription Dispatch Rate: {} will set to the topic: {}", dispatchRate, topic);

        admin.topicPolicies().setSubscriptionDispatchRate(topic, dispatchRate);
        log.info("Subscription dispatch rate set success on topic: {}", topic);

        Awaitility.await()
                .untilAsserted(() -> Assert.assertEquals(admin.topicPolicies().getSubscriptionDispatchRate(topic), dispatchRate));

        String subscriptionName = "test_subscription_rate";
        Consumer<byte[]> consumer = pulsarClient.newConsumer().subscriptionName(subscriptionName).topic(topic).subscribe();

        DispatchRateLimiter dispatchRateLimiter = pulsar.getBrokerService().getTopicIfExists(topic)
                .get().get().getSubscription(subscriptionName).getDispatcher().getRateLimiter().get();
        Assert.assertNotNull(dispatchRateLimiter);
        Assert.assertEquals(dispatchRateLimiter.getDispatchRateOnByte(), dispatchRate.getDispatchThrottlingRateInByte());
        Assert.assertEquals(dispatchRateLimiter.getDispatchRateOnMsg(), dispatchRate.getDispatchThrottlingRateInMsg());

        // remove subscription dispatch rate
        admin.topicPolicies().removeSubscriptionDispatchRate(topic);

        Awaitility.await()
                .untilAsserted(() -> Assert.assertNull(admin.topicPolicies().getSubscriptionDispatchRate(topic)));

        Awaitility.await().untilAsserted(() -> {
            DispatchRateLimiter drl = pulsar.getBrokerService().getTopicIfExists(topic)
                    .get().get().getSubscription(subscriptionName).getDispatcher().getRateLimiter().get();
            Assert.assertNotEquals(drl.getDispatchRateOnMsg(), dispatchRate.getDispatchThrottlingRateInMsg());
            Assert.assertNotEquals(drl.getDispatchRateOnByte(), dispatchRate.getDispatchThrottlingRateInByte());
        });

        consumer.close();
        admin.topics().delete(topic, true);
    }

    @Test
    public void testSubscriptionDispatchRatePolicyOverwrittenNamespaceLevel() throws Exception {
        final String topic = testTopic + UUID.randomUUID();
        admin.topics().createNonPartitionedTopic(topic);

        // set namespace level subscription dispatch rate
        DispatchRate namespaceDispatchRate =                     DispatchRate.builder()
                .dispatchThrottlingRateInMsg(100)
                .dispatchThrottlingRateInByte(1024 * 1024)
                .ratePeriodInSecond(1)
                .build();
        admin.namespaces().setSubscriptionDispatchRate(myNamespace, namespaceDispatchRate);

        Awaitility.await()
                .untilAsserted(() -> Assert.assertEquals(admin.namespaces().getSubscriptionDispatchRate(myNamespace), namespaceDispatchRate));

        String subscriptionName = "test_subscription_rate";
        Consumer<byte[]> consumer = pulsarClient.newConsumer().subscriptionName(subscriptionName).topic(topic).subscribe();

        // get subscription dispatch Rate limiter
        DispatchRateLimiter dispatchRateLimiter = pulsar.getBrokerService().getTopicIfExists(topic)
                .get().get().getSubscription(subscriptionName).getDispatcher().getRateLimiter().get();
        Assert.assertEquals(dispatchRateLimiter.getDispatchRateOnMsg(), namespaceDispatchRate.getDispatchThrottlingRateInMsg());
        Assert.assertEquals(dispatchRateLimiter.getDispatchRateOnByte(), namespaceDispatchRate.getDispatchThrottlingRateInByte());

        // set topic level subscription dispatch rate
        DispatchRate topicDispatchRate = DispatchRate.builder()
                .dispatchThrottlingRateInMsg(200)
                .dispatchThrottlingRateInByte(2 * 1024 * 1024)
                .ratePeriodInSecond(1)
                .build();
        admin.topicPolicies().setSubscriptionDispatchRate(topic, topicDispatchRate);

        Awaitility.await()
                .untilAsserted(() -> Assert.assertEquals(admin.topicPolicies().getSubscriptionDispatchRate(topic), topicDispatchRate));

        // get subscription dispatch rate limiter
        dispatchRateLimiter = pulsar.getBrokerService().getTopicIfExists(topic).get().get()
                .getSubscription(subscriptionName).getDispatcher().getRateLimiter().get();
        Assert.assertEquals(dispatchRateLimiter.getDispatchRateOnByte(), topicDispatchRate.getDispatchThrottlingRateInByte());
        Assert.assertEquals(dispatchRateLimiter.getDispatchRateOnMsg(), topicDispatchRate.getDispatchThrottlingRateInMsg());

        // remove topic level subscription dispatch rate limiter
        admin.topicPolicies().removeSubscriptionDispatchRate(topic);

        Awaitility.await()
                .untilAsserted(() -> Assert.assertNull(admin.topicPolicies().getSubscriptionDispatchRate(topic)));

        // get subscription dispatch rate limiter
        dispatchRateLimiter = pulsar.getBrokerService().getTopicIfExists(topic).get().get()
                .getSubscription(subscriptionName).getDispatcher().getRateLimiter().get();
        Assert.assertEquals(dispatchRateLimiter.getDispatchRateOnByte(), namespaceDispatchRate.getDispatchThrottlingRateInByte());
        Assert.assertEquals(dispatchRateLimiter.getDispatchRateOnMsg(), namespaceDispatchRate.getDispatchThrottlingRateInMsg());

        consumer.close();
        admin.topics().delete(topic, true);
    }

    @Test
    public void testGetSetCompactionThreshold() throws Exception {
        Long compactionThreshold = 100000L;
        log.info("Compaction threshold: {} will set to the topic: {}", compactionThreshold, testTopic);

        admin.topicPolicies().setCompactionThreshold(testTopic, compactionThreshold);
        log.info("Compaction threshold set success on topic: {}", testTopic);

        Awaitility.await()
                .untilAsserted(() -> Assert.assertEquals(admin.topicPolicies().getCompactionThreshold(testTopic), compactionThreshold));

        admin.topics().deletePartitionedTopic(testTopic, true);
    }

    @Test
    public void testRemoveCompactionThreshold() throws Exception {
        Long compactionThreshold = 100000L;
        log.info("Compaction threshold: {} will set to the topic: {}", compactionThreshold, testTopic);

        admin.topicPolicies().setCompactionThreshold(testTopic, compactionThreshold);
        log.info("Compaction threshold set success on topic: {}", testTopic);

        Awaitility.await()
                .untilAsserted(() -> Assert.assertEquals(admin.topicPolicies().getCompactionThreshold(testTopic), compactionThreshold));

        admin.topicPolicies().removeCompactionThreshold(testTopic);

        Awaitility.await()
                .untilAsserted(() -> Assert.assertNull(admin.topicPolicies().getCompactionThreshold(testTopic)));

        admin.topics().deletePartitionedTopic(testTopic, true);
    }

    @Test
    public void testGetSetMaxConsumersPerSubscription() throws Exception {
        Integer maxConsumersPerSubscription = 10;
        log.info("MaxConsumersPerSubscription: {} will set to the topic: {}", maxConsumersPerSubscription, testTopic);

        admin.topicPolicies().setMaxConsumersPerSubscription(testTopic, maxConsumersPerSubscription);
        log.info("MaxConsumersPerSubscription set success on topic: {}", testTopic);

        Awaitility.await()
                .untilAsserted(() -> Assert.assertEquals(admin.topicPolicies().getMaxConsumersPerSubscription(testTopic), maxConsumersPerSubscription));

        admin.topics().deletePartitionedTopic(testTopic, true);
    }

    @Test
    public void testRemoveMaxConsumersPerSubscription() throws Exception {
        Integer maxConsumersPerSubscription = 10;
        log.info("MaxConsumersPerSubscription: {} will set to the topic: {}", maxConsumersPerSubscription, testTopic);

        admin.topicPolicies().setMaxConsumersPerSubscription(testTopic, maxConsumersPerSubscription);
        log.info("MaxConsumersPerSubscription set success on topic: {}", testTopic);

        Awaitility.await()
                .untilAsserted(() -> Assert.assertEquals(admin.topicPolicies().getMaxConsumersPerSubscription(testTopic), maxConsumersPerSubscription));

        admin.topicPolicies().removeMaxConsumersPerSubscription(testTopic);

        Awaitility.await()
                .untilAsserted(() -> Assert.assertNull(admin.topicPolicies().getMaxConsumersPerSubscription(testTopic)));

        admin.namespaces().setMaxConsumersPerSubscription(myNamespaceV1, 20);
        Awaitility.await().untilAsserted(() ->
                assertEquals(admin.namespaces().getMaxConsumersPerSubscription(myNamespaceV1).intValue(), 20));
        admin.namespaces().removeMaxConsumersPerSubscription(myNamespaceV1);
        Awaitility.await().untilAsserted(() ->
                assertNull(admin.namespaces().getMaxConsumersPerSubscription(myNamespaceV1)));

        admin.topics().deletePartitionedTopic(testTopic, true);
    }

    @Test
    public void testGetSetPublishRate() throws Exception {
        PublishRate publishRate = new PublishRate(10000, 1024 * 1024 * 5);
        log.info("Publish Rate: {} will set to the topic: {}", publishRate, testTopic);

        admin.topicPolicies().setPublishRate(testTopic, publishRate);
        log.info("Publish Rate set success on topic: {}", testTopic);

        Awaitility.await()
                .untilAsserted(() -> Assert.assertEquals(admin.topicPolicies().getPublishRate(testTopic), publishRate));

        admin.topics().deletePartitionedTopic(testTopic, true);
    }

    @Test
    public void testRemovePublishRate() throws Exception {
        PublishRate publishRate = new PublishRate(10000, 1024 * 1024 * 5);
        log.info("Publish Rate: {} will set to the topic: {}", publishRate, testTopic);

        admin.topicPolicies().setPublishRate(testTopic, publishRate);
        log.info("Publish Rate set success on topic: {}", testTopic);

        Awaitility.await()
                .untilAsserted(() -> Assert.assertEquals(admin.topicPolicies().getPublishRate(testTopic), publishRate));

        admin.topicPolicies().removePublishRate(testTopic);

        Awaitility.await()
                .untilAsserted(() -> Assert.assertNull(admin.topicPolicies().getPublishRate(testTopic)));

        admin.topics().deletePartitionedTopic(testTopic, true);
    }

    @Test
    public void testCheckMaxConsumers() throws Exception {
        Integer maxProducers = -1;
        log.info("MaxConsumers: {} will set to the topic: {}", maxProducers, testTopic);
        try {
            admin.topicPolicies().setMaxConsumers(testTopic, maxProducers);
            Assert.fail();
        } catch (PulsarAdminException e) {
            Assert.assertEquals(e.getStatusCode(), 412);
        }

        admin.topics().deletePartitionedTopic(testTopic, true);
    }
    @Test
    public void testGetMaxConsumersApplied() throws Exception {
        final String topic = testTopic + UUID.randomUUID();
        pulsarClient.newProducer().topic(topic).create().close();
        assertNull(admin.topicPolicies().getMaxConsumers(topic));
        assertNull(admin.namespaces().getMaxConsumersPerTopic(myNamespace));
        assertEquals(admin.topicPolicies().getMaxConsumers(topic, true).intValue(), conf.getMaxConsumersPerTopic());

        admin.namespaces().setMaxConsumersPerTopic(myNamespace, 7);
        Awaitility.await().untilAsserted(() -> assertNotNull(admin.namespaces().getMaxConsumersPerTopic(myNamespace)));
        assertEquals(admin.topicPolicies().getMaxConsumers(topic, true).intValue(), 7);

        admin.topicPolicies().setMaxConsumers(topic, 1000);
        Awaitility.await().untilAsserted(() -> assertNotNull(admin.topicPolicies().getMaxConsumers(topic)));
        assertEquals(admin.topicPolicies().getMaxConsumers(topic, true).intValue(), 1000);

        admin.namespaces().removeMaxConsumersPerTopic(myNamespace);
        admin.topicPolicies().removeMaxConsumers(topic);
        Awaitility.await().untilAsserted(() -> assertNull(admin.namespaces().getMaxConsumersPerTopic(myNamespace)));
        Awaitility.await().untilAsserted(() -> assertNull(admin.topicPolicies().getMaxConsumers(topic)));
        assertEquals(admin.topicPolicies().getMaxConsumers(topic, true).intValue(), conf.getMaxConsumersPerTopic());
    }

    @Test
    public void testSetMaxConsumers() throws Exception {
        admin.namespaces().setMaxConsumersPerTopic(myNamespace, 1);
        Awaitility.await()
                .untilAsserted(() -> Assert.assertEquals(admin.namespaces().getMaxConsumersPerTopic(myNamespace).intValue(), 1));
        log.info("MaxConsumers: {} will set to the namespace: {}", 1, myNamespace);
        Integer maxConsumers = 2;
        log.info("MaxConsumers: {} will set to the topic: {}", maxConsumers, persistenceTopic);
        admin.topics().createPartitionedTopic(persistenceTopic, 2);
        admin.topicPolicies().setMaxConsumers(persistenceTopic, maxConsumers);

        Awaitility.await()
                .untilAsserted(() -> Assert.assertEquals(admin.topicPolicies().getMaxConsumers(persistenceTopic), maxConsumers));

        Consumer<byte[]> consumer1 = pulsarClient.newConsumer().subscriptionName("sub1").topic(persistenceTopic).subscribe();
        Consumer<byte[]> consumer2 = pulsarClient.newConsumer().subscriptionName("sub2").topic(persistenceTopic).subscribe();
        Consumer<byte[]> consumer3 = null;

        try {
            consumer3 = pulsarClient.newConsumer().subscriptionName("sub3").topic(persistenceTopic).subscribe();
            Assert.fail();
        } catch (PulsarClientException e) {
            log.info("Topic reached max consumers limit");
        }
        Assert.assertNotNull(consumer1);
        Assert.assertNotNull(consumer2);
        Assert.assertNull(consumer3);
        consumer1.close();
        consumer2.close();

        admin.topics().deletePartitionedTopic(persistenceTopic, true);
        admin.topics().deletePartitionedTopic(testTopic, true);
    }

    @Test
    public void testRemoveMaxConsumers() throws Exception {
        Integer maxConsumers = 2;
        admin.topics().createPartitionedTopic(persistenceTopic, 2);
        admin.topicPolicies().setMaxConsumers(persistenceTopic, maxConsumers);

        Awaitility.await()
                .untilAsserted(() -> Assert.assertEquals(admin.topicPolicies().getMaxConsumers(persistenceTopic), maxConsumers));

        Consumer<byte[]> consumer1 = pulsarClient.newConsumer().subscriptionName("sub1").topic(persistenceTopic).subscribe();
        Consumer<byte[]> consumer2 = pulsarClient.newConsumer().subscriptionName("sub2").topic(persistenceTopic).subscribe();
        Consumer<byte[]> consumer3 = null;

        try {
            consumer3 = pulsarClient.newConsumer().subscriptionName("sub3").topic(persistenceTopic).subscribe();
            Assert.fail();
        } catch (PulsarClientException e) {
            log.info("Topic reached max consumers limit");
        }
        Assert.assertNotNull(consumer1);
        Assert.assertNotNull(consumer2);
        Assert.assertNull(consumer3);

        admin.topicPolicies().removeMaxConsumers(persistenceTopic);

        Awaitility.await()
                .untilAsserted(() -> Assert.assertNull(admin.topicPolicies().getMaxConsumers(persistenceTopic)));

        consumer3 = pulsarClient.newConsumer().subscriptionName("sub3").topic(persistenceTopic).subscribe();
        Assert.assertNotNull(consumer3);
        admin.namespaces().setMaxConsumersPerTopic(myNamespace, 3);
        log.info("MaxConsumers: {} will set to the namespace: {}", 3, myNamespace);

        Consumer<byte[]> consumer4 = null;
        try {
            consumer4 = pulsarClient.newConsumer().subscriptionName("sub4").topic(persistenceTopic).subscribe();
            Assert.fail();
        } catch (PulsarClientException e) {
            log.info("Topic reached max consumers limit on namespace level.");
        }
        Assert.assertNull(consumer4);

        consumer1.close();
        consumer2.close();
        consumer3.close();
        admin.topics().deletePartitionedTopic(persistenceTopic, true);
        admin.topics().deletePartitionedTopic(testTopic, true);
    }

    @Test
    public void testDisableSubscribeRate() throws Exception {
        assertEquals(pulsar.getConfiguration().getSubscribeThrottlingRatePerConsumer(), 0);
        admin.topics().createNonPartitionedTopic(persistenceTopic);
        admin.lookups().lookupTopic(persistenceTopic);
        PersistentTopic topic = (PersistentTopic) pulsar.getBrokerService().getTopicIfExists(persistenceTopic).get().get();
        Field field = PersistentTopic.class.getDeclaredField("subscribeRateLimiter");
        field.setAccessible(true);
        Optional<SubscribeRateLimiter> limiter = (Optional<SubscribeRateLimiter>) field.get(topic);
        // sub rate limiter should be null by default
        assertFalse(limiter.isPresent());

        // Enable / Disable subscribe rate in namespace-level
        final SubscribeRate subscribeRate = new SubscribeRate(1, 100);
        admin.namespaces().setSubscribeRate(myNamespace, subscribeRate);
        Awaitility.await().untilAsserted(()-> {
            Optional<SubscribeRateLimiter> limiter1 = (Optional<SubscribeRateLimiter>) field.get(topic);
            assertTrue(limiter1.isPresent());
        });
        admin.namespaces().removeSubscribeRate(myNamespace);
        Awaitility.await().untilAsserted(()-> {
            Optional<SubscribeRateLimiter> limiter2 = (Optional<SubscribeRateLimiter>) field.get(topic);
            assertFalse(limiter2.isPresent());
        });

        // Enable / Disable subscribe rate in topic-level
        admin.topicPolicies().setSubscribeRate(persistenceTopic, subscribeRate);
        Awaitility.await().untilAsserted(()-> {
            Optional<SubscribeRateLimiter> limiter1 = (Optional<SubscribeRateLimiter>) field.get(topic);
            assertTrue(limiter1.isPresent());
        });
        admin.topicPolicies().removeSubscribeRate(persistenceTopic);
        Awaitility.await().untilAsserted(()-> {
            Optional<SubscribeRateLimiter> limiter2 = (Optional<SubscribeRateLimiter>) field.get(topic);
            assertFalse(limiter2.isPresent());
        });
    }

    @Test
    public void testGetSetSubscribeRate() throws Exception {
        admin.topics().createPartitionedTopic(persistenceTopic, 2);

        SubscribeRate subscribeRate1 = new SubscribeRate(1, 30);
        log.info("Subscribe Rate: {} will be set to the namespace: {}", subscribeRate1, myNamespace);
        admin.namespaces().setSubscribeRate(myNamespace, subscribeRate1);

        Awaitility.await()
                .untilAsserted(() -> Assert.assertEquals(admin.namespaces().getSubscribeRate(myNamespace), subscribeRate1));

        SubscribeRate subscribeRate2 =  new SubscribeRate(2, 30);
        log.info("Subscribe Rate: {} will set to the topic: {}", subscribeRate2, persistenceTopic);
        admin.topicPolicies().setSubscribeRate(persistenceTopic, subscribeRate2);
        log.info("Subscribe Rate set success on topic: {}", persistenceTopic);

        Awaitility.await()
                .untilAsserted(() -> Assert.assertEquals(admin.topicPolicies().getSubscribeRate(persistenceTopic), subscribeRate2));

        PulsarClient pulsarClient1 = newPulsarClient(lookupUrl.toString(), 0);
        PulsarClient pulsarClient2 = newPulsarClient(lookupUrl.toString(), 0);
        PulsarClient pulsarClient3 = newPulsarClient(lookupUrl.toString(), 0);

        Consumer consumer1 = pulsarClient1.newConsumer().subscriptionName("sub1")
                .topic(persistenceTopic).consumerName("test").subscribe();
        Assert.assertNotNull(consumer1);
        consumer1.close();
        pulsarClient1.shutdown();

        Consumer consumer2 = pulsarClient2.newConsumer().subscriptionName("sub1")
                .topic(persistenceTopic).consumerName("test").subscribe();
        Assert.assertNotNull(consumer2);
        consumer2.close();
        pulsarClient2.shutdown();

        Consumer consumer3 = null;

        try {
            consumer3 = pulsarClient3.newConsumer().subscriptionName("sub1")
                    .topic(persistenceTopic).consumerName("test").subscribe();
            Assert.fail();
        } catch (PulsarClientException e) {
            log.info("subscribe rate reached max subscribe rate limit");
        }

        Assert.assertNull(consumer3);
        pulsarClient3.shutdown();

        admin.topics().deletePartitionedTopic(testTopic, true);
        admin.topics().deletePartitionedTopic(persistenceTopic, true);
    }

    @Test(timeOut = 20000)
    public void testGetSubscribeRateApplied() throws Exception {
        final String topic = testTopic + UUID.randomUUID();
        pulsarClient.newProducer().topic(topic).create().close();
        assertNull(admin.topicPolicies().getSubscribeRate(topic));
        assertNull(admin.namespaces().getSubscribeRate(myNamespace));
        SubscribeRate brokerPolicy = new SubscribeRate(
                pulsar.getConfiguration().getSubscribeThrottlingRatePerConsumer(),
                pulsar.getConfiguration().getSubscribeRatePeriodPerConsumerInSecond()
        );
        assertEquals(admin.topicPolicies().getSubscribeRate(topic, true), brokerPolicy);
        SubscribeRate namespacePolicy = new SubscribeRate(10, 11);

        admin.namespaces().setSubscribeRate(myNamespace, namespacePolicy);
        Awaitility.await().untilAsserted(() -> assertNotNull(admin.namespaces().getSubscribeRate(myNamespace)));
        assertEquals(admin.topicPolicies().getSubscribeRate(topic, true), namespacePolicy);

        SubscribeRate topicPolicy = new SubscribeRate(20, 21);
        admin.topicPolicies().setSubscribeRate(topic, topicPolicy);
        Awaitility.await().untilAsserted(() -> assertNotNull(admin.topicPolicies().getSubscribeRate(topic)));
        assertEquals(admin.topicPolicies().getSubscribeRate(topic, true), topicPolicy);

        admin.namespaces().removeSubscribeRate(myNamespace);
        admin.topicPolicies().removeSubscribeRate(topic);
        Awaitility.await().untilAsserted(() -> assertNull(admin.namespaces().getSubscribeRate(myNamespace)));
        Awaitility.await().untilAsserted(() -> assertNull(admin.topicPolicies().getSubscribeRate(topic)));
        assertEquals(admin.topicPolicies().getSubscribeRate(topic, true), brokerPolicy);
    }

    @Test(timeOut = 30000)
    public void testPriorityAndDisableMaxConsumersOnSub() throws Exception {
        final String topic = testTopic + UUID.randomUUID();
        int maxConsumerInBroker = 1;
        int maxConsumerInNs = 2;
        int maxConsumerInTopic = 4;
        String mySub = "my-sub";
        conf.setMaxConsumersPerSubscription(maxConsumerInBroker);
        pulsarClient.newProducer().topic(topic).create().close();
        List<Consumer<String>> consumerList = new ArrayList<>();
        ConsumerBuilder<String> builder = pulsarClient.newConsumer(Schema.STRING)
                .subscriptionType(SubscriptionType.Shared)
                .topic(topic).subscriptionName(mySub);
        consumerList.add(builder.subscribe());
        try {
            builder.subscribe();
            fail("should fail");
        } catch (PulsarClientException ignored) {
        }

        admin.namespaces().setMaxConsumersPerSubscription(myNamespace, maxConsumerInNs);
        Awaitility.await().untilAsserted(() ->
                assertNotNull(admin.namespaces().getMaxConsumersPerSubscription(myNamespace)));
        consumerList.add(builder.subscribe());
        try {
            builder.subscribe();
            fail("should fail");
        } catch (PulsarClientException ignored) {
        }
        //disabled
        admin.namespaces().setMaxConsumersPerSubscription(myNamespace, 0);
        Awaitility.await().untilAsserted(() ->
                assertEquals(admin.namespaces().getMaxConsumersPerSubscription(myNamespace).intValue(), 0));
        consumerList.add(builder.subscribe());
        //set topic-level
        admin.topicPolicies().setMaxConsumersPerSubscription(topic, maxConsumerInTopic);
        Awaitility.await().untilAsserted(() ->
                assertNotNull(admin.topicPolicies().getMaxConsumersPerSubscription(topic)));
        consumerList.add(builder.subscribe());
        try {
            builder.subscribe();
            fail("should fail");
        } catch (PulsarClientException ignored) {
        }
        //remove topic policies
        admin.topicPolicies().removeMaxConsumersPerSubscription(topic);
        Awaitility.await().untilAsserted(() ->
                assertNull(admin.topicPolicies().getMaxConsumersPerSubscription(topic)));
        consumerList.add(builder.subscribe());
        //remove namespace policies, then use broker-level
        admin.namespaces().removeMaxConsumersPerSubscription(myNamespace);
        Awaitility.await().untilAsserted(() ->
                assertNull(admin.namespaces().getMaxConsumersPerSubscription(myNamespace)));
        try {
            builder.subscribe();
            fail("should fail");
        } catch (PulsarClientException ignored) {
        }

        for (Consumer<String> consumer : consumerList) {
            consumer.close();
        }
    }

    @Test
    public void testRemoveSubscribeRate() throws Exception {
        admin.topics().createPartitionedTopic(persistenceTopic, 2);
        pulsarClient.newProducer().topic(persistenceTopic).create().close();
        SubscribeRate subscribeRate = new SubscribeRate(2, 30);
        log.info("Subscribe Rate: {} will set to the topic: {}", subscribeRate, persistenceTopic);
        admin.topicPolicies().setSubscribeRate(persistenceTopic, subscribeRate);
        log.info("Subscribe Rate set success on topic: {}", persistenceTopic);

        Awaitility.await()
                .untilAsserted(() -> Assert.assertEquals(admin.topicPolicies().getSubscribeRate(persistenceTopic), subscribeRate));

        PulsarClient pulsarClient1 = newPulsarClient(lookupUrl.toString(), 0);
        PulsarClient pulsarClient2 = newPulsarClient(lookupUrl.toString(), 0);
        PulsarClient pulsarClient3 = newPulsarClient(lookupUrl.toString(), 0);

        Consumer<byte[]> consumer1 = pulsarClient1.newConsumer().subscriptionName("sub1")
                .topic(persistenceTopic).consumerName("test").subscribe();
        Assert.assertNotNull(consumer1);
        consumer1.close();
        pulsarClient1.shutdown();

        Consumer<byte[]> consumer2 = pulsarClient2.newConsumer().subscriptionName("sub1")
                .topic(persistenceTopic).consumerName("test").subscribe();
        Assert.assertNotNull(consumer2);
        consumer2.close();
        pulsarClient2.shutdown();

        Consumer<byte[]> consumer3 = null;

        try {
            consumer3 = pulsarClient3.newConsumer().subscriptionName("sub1")
                    .topic(persistenceTopic).consumerName("test").subscribe();
            Assert.fail();
        } catch (PulsarClientException e) {
            log.info("subscribe rate reached max subscribe rate limit");
        }
        Assert.assertNull(consumer3);

        admin.topicPolicies().removeSubscribeRate(persistenceTopic);
        Awaitility.await()
                .untilAsserted(() -> Assert.assertNull(admin.topicPolicies().getSubscribeRate(persistenceTopic)));

        admin.topics().unload(persistenceTopic);

        PulsarClient pulsarClient4 = newPulsarClient(lookupUrl.toString(), 0);
        PulsarClient pulsarClient5 = newPulsarClient(lookupUrl.toString(), 0);
        PulsarClient pulsarClient6 = newPulsarClient(lookupUrl.toString(), 0);

        consumer3 = pulsarClient3.newConsumer().subscriptionName("sub2")
                .topic(persistenceTopic).consumerName("test").subscribe();
        Assert.assertNotNull(consumer3);
        consumer3.close();
        pulsarClient3.shutdown();

        Consumer<byte[]> consumer4 = pulsarClient4.newConsumer().subscriptionName("sub2")
                .topic(persistenceTopic).consumerName("test").subscribe();
        Assert.assertNotNull(consumer4);
        consumer4.close();
        pulsarClient4.shutdown();

        Consumer<byte[]> consumer5 = pulsarClient5.newConsumer().subscriptionName("sub2")
                .topic(persistenceTopic).consumerName("test").subscribe();
        Assert.assertNotNull(consumer5);
        consumer5.close();
        pulsarClient5.shutdown();

        Consumer<byte[]> consumer6 = pulsarClient6.newConsumer().subscriptionName("sub2")
                .topic(persistenceTopic).consumerName("test").subscribe();
        Assert.assertNotNull(consumer6);
        consumer6.close();
        pulsarClient6.shutdown();

        admin.topics().deletePartitionedTopic(persistenceTopic, true);
        admin.topics().deletePartitionedTopic(testTopic, true);
    }

    @Test
    public void testPublishRateInDifferentLevelPolicy() throws Exception {
        cleanup();
        conf.setMaxPublishRatePerTopicInMessages(5);
        conf.setMaxPublishRatePerTopicInBytes(50L);
        setup();

        final String topicName = "persistent://" + myNamespace + "/test-" + UUID.randomUUID();
        pulsarClient.newProducer().topic(topicName).create().close();

        //1 use broker-level policy by default
        PersistentTopic topic = (PersistentTopic) pulsar.getBrokerService().getTopicIfExists(topicName).get().get();
        PublishRateLimiterImpl publishRateLimiter = (PublishRateLimiterImpl) topic.getTopicPublishRateLimiter();
        Assert.assertEquals(publishRateLimiter.getTokenBucketOnMessage().getRate(), 5);
        Assert.assertEquals(publishRateLimiter.getTokenBucketOnByte().getRate(), 50L);

        //2 set namespace-level policy
        PublishRate publishMsgRate = new PublishRate(10, 100L);
        admin.namespaces().setPublishRate(myNamespace, publishMsgRate);

        Awaitility.await()
                .until(() -> {
                    PublishRateLimiterImpl limiter = (PublishRateLimiterImpl) topic.getTopicPublishRateLimiter();
                    return (int)limiter.getTokenBucketOnMessage().getRate() == 10;
                });

        publishRateLimiter = (PublishRateLimiterImpl) topic.getTopicPublishRateLimiter();
        Assert.assertEquals(publishRateLimiter.getTokenBucketOnMessage().getRate(), 10);
        Assert.assertEquals(publishRateLimiter.getTokenBucketOnByte().getRate(), 100L);

        //3 set topic-level policy, namespace-level policy should be overwritten
        PublishRate publishMsgRate2 = new PublishRate(11, 101L);
        admin.topicPolicies().setPublishRate(topicName, publishMsgRate2);

        Awaitility.await()
                .until(() -> admin.topicPolicies().getPublishRate(topicName) != null);

        publishRateLimiter = (PublishRateLimiterImpl) topic.getTopicPublishRateLimiter();
        Assert.assertEquals(publishRateLimiter.getTokenBucketOnMessage().getRate(), 11);
        Assert.assertEquals(publishRateLimiter.getTokenBucketOnByte().getRate(), 101L);

        //4 remove topic-level policy, namespace-level policy will take effect
        admin.topicPolicies().removePublishRate(topicName);

        Awaitility.await()
                .until(() -> admin.topicPolicies().getPublishRate(topicName) == null);

        publishRateLimiter = (PublishRateLimiterImpl) topic.getTopicPublishRateLimiter();
        Assert.assertEquals(publishRateLimiter.getTokenBucketOnMessage().getRate(), 10);
        Assert.assertEquals(publishRateLimiter.getTokenBucketOnByte().getRate(), 100L);

        //5 remove namespace-level policy, broker-level policy will take effect
        admin.namespaces().removePublishRate(myNamespace);

        Awaitility.await()
                .until(() -> {
                    PublishRateLimiterImpl limiter = (PublishRateLimiterImpl) topic.getTopicPublishRateLimiter();
                    return (int)limiter.getTokenBucketOnMessage().getRate() == 5;
                });

        publishRateLimiter = (PublishRateLimiterImpl) topic.getTopicPublishRateLimiter();
        Assert.assertEquals(publishRateLimiter.getTokenBucketOnMessage().getRate(), 5);
        Assert.assertEquals(publishRateLimiter.getTokenBucketOnByte().getRate(), 50L);
    }

    @Test(timeOut = 20000)
    public void testTopicMaxMessageSizeApi() throws Exception{
        admin.topics().createNonPartitionedTopic(persistenceTopic);
        assertNull(admin.topicPolicies().getMaxMessageSize(persistenceTopic));
        admin.topicPolicies().setMaxMessageSize(persistenceTopic,10);
        Awaitility.await().until(()
                -> pulsar.getTopicPoliciesService().getTopicPolicies(TopicName.get(persistenceTopic)) != null);
        assertEquals(admin.topicPolicies().getMaxMessageSize(persistenceTopic).intValue(),10);

        admin.topicPolicies().removeMaxMessageSize(persistenceTopic);
        assertNull(admin.topicPolicies().getMaxMessageSize(persistenceTopic));

        try {
            admin.topicPolicies().setMaxMessageSize(persistenceTopic,Integer.MAX_VALUE);
            fail("should fail");
        } catch (PulsarAdminException e) {
            assertEquals(e.getStatusCode(),412);
        }
        try {
            admin.topicPolicies().setMaxMessageSize(persistenceTopic, -1);
            fail("should fail");
        } catch (PulsarAdminException e) {
            assertEquals(e.getStatusCode(),412);
        }
    }

    @DataProvider(name = "persistentAndPartition")
    public Object[][] implementations() {
        return new Object[][]{
                {TopicDomain.persistent, true},
                {TopicDomain.persistent, false},
                {TopicDomain.non_persistent, true},
                {TopicDomain.non_persistent, false},
        };
    }

    @Test(dataProvider = "persistentAndPartition")
    public void testTopicMaxMessageSize(TopicDomain topicDomain, boolean isPartitioned) throws Exception {
        final String topic = TopicName.get(
                topicDomain.value(),
                NamespaceName.get(myNamespace),
                "test-" + UUID.randomUUID()
        ).toString();

        if (isPartitioned) {
            admin.topics().createPartitionedTopic(topic, 3);
        }
        // init cache
        Producer<byte[]> producer = pulsarClient.newProducer().topic(topic).create();
        assertNull(admin.topicPolicies().getMaxMessageSize(topic));
        // set msg size
        admin.topicPolicies().setMaxMessageSize(topic, 10);
        Awaitility.await().until(() -> pulsar.getTopicPoliciesService().getTopicPolicies(TopicName.get(topic)) != null);
        if (isPartitioned) {
            for (int i = 0; i <3; i++) {
                String partitionName = TopicName.get(topic).getPartition(i).toString();
                Awaitility.await().untilAsserted(() -> {
                    AbstractTopic partition =
                            (AbstractTopic) pulsar.getBrokerService().getTopicIfExists(partitionName).get().get();
                    assertEquals(partition.getHierarchyTopicPolicies().getTopicMaxMessageSize().get(),
                            Integer.valueOf(10));
                });
            }
        } else {
            Awaitility.await().untilAsserted(() -> {
                AbstractTopic abstractTopic =
                        (AbstractTopic) pulsar.getBrokerService().getTopicIfExists(topic).get().get();
                assertEquals(abstractTopic.getHierarchyTopicPolicies().getTopicMaxMessageSize().get(),
                        Integer.valueOf(10));
            });
        }

        assertEquals(admin.topicPolicies().getMaxMessageSize(topic).intValue(), 10);

        try {
            producer.send(new byte[1024]);
        } catch (PulsarClientException e) {
            assertTrue(e instanceof PulsarClientException.NotAllowedException);
        }

        admin.topicPolicies().removeMaxMessageSize(topic);
        assertNull(admin.topicPolicies().getMaxMessageSize(topic));

        try {
            admin.topicPolicies().setMaxMessageSize(topic, Integer.MAX_VALUE);
            fail("should fail");
        } catch (PulsarAdminException e) {
            assertEquals(e.getStatusCode(), 412);
        }
        try {
            admin.topicPolicies().setMaxMessageSize(topic, -1);
            fail("should fail");
        } catch (PulsarAdminException e) {
            assertEquals(e.getStatusCode(), 412);
        }
        //make sure policy value take effect.
        if (isPartitioned) {
            for (int i = 0; i <3; i++) {
                String partitionName = TopicName.get(topic).getPartition(i).toString();
                Awaitility.await().untilAsserted(() -> {
                    AbstractTopic partition =
                            (AbstractTopic) pulsar.getBrokerService().getTopicIfExists(partitionName).get().get();
                    assertNull(partition.getHierarchyTopicPolicies().getTopicMaxMessageSize().getTopicValue());
                });
            }
        } else {
            Awaitility.await().untilAsserted(() -> {
                AbstractTopic abstractTopic =
                        (AbstractTopic) pulsar.getBrokerService().getTopicIfExists(topic).get().get();
                assertNull(abstractTopic.getHierarchyTopicPolicies().getTopicMaxMessageSize().getTopicValue());
            });
        }

        Awaitility.await().untilAsserted(() -> {
            try {
                MessageId messageId = producer.send(new byte[1024]);
                assertNotNull(messageId);
            } catch (PulsarClientException e) {
                fail("failed to send message");
            }
        });
        producer.close();
    }

    @Test(timeOut = 20000)
    public void testMaxSubscriptionsFailFast() throws Exception {
        doTestMaxSubscriptionsFailFast(SubscriptionMode.Durable);
        doTestMaxSubscriptionsFailFast(SubscriptionMode.NonDurable);
    }

    private void doTestMaxSubscriptionsFailFast(SubscriptionMode subMode) throws Exception {
        final String topic = "persistent://" + myNamespace + "/test-" + UUID.randomUUID();
        // init cache
        pulsarClient.newProducer().topic(topic).create().close();
        int maxSubInNamespace = 2;
        List<Consumer> consumers = new ArrayList<>();
        ConsumerBuilder consumerBuilder = pulsarClient.newConsumer().subscriptionMode(subMode)
                .subscriptionType(SubscriptionType.Shared).topic(topic);
        admin.namespaces().setMaxSubscriptionsPerTopic(myNamespace, maxSubInNamespace);
        Awaitility.await().untilAsserted(()
                -> assertNotNull(admin.namespaces().getMaxSubscriptionsPerTopic(myNamespace)));
        for (int i = 0; i < maxSubInNamespace; i++) {
            consumers.add(consumerBuilder.subscriptionName("sub" + i).subscribe());
        }
        long start = System.currentTimeMillis();
        try {
            consumerBuilder.subscriptionName("sub").subscribe();
            fail("should fail");
        } catch (PulsarClientException e) {
            assertTrue(e instanceof PulsarClientException.NotAllowedException);
        }
        //fail fast
        assertTrue(System.currentTimeMillis() - start < 3000);
        //clean
        for (Consumer consumer : consumers) {
            consumer.close();
        }
    }

    @Test(timeOut = 20000)
    public void testMaxSubscriptionsPerTopicApi() throws Exception {
        final String topic = "persistent://" + myNamespace + "/test-" + UUID.randomUUID();
        // init cache
        pulsarClient.newProducer().topic(topic).create().close();

        assertNull(admin.topicPolicies().getMaxSubscriptionsPerTopic(topic));
        // set max subscriptions
        admin.topicPolicies().setMaxSubscriptionsPerTopic(topic, 10);
        Awaitility.await().until(()
                -> pulsar.getTopicPoliciesService().getTopicPolicies(TopicName.get(topic)) != null);
        assertEquals(admin.topicPolicies().getMaxSubscriptionsPerTopic(topic).intValue(), 10);
        // remove max subscriptions
        admin.topicPolicies().removeMaxSubscriptionsPerTopic(topic);
        assertNull(admin.topicPolicies().getMaxSubscriptionsPerTopic(topic));
        // set invalidate value
        try {
            admin.topicPolicies().setMaxMessageSize(topic, -1);
            fail("should fail");
        } catch (PulsarAdminException e) {
            assertEquals(e.getStatusCode(), 412);
        }
    }

    @Test(timeOut = 20000)
    public void testMaxSubscriptionsPerTopicWithExistingSubs() throws Exception {
        final String topic = "persistent://" + myNamespace + "/test-" + UUID.randomUUID();
        // init cache
        pulsarClient.newProducer().topic(topic).create().close();
        // Set topic-level max subscriptions
        final int topicLevelMaxSubNum = 2;
        admin.topicPolicies().setMaxSubscriptionsPerTopic(topic, topicLevelMaxSubNum);
        Awaitility.await().until(()
                -> pulsar.getTopicPoliciesService().getTopicPolicies(TopicName.get(topic)) != null);
        List<Consumer<String>> consumerList = new ArrayList<>();
        String subName = "my-sub-";
        for (int i = 0; i < topicLevelMaxSubNum; i++) {
            Consumer<String> consumer = pulsarClient.newConsumer(Schema.STRING)
                    .subscriptionType(SubscriptionType.Shared)
                    .subscriptionName(subName + i)
                    .topic(topic).subscribe();
            consumerList.add(consumer);
        }
        // should fail
        try (PulsarClient client = PulsarClient.builder().operationTimeout(2, TimeUnit.SECONDS)
                .serviceUrl(brokerUrl.toString()).build()) {
            consumerList.add(client.newConsumer(Schema.STRING)
                    .subscriptionName(UUID.randomUUID().toString())
                    .topic(topic).subscribe());
            fail("should fail");
        } catch (PulsarClientException ignore) {
            assertEquals(consumerList.size(), topicLevelMaxSubNum);
        }
        //create a consumer with the same subscription name, it should succeed
        pulsarClient.newConsumer(Schema.STRING)
                .subscriptionType(SubscriptionType.Shared)
                .subscriptionName(subName + "0")
                .topic(topic).subscribe().close();

        //Clean up
        for (Consumer<String> c : consumerList) {
            c.close();
        }
    }

    @Test
    public void testMaxUnackedMessagesOnSubscriptionPriority() throws Exception {
        cleanup();
        conf.setMaxUnackedMessagesPerSubscription(30);
        setup();
        final String topic = "persistent://" + myNamespace + "/test-" + UUID.randomUUID();
        // init cache
        @Cleanup
        Producer producer = pulsarClient.newProducer().topic(topic).create();
        //default value is null
        assertNull(admin.namespaces().getMaxUnackedMessagesPerSubscription(myNamespace));
        int msgNum = 100;
        int maxUnackedMsgOnTopic = 10;
        int maxUnackedMsgNumOnNamespace = 5;
        int defaultMaxUnackedMsgOnBroker = pulsar.getConfiguration().getMaxUnackedMessagesPerSubscription();
        produceMsg(producer, msgNum);
        //set namespace-level policy, the restriction should take effect
        admin.namespaces().setMaxUnackedMessagesPerSubscription(myNamespace, maxUnackedMsgNumOnNamespace);
        Awaitility.await().untilAsserted(()
                -> assertEquals(admin.namespaces().getMaxUnackedMessagesPerSubscription(myNamespace).intValue(), maxUnackedMsgNumOnNamespace));
        List<Message<?>> messages;
        String subName = "sub-" + UUID.randomUUID();
        ConsumerBuilder<byte[]> consumerBuilder = pulsarClient.newConsumer().topic(topic)
                .subscriptionName(subName).receiverQueueSize(1)
                .subscriptionInitialPosition(SubscriptionInitialPosition.Earliest)
                .subscriptionType(SubscriptionType.Shared);
        @Cleanup
        Consumer<byte[]> consumer1 = consumerBuilder.subscribe();
        messages = getMsgReceived(consumer1, msgNum);
        assertEquals(messages.size(), maxUnackedMsgNumOnNamespace);
        ackMessages(consumer1, messages);
        //disable namespace-level policy, should unlimited
        admin.namespaces().setMaxUnackedMessagesPerSubscription(myNamespace, 0);
        Awaitility.await().untilAsserted(()
                -> assertEquals(admin.namespaces().getMaxUnackedMessagesPerSubscription(myNamespace).intValue(), 0));
        messages = getMsgReceived(consumer1, 40);
        assertEquals(messages.size(), 40);
        ackMessages(consumer1, messages);

        //set topic-level and namespace-level policy, topic-level should has higher priority
        admin.namespaces().setMaxUnackedMessagesPerSubscription(myNamespace, maxUnackedMsgNumOnNamespace);
        Awaitility.await().untilAsserted(()
                -> assertEquals(admin.namespaces().getMaxUnackedMessagesPerSubscription(myNamespace).intValue()
                , maxUnackedMsgNumOnNamespace));
        admin.topicPolicies().setMaxUnackedMessagesOnSubscription(topic, maxUnackedMsgOnTopic);
        Awaitility.await().untilAsserted(()
                -> assertNotNull(admin.topicPolicies().getMaxUnackedMessagesOnSubscription(topic)));
        //check the value applied
        PersistentTopic persistentTopic = (PersistentTopic)pulsar.getBrokerService().getTopicIfExists(topic).get().get();
        assertEquals(persistentTopic.getMaxUnackedMessagesOnSubscription(), maxUnackedMsgOnTopic);
        messages = getMsgReceived(consumer1, Integer.MAX_VALUE);
        assertEquals(messages.size(), maxUnackedMsgOnTopic);
        ackMessages(consumer1, messages);

        //remove both namespace-level and topic-level policy, broker-level should take effect
        admin.namespaces().removeMaxUnackedMessagesPerSubscription(myNamespace);
        admin.topicPolicies().removeMaxUnackedMessagesOnSubscription(topic);
        Awaitility.await().until(()
                -> admin.namespaces().getMaxUnackedMessagesPerSubscription(myNamespace) == null
                && admin.topicPolicies().getMaxUnackedMessagesOnSubscription(topic) == null);
        messages = getMsgReceived(consumer1, Integer.MAX_VALUE);
        assertEquals(messages.size(), defaultMaxUnackedMsgOnBroker);
    }

    private void produceMsg(Producer producer, int msgNum) throws Exception{
        for (int i = 0; i < msgNum; i++) {
            producer.send("msg".getBytes());
        }
    }

    private List<Message<?>> getMsgReceived(Consumer<byte[]> consumer1, int msgNum) throws PulsarClientException {
        List<Message<?>> messages = new ArrayList<>();
        for (int i = 0; i < msgNum; i++) {
            Message<?> message = consumer1.receive(1000, TimeUnit.MILLISECONDS);
            if (message == null) {
                break;
            }
            messages.add(message);
        }
        return messages;
    }

    private void ackMessages(Consumer<?> consumer, List<Message<?>> messages) throws Exception{
        for (Message<?> message : messages) {
            consumer.acknowledge(message);
        }
    }

    @Test(timeOut = 20000)
    public void testMaxSubscriptionsPerTopic() throws Exception {
        int brokerLevelMaxSub = 4;
        conf.setMaxSubscriptionsPerTopic(4);
        restartBroker();
        final String topic = "persistent://" + myNamespace + "/test-" + UUID.randomUUID();
        // init cache
        pulsarClient.newProducer().topic(topic).create().close();
        // Set topic-level max subscriptions
        final int topicLevelMaxSubNum = 2;
        admin.topicPolicies().setMaxSubscriptionsPerTopic(topic, topicLevelMaxSubNum);
        Awaitility.await().until(()
                -> pulsar.getTopicPoliciesService().getTopicPolicies(TopicName.get(topic)) != null);

        List<Consumer<String>> consumerList = new ArrayList<>();
        for (int i = 0; i < topicLevelMaxSubNum; i++) {
            Consumer<String> consumer = pulsarClient.newConsumer(Schema.STRING)
                    .subscriptionName(UUID.randomUUID().toString())
                    .topic(topic).subscribe();
            consumerList.add(consumer);
        }
        try (PulsarClient client = PulsarClient.builder().operationTimeout(2, TimeUnit.SECONDS)
                .serviceUrl(brokerUrl.toString()).build()) {
            consumerList.add(client.newConsumer(Schema.STRING)
                    .subscriptionName(UUID.randomUUID().toString())
                    .topic(topic).subscribe());
            fail("should fail");
        } catch (PulsarClientException ignore) {
            assertEquals(consumerList.size(), topicLevelMaxSubNum);
        }
        // Set namespace-level policy, but will not take effect
        final int namespaceLevelMaxSub = 3;
        admin.namespaces().setMaxSubscriptionsPerTopic(myNamespace, namespaceLevelMaxSub);
        PersistentTopic persistentTopic = (PersistentTopic) pulsar.getBrokerService().getTopicIfExists(topic).get().get();
        Awaitility.await().until(() -> Integer.valueOf(namespaceLevelMaxSub)
                .equals(persistentTopic.getHierarchyTopicPolicies().getMaxSubscriptionsPerTopic().getNamespaceValue()));

        try (PulsarClient client = PulsarClient.builder().operationTimeout(1000, TimeUnit.MILLISECONDS)
                .serviceUrl(brokerUrl.toString()).build()) {
            client.newConsumer(Schema.STRING)
                    .subscriptionName(UUID.randomUUID().toString())
                    .topic(topic).subscribe();
            fail("should fail");
        } catch (PulsarClientException ignore) {
            assertEquals(consumerList.size(), topicLevelMaxSubNum);
        }
        //Removed topic-level policy, namespace-level should take effect
        admin.topicPolicies().removeMaxSubscriptionsPerTopic(topic);
        consumerList.add(pulsarClient.newConsumer(Schema.STRING)
                .subscriptionName(UUID.randomUUID().toString()).topic(topic).subscribe());
        assertEquals(consumerList.size(), namespaceLevelMaxSub);
        try (PulsarClient client = PulsarClient.builder().operationTimeout(1000, TimeUnit.MILLISECONDS)
                .serviceUrl(brokerUrl.toString()).build()) {
            consumerList.add(client.newConsumer(Schema.STRING)
                    .subscriptionName(UUID.randomUUID().toString())
                    .topic(topic).subscribe());
            fail("should fail");
        } catch (PulsarClientException ignore) {
            assertEquals(consumerList.size(), namespaceLevelMaxSub);
        }
        //Removed namespace-level policy, broker-level should take effect
        admin.namespaces().removeMaxSubscriptionsPerTopic(myNamespace);
        Awaitility.await().until(() -> persistentTopic
                .getHierarchyTopicPolicies()
                .getMaxSubscriptionsPerTopic()
                .getNamespaceValue() == null);
        consumerList.add(pulsarClient.newConsumer(Schema.STRING)
                .subscriptionName(UUID.randomUUID().toString()).topic(topic).subscribe());
        assertEquals(consumerList.size(), brokerLevelMaxSub);
        try (PulsarClient client = PulsarClient.builder().operationTimeout(1000, TimeUnit.MILLISECONDS)
                .serviceUrl(brokerUrl.toString()).build()) {
            consumerList.add(client.newConsumer(Schema.STRING)
                    .subscriptionName(UUID.randomUUID().toString())
                    .topic(topic).subscribe());
            fail("should fail");
        } catch (PulsarClientException ignore) {
            assertEquals(consumerList.size(), brokerLevelMaxSub);
        }
        //Clean up
        for (Consumer<String> c : consumerList) {
            c.close();
        }
    }

    @Test(timeOut = 30000)
    public void testReplicatorRateApi() throws Exception {
        final String topic = "persistent://" + myNamespace + "/test-" + UUID.randomUUID();
        // init cache
        pulsarClient.newProducer().topic(topic).create().close();

        assertNull(admin.topicPolicies().getReplicatorDispatchRate(topic));

        DispatchRate dispatchRate = DispatchRate.builder()
                .dispatchThrottlingRateInMsg(100)
                .dispatchThrottlingRateInByte(200)
                .ratePeriodInSecond(10)
                .build();
        admin.topicPolicies().setReplicatorDispatchRate(topic, dispatchRate);
        Awaitility.await().untilAsserted(()
                -> assertEquals(admin.topicPolicies().getReplicatorDispatchRate(topic), dispatchRate));

        admin.topicPolicies().removeReplicatorDispatchRate(topic);
        Awaitility.await().untilAsserted(()
                -> assertNull(admin.topicPolicies().getReplicatorDispatchRate(topic)));
    }

    @Test(timeOut = 20000)
    public void testGetReplicatorRateApplied() throws Exception {
        final String topic = testTopic + UUID.randomUUID();
        pulsarClient.newProducer().topic(topic).create().close();
        assertNull(admin.topicPolicies().getReplicatorDispatchRate(topic));
        assertNull(admin.namespaces().getReplicatorDispatchRate(myNamespace));
        DispatchRate brokerDispatchRate = DispatchRate.builder()
                .dispatchThrottlingRateInMsg(pulsar.getConfiguration().getDispatchThrottlingRatePerReplicatorInMsg())
                .dispatchThrottlingRateInByte(pulsar.getConfiguration().getDispatchThrottlingRatePerReplicatorInByte())
                .ratePeriodInSecond(1)
                .build();
        assertEquals(admin.topicPolicies().getReplicatorDispatchRate(topic, true), brokerDispatchRate);
        DispatchRate namespaceDispatchRate = DispatchRate.builder()
                .dispatchThrottlingRateInMsg(10)
                .dispatchThrottlingRateInByte(11)
                .ratePeriodInSecond(12)
                .build();

        admin.namespaces().setReplicatorDispatchRate(myNamespace, namespaceDispatchRate);
        Awaitility.await().untilAsserted(() -> assertNotNull(admin.namespaces().getReplicatorDispatchRate(myNamespace)));
        assertEquals(admin.topicPolicies().getReplicatorDispatchRate(topic, true), namespaceDispatchRate);

        DispatchRate topicDispatchRate = DispatchRate.builder()
                .dispatchThrottlingRateInMsg(20)
                .dispatchThrottlingRateInByte(21)
                .ratePeriodInSecond(22)
                .build();
        admin.topicPolicies().setReplicatorDispatchRate(topic, topicDispatchRate);
        Awaitility.await().untilAsserted(() -> assertNotNull(admin.topicPolicies().getReplicatorDispatchRate(topic)));
        assertEquals(admin.topicPolicies().getReplicatorDispatchRate(topic, true), topicDispatchRate);

        admin.namespaces().removeReplicatorDispatchRate(myNamespace);
        admin.topicPolicies().removeReplicatorDispatchRate(topic);
        Awaitility.await().untilAsserted(() -> assertNull(admin.namespaces().getReplicatorDispatchRate(myNamespace)));
        Awaitility.await().untilAsserted(() -> assertNull(admin.topicPolicies().getReplicatorDispatchRate(topic)));
        assertEquals(admin.topicPolicies().getReplicatorDispatchRate(topic, true), brokerDispatchRate);
    }

    @Test(timeOut = 30000)
    public void testAutoCreationDisabled() throws Exception {
        cleanup();
        conf.setAllowAutoTopicCreation(false);
        setup();
        final String topic = testTopic + UUID.randomUUID();
        admin.topics().createPartitionedTopic(topic, 3);
        pulsarClient.newProducer().topic(topic).create().close();
        //should not fail
        assertNull(admin.topicPolicies().getMessageTTL(topic));
    }

    @Test
    public void testSubscriptionTypesWithPartitionedTopic() throws Exception {
        final String topic = "persistent://" + myNamespace + "/test-" + UUID.randomUUID();
        admin.topics().createPartitionedTopic(topic, 1);
        pulsarClient.newConsumer().topic(topic).subscriptionName("test").subscribe().close();
        Set<SubscriptionType> subscriptionTypeSet = new HashSet<>();
        subscriptionTypeSet.add(SubscriptionType.Key_Shared);
        admin.topicPolicies().setSubscriptionTypesEnabled(topic, subscriptionTypeSet);
        Awaitility.await().untilAsserted(() -> assertNotNull(admin.topicPolicies().getSubscriptionTypesEnabled(topic)));

        PersistentTopic persistentTopic = (PersistentTopic) pulsar.getBrokerService()
                .getTopicReference(TopicName.get(topic).getPartition(0).toString()).get();
        Set<String> old = new HashSet<>(pulsar.getConfiguration().getSubscriptionTypesEnabled());
        try {
            pulsar.getConfiguration().getSubscriptionTypesEnabled().clear();
            assertTrue(persistentTopic.checkSubscriptionTypesEnable(CommandSubscribe.SubType.Key_Shared));
        } finally {
            //restore
            pulsar.getConfiguration().getSubscriptionTypesEnabled().addAll(old);
        }

        Awaitility.await().untilAsserted(() ->
                assertFalse(admin.topics().getSubscriptionTypesEnabled(topic).isEmpty()));
        admin.topics().removeSubscriptionTypesEnabled(topic);
        Awaitility.await().untilAsserted(() ->
                assertTrue(admin.topics().getSubscriptionTypesEnabled(topic).isEmpty()));
    }

    @Test(timeOut = 30000)
    public void testSubscriptionTypesEnabled() throws Exception {
        final String topic = "persistent://" + myNamespace + "/test-" + UUID.randomUUID();
        // use broker.conf
        pulsar.getConfiguration().setSubscriptionTypesEnabled(Set.of("Exclusive"));
        admin.topics().createNonPartitionedTopic(topic);
        try {
            pulsarClient.newConsumer().topic(topic).subscriptionType(SubscriptionType.Shared)
                    .subscriptionName("test").subscribe();
            fail();
        } catch (PulsarClientException pulsarClientException) {
            assertTrue(pulsarClientException instanceof PulsarClientException.NotAllowedException);
        }
        pulsarClient.newConsumer().topic(topic).subscriptionType(SubscriptionType.Exclusive).subscriptionName("test")
                .subscribe().close();

        //update broker level dynamic update config
        admin.brokers().updateDynamicConfiguration("subscriptionTypesEnabled", "Shared");
        Awaitility.await().untilAsserted(()->{
            assertTrue(pulsar.getConfiguration().getSubscriptionTypesEnabled().contains("Shared"));
        });
        pulsarClient.newConsumer().topic(topic).subscriptionType(SubscriptionType.Shared)
                .subscriptionName("test").subscribe().close();

        assertNull(admin.topicPolicies().getSubscriptionTypesEnabled(topic));
        // set enable failover sub type
        Set<SubscriptionType> subscriptionTypeSet = new HashSet<>();
        subscriptionTypeSet.add(SubscriptionType.Failover);
        admin.topicPolicies().setSubscriptionTypesEnabled(topic, subscriptionTypeSet);

        Awaitility.await().until(()
                -> pulsar.getTopicPoliciesService().getTopicPolicies(TopicName.get(topic)) != null);
        waitTopicPoliciesApplied(topic, 0, hierarchyTopicPolicies -> {
            assertTrue(hierarchyTopicPolicies.getSubscriptionTypesEnabled().get()
                    .contains(CommandSubscribe.SubType.Failover));
        });
        subscriptionTypeSet = admin.topicPolicies().getSubscriptionTypesEnabled(topic);
        assertTrue(subscriptionTypeSet.contains(SubscriptionType.Failover));
        assertFalse(subscriptionTypeSet.contains(SubscriptionType.Shared));
        assertEquals(subscriptionTypeSet.size(), 1);
        try {
            pulsarClient.newConsumer().topic(topic)
                    .subscriptionType(SubscriptionType.Shared).subscriptionName("test").subscribe();
            fail();
        } catch (PulsarClientException pulsarClientException) {
            assertTrue(pulsarClientException instanceof PulsarClientException.NotAllowedException);
        }

        // add shared type
        subscriptionTypeSet.add(SubscriptionType.Shared);
        admin.topicPolicies().setSubscriptionTypesEnabled(topic, subscriptionTypeSet);
        waitTopicPoliciesApplied(topic, 0, hierarchyTopicPolicies -> {
            assertTrue(hierarchyTopicPolicies.getSubscriptionTypesEnabled().get()
                    .contains(CommandSubscribe.SubType.Shared));
        });
        pulsarClient.newConsumer().topic(topic)
                .subscriptionType(SubscriptionType.Shared).subscriptionName("test").subscribe().close();

        // test namespace and topic policy
        subscriptionTypeSet.add(SubscriptionType.Shared);
        admin.namespaces().setSubscriptionTypesEnabled(myNamespace, subscriptionTypeSet);

        subscriptionTypeSet.clear();
        subscriptionTypeSet.add(SubscriptionType.Failover);
        admin.topicPolicies().setSubscriptionTypesEnabled(topic, subscriptionTypeSet);
        waitTopicPoliciesApplied(topic, 0, hierarchyTopicPolicies -> {
            assertTrue(hierarchyTopicPolicies.getSubscriptionTypesEnabled().getTopicValue()
                    .contains(CommandSubscribe.SubType.Failover));
        });

        try {
            pulsarClient.newConsumer().topic(topic)
                    .subscriptionType(SubscriptionType.Shared).subscriptionName("test").subscribe();
            fail();
        } catch (PulsarClientException pulsarClientException) {
            assertTrue(pulsarClientException instanceof PulsarClientException.NotAllowedException);
        }

        //clear topic level setting, use ns setting only, which only contains shared.
        admin.topicPolicies().setSubscriptionTypesEnabled(topic, Collections.emptySet());
        waitTopicPoliciesApplied(topic, 0, hierarchyTopicPolicies -> {
            assertNull(hierarchyTopicPolicies.getSubscriptionTypesEnabled().getTopicValue());
        });
        pulsarClient.newConsumer().topic(topic)
                .subscriptionType(SubscriptionType.Shared).subscriptionName("test").subscribe().close();
    }

    @Test(timeOut = 20000)
    public void testNonPersistentMaxConsumerOnSub() throws Exception {
        int maxConsumerPerSubInBroker = 1;
        int maxConsumerPerSubInNs = 2;
        int maxConsumerPerSubInTopic = 3;
        conf.setMaxConsumersPerSubscription(maxConsumerPerSubInBroker);
        final String topic = "non-persistent://" + myNamespace + "/test-" + UUID.randomUUID();
        admin.topics().createPartitionedTopic(topic, 3);
        Producer producer = pulsarClient.newProducer().topic(topic).create();
        final String subName = "my-sub";
        ConsumerBuilder builder = pulsarClient.newConsumer()
                .subscriptionType(SubscriptionType.Shared)
                .subscriptionName(subName).topic(topic);
        Consumer consumer = builder.subscribe();

        try {
            builder.subscribe();
            fail("should fail");
        } catch (PulsarClientException e) {
            assertTrue(e.getMessage().contains("reached max consumers limit"));
        }
        // set namespace policy
        admin.namespaces().setMaxConsumersPerSubscription(myNamespace, maxConsumerPerSubInNs);
        Awaitility.await().untilAsserted(() -> {
            assertNotNull(admin.namespaces().getMaxConsumersPerSubscription(myNamespace));
            assertEquals(admin.namespaces().getMaxConsumersPerSubscription(myNamespace).intValue(), maxConsumerPerSubInNs);
        });
        Consumer consumer2 = builder.subscribe();
        try {
            builder.subscribe();
            fail("should fail");
        } catch (PulsarClientException e) {
            assertTrue(e.getMessage().contains("reached max consumers limit"));
        }

        //set topic policy
        admin.topicPolicies().setMaxConsumersPerSubscription(topic, maxConsumerPerSubInTopic);
        Awaitility.await().untilAsserted(() -> {
            assertNotNull(admin.topicPolicies().getMaxConsumersPerSubscription(topic));
            assertEquals(admin.topicPolicies().getMaxConsumersPerSubscription(topic).intValue(), maxConsumerPerSubInTopic);
        });
        Consumer consumer3 = builder.subscribe();
        try {
            builder.subscribe();
            fail("should fail");
        } catch (PulsarClientException e) {
            assertTrue(e.getMessage().contains("reached max consumers limit"));
        }
        consumer.close();
        consumer2.close();
        consumer3.close();
        producer.close();
    }

    @Test(timeOut = 20000)
    public void testGetCompactionThresholdApplied() throws Exception {
        final String topic = testTopic + UUID.randomUUID();
        pulsarClient.newProducer().topic(topic).create().close();
        assertNull(admin.topicPolicies().getCompactionThreshold(topic));
        assertNull(admin.namespaces().getCompactionThreshold(myNamespace));
        long brokerPolicy = pulsar.getConfiguration().getBrokerServiceCompactionThresholdInBytes();
        assertEquals(admin.topicPolicies().getCompactionThreshold(topic, true).longValue(), brokerPolicy);
        long namespacePolicy = 10L;

        admin.namespaces().setCompactionThreshold(myNamespace, namespacePolicy);
        Awaitility.await().untilAsserted(() -> assertNotNull(admin.namespaces().getCompactionThreshold(myNamespace)));
        assertEquals(admin.topicPolicies().getCompactionThreshold(topic, true).longValue(), namespacePolicy);

        long topicPolicy = 20L;
        admin.topicPolicies().setCompactionThreshold(topic, topicPolicy);
        Awaitility.await().untilAsserted(() -> assertNotNull(admin.topicPolicies().getCompactionThreshold(topic)));
        assertEquals(admin.topicPolicies().getCompactionThreshold(topic, true).longValue(), topicPolicy);

        admin.namespaces().removeCompactionThreshold(myNamespace);
        admin.topicPolicies().removeCompactionThreshold(topic);
        Awaitility.await().untilAsserted(() -> assertNull(admin.namespaces().getCompactionThreshold(myNamespace)));
        Awaitility.await().untilAsserted(() -> assertNull(admin.topicPolicies().getCompactionThreshold(topic)));
        assertEquals(admin.topicPolicies().getCompactionThreshold(topic, true).longValue(), brokerPolicy);
    }

    @Test(timeOut = 30000)
    public void testProduceConsumeOnTopicPolicy() {
        final String msg = "send message ";
        int numMsg = 10;
        try {
            Consumer<String> consumer = pulsarClient.newConsumer(Schema.STRING).topic(persistenceTopic)
                    .subscriptionInitialPosition(SubscriptionInitialPosition.Earliest)
                    .subscriptionName("test").subscribe();

            Producer<String> producer = pulsarClient.newProducer(Schema.STRING).topic(persistenceTopic).create();

            for (int i = 0; i < numMsg; ++i) {
                producer.newMessage().value(msg + i).send();
            }

            for (int i = 0; i < numMsg; ++i) {
                Message<String> message = consumer.receive(100, TimeUnit.MILLISECONDS);
                Assert.assertEquals(message.getValue(), msg + i);
            }
        } catch (PulsarClientException e) {
            log.error("Failed to send/produce message, ", e);
            Assert.fail();
        }
    }

    @Test(timeOut = 30000)
    public void testSystemTopicShouldBeCompacted() throws Exception {
        BacklogQuota backlogQuota = BacklogQuota.builder()
                .limitSize(1024)
                .retentionPolicy(BacklogQuota.RetentionPolicy.consumer_backlog_eviction)
                .build();
        log.info("Backlog quota: {} will set to the topic: {}", backlogQuota, testTopic);

        admin.topicPolicies().setBacklogQuota(testTopic, backlogQuota, BacklogQuota.BacklogQuotaType.destination_storage);
        log.info("Backlog quota set success on topic: {}", testTopic);

        Awaitility.await()
                .untilAsserted(() -> {
                    TopicStats stats = admin.topics().getStats(topicPolicyEventsTopic);
                    Assert.assertTrue(stats.getSubscriptions().containsKey("__compaction"));
                });

        PersistentTopicInternalStats internalStats = admin.topics().getInternalStats(topicPolicyEventsTopic);
        long previousCompactedLedgerId = internalStats.compactedLedger.ledgerId;

        Awaitility.await()
                .untilAsserted(() -> Assert.assertEquals(admin.topicPolicies().getBacklogQuotaMap(testTopic)
                        .get(BacklogQuota.BacklogQuotaType.destination_storage), backlogQuota));

        pulsar.getBrokerService().checkCompaction();

        Awaitility.await()
                .untilAsserted(() -> {
                    PersistentTopicInternalStats iStats = admin.topics().getInternalStats(topicPolicyEventsTopic);
                    Assert.assertTrue(iStats.compactedLedger.ledgerId != previousCompactedLedgerId);
                });
    }

    @Test(timeOut = 30000)
    public void testTopicRetentionPolicySetInManagedLedgerConfig() throws Exception {
        RetentionPolicies nsRetentionPolicies = new RetentionPolicies(1, -1);
        TopicName topicName = TopicName.get(testTopic);

        // set and check retention policy on namespace level
        admin.namespaces().setRetention(myNamespace, nsRetentionPolicies);
        ManagedLedgerConfig managedLedgerConfig = pulsar.getBrokerService().getManagedLedgerConfig(topicName).get();
        Assert.assertEquals(managedLedgerConfig.getRetentionTimeMillis(),
                TimeUnit.MINUTES.toMillis(nsRetentionPolicies.getRetentionTimeInMinutes()));
        Assert.assertEquals(managedLedgerConfig.getRetentionSizeInMB(), nsRetentionPolicies.getRetentionSizeInMB());

        // set and check retention policy on topic level
        RetentionPolicies topicRetentionPolicies = new RetentionPolicies(2, -1);
        admin.topicPolicies().setRetention(testTopic, topicRetentionPolicies);
        Awaitility.await().untilAsserted(() -> {
            ManagedLedgerConfig config = pulsar.getBrokerService().getManagedLedgerConfig(topicName).get();
            Assert.assertEquals(config.getRetentionTimeMillis(),
                    TimeUnit.MINUTES.toMillis(topicRetentionPolicies.getRetentionTimeInMinutes()));
            Assert.assertEquals(config.getRetentionSizeInMB(), topicRetentionPolicies.getRetentionSizeInMB());
        });
    }

    @Test
    public void testPolicyIsDeleteTogetherManually() throws Exception {
        final String topic = testTopic + UUID.randomUUID();
        pulsarClient.newProducer().topic(topic).create().close();

        Awaitility.await().untilAsserted(() ->
                Assertions.assertThat(pulsar.getTopicPoliciesService().getTopicPolicies(TopicName.get(topic)))
                        .isNull());

        int maxConsumersPerSubscription = 10;
        admin.topicPolicies().setMaxConsumersPerSubscription(topic, maxConsumersPerSubscription);

        Awaitility.await().untilAsserted(() ->
                Assertions.assertThat(pulsar.getBrokerService().getTopic(topic, false).get().isPresent()).isTrue());
        Awaitility.await().untilAsserted(() ->
                Assertions.assertThat(pulsar.getTopicPoliciesService().getTopicPolicies(TopicName.get(topic)))
                        .isNotNull());

        admin.topics().delete(topic);

        Awaitility.await().untilAsserted(() ->
                Assertions.assertThat(pulsar.getBrokerService().getTopic(topic, false).get().isPresent()).isFalse());
        Awaitility.await().untilAsserted(() ->
                Assertions.assertThat(pulsar.getTopicPoliciesService().getTopicPolicies(TopicName.get(topic)))
                        .isNull());
    }

    @Test
    public void testPoliciesCanBeDeletedWithTopic() throws Exception {
        final String topic = testTopic + UUID.randomUUID();
        final String topic2 = testTopic + UUID.randomUUID();
        pulsarClient.newProducer().topic(topic).create().close();
        pulsarClient.newProducer().topic(topic2).create().close();

        Awaitility.await().untilAsserted(() -> {
            Assertions.assertThat(pulsar.getTopicPoliciesService().getTopicPolicies(TopicName.get(topic))).isNull();
            Assertions.assertThat(pulsar.getTopicPoliciesService().getTopicPolicies(TopicName.get(topic2))).isNull();
        });
        // Init Topic Policies. Send 4 messages in a row, there should be only 2 messages left after compression
        admin.topicPolicies().setMaxConsumersPerSubscription(topic, 1);
        admin.topicPolicies().setMaxConsumersPerSubscription(topic2, 2);
        admin.topicPolicies().setMaxConsumersPerSubscription(topic, 3);
        admin.topicPolicies().setMaxConsumersPerSubscription(topic2, 4);
        Awaitility.await().untilAsserted(() -> {
            Assertions.assertThat(pulsar.getTopicPoliciesService().getTopicPolicies(TopicName.get(topic))).isNotNull();
            Assertions.assertThat(pulsar.getTopicPoliciesService().getTopicPolicies(TopicName.get(topic2))).isNotNull();
        });
        String topicPoliciesTopic = "persistent://" + myNamespace + "/" + SystemTopicNames.NAMESPACE_EVENTS_LOCAL_NAME;
        PersistentTopic persistentTopic =
                (PersistentTopic) pulsar.getBrokerService().getTopicIfExists(topicPoliciesTopic).get().get();
        // Trigger compaction and make sure it is finished.
        persistentTopic.triggerCompaction();
        Field field = PersistentTopic.class.getDeclaredField("currentCompaction");
        field.setAccessible(true);
        CompletableFuture<Long> future = (CompletableFuture<Long>)field.get(persistentTopic);
        Awaitility.await().untilAsserted(() -> assertTrue(future.isDone()));

        Consumer consumer = pulsarClient.newConsumer()
                .subscriptionInitialPosition(SubscriptionInitialPosition.Earliest)
                .readCompacted(true)
                .topic(topicPoliciesTopic).subscriptionName("sub").subscribe();
        int count = 0;
        while (true) {
            Message message = consumer.receive(1, TimeUnit.SECONDS);
            if (message != null) {
                count++;
                consumer.acknowledge(message);
            } else {
                break;
            }
        }
        consumer.close();
        assertEquals(count, 2);

        // Delete topic, there should be only 1 message left after compression
        admin.topics().delete(topic, true);

        Awaitility.await().untilAsserted(() ->
                assertNull(pulsar.getTopicPoliciesService().getTopicPolicies(TopicName.get(topic))));
        persistentTopic.triggerCompaction();
        field = PersistentTopic.class.getDeclaredField("currentCompaction");
        field.setAccessible(true);
        CompletableFuture<Long> future2 = (CompletableFuture<Long>)field.get(persistentTopic);
        Awaitility.await().untilAsserted(() -> assertTrue(future2.isDone()));

        consumer = pulsarClient.newConsumer()
                .subscriptionInitialPosition(SubscriptionInitialPosition.Earliest)
                .readCompacted(true)
                .topic(topicPoliciesTopic).subscriptionName("sub").subscribe();
        count = 0;
        while (true) {
            Message message = consumer.receive(1, TimeUnit.SECONDS);
            if (message != null) {
                count++;
                consumer.acknowledge(message);
            } else {
                break;
            }
        }
        consumer.close();
        assertEquals(count, 1);

    }

    @Test
    public void testPolicyIsDeleteTogetherAutomatically() throws Exception {
        final String topic = testTopic + UUID.randomUUID();
        pulsarClient.newProducer().topic(topic).create().close();

        Awaitility.await().untilAsserted(() ->
                Assertions.assertThat(pulsar.getTopicPoliciesService().getTopicPolicies(TopicName.get(topic)))
                        .isNull());

        int maxConsumersPerSubscription = 10;
        admin.topicPolicies().setMaxConsumersPerSubscription(topic, maxConsumersPerSubscription);

        Awaitility.await().untilAsserted(() ->
                Assertions.assertThat(pulsar.getBrokerService().getTopic(topic, false).get().isPresent()).isTrue());
        Awaitility.await().untilAsserted(() ->
                Assertions.assertThat(pulsar.getTopicPoliciesService().getTopicPolicies(TopicName.get(topic)))
                        .isNotNull());

        InactiveTopicPolicies inactiveTopicPolicies =
                new InactiveTopicPolicies(InactiveTopicDeleteMode.delete_when_no_subscriptions, 3, true);
        admin.topicPolicies().setInactiveTopicPolicies(topic, inactiveTopicPolicies);

        Thread.sleep(4_000L);

        pulsar.getBrokerService().checkGC();

        Awaitility.await().untilAsserted(() ->
                Assertions.assertThat(pulsar.getBrokerService().getTopic(topic, false).get().isPresent()).isFalse());
        Awaitility.await().untilAsserted(() ->
                Assertions.assertThat(pulsar.getTopicPoliciesService().getTopicPolicies(TopicName.get(topic)))
                        .isNull());
    }

    @Test
    public void testDoNotCreateSystemTopicForHeartbeatNamespace() {
        assertTrue(pulsar.getBrokerService().getTopics().size() > 0);
        pulsar.getBrokerService().getTopics().forEach((k, v) -> {
            TopicName topicName = TopicName.get(k);
            assertNull(NamespaceService.checkHeartbeatNamespace(topicName.getNamespaceObject()));
            assertNull(NamespaceService.checkHeartbeatNamespaceV2(topicName.getNamespaceObject()));
        });
    }

    @Test(timeOut = 30000)
    public void testReplicatorClusterApi() throws Exception {
        final String topic = "persistent://" + myNamespace + "/test-" + UUID.randomUUID();
        // init cache
        pulsarClient.newProducer().topic(topic).create().close();

        assertNull(admin.topics().getReplicationClusters(topic, false));

        List<String> clusters = new ArrayList<>();
        clusters.add("test");
        admin.topics().setReplicationClusters(topic, clusters);
        Awaitility.await().untilAsserted(()
                -> assertEquals(admin.topics().getReplicationClusters(topic, false), clusters));

        admin.topics().removeReplicationClusters(topic);
        Awaitility.await().untilAsserted(()
                -> assertNull(admin.topics().getReplicationClusters(topic, false)));

        assertThrows(PulsarAdminException.PreconditionFailedException.class, () -> admin.topics().setReplicationClusters(topic, List.of()));
        assertThrows(PulsarAdminException.PreconditionFailedException.class, () -> admin.topics().setReplicationClusters(topic, null));

    }

    @Test
    public void testLoopCreateAndDeleteTopicPolicies() throws Exception {
        final String topic = testTopic + UUID.randomUUID();

        int n = 0;
        while (n < 2) {
            n++;
            pulsarClient.newProducer().topic(topic).create().close();
            Awaitility.await().untilAsserted(() -> {
                Assertions.assertThat(pulsar.getTopicPoliciesService().getTopicPolicies(TopicName.get(topic))).isNull();
            });

            admin.topicPolicies().setMaxConsumersPerSubscription(topic, 1);
            Awaitility.await().untilAsserted(() -> {
                Assertions.assertThat(pulsar.getTopicPoliciesService().getTopicPolicies(TopicName.get(topic))).isNotNull();
            });

            admin.topics().delete(topic);
            Awaitility.await().untilAsserted(() -> {
                Assertions.assertThat(pulsar.getTopicPoliciesService().getTopicPolicies(TopicName.get(topic))).isNull();
            });
        }
    }

    @Test
    public void testGlobalTopicPolicies() throws Exception {
        final String topic = testTopic + UUID.randomUUID();
        pulsarClient.newProducer().topic(topic).create().close();

        Awaitility.await().untilAsserted(() ->
                Assertions.assertThat(pulsar.getTopicPoliciesService().getTopicPolicies(TopicName.get(topic)))
                        .isNull());
        admin.topicPolicies(true).setRetention(topic, new RetentionPolicies(1, 2));
        SystemTopicBasedTopicPoliciesService topicPoliciesService
                = (SystemTopicBasedTopicPoliciesService) pulsar.getTopicPoliciesService();

        // check global topic policies can be added correctly.
        Awaitility.await().untilAsserted(() -> assertNotNull(topicPoliciesService.getTopicPolicies(TopicName.get(topic), true)));
        TopicPolicies topicPolicies = topicPoliciesService.getTopicPolicies(TopicName.get(topic), true);
        assertNull(topicPoliciesService.getTopicPolicies(TopicName.get(topic)));
        assertEquals(topicPolicies.getRetentionPolicies().getRetentionTimeInMinutes(), 1);
        assertEquals(topicPolicies.getRetentionPolicies().getRetentionSizeInMB(), 2);

        // check global topic policies can be updated correctly.
        admin.topicPolicies(true).setRetention(topic, new RetentionPolicies(3, 4));
        Awaitility.await().untilAsserted(() -> {
            TopicPolicies tempPolicies = topicPoliciesService.getTopicPolicies(TopicName.get(topic), true);
            assertNull(topicPoliciesService.getTopicPolicies(TopicName.get(topic)));
            assertEquals(tempPolicies.getRetentionPolicies().getRetentionTimeInMinutes(), 3);
            assertEquals(tempPolicies.getRetentionPolicies().getRetentionSizeInMB(), 4);
        });

        //Local topic policies and global topic policies can exist together.
        admin.topicPolicies().setRetention(topic, new RetentionPolicies(10, 20));
        Awaitility.await().untilAsserted(() -> assertNotNull(topicPoliciesService.getTopicPolicies(TopicName.get(topic))));
        TopicPolicies tempPolicies = topicPoliciesService.getTopicPolicies(TopicName.get(topic), true);
        assertEquals(tempPolicies.getRetentionPolicies().getRetentionTimeInMinutes(), 3);
        assertEquals(tempPolicies.getRetentionPolicies().getRetentionSizeInMB(), 4);
        tempPolicies = topicPoliciesService.getTopicPolicies(TopicName.get(topic));
        assertEquals(tempPolicies.getRetentionPolicies().getRetentionTimeInMinutes(), 10);
        assertEquals(tempPolicies.getRetentionPolicies().getRetentionSizeInMB(), 20);

        // check remove global topic policies can be removed correctly.
        admin.topicPolicies(true).removeRetention(topic);
        Awaitility.await().untilAsserted(() ->
                assertNull(topicPoliciesService.getTopicPolicies(TopicName.get(topic), true).getRetentionPolicies()));

    }

    @Test
    public void testMaxMessageSizeWithChunking() throws Exception {
        this.conf.setMaxMessageSize(1000);

        @Cleanup
        PulsarClient pulsarClient = newPulsarClient(lookupUrl.toString(), 0);

        @Cleanup
        Producer<byte[]> producer = pulsarClient.newProducer()
                .topic(persistenceTopic)
                .enableChunking(true)
                .enableBatching(false)
                .create();

        PersistentTopic topic = (PersistentTopic) pulsar.getBrokerService().getTopic(persistenceTopic,false).join().get();

        // send success when topic level maxMessage is not set.
        producer.send(new byte[2000]);

        admin.topicPolicies().setMaxMessageSize(persistenceTopic, 500);
        Awaitility.await().untilAsserted(() -> {
            Assert.assertEquals((int) topic.getHierarchyTopicPolicies().getTopicMaxMessageSize().get(), 500);
        });

        // non-chunk message send success
        producer.send(new byte[400]);

        // chunk message send success
        producer.send(new byte[2000]);
    }

    @Test(timeOut = 30000)
    public void testShadowTopics() throws Exception {
        final String sourceTopic = "persistent://" + myNamespace + "/source-test-" + UUID.randomUUID();
        final String shadowTopic1 = "persistent://" + myNamespace + "/shadow-test1-" + UUID.randomUUID();
        final String shadowTopic2 = "persistent://" + myNamespace + "/shadow-test2-" + UUID.randomUUID();

        pulsarClient.newProducer().topic(sourceTopic).create().close();

        Awaitility.await().untilAsserted(() ->
                Assert.assertNull(pulsar.getTopicPoliciesService().getTopicPolicies(TopicName.get(sourceTopic))));

        //shadow topic must exist
        Assert.expectThrows(PulsarAdminException.PreconditionFailedException.class, ()->
                admin.topics().setShadowTopics(sourceTopic, List.of(shadowTopic1)));

        //shadow topic must be persistent topic
        Assert.expectThrows(PulsarAdminException.PreconditionFailedException.class, ()->
                admin.topics().setShadowTopics(sourceTopic,
                        List.of("non-persistent://" + myNamespace + "/shadow-test1-" + UUID.randomUUID())));

        pulsarClient.newProducer().topic(shadowTopic1).create().close();
        pulsarClient.newProducer().topic(shadowTopic2).create().close();

        admin.topics().setShadowTopics(sourceTopic, List.of(shadowTopic1));
        Awaitility.await().untilAsserted(() -> Assert.assertEquals(admin.topics().getShadowTopics(sourceTopic),
                List.of(shadowTopic1)));
        admin.topics().setShadowTopics(sourceTopic, List.of(shadowTopic1, shadowTopic2));
        Awaitility.await().untilAsserted(() -> Assert.assertEquals(admin.topics().getShadowTopics(sourceTopic),
                List.of(shadowTopic1, shadowTopic2)));

        admin.topics().removeShadowTopics(sourceTopic);
        Awaitility.await().untilAsserted(() -> assertNull(admin.topics().getShadowTopics(sourceTopic)));
    }

    @Test
    public void testGetTopicPoliciesWhenDeleteTopicPolicy() throws Exception {
        admin.topics().createNonPartitionedTopic(persistenceTopic);
        admin.topicPolicies().setMaxConsumers(persistenceTopic, 5);

        Integer maxConsumerPerTopic = pulsar
                .getTopicPoliciesService()
                .getTopicPoliciesBypassCacheAsync(TopicName.get(persistenceTopic)).get()
                .getMaxConsumerPerTopic();

        assertEquals(maxConsumerPerTopic, 5);
        admin.topics().delete(persistenceTopic, true);
        TopicPolicies topicPolicies =pulsar.getTopicPoliciesService()
                .getTopicPoliciesBypassCacheAsync(TopicName.get(persistenceTopic)).get(5, TimeUnit.SECONDS);
        assertNull(topicPolicies);
    }

    @Test
    public void testProduceChangesWithEncryptionRequired() throws Exception {
        final String beforeLac = admin.topics().getInternalStats(topicPolicyEventsTopic).lastConfirmedEntry;
        admin.namespaces().setEncryptionRequiredStatus(myNamespace, true);
        // just an update to trigger writes on __change_events
        admin.topicPolicies().setMaxConsumers(testTopic, 5);
        Awaitility.await()
                .untilAsserted(() -> {
                    final PersistentTopicInternalStats newLac = admin.topics().getInternalStats(topicPolicyEventsTopic);
                    assertNotEquals(newLac, beforeLac);
                });
    }

    @Test
<<<<<<< HEAD
    public void testDelayedDeliveryPolicy() throws Exception {
        final String topic = testTopic + UUID.randomUUID();
        admin.topics().createNonPartitionedTopic(topic);

        boolean isActive = true;
        long tickTime = 1000;
        long maxDeliveryDelayInMillis = 5000;
        DelayedDeliveryPolicies policy = DelayedDeliveryPolicies.builder()
                .active(isActive)
                .tickTime(tickTime)
                .maxDeliveryDelayInMillis(maxDeliveryDelayInMillis)
                .build();

        admin.topicPolicies().setDelayedDeliveryPolicy(topic, policy);
        Awaitility.await()
                .untilAsserted(() -> Assert.assertEquals(admin.topicPolicies().getDelayedDeliveryPolicy(topic), policy));

        admin.topicPolicies().removeDelayedDeliveryPolicy(topic);
        Awaitility.await()
                .untilAsserted(() -> Assert.assertNull(admin.topicPolicies().getDelayedDeliveryPolicy(topic)));

        admin.topics().delete(topic, true);
    }
=======
    public void testUpdateRetentionWithPartialFailure() throws Exception {
        String tpName = BrokerTestUtil.newUniqueName("persistent://" + myNamespace + "/tp");
        admin.topics().createNonPartitionedTopic(tpName);

        // Load topic up.
        admin.topics().getInternalStats(tpName);

        // Inject an error that makes dispatch rate update fail.
        PersistentTopic persistentTopic =
                (PersistentTopic) pulsar.getBrokerService().getTopic(tpName, false).join().get();
        ConcurrentOpenHashMap<String, PersistentSubscription> subscriptions =
                WhiteboxImpl.getInternalState(persistentTopic, "subscriptions");
        PersistentSubscription mockedSubscription = Mockito.mock(PersistentSubscription.class);
        Mockito.when(mockedSubscription.getDispatcher()).thenThrow(new RuntimeException("Mocked error: getDispatcher"));
        subscriptions.put("mockedSubscription", mockedSubscription);

        // Update namespace-level retention policies.
        RetentionPolicies retentionPolicies1 = new RetentionPolicies(1, 1);
        admin.namespaces().setRetentionAsync(myNamespace, retentionPolicies1);

        // Verify: update retention will be success even if other component update throws exception.
        Awaitility.await().untilAsserted(() -> {
            ManagedLedgerImpl ML = (ManagedLedgerImpl) persistentTopic.getManagedLedger();
            assertEquals(ML.getConfig().getRetentionSizeInMB(), 1);
            assertEquals(ML.getConfig().getRetentionTimeMillis(), 1 * 60 * 1000);
        });

        // Update topic-level retention policies.
        RetentionPolicies retentionPolicies2 = new RetentionPolicies(2, 2);
        admin.topics().setRetentionAsync(tpName, retentionPolicies2);

        // Verify: update retention will be success even if other component update throws exception.
        Awaitility.await().untilAsserted(() -> {
            ManagedLedgerImpl ML = (ManagedLedgerImpl) persistentTopic.getManagedLedger();
            assertEquals(ML.getConfig().getRetentionSizeInMB(), 2);
            assertEquals(ML.getConfig().getRetentionTimeMillis(), 2 * 60 * 1000);
        });

        // Cleanup.
        subscriptions.clear();
        admin.namespaces().removeRetention(myNamespace);
        admin.topics().delete(tpName, false);
    }

>>>>>>> c834feb4
}<|MERGE_RESOLUTION|>--- conflicted
+++ resolved
@@ -3165,7 +3165,6 @@
     }
 
     @Test
-<<<<<<< HEAD
     public void testDelayedDeliveryPolicy() throws Exception {
         final String topic = testTopic + UUID.randomUUID();
         admin.topics().createNonPartitionedTopic(topic);
@@ -3189,7 +3188,8 @@
 
         admin.topics().delete(topic, true);
     }
-=======
+    
+    @Test
     public void testUpdateRetentionWithPartialFailure() throws Exception {
         String tpName = BrokerTestUtil.newUniqueName("persistent://" + myNamespace + "/tp");
         admin.topics().createNonPartitionedTopic(tpName);
@@ -3233,6 +3233,4 @@
         admin.namespaces().removeRetention(myNamespace);
         admin.topics().delete(tpName, false);
     }
-
->>>>>>> c834feb4
 }