/**
 * Licensed to the Apache Software Foundation (ASF) under one
 * or more contributor license agreements.  See the NOTICE file
 * distributed with this work for additional information
 * regarding copyright ownership.  The ASF licenses this file
 * to you under the Apache License, Version 2.0 (the
 * "License"); you may not use this file except in compliance
 * with the License.  You may obtain a copy of the License at
 *
 *   http://www.apache.org/licenses/LICENSE-2.0
 *
 * Unless required by applicable law or agreed to in writing,
 * software distributed under the License is distributed on an
 * "AS IS" BASIS, WITHOUT WARRANTIES OR CONDITIONS OF ANY
 * KIND, either express or implied.  See the License for the
 * specific language governing permissions and limitations
 * under the License.
 */
package org.apache.pulsar.broker.admin;

import static org.testng.Assert.assertEquals;
import static org.testng.Assert.assertFalse;
import static org.testng.Assert.assertNotNull;
import static org.testng.Assert.assertNull;
import static org.testng.Assert.assertTrue;
import static org.testng.Assert.fail;
import com.google.common.collect.Maps;
import com.google.common.collect.Sets;
import java.lang.reflect.Field;
import java.lang.reflect.Method;
import java.util.ArrayList;
import java.util.HashSet;
import java.util.List;
import java.util.Map;
import java.util.Optional;
import java.util.Set;
import java.util.UUID;
import java.util.concurrent.CompletableFuture;
import java.util.concurrent.TimeUnit;
import lombok.Cleanup;
import lombok.extern.slf4j.Slf4j;
import org.apache.bookkeeper.mledger.ManagedLedgerConfig;
import org.apache.pulsar.broker.ConfigHelper;
import org.apache.pulsar.broker.auth.MockedPulsarServiceBaseTest;
import org.apache.pulsar.broker.namespace.NamespaceService;
import org.apache.pulsar.broker.service.BacklogQuotaManager;
import org.apache.pulsar.broker.service.PublishRateLimiterImpl;
import org.apache.pulsar.broker.service.SystemTopicBasedTopicPoliciesService;
import org.apache.pulsar.broker.service.Topic;
import org.apache.pulsar.broker.service.persistent.DispatchRateLimiter;
import org.apache.pulsar.broker.service.persistent.PersistentTopic;
import org.apache.pulsar.broker.service.persistent.SubscribeRateLimiter;
import org.apache.pulsar.client.admin.PulsarAdminException;
import org.apache.pulsar.client.api.Consumer;
import org.apache.pulsar.client.api.ConsumerBuilder;
import org.apache.pulsar.client.api.Message;
import org.apache.pulsar.client.api.MessageId;
import org.apache.pulsar.client.api.Producer;
import org.apache.pulsar.client.api.PulsarClient;
import org.apache.pulsar.client.api.PulsarClientException;
import org.apache.pulsar.client.api.Schema;
import org.apache.pulsar.client.api.SubscriptionInitialPosition;
import org.apache.pulsar.client.api.SubscriptionMode;
import org.apache.pulsar.client.api.SubscriptionType;
import org.apache.pulsar.common.api.proto.CommandSubscribe;
import org.apache.pulsar.common.events.EventsTopicNames;
import org.apache.pulsar.common.naming.TopicName;
import org.apache.pulsar.common.policies.data.BacklogQuota;
import org.apache.pulsar.common.policies.data.ClusterData;
import org.apache.pulsar.common.policies.data.DispatchRate;
import org.apache.pulsar.common.policies.data.InactiveTopicDeleteMode;
import org.apache.pulsar.common.policies.data.InactiveTopicPolicies;
import org.apache.pulsar.common.policies.data.PersistencePolicies;
import org.apache.pulsar.common.policies.data.PersistentTopicInternalStats;
import org.apache.pulsar.common.policies.data.PublishRate;
import org.apache.pulsar.common.policies.data.RetentionPolicies;
import org.apache.pulsar.common.policies.data.SubscribeRate;
import org.apache.pulsar.common.policies.data.TenantInfoImpl;
import org.apache.pulsar.common.policies.data.TopicPolicies;
import org.apache.pulsar.common.policies.data.TopicStats;
import org.assertj.core.api.Assertions;
import org.awaitility.Awaitility;
import org.testng.Assert;
import org.testng.annotations.AfterMethod;
import org.testng.annotations.BeforeMethod;
import org.testng.annotations.Test;

@Slf4j
@Test(groups = "broker")
public class TopicPoliciesTest extends MockedPulsarServiceBaseTest {

    private final String testTenant = "my-tenant";

    private final String testNamespace = "my-namespace";

    private final String myNamespace = testTenant + "/" + testNamespace;

    private final String testTopic = "persistent://" + myNamespace + "/test-set-backlog-quota";

    private final String persistenceTopic = "persistent://" + myNamespace + "/test-set-persistence";

    private final String topicPolicyEventsTopic = "persistent://" + myNamespace + "/__change_events";

    @BeforeMethod
    @Override
    protected void setup() throws Exception {
        this.conf.setSystemTopicEnabled(true);
        this.conf.setTopicLevelPoliciesEnabled(true);
        this.conf.setDefaultNumberOfNamespaceBundles(1);
        this.conf.setMaxMessageSizeCheckIntervalInSeconds(1);
        super.internalSetup();

        admin.clusters().createCluster("test", ClusterData.builder().serviceUrl(pulsar.getWebServiceAddress()).build());
        TenantInfoImpl tenantInfo = new TenantInfoImpl(Sets.newHashSet("role1", "role2"), Sets.newHashSet("test"));
        admin.tenants().createTenant(this.testTenant, tenantInfo);
        admin.namespaces().createNamespace(testTenant + "/" + testNamespace, Sets.newHashSet("test"));
        admin.topics().createPartitionedTopic(testTopic, 2);
        Producer producer = pulsarClient.newProducer().topic(testTopic).create();
        producer.close();
        waitForZooKeeperWatchers();
    }

    @AfterMethod(alwaysRun = true)
    @Override
    public void cleanup() throws Exception {
        super.internalCleanup();
        this.resetConfig();
    }

    @Test
    public void testSetSizeBasedBacklogQuota() throws Exception {

        BacklogQuota backlogQuota = BacklogQuota.builder()
                .limitSize(1024)
                .retentionPolicy(BacklogQuota.RetentionPolicy.consumer_backlog_eviction)
                .build();
        log.info("Backlog quota: {} will set to the topic: {}", backlogQuota, testTopic);

        admin.topicPolicies().setBacklogQuota(testTopic, backlogQuota, BacklogQuota.BacklogQuotaType.destination_storage);
        log.info("Backlog quota set success on topic: {}", testTopic);

        Awaitility.await()
                .untilAsserted(() -> Assert.assertEquals(admin.topics().getBacklogQuotaMap(testTopic)
                        .get(BacklogQuota.BacklogQuotaType.destination_storage), backlogQuota));

        BacklogQuotaManager backlogQuotaManager = pulsar.getBrokerService().getBacklogQuotaManager();
        BacklogQuota backlogQuotaInManager = backlogQuotaManager
                .getBacklogQuota(TopicName.get(testTopic), BacklogQuota.BacklogQuotaType.destination_storage);
        log.info("Backlog quota {} in backlog quota manager on topic: {}", backlogQuotaInManager, testTopic);
        Assert.assertEquals(backlogQuota, backlogQuotaInManager);

        admin.topics().deletePartitionedTopic(testTopic, true);
    }

    @Test
    public void testSetTimeBasedBacklogQuota() throws Exception {

        BacklogQuota backlogQuota = BacklogQuota.builder()
                .limitTime(1000)
                .retentionPolicy(BacklogQuota.RetentionPolicy.consumer_backlog_eviction)
                .build();

        admin.topicPolicies().setBacklogQuota(testTopic, backlogQuota, BacklogQuota.BacklogQuotaType.message_age);

        Awaitility.await()
                .untilAsserted(() -> Assert.assertEquals(admin.topics().getBacklogQuotaMap(testTopic)
                        .get(BacklogQuota.BacklogQuotaType.message_age), backlogQuota));

        BacklogQuotaManager backlogQuotaManager = pulsar.getBrokerService().getBacklogQuotaManager();
        BacklogQuota backlogQuotaInManager = backlogQuotaManager
                .getBacklogQuota(TopicName.get(testTopic), BacklogQuota.BacklogQuotaType.message_age);

        Assert.assertEquals(backlogQuota, backlogQuotaInManager);

        admin.topics().deletePartitionedTopic(testTopic, true);
    }

    @Test
    public void testRemoveSizeBasedBacklogQuota() throws Exception {
        BacklogQuota backlogQuota = BacklogQuota.builder()
                .limitSize(1024)
                .retentionPolicy(BacklogQuota.RetentionPolicy.consumer_backlog_eviction)
                .build();
        log.info("Backlog quota: {} will set to the topic: {}", backlogQuota, testTopic);

        admin.topics().setBacklogQuota(testTopic, backlogQuota, BacklogQuota.BacklogQuotaType.destination_storage);
        log.info("Backlog quota set success on topic: {}", testTopic);

        Awaitility.await()
                .untilAsserted(() -> Assert.assertEquals(admin.topics().getBacklogQuotaMap(testTopic)
                        .get(BacklogQuota.BacklogQuotaType.destination_storage), backlogQuota));

        BacklogQuotaManager backlogQuotaManager = pulsar.getBrokerService().getBacklogQuotaManager();
        BacklogQuota backlogQuotaInManager = backlogQuotaManager
                .getBacklogQuota(TopicName.get(testTopic), BacklogQuota.BacklogQuotaType.destination_storage);
        log.info("Backlog quota {} in backlog quota manager on topic: {}", backlogQuotaInManager, testTopic);
        Assert.assertEquals(backlogQuota, backlogQuotaInManager);

        admin.topics().removeBacklogQuota(testTopic, BacklogQuota.BacklogQuotaType.destination_storage);
        Awaitility.await()
                .untilAsserted(() -> Assert.assertNull(admin.topics().getBacklogQuotaMap(testTopic)
                        .get(BacklogQuota.BacklogQuotaType.destination_storage)));

        backlogQuotaInManager = backlogQuotaManager
                .getBacklogQuota(TopicName.get(testTopic), BacklogQuota.BacklogQuotaType.destination_storage);
        log.info("Backlog quota {} in backlog quota manager on topic: {} after remove", backlogQuotaInManager,
                testTopic);
        Assert.assertEquals(backlogQuotaManager.getDefaultQuota(), backlogQuotaInManager);

        admin.topics().deletePartitionedTopic(testTopic, true);
    }

    @Test
    public void testRemoveTimeBasedBacklogQuota() throws Exception {
        BacklogQuota backlogQuota = BacklogQuota.builder()
                .limitTime(1000)
                .retentionPolicy(BacklogQuota.RetentionPolicy.consumer_backlog_eviction)
                .build();

        admin.topics().setBacklogQuota(testTopic, backlogQuota, BacklogQuota.BacklogQuotaType.message_age);

        Awaitility.await()
                .untilAsserted(() -> Assert.assertEquals(admin.topics().getBacklogQuotaMap(testTopic)
                        .get(BacklogQuota.BacklogQuotaType.message_age), backlogQuota));

        BacklogQuotaManager backlogQuotaManager = pulsar.getBrokerService().getBacklogQuotaManager();
        BacklogQuota backlogQuotaInManager = backlogQuotaManager
                .getBacklogQuota(TopicName.get(testTopic), BacklogQuota.BacklogQuotaType.message_age);
        Assert.assertEquals(backlogQuota, backlogQuotaInManager);

        admin.topics().removeBacklogQuota(testTopic, BacklogQuota.BacklogQuotaType.message_age);
        Awaitility.await()
                .untilAsserted(() -> Assert.assertNull(admin.topics().getBacklogQuotaMap(testTopic)
                        .get(BacklogQuota.BacklogQuotaType.message_age)));

        backlogQuotaInManager = backlogQuotaManager
                .getBacklogQuota(TopicName.get(testTopic), BacklogQuota.BacklogQuotaType.message_age);
        Assert.assertEquals(backlogQuotaManager.getDefaultQuota(), backlogQuotaInManager);

        admin.topics().deletePartitionedTopic(testTopic, true);
    }

    @Test
    public void testCheckSizeBasedBacklogQuota() throws Exception {
        RetentionPolicies retentionPolicies = new RetentionPolicies(10, 10);
        String namespace = TopicName.get(testTopic).getNamespace();
        admin.namespaces().setRetention(namespace, retentionPolicies);

        Awaitility.await()
                .untilAsserted(() -> Assert.assertEquals(admin.namespaces().getRetention(namespace), retentionPolicies));

        BacklogQuota backlogQuota = BacklogQuota.builder()
                .limitSize(10 * 1024 * 1024)
                .retentionPolicy(BacklogQuota.RetentionPolicy.consumer_backlog_eviction)
                .build();
        log.info("Backlog quota: {} will set to the topic: {}", backlogQuota, testTopic);
        try {
            admin.topics().setBacklogQuota(testTopic, backlogQuota, BacklogQuota.BacklogQuotaType.destination_storage);
            Assert.fail();
        } catch (PulsarAdminException e) {
            Assert.assertEquals(e.getStatusCode(), 412);
        }

        backlogQuota = BacklogQuota.builder()
                .limitSize(10 * 1024 * 1024 + 1)
                .retentionPolicy(BacklogQuota.RetentionPolicy.consumer_backlog_eviction)
                .build();
        log.info("Backlog quota: {} will set to the topic: {}", backlogQuota, testTopic);
        try {
            admin.topics().setBacklogQuota(testTopic, backlogQuota, BacklogQuota.BacklogQuotaType.destination_storage);
            Assert.fail();
        } catch (PulsarAdminException e) {
            Assert.assertEquals(e.getStatusCode(), 412);
        }

        backlogQuota = BacklogQuota.builder()
                .limitSize(10 * 1024 * 1024 - 1)
                .retentionPolicy(BacklogQuota.RetentionPolicy.consumer_backlog_eviction)
                .build();
        log.info("Backlog quota: {} will set to the topic: {}", backlogQuota, testTopic);
        admin.topics().setBacklogQuota(testTopic, backlogQuota, BacklogQuota.BacklogQuotaType.destination_storage);

        BacklogQuota finalBacklogQuota = backlogQuota;
        Awaitility.await()
                .untilAsserted(() -> Assert.assertEquals(admin.topics().getBacklogQuotaMap(testTopic)
                        .get(BacklogQuota.BacklogQuotaType.destination_storage), finalBacklogQuota));

        admin.topics().deletePartitionedTopic(testTopic, true);
    }

    @Test
    public void testCheckTimeBasedBacklogQuota() throws Exception {
        RetentionPolicies retentionPolicies = new RetentionPolicies(10, 10);
        String namespace = TopicName.get(testTopic).getNamespace();
        admin.namespaces().setRetention(namespace, retentionPolicies);

        Awaitility.await()
                .untilAsserted(() -> Assert.assertEquals(admin.namespaces().getRetention(namespace), retentionPolicies));

        BacklogQuota backlogQuota = BacklogQuota.builder()
                .limitTime(10 * 60)
                .retentionPolicy(BacklogQuota.RetentionPolicy.consumer_backlog_eviction)
                .build();
        log.info("Backlog quota: {} will set to the topic: {}", backlogQuota, testTopic);
        try {
            admin.topics().setBacklogQuota(testTopic, backlogQuota, BacklogQuota.BacklogQuotaType.message_age);
            Assert.fail();
        } catch (PulsarAdminException e) {
            Assert.assertEquals(e.getStatusCode(), 412);
        }

        backlogQuota = BacklogQuota.builder()
                .limitTime(10 * 60 + 1)
                .retentionPolicy(BacklogQuota.RetentionPolicy.consumer_backlog_eviction)
                .build();
        log.info("Backlog quota: {} will set to the topic: {}", backlogQuota, testTopic);
        try {
            admin.topics().setBacklogQuota(testTopic, backlogQuota, BacklogQuota.BacklogQuotaType.message_age);
            Assert.fail();
        } catch (PulsarAdminException e) {
            Assert.assertEquals(e.getStatusCode(), 412);
        }

        backlogQuota = BacklogQuota.builder()
                .limitTime(10 * 60 - 1)
                .retentionPolicy(BacklogQuota.RetentionPolicy.consumer_backlog_eviction)
                .build();
        log.info("Backlog quota: {} will set to the topic: {}", backlogQuota, testTopic);
        admin.topics().setBacklogQuota(testTopic, backlogQuota, BacklogQuota.BacklogQuotaType.message_age);

        BacklogQuota finalBacklogQuota = backlogQuota;
        Awaitility.await()
                .untilAsserted(() -> Assert.assertEquals(admin.topics().getBacklogQuotaMap(testTopic)
                        .get(BacklogQuota.BacklogQuotaType.message_age), finalBacklogQuota));

        admin.topics().deletePartitionedTopic(testTopic, true);
    }

    @Test(timeOut = 20000)
    public void testGetSizeBasedBacklogQuotaApplied() throws Exception {
        final String topic = testTopic + UUID.randomUUID();
        pulsarClient.newProducer().topic(topic).create().close();
        assertEquals(admin.topics().getBacklogQuotaMap(topic), Maps.newHashMap());
        assertEquals(admin.namespaces().getBacklogQuotaMap(myNamespace), Maps.newHashMap());
        Map<BacklogQuota.BacklogQuotaType, BacklogQuota> brokerQuotaMap = ConfigHelper.backlogQuotaMap(conf);
        assertEquals(admin.topics().getBacklogQuotaMap(topic, true), brokerQuotaMap);
        BacklogQuota namespaceQuota = BacklogQuota.builder()
                .limitSize(30)
                .limitTime(10)
                .retentionPolicy(BacklogQuota.RetentionPolicy.producer_exception)
                .build();

        admin.namespaces().setBacklogQuota(myNamespace, namespaceQuota);
        Awaitility.await().untilAsserted(() -> assertFalse(admin.namespaces().getBacklogQuotaMap(myNamespace).isEmpty()));
        Map<BacklogQuota.BacklogQuotaType, BacklogQuota> namespaceQuotaMap = Maps.newHashMap();
        namespaceQuotaMap.put(BacklogQuota.BacklogQuotaType.destination_storage, namespaceQuota);
        namespaceQuotaMap.put(BacklogQuota.BacklogQuotaType.message_age, BacklogQuota.builder()
                .retentionPolicy(BacklogQuota.RetentionPolicy.producer_request_hold).build());
        assertEquals(admin.topics().getBacklogQuotaMap(topic, true), namespaceQuotaMap);

        BacklogQuota topicQuota = BacklogQuota.builder()
                .limitSize(40)
                .retentionPolicy(BacklogQuota.RetentionPolicy.consumer_backlog_eviction)
                .build();
        admin.topics().setBacklogQuota(topic, topicQuota, BacklogQuota.BacklogQuotaType.destination_storage);
        Awaitility.await().untilAsserted(() -> assertFalse(admin.topics().getBacklogQuotaMap(topic).isEmpty()));
        Map<BacklogQuota.BacklogQuotaType, BacklogQuota> topicQuotaMap = Maps.newHashMap();
        topicQuotaMap.put(BacklogQuota.BacklogQuotaType.destination_storage, topicQuota);
        assertEquals(admin.topics().getBacklogQuotaMap(topic, true), topicQuotaMap);

        admin.namespaces().removeBacklogQuota(myNamespace);
        admin.topics().removeBacklogQuota(topic, BacklogQuota.BacklogQuotaType.destination_storage);
        Awaitility.await().untilAsserted(() -> assertTrue(admin.namespaces().getBacklogQuotaMap(myNamespace)
                .get(BacklogQuota.BacklogQuotaType.destination_storage) == null));
        Awaitility.await().untilAsserted(() -> assertTrue(admin.topics().getBacklogQuotaMap(topic).isEmpty()));
        assertTrue(admin.topics().getBacklogQuotaMap(topic, true)
                .get(BacklogQuota.BacklogQuotaType.destination_storage) == null);
    }

    @Test(timeOut = 20000)
    public void testGetTimeBasedBacklogQuotaApplied() throws Exception {
        final String topic = testTopic + UUID.randomUUID();
        pulsarClient.newProducer().topic(topic).create().close();
        assertEquals(admin.topics().getBacklogQuotaMap(topic), Maps.newHashMap());
        assertEquals(admin.namespaces().getBacklogQuotaMap(myNamespace), Maps.newHashMap());
        Map<BacklogQuota.BacklogQuotaType, BacklogQuota> brokerQuotaMap = ConfigHelper.backlogQuotaMap(conf);
        assertEquals(admin.topics().getBacklogQuotaMap(topic, true), brokerQuotaMap);
        BacklogQuota namespaceQuota = BacklogQuota.builder()
                .limitTime(30)
                .retentionPolicy(BacklogQuota.RetentionPolicy.producer_exception)
                .build();

        admin.namespaces().setBacklogQuota(myNamespace, namespaceQuota, BacklogQuota.BacklogQuotaType.message_age);
        Awaitility.await().untilAsserted(() -> assertFalse(admin.namespaces().getBacklogQuotaMap(myNamespace).isEmpty()));
        Map<BacklogQuota.BacklogQuotaType, BacklogQuota> namespaceQuotaMap = Maps.newHashMap();
        namespaceQuotaMap.put(BacklogQuota.BacklogQuotaType.message_age, namespaceQuota);
        namespaceQuotaMap.put(BacklogQuota.BacklogQuotaType.destination_storage, BacklogQuota.builder()
                .retentionPolicy(BacklogQuota.RetentionPolicy.producer_request_hold).build());
        assertEquals(admin.topics().getBacklogQuotaMap(topic, true), namespaceQuotaMap);

        BacklogQuota topicQuota = BacklogQuota.builder()
                .limitTime(40)
                .retentionPolicy(BacklogQuota.RetentionPolicy.consumer_backlog_eviction)
                .build();
        admin.topics().setBacklogQuota(topic, topicQuota, BacklogQuota.BacklogQuotaType.message_age);
        Awaitility.await().untilAsserted(() -> assertFalse(admin.topics().getBacklogQuotaMap(topic).isEmpty()));
        Map<BacklogQuota.BacklogQuotaType, BacklogQuota> topicQuotaMap = Maps.newHashMap();
        topicQuotaMap.put(BacklogQuota.BacklogQuotaType.message_age, topicQuota);
        assertEquals(admin.topics().getBacklogQuotaMap(topic, true), topicQuotaMap);

        admin.namespaces().removeBacklogQuota(myNamespace, BacklogQuota.BacklogQuotaType.message_age);
        admin.topics().removeBacklogQuota(topic, BacklogQuota.BacklogQuotaType.message_age);
        Awaitility.await().untilAsserted(() -> assertTrue(admin.namespaces().getBacklogQuotaMap(myNamespace)
                .get(BacklogQuota.BacklogQuotaType.message_age) == null));
        Awaitility.await().untilAsserted(() -> assertTrue(admin.topics().getBacklogQuotaMap(topic).isEmpty()));
        assertTrue(admin.topics().getBacklogQuotaMap(topic, true)
                .get(BacklogQuota.BacklogQuotaType.message_age) == null);
    }

    @Test
    public void testCheckBacklogQuotaFailed() throws Exception {
        RetentionPolicies retentionPolicies = new RetentionPolicies(10, 10);
        String namespace = TopicName.get(testTopic).getNamespace();
        admin.namespaces().setRetention(namespace, retentionPolicies);

        Awaitility.await()
                .untilAsserted(() -> Assert.assertEquals(admin.namespaces().getRetention(namespace), retentionPolicies));

        BacklogQuota backlogQuota = BacklogQuota.builder()
                .limitSize(10 * 1024 * 1024)
                .retentionPolicy(BacklogQuota.RetentionPolicy.consumer_backlog_eviction)
                .build();
        try {
            admin.topics().setBacklogQuota(testTopic, backlogQuota, BacklogQuota.BacklogQuotaType.destination_storage);
            Assert.fail();
        } catch (PulsarAdminException e) {
            Assert.assertEquals(e.getStatusCode(), 412);
        }
        //Ensure that the cache has not been updated after a long time
        Awaitility.await().atLeast(1, TimeUnit.SECONDS);
        assertNull(admin.topics().getBacklogQuotaMap(testTopic)
                .get(BacklogQuota.BacklogQuotaType.destination_storage));
    }

    @Test
    public void testCheckRetentionSizeBasedQuota() throws Exception {
        BacklogQuota backlogQuota = BacklogQuota.builder()
                .limitSize(10 * 1024 * 1024)
                .retentionPolicy(BacklogQuota.RetentionPolicy.consumer_backlog_eviction)
                .build();

        admin.topics().setBacklogQuota(testTopic, backlogQuota, BacklogQuota.BacklogQuotaType.destination_storage);
        Awaitility.await()
                .untilAsserted(() -> Assert.assertEquals(admin.topics().getBacklogQuotaMap(testTopic)
                        .get(BacklogQuota.BacklogQuotaType.destination_storage), backlogQuota));

        RetentionPolicies retention = new RetentionPolicies(10, 10);
        log.info("Retention: {} will set to the topic: {}", retention, testTopic);
        try {
            admin.topics().setRetention(testTopic, retention);
            Assert.fail();
        } catch (PulsarAdminException e) {
            Assert.assertEquals(e.getStatusCode(), 412);
        }

        retention = new RetentionPolicies(10, 9);
        log.info("Retention: {} will set to the topic: {}", retention, testTopic);
        try {
            admin.topics().setRetention(testTopic, retention);
            Assert.fail();
        } catch (PulsarAdminException e) {
            Assert.assertEquals(e.getStatusCode(), 412);
        }

        retention = new RetentionPolicies(10, 12);
        log.info("Backlog quota: {} will set to the topic: {}", backlogQuota, testTopic);
        admin.topics().setRetention(testTopic, retention);

        RetentionPolicies finalRetention = retention;
        Awaitility.await()
                .untilAsserted(() -> Assert.assertEquals(admin.topics().getRetention(testTopic), finalRetention));

        admin.topics().deletePartitionedTopic(testTopic, true);
    }

    @Test
    public void testCheckRetentionTimeBasedQuota() throws Exception {
        BacklogQuota backlogQuota = BacklogQuota.builder()
                .limitTime(10 * 60)
                .retentionPolicy(BacklogQuota.RetentionPolicy.consumer_backlog_eviction)
                .build();

        admin.topics().setBacklogQuota(testTopic, backlogQuota, BacklogQuota.BacklogQuotaType.message_age);
        Awaitility.await()
                .untilAsserted(() -> Assert.assertEquals(admin.topics().getBacklogQuotaMap(testTopic)
                        .get(BacklogQuota.BacklogQuotaType.message_age), backlogQuota));

        RetentionPolicies retention = new RetentionPolicies(10, 10);
        log.info("Retention: {} will set to the topic: {}", retention, testTopic);
        try {
            admin.topics().setRetention(testTopic, retention);
            Assert.fail();
        } catch (PulsarAdminException e) {
            Assert.assertEquals(e.getStatusCode(), 412);
        }

        retention = new RetentionPolicies(9, 10);
        log.info("Retention: {} will set to the topic: {}", retention, testTopic);
        try {
            admin.topics().setRetention(testTopic, retention);
            Assert.fail();
        } catch (PulsarAdminException e) {
            Assert.assertEquals(e.getStatusCode(), 412);
        }

        retention = new RetentionPolicies(12, 10);
        log.info("Backlog quota: {} will set to the topic: {}", backlogQuota, testTopic);
        admin.topics().setRetention(testTopic, retention);

        RetentionPolicies finalRetention = retention;
        Awaitility.await()
                .untilAsserted(() -> Assert.assertEquals(admin.topics().getRetention(testTopic), finalRetention));

        admin.topics().deletePartitionedTopic(testTopic, true);
    }

    @Test
    public void testSetRetention() throws Exception {
        RetentionPolicies retention = new RetentionPolicies(60, 1024);
        log.info("Retention: {} will set to the topic: {}", retention, testTopic);

        admin.topics().setRetention(testTopic, retention);
        log.info("Retention set success on topic: {}", testTopic);

        Awaitility.await()
                .untilAsserted(() -> Assert.assertEquals(admin.topics().getRetention(testTopic), retention));

        admin.topics().deletePartitionedTopic(testTopic, true);
    }

    @Test
    public void testRemoveRetention() throws Exception {

        RetentionPolicies retention = new RetentionPolicies(60, 1024);
        log.info("Retention: {} will set to the topic: {}", retention, testTopic);

        admin.topics().setRetention(testTopic, retention);
        log.info("Retention set success on topic: {}", testTopic);

        Awaitility.await()
                .untilAsserted(() -> Assert.assertEquals(admin.topics().getRetention(testTopic), retention));

        admin.topics().removeRetention(testTopic);
        Awaitility.await()
                .untilAsserted(() -> Assert.assertNull(admin.topics().getRetention(testTopic)));

        admin.topics().deletePartitionedTopic(testTopic, true);
    }

    @Test(timeOut = 10000)
    public void testRetentionAppliedApi() throws Exception {
        final String topic = testTopic + UUID.randomUUID();
        pulsarClient.newProducer().topic(topic).create().close();

        RetentionPolicies brokerPolicies =
                new RetentionPolicies(conf.getDefaultRetentionTimeInMinutes(), conf.getDefaultRetentionSizeInMB());
        assertEquals(admin.topics().getRetention(topic, true), brokerPolicies);

        RetentionPolicies namespacePolicies = new RetentionPolicies(10, 20);
        admin.namespaces().setRetention(myNamespace, namespacePolicies);
        Awaitility.await().untilAsserted(()
                -> assertEquals(admin.topics().getRetention(topic, true), namespacePolicies));

        RetentionPolicies topicPolicies = new RetentionPolicies(20,30);
        admin.topics().setRetention(topic, topicPolicies);
        Awaitility.await().untilAsserted(()
                -> assertEquals(admin.topics().getRetention(topic, true), topicPolicies));

        admin.topics().removeRetention(topic);
        Awaitility.await().untilAsserted(()
                -> assertEquals(admin.topics().getRetention(topic, true), namespacePolicies));

        admin.namespaces().removeRetention(myNamespace);
        Awaitility.await().untilAsserted(()
                -> assertEquals(admin.topics().getRetention(topic, true), brokerPolicies));
    }

    @Test(timeOut = 20000)
    public void testGetSubDispatchRateApplied() throws Exception {
        final String topic = testTopic + UUID.randomUUID();
        pulsarClient.newProducer().topic(topic).create().close();
        assertNull(admin.topics().getSubscriptionDispatchRate(topic));
        assertNull(admin.namespaces().getSubscriptionDispatchRate(myNamespace));

        DispatchRate brokerDispatchRate = DispatchRate.builder()
                .dispatchThrottlingRateInMsg(conf.getDispatchThrottlingRatePerSubscriptionInMsg())
                .dispatchThrottlingRateInByte(conf.getDispatchThrottlingRatePerSubscriptionInByte())
                .ratePeriodInSecond(1)
                .build();
        assertEquals(admin.topics().getSubscriptionDispatchRate(topic, true), brokerDispatchRate);
        DispatchRate namespaceDispatchRate = DispatchRate.builder()
                .dispatchThrottlingRateInMsg(10)
                .dispatchThrottlingRateInByte(11)
                .ratePeriodInSecond(12)
                .build();

        admin.namespaces().setSubscriptionDispatchRate(myNamespace, namespaceDispatchRate);
        Awaitility.await().untilAsserted(() -> assertNotNull(admin.namespaces().getSubscriptionDispatchRate(myNamespace)));
        assertEquals(admin.topics().getSubscriptionDispatchRate(topic, true), namespaceDispatchRate);

        DispatchRate topicDispatchRate = DispatchRate.builder()
                .dispatchThrottlingRateInMsg(20)
                .dispatchThrottlingRateInByte(21)
                .ratePeriodInSecond(12)
                .build();
        admin.topics().setSubscriptionDispatchRate(topic, topicDispatchRate);
        Awaitility.await().untilAsserted(() -> assertNotNull(admin.topics().getSubscriptionDispatchRate(topic)));
        assertEquals(admin.topics().getSubscriptionDispatchRate(topic, true), topicDispatchRate);

        admin.namespaces().removeSubscriptionDispatchRate(myNamespace);
        admin.topics().removeSubscriptionDispatchRate(topic);
        Awaitility.await().untilAsserted(() -> assertNull(admin.namespaces().getSubscriptionDispatchRate(myNamespace)));
        Awaitility.await().untilAsserted(() -> assertNull(admin.topics().getSubscriptionDispatchRate(topic)));
        assertEquals(admin.topics().getSubscriptionDispatchRate(topic, true), brokerDispatchRate);
    }

    @Test(timeOut = 20000)
    public void testRetentionPriority() throws Exception {
        final String topic = testTopic + UUID.randomUUID();
        pulsarClient.newProducer().topic(topic).create().close();
        assertNull(admin.topics().getRetention(topic));
        assertNull(admin.namespaces().getRetention(myNamespace));

        PersistentTopic persistentTopic =
                (PersistentTopic) pulsar.getBrokerService().getTopicIfExists(topic).get().get();
        Method shouldTopicBeRetained = PersistentTopic.class.getDeclaredMethod("shouldTopicBeRetained");
        shouldTopicBeRetained.setAccessible(true);
        Field lastActive = PersistentTopic.class.getSuperclass().getDeclaredField("lastActive");
        lastActive.setAccessible(true);
        //set last active to 2 minutes ago
        lastActive.setLong(persistentTopic, System.nanoTime() - TimeUnit.MINUTES.toNanos(2));
        //the default value of the broker-level is 0, so it is not retained by default
        assertFalse((boolean) shouldTopicBeRetained.invoke(persistentTopic));
        //set namespace-level policy
        RetentionPolicies retentionPolicies = new RetentionPolicies(1, 1);
        admin.namespaces().setRetention(myNamespace, retentionPolicies);
        Awaitility.await().untilAsserted(()
                -> assertNotNull(admin.namespaces().getRetention(myNamespace)));
        assertFalse((boolean) shouldTopicBeRetained.invoke(persistentTopic));
        // set topic-level policy
        admin.topics().setRetention(topic, new RetentionPolicies(3, 1));
        Awaitility.await().untilAsserted(()
                -> assertNotNull(admin.topics().getRetention(topic)));
        assertTrue((boolean) shouldTopicBeRetained.invoke(persistentTopic));
        //topic-level disabled
        admin.topics().setRetention(topic, new RetentionPolicies(0, 0));
        Awaitility.await().untilAsserted(()
                -> assertEquals(admin.topics().getRetention(topic).getRetentionSizeInMB(), 0));
        assertFalse((boolean) shouldTopicBeRetained.invoke(persistentTopic));
        // remove topic-level policy
        admin.topics().removeRetention(topic);
        Awaitility.await().untilAsserted(()
                -> assertNull(admin.topics().getRetention(topic)));
        assertFalse((boolean) shouldTopicBeRetained.invoke(persistentTopic));
        //namespace-level disabled
        admin.namespaces().setRetention(myNamespace, new RetentionPolicies(0, 0));
        Awaitility.await().untilAsserted(()
                -> assertNotNull(admin.namespaces().getRetention(myNamespace)));
        assertFalse((boolean) shouldTopicBeRetained.invoke(persistentTopic));
        //change namespace-level policy
        admin.namespaces().setRetention(myNamespace, new RetentionPolicies(1, 1));
        Awaitility.await().untilAsserted(()
                -> assertNotNull(admin.namespaces().getRetention(myNamespace)));
        assertFalse((boolean) shouldTopicBeRetained.invoke(persistentTopic));
        // remove namespace-level policy
        admin.namespaces().removeRetention(myNamespace);
        Awaitility.await().untilAsserted(()
                -> assertNull(admin.namespaces().getRetention(myNamespace)));
        //the default value of the broker-level is 0, so it is not retained by default
        assertFalse((boolean) shouldTopicBeRetained.invoke(persistentTopic));
    }

    @Test(timeOut = 20000)
    public void testGetPersistenceApplied() throws Exception {
        final String topic = testTopic + UUID.randomUUID();
        pulsarClient.newProducer().topic(topic).create().close();
        assertNull(admin.topics().getPersistence(topic));
        assertNull(admin.namespaces().getPersistence(myNamespace));
        PersistencePolicies brokerPolicy
                = new PersistencePolicies(pulsar.getConfiguration().getManagedLedgerDefaultEnsembleSize(),
                pulsar.getConfiguration().getManagedLedgerDefaultWriteQuorum(),
                pulsar.getConfiguration().getManagedLedgerDefaultAckQuorum(),
                pulsar.getConfiguration().getManagedLedgerDefaultMarkDeleteRateLimit());
        assertEquals(admin.topics().getPersistence(topic, true), brokerPolicy);
        PersistencePolicies namespacePolicy
                = new PersistencePolicies(5,4,3,2);

        admin.namespaces().setPersistence(myNamespace, namespacePolicy);
        Awaitility.await().untilAsserted(() -> assertNotNull(admin.namespaces().getPersistence(myNamespace)));
        assertEquals(admin.topics().getPersistence(topic, true), namespacePolicy);

        PersistencePolicies topicPolicy = new PersistencePolicies(4, 3, 2, 1);
        admin.topics().setPersistence(topic, topicPolicy);
        Awaitility.await().untilAsserted(() -> assertNotNull(admin.topics().getPersistence(topic)));
        assertEquals(admin.topics().getPersistence(topic, true), topicPolicy);

        admin.namespaces().removePersistence(myNamespace);
        admin.topics().removePersistence(topic);
        Awaitility.await().untilAsserted(() -> assertNull(admin.namespaces().getPersistence(myNamespace)));
        Awaitility.await().untilAsserted(() -> assertNull(admin.topics().getPersistence(topic)));
        assertEquals(admin.topics().getPersistence(topic, true), brokerPolicy);
    }

    @Test
    public void testCheckPersistence() throws Exception {
        PersistencePolicies persistencePolicies = new PersistencePolicies(6, 2, 2, 0.0);
        log.info("PersistencePolicies: {} will set to the topic: {}", persistencePolicies, testTopic);
        try {
            admin.topics().setPersistence(testTopic, persistencePolicies);
            Assert.fail();
        } catch (PulsarAdminException e) {
            Assert.assertEquals(e.getStatusCode(), 400);
        }

        persistencePolicies = new PersistencePolicies(2, 6, 2, 0.0);
        log.info("PersistencePolicies: {} will set to the topic: {}", persistencePolicies, testTopic);
        try {
            admin.topics().setPersistence(testTopic, persistencePolicies);
            Assert.fail();
        } catch (PulsarAdminException e) {
            Assert.assertEquals(e.getStatusCode(), 400);
        }

        persistencePolicies = new PersistencePolicies(2, 2, 6, 0.0);
        log.info("PersistencePolicies: {} will set to the topic: {}", persistencePolicies, testTopic);
        try {
            admin.topics().setPersistence(testTopic, persistencePolicies);
            Assert.fail();
        } catch (PulsarAdminException e) {
            Assert.assertEquals(e.getStatusCode(), 400);
        }

        persistencePolicies = new PersistencePolicies(1, 2, 2, 0.0);
        log.info("PersistencePolicies: {} will set to the topic: {}", persistencePolicies, testTopic);
        try {
            admin.topics().setPersistence(testTopic, persistencePolicies);
            Assert.fail();
        } catch (PulsarAdminException e) {
            Assert.assertEquals(e.getStatusCode(), 400);
        }

        admin.topics().deletePartitionedTopic(testTopic, true);
    }

    @Test
    public void testSetPersistence() throws Exception {
        PersistencePolicies persistencePoliciesForNamespace = new PersistencePolicies(2, 2, 2, 0.3);
        admin.namespaces().setPersistence(myNamespace, persistencePoliciesForNamespace);

        Awaitility.await()
                .untilAsserted(() -> Assert.assertEquals(admin.namespaces().getPersistence(myNamespace), persistencePoliciesForNamespace));

        PersistencePolicies persistencePolicies = new PersistencePolicies(3, 3, 3, 0.1);
        log.info("PersistencePolicies: {} will set to the topic: {}", persistencePolicies, persistenceTopic);
        admin.topics().createNonPartitionedTopic(persistenceTopic);
        admin.topics().setPersistence(persistenceTopic, persistencePolicies);

        Awaitility.await()
                .untilAsserted(() -> Assert.assertEquals(admin.topics().getPersistence(persistenceTopic), persistencePolicies));
        Consumer<byte[]> consumer = pulsarClient.newConsumer()
                .topic(persistenceTopic)
                .subscriptionName("test")
                .subscribe();
        admin.topics().unload(persistenceTopic);
        Topic t = pulsar.getBrokerService().getOrCreateTopic(persistenceTopic).get();
        PersistentTopic persistentTopic = (PersistentTopic) t;
        Awaitility.await().untilAsserted(() -> {
            ManagedLedgerConfig managedLedgerConfig = persistentTopic.getManagedLedger().getConfig();
            assertEquals(managedLedgerConfig.getEnsembleSize(), 3);
            assertEquals(managedLedgerConfig.getWriteQuorumSize(), 3);
            assertEquals(managedLedgerConfig.getAckQuorumSize(), 3);
            assertEquals(managedLedgerConfig.getThrottleMarkDelete(), 0.1);
        });

        PersistencePolicies getPersistencePolicies = admin.topics().getPersistence(persistenceTopic);
        log.info("PersistencePolicies: {} will set to the topic: {}", persistencePolicies, persistenceTopic);
        Assert.assertEquals(getPersistencePolicies, persistencePolicies);
        consumer.close();
    }

    @Test
    public void testGetDispatchRateApplied() throws Exception {
        final String topic = testTopic + UUID.randomUUID();
        pulsarClient.newProducer().topic(topic).create().close();
        assertNull(admin.topics().getDispatchRate(topic));
        assertNull(admin.namespaces().getDispatchRate(myNamespace));
        DispatchRate brokerDispatchRate = DispatchRate.builder()
                .dispatchThrottlingRateInMsg(conf.getDispatchThrottlingRatePerTopicInMsg())
                .dispatchThrottlingRateInByte(conf.getDispatchThrottlingRatePerTopicInByte())
                .ratePeriodInSecond(1)
                .build();
        assertEquals(admin.topics().getDispatchRate(topic, true), brokerDispatchRate);
        DispatchRate namespaceDispatchRate = DispatchRate.builder()
                .dispatchThrottlingRateInMsg(10)
                .dispatchThrottlingRateInByte(11)
                .ratePeriodInSecond(12)
                .build();

        admin.namespaces().setDispatchRate(myNamespace, namespaceDispatchRate);
        Awaitility.await().untilAsserted(() -> assertNotNull(admin.namespaces().getDispatchRate(myNamespace)));
        assertEquals(admin.topics().getDispatchRate(topic, true), namespaceDispatchRate);

        DispatchRate topicDispatchRate = DispatchRate.builder()
                .dispatchThrottlingRateInMsg(20)
                .dispatchThrottlingRateInByte(21)
                .ratePeriodInSecond(22)
                .build();
        admin.topics().setDispatchRate(topic, topicDispatchRate);
        Awaitility.await().untilAsserted(() -> assertNotNull(admin.topics().getDispatchRate(topic)));
        assertEquals(admin.topics().getDispatchRate(topic, true), topicDispatchRate);

        admin.namespaces().removeDispatchRate(myNamespace);
        admin.topics().removeDispatchRate(topic);
        Awaitility.await().untilAsserted(() -> assertNull(admin.namespaces().getDispatchRate(myNamespace)));
        Awaitility.await().untilAsserted(() -> assertNull(admin.topics().getDispatchRate(topic)));
        assertEquals(admin.topics().getDispatchRate(topic, true), brokerDispatchRate);
    }

    @Test
    public void testRemovePersistence() throws Exception {
        PersistencePolicies persistencePoliciesForNamespace = new PersistencePolicies(2, 2, 2, 0.3);
        admin.namespaces().setPersistence(myNamespace, persistencePoliciesForNamespace);

        Awaitility.await()
                .untilAsserted(() -> Assert.assertEquals(admin.namespaces().getPersistence(myNamespace), persistencePoliciesForNamespace));

        PersistencePolicies persistencePolicies = new PersistencePolicies(3, 3, 3, 0.1);
        log.info("PersistencePolicies: {} will set to the topic: {}", persistencePolicies, persistenceTopic);
        admin.topics().createNonPartitionedTopic(persistenceTopic);
        admin.topics().setPersistence(persistenceTopic, persistencePolicies);

        Awaitility.await()
                .untilAsserted(() -> Assert.assertEquals(admin.topics().getPersistence(persistenceTopic), persistencePolicies));

        admin.topics().removePersistence(persistenceTopic);

        Awaitility.await()
                .untilAsserted(() -> Assert.assertNull(admin.topics().getPersistence(persistenceTopic)));

        admin.lookups().lookupTopic(persistenceTopic);
        Topic t = pulsar.getBrokerService().getOrCreateTopic(persistenceTopic).get();
        PersistentTopic persistentTopic = (PersistentTopic) t;
        ManagedLedgerConfig managedLedgerConfig = persistentTopic.getManagedLedger().getConfig();
        assertEquals(managedLedgerConfig.getEnsembleSize(), 2);
        assertEquals(managedLedgerConfig.getWriteQuorumSize(), 2);
        assertEquals(managedLedgerConfig.getAckQuorumSize(), 2);
        assertEquals(managedLedgerConfig.getThrottleMarkDelete(), 0.3);
    }

    @Test
    public void testCheckMaxProducers() throws Exception {
        int maxProducers = -1;
        log.info("MaxProducers: {} will set to the topic: {}", maxProducers, testTopic);
        try {
            admin.topics().setMaxProducers(testTopic, maxProducers);
            Assert.fail();
        } catch (PulsarAdminException e) {
            Assert.assertEquals(e.getStatusCode(), 412);
        }

        admin.topics().deletePartitionedTopic(testTopic, true);
    }

    @Test
    public void testGetMaxProducerApplied() throws Exception {
        final String topic = testTopic + UUID.randomUUID();
        pulsarClient.newProducer().topic(topic).create().close();
        assertNull(admin.topics().getMaxProducers(topic));
        assertNull(admin.namespaces().getMaxProducersPerTopic(myNamespace));
        assertEquals(admin.topics().getMaxProducers(topic, true).intValue(), conf.getMaxProducersPerTopic());

        admin.namespaces().setMaxProducersPerTopic(myNamespace, 7);
        Awaitility.await().untilAsserted(() -> assertNotNull(admin.namespaces().getMaxProducersPerTopic(myNamespace)));
        assertEquals(admin.topics().getMaxProducers(topic, true).intValue(), 7);

        admin.topics().setMaxProducers(topic, 1000);
        Awaitility.await().untilAsserted(() -> assertNotNull(admin.topics().getMaxProducers(topic)));
        assertEquals(admin.topics().getMaxProducers(topic, true).intValue(), 1000);

        admin.namespaces().removeMaxProducersPerTopic(myNamespace);
        admin.topics().removeMaxProducers(topic);
        Awaitility.await().untilAsserted(() -> assertNull(admin.namespaces().getMaxProducersPerTopic(myNamespace)));
        Awaitility.await().untilAsserted(() -> assertNull(admin.topics().getMaxProducers(topic)));
        assertEquals(admin.topics().getMaxProducers(topic, true).intValue(), conf.getMaxProducersPerTopic());
    }

    @Test
    public void testSetMaxProducers() throws Exception {
        Integer maxProducers = 2;
        log.info("MaxProducers: {} will set to the topic: {}", maxProducers, persistenceTopic);

        admin.topics().createPartitionedTopic(persistenceTopic, 2);
        admin.topics().setMaxProducers(persistenceTopic, maxProducers);

        Awaitility.await()
                .untilAsserted(() -> Assert.assertEquals(admin.topics().getMaxProducers(persistenceTopic), maxProducers));

        Producer<byte[]> producer1 = pulsarClient.newProducer().topic(persistenceTopic).create();
        Producer<byte[]> producer2 = pulsarClient.newProducer().topic(persistenceTopic).create();
        Producer<byte[]> producer3 = null;

        try {
            producer3 = pulsarClient.newProducer().topic(persistenceTopic).create();
            Assert.fail();
        } catch (PulsarClientException e) {
            log.info("Topic reached max producers limit on topic level.");
        }
        Assert.assertNotNull(producer1);
        Assert.assertNotNull(producer2);
        Assert.assertNull(producer3);

        admin.topics().deletePartitionedTopic(persistenceTopic, true);
        admin.topics().deletePartitionedTopic(testTopic, true);
    }

    @Test
    public void testRemoveMaxProducers() throws Exception {
        Integer maxProducers = 2;
        log.info("MaxProducers: {} will set to the topic: {}", maxProducers, persistenceTopic);
        admin.topics().createPartitionedTopic(persistenceTopic, 2);
        admin.topics().setMaxProducers(persistenceTopic, maxProducers);

        Awaitility.await()
                .untilAsserted(() -> Assert.assertEquals(admin.topics().getMaxProducers(persistenceTopic), maxProducers));

        Producer<byte[]> producer1 = pulsarClient.newProducer().topic(persistenceTopic).create();
        Producer<byte[]> producer2 = pulsarClient.newProducer().topic(persistenceTopic).create();
        Producer<byte[]> producer3 = null;
        Producer<byte[]> producer4 = null;

        try {
            producer3 = pulsarClient.newProducer().topic(persistenceTopic).create();
            Assert.fail();
        } catch (PulsarClientException e) {
            log.info("Topic reached max producers limit on topic level.");
        }
        Assert.assertNotNull(producer1);
        Assert.assertNotNull(producer2);
        Assert.assertNull(producer3);

        admin.topics().removeMaxProducers(persistenceTopic);

        Awaitility.await()
                .untilAsserted(() -> Assert.assertNull(admin.topics().getMaxProducers(persistenceTopic)));

        producer3 = pulsarClient.newProducer().topic(persistenceTopic).create();
        Assert.assertNotNull(producer3);
        admin.namespaces().setMaxProducersPerTopic(myNamespace, 3);

        Awaitility.await()
                .untilAsserted(() -> Assert.assertEquals(admin.namespaces().getMaxProducersPerTopic(myNamespace).intValue(), 3));

        log.info("MaxProducers: {} will set to the namespace: {}", 3, myNamespace);
        try {
            producer4 = pulsarClient.newProducer().topic(persistenceTopic).create();
            Assert.fail();
        } catch (PulsarClientException e) {
            log.info("Topic reached max producers limit on namespace level.");
        }
        Assert.assertNull(producer4);

        producer1.close();
        producer2.close();
        producer3.close();
        admin.topics().deletePartitionedTopic(persistenceTopic, true);
        admin.topics().deletePartitionedTopic(testTopic, true);
    }


    @Test
    public void testGetSetDispatchRate() throws Exception {
        DispatchRate dispatchRate = DispatchRate.builder()
                .dispatchThrottlingRateInMsg(100)
                .dispatchThrottlingRateInByte(1000)
                .ratePeriodInSecond(1)
                .relativeToPublishRate(true)
                .build();
        log.info("Dispatch Rate: {} will set to the topic: {}", dispatchRate, testTopic);

        admin.topics().setDispatchRate(testTopic, dispatchRate);
        log.info("Dispatch Rate set success on topic: {}", testTopic);

        Awaitility.await()
                .untilAsserted(() -> Assert.assertEquals(admin.topics().getDispatchRate(testTopic), dispatchRate));

        admin.topics().deletePartitionedTopic(testTopic, true);
    }

    @Test
    public void testRemoveDispatchRate() throws Exception {
        DispatchRate dispatchRate = DispatchRate.builder()
                .dispatchThrottlingRateInMsg(100)
                .dispatchThrottlingRateInByte(1000)
                .ratePeriodInSecond(1)
                .relativeToPublishRate(true)
                .build();
        log.info("Dispatch Rate: {} will set to the topic: {}", dispatchRate, testTopic);

        admin.topics().setDispatchRate(testTopic, dispatchRate);
        log.info("Dispatch Rate set success on topic: {}", testTopic);

        Awaitility.await()
                .untilAsserted(() -> Assert.assertEquals(admin.topics().getDispatchRate(testTopic), dispatchRate));

        admin.topics().removeDispatchRate(testTopic);
        Awaitility.await()
                .untilAsserted(() -> Assert.assertNull(admin.topics().getDispatchRate(testTopic)));

        admin.topics().deletePartitionedTopic(testTopic, true);
    }

    @Test(timeOut = 20000)
    public void testPolicyOverwrittenByNamespaceLevel() throws Exception {
        final String topic = testTopic + UUID.randomUUID();
        admin.topics().createNonPartitionedTopic(topic);

        DispatchRate dispatchRate = DispatchRate.builder()
                .dispatchThrottlingRateInMsg(200)
                .dispatchThrottlingRateInByte(20000)
                .ratePeriodInSecond(1)
                .relativeToPublishRate(true)
                .build();
        admin.namespaces().setDispatchRate(myNamespace, dispatchRate);

        Awaitility.await()
                .untilAsserted(() -> Assert.assertEquals(admin.namespaces().getDispatchRate(myNamespace).getDispatchThrottlingRateInMsg(), 200));

        dispatchRate = DispatchRate.builder()
                .dispatchThrottlingRateInMsg(100)
                .dispatchThrottlingRateInByte(10000)
                .ratePeriodInSecond(1)
                .relativeToPublishRate(true)
                .build();
        admin.topics().setDispatchRate(topic, dispatchRate);

        Awaitility.await()
                .untilAsserted(() -> Assert.assertNotNull(admin.topics().getDispatchRate(topic)));

        //1 Set ns level policy, topic level should not be overwritten
        dispatchRate = DispatchRate.builder()
                .dispatchThrottlingRateInMsg(300)
                .dispatchThrottlingRateInByte(30000)
                .ratePeriodInSecond(2)
                .relativeToPublishRate(true)
                .build();
        admin.namespaces().setDispatchRate(myNamespace, dispatchRate);

        Awaitility.await()
                .untilAsserted(() -> {
                    DispatchRateLimiter limiter = pulsar.getBrokerService().getTopicIfExists(topic).get().get().getDispatchRateLimiter().get();
                    Assert.assertEquals(limiter.getDispatchRateOnByte(), 10000);
                    Assert.assertEquals(limiter.getDispatchRateOnMsg(), 100);
                });

        admin.topics().removeDispatchRate(topic);

        Awaitility.await()
                .untilAsserted(() -> Assert.assertNull(admin.topics().getDispatchRate(topic)));

        //2 Remove level policy ,DispatchRateLimiter should us ns level policy
        Awaitility.await()
                .untilAsserted(() -> {
                    DispatchRateLimiter limiter = pulsar.getBrokerService().getTopicIfExists(topic).get().get().getDispatchRateLimiter().get();
                    Assert.assertEquals(limiter.getDispatchRateOnByte(), 30000);
                    Assert.assertEquals(limiter.getDispatchRateOnMsg(), 300);
                });
    }

    @Test(timeOut = 20000)
    public void testRestart() throws Exception {
        final String topic = testTopic + UUID.randomUUID();
        admin.topics().createNonPartitionedTopic(topic);

        // set namespace level inactive topic policies
        InactiveTopicPolicies inactiveTopicPolicies =
                new InactiveTopicPolicies(InactiveTopicDeleteMode.delete_when_subscriptions_caught_up,100,true);
        admin.namespaces().setInactiveTopicPolicies(myNamespace, inactiveTopicPolicies);

        Awaitility.await()
                .untilAsserted(() -> Assert.assertEquals(admin.namespaces().getInactiveTopicPolicies(myNamespace).getInactiveTopicDeleteMode(),
                        InactiveTopicDeleteMode.delete_when_subscriptions_caught_up));

        // set namespace retention policies
        final RetentionPolicies retentionPolicies = new RetentionPolicies(10, -1);
        admin.namespaces().setRetention(myNamespace, retentionPolicies);
        Awaitility.await()
                .untilAsserted(() -> Assert.assertEquals(admin.namespaces().getRetention(myNamespace),
                        retentionPolicies));

        // set topic level inactive topic policies
        inactiveTopicPolicies =
                new InactiveTopicPolicies(InactiveTopicDeleteMode.delete_when_no_subscriptions,200,false);
        admin.topics().setInactiveTopicPolicies(topic, inactiveTopicPolicies);

        InactiveTopicPolicies finalInactiveTopicPolicies = inactiveTopicPolicies;
        Awaitility.await()
                .untilAsserted(() -> Assert.assertEquals(admin.topics().getInactiveTopicPolicies(topic),
                        finalInactiveTopicPolicies));

        // set topic level retention policies
        final RetentionPolicies finalRetentionPolicies = new RetentionPolicies(20, -1);
        admin.topics().setRetention(topic, finalRetentionPolicies);
        Awaitility.await()
                .untilAsserted(() -> Assert.assertEquals(admin.topics().getRetention(topic), finalRetentionPolicies));

        // restart broker, policy should still take effect
        restartBroker();

        // Trigger the cache init.
        Producer<byte[]> producer = pulsarClient.newProducer().topic(topic).create();

        // check inactive topic policies and retention policies.
        Awaitility.await()
                .untilAsserted(() -> {
                    PersistentTopic persistentTopic = (PersistentTopic) pulsar.getBrokerService().getTopicIfExists(topic).get().get();
                    ManagedLedgerConfig managedLedgerConfig = persistentTopic.getManagedLedger().getConfig();
                    Assert.assertEquals(persistentTopic.getInactiveTopicPolicies(), finalInactiveTopicPolicies);
                    Assert.assertEquals(managedLedgerConfig.getRetentionSizeInMB(),
                            finalRetentionPolicies.getRetentionSizeInMB());
                    Assert.assertEquals(managedLedgerConfig.getRetentionTimeMillis(),
                            TimeUnit.MINUTES.toMillis(finalRetentionPolicies.getRetentionTimeInMinutes()));
                });

        producer.close();
    }

    @Test
    public void testGetSetSubscriptionDispatchRate() throws Exception {
        final String topic = testTopic + UUID.randomUUID();
        admin.topics().createNonPartitionedTopic(topic);

        DispatchRate dispatchRate = DispatchRate.builder()
                .dispatchThrottlingRateInMsg(1000)
                .dispatchThrottlingRateInByte(1024 * 1024)
                .ratePeriodInSecond(1)
                .build();
        log.info("Subscription Dispatch Rate: {} will set to the topic: {}", dispatchRate, topic);

        admin.topics().setSubscriptionDispatchRate(topic, dispatchRate);
        log.info("Subscription dispatch rate set success on topic: {}", topic);

        Awaitility.await()
                .untilAsserted(() -> Assert.assertEquals(admin.topics().getSubscriptionDispatchRate(topic), dispatchRate));

        String subscriptionName = "test_subscription_rate";
        Consumer<byte[]> consumer = pulsarClient.newConsumer().subscriptionName(subscriptionName).topic(topic).subscribe();

        DispatchRateLimiter dispatchRateLimiter = pulsar.getBrokerService().getTopicIfExists(topic)
                .get().get().getSubscription(subscriptionName).getDispatcher().getRateLimiter().get();
        Assert.assertNotNull(dispatchRateLimiter);
        Assert.assertEquals(dispatchRateLimiter.getDispatchRateOnByte(), dispatchRate.getDispatchThrottlingRateInByte());
        Assert.assertEquals(dispatchRateLimiter.getDispatchRateOnMsg(), dispatchRate.getDispatchThrottlingRateInMsg());

        consumer.close();
        admin.topics().delete(topic, true);
    }

    @Test
    public void testGetSetSubscriptionDispatchRateAfterTopicLoaded() throws Exception {
        final String topic = testTopic + UUID.randomUUID();
        admin.topics().createNonPartitionedTopic(topic);

        DispatchRate dispatchRate = DispatchRate.builder()
                .dispatchThrottlingRateInMsg(1000)
                .dispatchThrottlingRateInByte(1024 * 1024)
                .ratePeriodInSecond(1)
                .build();
        log.info("Subscription Dispatch Rate: {} will set to the topic: {}", dispatchRate, topic);

        String subscriptionName = "test_subscription_rate";
        Consumer<byte[]> consumer = pulsarClient.newConsumer().subscriptionName(subscriptionName).topic(topic).subscribe();

        admin.topics().setSubscriptionDispatchRate(topic, dispatchRate);
        log.info("Subscription dispatch rate set success on topic: {}", topic);

        Awaitility.await()
                .untilAsserted(() -> Assert.assertEquals(admin.topics().getSubscriptionDispatchRate(topic), dispatchRate));

        DispatchRateLimiter dispatchRateLimiter = pulsar.getBrokerService().getTopicIfExists(topic)
                .get().get().getSubscription(subscriptionName).getDispatcher().getRateLimiter().get();
        Assert.assertNotNull(dispatchRateLimiter);
        Assert.assertEquals(dispatchRateLimiter.getDispatchRateOnByte(), dispatchRate.getDispatchThrottlingRateInByte());
        Assert.assertEquals(dispatchRateLimiter.getDispatchRateOnMsg(), dispatchRate.getDispatchThrottlingRateInMsg());

        consumer.close();
        admin.topics().delete(topic, true);
    }

    @Test
    public void testRemoveSubscriptionDispatchRate() throws Exception {
        final String topic = testTopic + UUID.randomUUID();
        admin.topics().createNonPartitionedTopic(topic);

        DispatchRate dispatchRate = DispatchRate.builder()
                .dispatchThrottlingRateInMsg(1000)
                .dispatchThrottlingRateInByte(1024 * 1024)
                .ratePeriodInSecond(1)
                .build();
        log.info("Subscription Dispatch Rate: {} will set to the topic: {}", dispatchRate, topic);

        admin.topics().setSubscriptionDispatchRate(topic, dispatchRate);
        log.info("Subscription dispatch rate set success on topic: {}", topic);

        Awaitility.await()
                .untilAsserted(() -> Assert.assertEquals(admin.topics().getSubscriptionDispatchRate(topic), dispatchRate));

        String subscriptionName = "test_subscription_rate";
        Consumer<byte[]> consumer = pulsarClient.newConsumer().subscriptionName(subscriptionName).topic(topic).subscribe();

        DispatchRateLimiter dispatchRateLimiter = pulsar.getBrokerService().getTopicIfExists(topic)
                .get().get().getSubscription(subscriptionName).getDispatcher().getRateLimiter().get();
        Assert.assertNotNull(dispatchRateLimiter);
        Assert.assertEquals(dispatchRateLimiter.getDispatchRateOnByte(), dispatchRate.getDispatchThrottlingRateInByte());
        Assert.assertEquals(dispatchRateLimiter.getDispatchRateOnMsg(), dispatchRate.getDispatchThrottlingRateInMsg());

        // remove subscription dispatch rate
        admin.topics().removeSubscriptionDispatchRate(topic);

        Awaitility.await()
                .untilAsserted(() -> Assert.assertNull(admin.topics().getSubscriptionDispatchRate(topic)));

        Awaitility.await().untilAsserted(() -> {
            DispatchRateLimiter drl = pulsar.getBrokerService().getTopicIfExists(topic)
                    .get().get().getSubscription(subscriptionName).getDispatcher().getRateLimiter().get();
            Assert.assertNotEquals(drl.getDispatchRateOnMsg(), dispatchRate.getDispatchThrottlingRateInMsg());
            Assert.assertNotEquals(drl.getDispatchRateOnByte(), dispatchRate.getDispatchThrottlingRateInByte());
        });

        consumer.close();
        admin.topics().delete(topic, true);
    }

    @Test
    public void testSubscriptionDispatchRatePolicyOverwrittenNamespaceLevel() throws Exception {
        final String topic = testTopic + UUID.randomUUID();
        admin.topics().createNonPartitionedTopic(topic);

        // set namespace level subscription dispatch rate
        DispatchRate namespaceDispatchRate =                     DispatchRate.builder()
                .dispatchThrottlingRateInMsg(100)
                .dispatchThrottlingRateInByte(1024 * 1024)
                .ratePeriodInSecond(1)
                .build();;
        admin.namespaces().setSubscriptionDispatchRate(myNamespace, namespaceDispatchRate);

        Awaitility.await()
                .untilAsserted(() -> Assert.assertEquals(admin.namespaces().getSubscriptionDispatchRate(myNamespace), namespaceDispatchRate));

        String subscriptionName = "test_subscription_rate";
        Consumer<byte[]> consumer = pulsarClient.newConsumer().subscriptionName(subscriptionName).topic(topic).subscribe();

        // get subscription dispatch Rate limiter
        DispatchRateLimiter dispatchRateLimiter = pulsar.getBrokerService().getTopicIfExists(topic)
                .get().get().getSubscription(subscriptionName).getDispatcher().getRateLimiter().get();
        Assert.assertEquals(dispatchRateLimiter.getDispatchRateOnMsg(), namespaceDispatchRate.getDispatchThrottlingRateInMsg());
        Assert.assertEquals(dispatchRateLimiter.getDispatchRateOnByte(), namespaceDispatchRate.getDispatchThrottlingRateInByte());

        // set topic level subscription dispatch rate
        DispatchRate topicDispatchRate = DispatchRate.builder()
                .dispatchThrottlingRateInMsg(200)
                .dispatchThrottlingRateInByte(2 * 1024 * 1024)
                .ratePeriodInSecond(1)
                .build();;
        admin.topics().setSubscriptionDispatchRate(topic, topicDispatchRate);

        Awaitility.await()
                .untilAsserted(() -> Assert.assertEquals(admin.topics().getSubscriptionDispatchRate(topic), topicDispatchRate));

        // get subscription dispatch rate limiter
        dispatchRateLimiter = pulsar.getBrokerService().getTopicIfExists(topic).get().get()
                .getSubscription(subscriptionName).getDispatcher().getRateLimiter().get();
        Assert.assertEquals(dispatchRateLimiter.getDispatchRateOnByte(), topicDispatchRate.getDispatchThrottlingRateInByte());
        Assert.assertEquals(dispatchRateLimiter.getDispatchRateOnMsg(), topicDispatchRate.getDispatchThrottlingRateInMsg());

        // remove topic level subscription dispatch rate limiter
        admin.topics().removeSubscriptionDispatchRate(topic);

        Awaitility.await()
                .untilAsserted(() -> Assert.assertNull(admin.topics().getSubscriptionDispatchRate(topic)));

        // get subscription dispatch rate limiter
        dispatchRateLimiter = pulsar.getBrokerService().getTopicIfExists(topic).get().get()
                .getSubscription(subscriptionName).getDispatcher().getRateLimiter().get();
        Assert.assertEquals(dispatchRateLimiter.getDispatchRateOnByte(), namespaceDispatchRate.getDispatchThrottlingRateInByte());
        Assert.assertEquals(dispatchRateLimiter.getDispatchRateOnMsg(), namespaceDispatchRate.getDispatchThrottlingRateInMsg());

        consumer.close();
        admin.topics().delete(topic, true);
    }

    @Test
    public void testGetSetCompactionThreshold() throws Exception {
        Long compactionThreshold = 100000L;
        log.info("Compaction threshold: {} will set to the topic: {}", compactionThreshold, testTopic);

        admin.topics().setCompactionThreshold(testTopic, compactionThreshold);
        log.info("Compaction threshold set success on topic: {}", testTopic);

        Awaitility.await()
                .untilAsserted(() -> Assert.assertEquals(admin.topics().getCompactionThreshold(testTopic), compactionThreshold));

        admin.topics().deletePartitionedTopic(testTopic, true);
    }

    @Test
    public void testRemoveCompactionThreshold() throws Exception {
        Long compactionThreshold = 100000L;
        log.info("Compaction threshold: {} will set to the topic: {}", compactionThreshold, testTopic);

        admin.topics().setCompactionThreshold(testTopic, compactionThreshold);
        log.info("Compaction threshold set success on topic: {}", testTopic);

        Awaitility.await()
                .untilAsserted(() -> Assert.assertEquals(admin.topics().getCompactionThreshold(testTopic), compactionThreshold));

        admin.topics().removeCompactionThreshold(testTopic);

        Awaitility.await()
                .untilAsserted(() -> Assert.assertNull(admin.topics().getCompactionThreshold(testTopic)));

        admin.topics().deletePartitionedTopic(testTopic, true);
    }

    @Test
    public void testGetSetMaxConsumersPerSubscription() throws Exception {
        Integer maxConsumersPerSubscription = 10;
        log.info("MaxConsumersPerSubscription: {} will set to the topic: {}", maxConsumersPerSubscription, testTopic);

        admin.topics().setMaxConsumersPerSubscription(testTopic, maxConsumersPerSubscription);
        log.info("MaxConsumersPerSubscription set success on topic: {}", testTopic);

        Awaitility.await()
                .untilAsserted(() -> Assert.assertEquals(admin.topics().getMaxConsumersPerSubscription(testTopic), maxConsumersPerSubscription));

        admin.topics().deletePartitionedTopic(testTopic, true);
    }

    @Test
    public void testRemoveMaxConsumersPerSubscription() throws Exception {
        Integer maxConsumersPerSubscription = 10;
        log.info("MaxConsumersPerSubscription: {} will set to the topic: {}", maxConsumersPerSubscription, testTopic);

        admin.topics().setMaxConsumersPerSubscription(testTopic, maxConsumersPerSubscription);
        log.info("MaxConsumersPerSubscription set success on topic: {}", testTopic);

        Awaitility.await()
                .untilAsserted(() -> Assert.assertEquals(admin.topics().getMaxConsumersPerSubscription(testTopic), maxConsumersPerSubscription));

        admin.topics().removeMaxConsumersPerSubscription(testTopic);

        Awaitility.await()
                .untilAsserted(() -> Assert.assertNull(admin.topics().getMaxConsumersPerSubscription(testTopic)));

        admin.topics().deletePartitionedTopic(testTopic, true);
    }

    @Test
    public void testGetSetPublishRate() throws Exception {
        PublishRate publishRate = new PublishRate(10000, 1024 * 1024 * 5);
        log.info("Publish Rate: {} will set to the topic: {}", publishRate, testTopic);

        admin.topics().setPublishRate(testTopic, publishRate);
        log.info("Publish Rate set success on topic: {}", testTopic);

        Awaitility.await()
                .untilAsserted(() -> Assert.assertEquals(admin.topics().getPublishRate(testTopic), publishRate));

        admin.topics().deletePartitionedTopic(testTopic, true);
    }

    @Test
    public void testRemovePublishRate() throws Exception {
        PublishRate publishRate = new PublishRate(10000, 1024 * 1024 * 5);
        log.info("Publish Rate: {} will set to the topic: {}", publishRate, testTopic);

        admin.topics().setPublishRate(testTopic, publishRate);
        log.info("Publish Rate set success on topic: {}", testTopic);

        Awaitility.await()
                .untilAsserted(() -> Assert.assertEquals(admin.topics().getPublishRate(testTopic), publishRate));

        admin.topics().removePublishRate(testTopic);

        Awaitility.await()
                .untilAsserted(() -> Assert.assertNull(admin.topics().getPublishRate(testTopic)));

        admin.topics().deletePartitionedTopic(testTopic, true);
    }

    @Test
    public void testCheckMaxConsumers() throws Exception {
        Integer maxProducers = new Integer(-1);
        log.info("MaxConsumers: {} will set to the topic: {}", maxProducers, testTopic);
        try {
            admin.topics().setMaxConsumers(testTopic, maxProducers);
            Assert.fail();
        } catch (PulsarAdminException e) {
            Assert.assertEquals(e.getStatusCode(), 412);
        }

        admin.topics().deletePartitionedTopic(testTopic, true);
    }
    @Test
    public void testGetMaxConsumersApplied() throws Exception {
        final String topic = testTopic + UUID.randomUUID();
        pulsarClient.newProducer().topic(topic).create().close();
        assertNull(admin.topics().getMaxConsumers(topic));
        assertNull(admin.namespaces().getMaxConsumersPerTopic(myNamespace));
        assertEquals(admin.topics().getMaxConsumers(topic, true).intValue(), conf.getMaxConsumersPerTopic());

        admin.namespaces().setMaxConsumersPerTopic(myNamespace, 7);
        Awaitility.await().untilAsserted(() -> assertNotNull(admin.namespaces().getMaxConsumersPerTopic(myNamespace)));
        assertEquals(admin.topics().getMaxConsumers(topic, true).intValue(), 7);

        admin.topics().setMaxConsumers(topic, 1000);
        Awaitility.await().untilAsserted(() -> assertNotNull(admin.topics().getMaxConsumers(topic)));
        assertEquals(admin.topics().getMaxConsumers(topic, true).intValue(), 1000);

        admin.namespaces().removeMaxConsumersPerTopic(myNamespace);
        admin.topics().removeMaxConsumers(topic);
        Awaitility.await().untilAsserted(() -> assertNull(admin.namespaces().getMaxConsumersPerTopic(myNamespace)));
        Awaitility.await().untilAsserted(() -> assertNull(admin.topics().getMaxConsumers(topic)));
        assertEquals(admin.topics().getMaxConsumers(topic, true).intValue(), conf.getMaxConsumersPerTopic());
    }

    @Test
    public void testSetMaxConsumers() throws Exception {
        admin.namespaces().setMaxConsumersPerTopic(myNamespace, 1);
        Awaitility.await()
                .untilAsserted(() -> Assert.assertEquals(admin.namespaces().getMaxConsumersPerTopic(myNamespace).intValue(), 1));
        log.info("MaxConsumers: {} will set to the namespace: {}", 1, myNamespace);
        Integer maxConsumers = 2;
        log.info("MaxConsumers: {} will set to the topic: {}", maxConsumers, persistenceTopic);
        admin.topics().createPartitionedTopic(persistenceTopic, 2);
        admin.topics().setMaxConsumers(persistenceTopic, maxConsumers);

        Awaitility.await()
                .untilAsserted(() -> Assert.assertEquals(admin.topics().getMaxConsumers(persistenceTopic), maxConsumers));

        Consumer<byte[]> consumer1 = pulsarClient.newConsumer().subscriptionName("sub1").topic(persistenceTopic).subscribe();
        Consumer<byte[]> consumer2 = pulsarClient.newConsumer().subscriptionName("sub2").topic(persistenceTopic).subscribe();
        Consumer<byte[]> consumer3 = null;

        try {
            consumer3 = pulsarClient.newConsumer().subscriptionName("sub3").topic(persistenceTopic).subscribe();
            Assert.fail();
        } catch (PulsarClientException e) {
            log.info("Topic reached max consumers limit");
        }
        Assert.assertNotNull(consumer1);
        Assert.assertNotNull(consumer2);
        Assert.assertNull(consumer3);
        consumer1.close();
        consumer2.close();

        admin.topics().deletePartitionedTopic(persistenceTopic, true);
        admin.topics().deletePartitionedTopic(testTopic, true);
    }

    @Test
    public void testRemoveMaxConsumers() throws Exception {
        Integer maxConsumers = 2;
        admin.topics().createPartitionedTopic(persistenceTopic, 2);
        admin.topics().setMaxConsumers(persistenceTopic, maxConsumers);

        Awaitility.await()
                .untilAsserted(() -> Assert.assertEquals(admin.topics().getMaxConsumers(persistenceTopic), maxConsumers));

        Consumer<byte[]> consumer1 = pulsarClient.newConsumer().subscriptionName("sub1").topic(persistenceTopic).subscribe();
        Consumer<byte[]> consumer2 = pulsarClient.newConsumer().subscriptionName("sub2").topic(persistenceTopic).subscribe();
        Consumer<byte[]> consumer3 = null;

        try {
            consumer3 = pulsarClient.newConsumer().subscriptionName("sub3").topic(persistenceTopic).subscribe();
            Assert.fail();
        } catch (PulsarClientException e) {
            log.info("Topic reached max consumers limit");
        }
        Assert.assertNotNull(consumer1);
        Assert.assertNotNull(consumer2);
        Assert.assertNull(consumer3);

        admin.topics().removeMaxConsumers(persistenceTopic);

        Awaitility.await()
                .untilAsserted(() -> Assert.assertNull(admin.topics().getMaxConsumers(persistenceTopic)));

        consumer3 = pulsarClient.newConsumer().subscriptionName("sub3").topic(persistenceTopic).subscribe();
        Assert.assertNotNull(consumer3);
        admin.namespaces().setMaxConsumersPerTopic(myNamespace, 3);
        log.info("MaxConsumers: {} will set to the namespace: {}", 3, myNamespace);

        Consumer<byte[]> consumer4 = null;
        try {
            consumer4 = pulsarClient.newConsumer().subscriptionName("sub4").topic(persistenceTopic).subscribe();
            Assert.fail();
        } catch (PulsarClientException e) {
            log.info("Topic reached max consumers limit on namespace level.");
        }
        Assert.assertNull(consumer4);

        consumer1.close();
        consumer2.close();
        consumer3.close();
        admin.topics().deletePartitionedTopic(persistenceTopic, true);
        admin.topics().deletePartitionedTopic(testTopic, true);
    }

    @Test
    public void testDisableSubscribeRate() throws Exception {
        assertEquals(pulsar.getConfiguration().getSubscribeThrottlingRatePerConsumer(), 0);
        admin.topics().createNonPartitionedTopic(persistenceTopic);
        admin.lookups().lookupTopic(persistenceTopic);
        PersistentTopic topic = (PersistentTopic) pulsar.getBrokerService().getTopicIfExists(persistenceTopic).get().get();
        Field field = PersistentTopic.class.getDeclaredField("subscribeRateLimiter");
        field.setAccessible(true);
        Optional<SubscribeRateLimiter> limiter = (Optional<SubscribeRateLimiter>) field.get(topic);
        // sub rate limiter should be null by default
        assertFalse(limiter.isPresent());

        // Enable / Disable subscribe rate in namespace-level
        final SubscribeRate subscribeRate = new SubscribeRate(1, 100);
        admin.namespaces().setSubscribeRate(myNamespace, subscribeRate);
        Awaitility.await().untilAsserted(()-> {
            Optional<SubscribeRateLimiter> limiter1 = (Optional<SubscribeRateLimiter>) field.get(topic);
            assertTrue(limiter1.isPresent());
        });
        admin.namespaces().removeSubscribeRate(myNamespace);
        Awaitility.await().untilAsserted(()-> {
            Optional<SubscribeRateLimiter> limiter2 = (Optional<SubscribeRateLimiter>) field.get(topic);
            assertFalse(limiter2.isPresent());
        });

        // Enable / Disable subscribe rate in topic-level
        admin.topics().setSubscribeRate(persistenceTopic, subscribeRate);
        Awaitility.await().untilAsserted(()-> {
            Optional<SubscribeRateLimiter> limiter1 = (Optional<SubscribeRateLimiter>) field.get(topic);
            assertTrue(limiter1.isPresent());
        });
        admin.topics().removeSubscribeRate(persistenceTopic);
        Awaitility.await().untilAsserted(()-> {
            Optional<SubscribeRateLimiter> limiter2 = (Optional<SubscribeRateLimiter>) field.get(topic);
            assertFalse(limiter2.isPresent());
        });
    }

    @Test
    public void testGetSetSubscribeRate() throws Exception {
        admin.topics().createPartitionedTopic(persistenceTopic, 2);

        SubscribeRate subscribeRate1 = new SubscribeRate(1, 30);
        log.info("Subscribe Rate: {} will be set to the namespace: {}", subscribeRate1, myNamespace);
        admin.namespaces().setSubscribeRate(myNamespace, subscribeRate1);

        Awaitility.await()
                .untilAsserted(() -> Assert.assertEquals(admin.namespaces().getSubscribeRate(myNamespace), subscribeRate1));

        SubscribeRate subscribeRate2 =  new SubscribeRate(2, 30);
        log.info("Subscribe Rate: {} will set to the topic: {}", subscribeRate2, persistenceTopic);
        admin.topics().setSubscribeRate(persistenceTopic, subscribeRate2);
        log.info("Subscribe Rate set success on topic: {}", persistenceTopic);

        Awaitility.await()
                .untilAsserted(() -> Assert.assertEquals(admin.topics().getSubscribeRate(persistenceTopic), subscribeRate2));

        PulsarClient pulsarClient1 = newPulsarClient(lookupUrl.toString(), 0);
        PulsarClient pulsarClient2 = newPulsarClient(lookupUrl.toString(), 0);
        PulsarClient pulsarClient3 = newPulsarClient(lookupUrl.toString(), 0);

        Consumer consumer1 = pulsarClient1.newConsumer().subscriptionName("sub1")
                .topic(persistenceTopic).consumerName("test").subscribe();
        Assert.assertNotNull(consumer1);
        consumer1.close();
        pulsarClient1.shutdown();

        Consumer consumer2 = pulsarClient2.newConsumer().subscriptionName("sub1")
                .topic(persistenceTopic).consumerName("test").subscribe();
        Assert.assertNotNull(consumer2);
        consumer2.close();
        pulsarClient2.shutdown();

        Consumer consumer3 = null;

        try {
            consumer3 = pulsarClient3.newConsumer().subscriptionName("sub1")
                    .topic(persistenceTopic).consumerName("test").subscribe();
            Assert.fail();
        } catch (PulsarClientException e) {
            log.info("subscribe rate reached max subscribe rate limit");
        }

        Assert.assertNull(consumer3);
        pulsarClient3.shutdown();

        admin.topics().deletePartitionedTopic(testTopic, true);
        admin.topics().deletePartitionedTopic(persistenceTopic, true);
    }

    @Test(timeOut = 20000)
    public void testGetSubscribeRateApplied() throws Exception {
        final String topic = testTopic + UUID.randomUUID();
        pulsarClient.newProducer().topic(topic).create().close();
        assertNull(admin.topics().getSubscribeRate(topic));
        assertNull(admin.namespaces().getSubscribeRate(myNamespace));
        SubscribeRate brokerPolicy = new SubscribeRate(
                pulsar.getConfiguration().getSubscribeThrottlingRatePerConsumer(),
                pulsar.getConfiguration().getSubscribeRatePeriodPerConsumerInSecond()
        );
        assertEquals(admin.topics().getSubscribeRate(topic, true), brokerPolicy);
        SubscribeRate namespacePolicy = new SubscribeRate(10, 11);

        admin.namespaces().setSubscribeRate(myNamespace, namespacePolicy);
        Awaitility.await().untilAsserted(() -> assertNotNull(admin.namespaces().getSubscribeRate(myNamespace)));
        assertEquals(admin.topics().getSubscribeRate(topic, true), namespacePolicy);

        SubscribeRate topicPolicy = new SubscribeRate(20, 21);
        admin.topics().setSubscribeRate(topic, topicPolicy);
        Awaitility.await().untilAsserted(() -> assertNotNull(admin.topics().getSubscribeRate(topic)));
        assertEquals(admin.topics().getSubscribeRate(topic, true), topicPolicy);

        admin.namespaces().removeSubscribeRate(myNamespace);
        admin.topics().removeSubscribeRate(topic);
        Awaitility.await().untilAsserted(() -> assertNull(admin.namespaces().getSubscribeRate(myNamespace)));
        Awaitility.await().untilAsserted(() -> assertNull(admin.topics().getSubscribeRate(topic)));
        assertEquals(admin.topics().getSubscribeRate(topic, true), brokerPolicy);
    }

    @Test(timeOut = 30000)
    public void testPriorityAndDisableMaxConsumersOnSub() throws Exception {
        final String topic = testTopic + UUID.randomUUID();
        int maxConsumerInBroker = 1;
        int maxConsumerInNs = 2;
        int maxConsumerInTopic = 4;
        String mySub = "my-sub";
        conf.setMaxConsumersPerSubscription(maxConsumerInBroker);
        pulsarClient.newProducer().topic(topic).create().close();
        List<Consumer<String>> consumerList = new ArrayList<>();
        ConsumerBuilder<String> builder = pulsarClient.newConsumer(Schema.STRING)
                .subscriptionType(SubscriptionType.Shared)
                .topic(topic).subscriptionName(mySub);
        consumerList.add(builder.subscribe());
        try {
            builder.subscribe();
            fail("should fail");
        } catch (PulsarClientException ignored) {
        }

        admin.namespaces().setMaxConsumersPerSubscription(myNamespace, maxConsumerInNs);
        Awaitility.await().untilAsserted(() ->
                assertNotNull(admin.namespaces().getMaxConsumersPerSubscription(myNamespace)));
        consumerList.add(builder.subscribe());
        try {
            builder.subscribe();
            fail("should fail");
        } catch (PulsarClientException ignored) {
        }
        //disabled
        admin.namespaces().setMaxConsumersPerSubscription(myNamespace, 0);
        Awaitility.await().untilAsserted(() ->
                assertEquals(admin.namespaces().getMaxConsumersPerSubscription(myNamespace).intValue(), 0));
        consumerList.add(builder.subscribe());
        //set topic-level
        admin.topics().setMaxConsumersPerSubscription(topic, maxConsumerInTopic);
        Awaitility.await().untilAsserted(() ->
                assertNotNull(admin.topics().getMaxConsumersPerSubscription(topic)));
        consumerList.add(builder.subscribe());
        try {
            builder.subscribe();
            fail("should fail");
        } catch (PulsarClientException ignored) {
        }
        //remove topic policies
        admin.topics().removeMaxConsumersPerSubscription(topic);
        Awaitility.await().untilAsserted(() ->
                assertNull(admin.topics().getMaxConsumersPerSubscription(topic)));
        consumerList.add(builder.subscribe());
        //remove namespace policies, then use broker-level
        admin.namespaces().removeMaxConsumersPerSubscription(myNamespace);
        Awaitility.await().untilAsserted(() ->
                assertNull(admin.namespaces().getMaxConsumersPerSubscription(myNamespace)));
        try {
            builder.subscribe();
            fail("should fail");
        } catch (PulsarClientException ignored) {
        }

        for (Consumer<String> consumer : consumerList) {
            consumer.close();
        }
    }

    @Test
    public void testRemoveSubscribeRate() throws Exception {
        admin.topics().createPartitionedTopic(persistenceTopic, 2);
        pulsarClient.newProducer().topic(persistenceTopic).create().close();
        SubscribeRate subscribeRate = new SubscribeRate(2, 30);
        log.info("Subscribe Rate: {} will set to the topic: {}", subscribeRate, persistenceTopic);
        admin.topics().setSubscribeRate(persistenceTopic, subscribeRate);
        log.info("Subscribe Rate set success on topic: {}", persistenceTopic);

         Awaitility.await()
                 .untilAsserted(() -> Assert.assertEquals(admin.topics().getSubscribeRate(persistenceTopic), subscribeRate));

        PulsarClient pulsarClient1 = newPulsarClient(lookupUrl.toString(), 0);
        PulsarClient pulsarClient2 = newPulsarClient(lookupUrl.toString(), 0);
        PulsarClient pulsarClient3 = newPulsarClient(lookupUrl.toString(), 0);

        Consumer<byte[]> consumer1 = pulsarClient1.newConsumer().subscriptionName("sub1")
                .topic(persistenceTopic).consumerName("test").subscribe();
         Assert.assertNotNull(consumer1);
         consumer1.close();
         pulsarClient1.shutdown();

        Consumer<byte[]> consumer2 = pulsarClient2.newConsumer().subscriptionName("sub1")
                .topic(persistenceTopic).consumerName("test").subscribe();
         Assert.assertNotNull(consumer2);
         consumer2.close();
         pulsarClient2.shutdown();

        Consumer<byte[]> consumer3 = null;

        try {
            consumer3 = pulsarClient3.newConsumer().subscriptionName("sub1")
                    .topic(persistenceTopic).consumerName("test").subscribe();
            Assert.fail();
        } catch (PulsarClientException e) {
            log.info("subscribe rate reached max subscribe rate limit");
        }
        Assert.assertNull(consumer3);

        admin.topics().removeSubscribeRate(persistenceTopic);
        Awaitility.await()
                 .untilAsserted(() -> Assert.assertNull(admin.topics().getSubscribeRate(persistenceTopic)));

        admin.topics().unload(persistenceTopic);

        PulsarClient pulsarClient4 = newPulsarClient(lookupUrl.toString(), 0);
        PulsarClient pulsarClient5 = newPulsarClient(lookupUrl.toString(), 0);
        PulsarClient pulsarClient6 = newPulsarClient(lookupUrl.toString(), 0);

         consumer3 = pulsarClient3.newConsumer().subscriptionName("sub2")
                 .topic(persistenceTopic).consumerName("test").subscribe();
         Assert.assertNotNull(consumer3);
         consumer3.close();
         pulsarClient3.shutdown();

         Consumer<byte[]> consumer4 = pulsarClient4.newConsumer().subscriptionName("sub2")
                 .topic(persistenceTopic).consumerName("test").subscribe();
         Assert.assertNotNull(consumer4);
         consumer4.close();
         pulsarClient4.shutdown();

         Consumer<byte[]> consumer5 = pulsarClient5.newConsumer().subscriptionName("sub2")
                 .topic(persistenceTopic).consumerName("test").subscribe();
         Assert.assertNotNull(consumer5);
         consumer5.close();
         pulsarClient5.shutdown();

         Consumer<byte[]> consumer6 = pulsarClient6.newConsumer().subscriptionName("sub2")
                 .topic(persistenceTopic).consumerName("test").subscribe();
         Assert.assertNotNull(consumer6);
         consumer6.close();
         pulsarClient6.shutdown();

        admin.topics().deletePartitionedTopic(persistenceTopic, true);
        admin.topics().deletePartitionedTopic(testTopic, true);
    }

    @Test
    public void testPublishRateInDifferentLevelPolicy() throws Exception {
        cleanup();
        conf.setMaxPublishRatePerTopicInMessages(5);
        conf.setMaxPublishRatePerTopicInBytes(50L);
        setup();

        final String topicName = "persistent://" + myNamespace + "/test-" + UUID.randomUUID();
        pulsarClient.newProducer().topic(topicName).create().close();
        Field publishMaxMessageRate = PublishRateLimiterImpl.class.getDeclaredField("publishMaxMessageRate");
        publishMaxMessageRate.setAccessible(true);
        Field publishMaxByteRate = PublishRateLimiterImpl.class.getDeclaredField("publishMaxByteRate");
        publishMaxByteRate.setAccessible(true);

        //1 use broker-level policy by default
        PersistentTopic topic = (PersistentTopic) pulsar.getBrokerService().getTopicIfExists(topicName).get().get();
        PublishRateLimiterImpl publishRateLimiter = (PublishRateLimiterImpl) topic.getTopicPublishRateLimiter();
        Assert.assertEquals(publishMaxMessageRate.get(publishRateLimiter), 5);
        Assert.assertEquals(publishMaxByteRate.get(publishRateLimiter), 50L);

        //2 set namespace-level policy
        PublishRate publishMsgRate = new PublishRate(10, 100L);
        admin.namespaces().setPublishRate(myNamespace, publishMsgRate);

        Awaitility.await()
                .until(() -> {
                    PublishRateLimiterImpl limiter = (PublishRateLimiterImpl) topic.getTopicPublishRateLimiter();
                    return (int)publishMaxMessageRate.get(limiter) == 10;
                });

        publishRateLimiter = (PublishRateLimiterImpl) topic.getTopicPublishRateLimiter();
        Assert.assertEquals(publishMaxMessageRate.get(publishRateLimiter), 10);
        Assert.assertEquals(publishMaxByteRate.get(publishRateLimiter), 100L);

        //3 set topic-level policy, namespace-level policy should be overwritten
        PublishRate publishMsgRate2 = new PublishRate(11, 101L);
        admin.topics().setPublishRate(topicName, publishMsgRate2);

        Awaitility.await()
                .until(() -> admin.topics().getPublishRate(topicName) != null);

        publishRateLimiter = (PublishRateLimiterImpl) topic.getTopicPublishRateLimiter();
        Assert.assertEquals(publishMaxMessageRate.get(publishRateLimiter), 11);
        Assert.assertEquals(publishMaxByteRate.get(publishRateLimiter), 101L);

        //4 remove topic-level policy, namespace-level policy will take effect
        admin.topics().removePublishRate(topicName);

        Awaitility.await()
                .until(() -> admin.topics().getPublishRate(topicName) == null);

        publishRateLimiter = (PublishRateLimiterImpl) topic.getTopicPublishRateLimiter();
        Assert.assertEquals(publishMaxMessageRate.get(publishRateLimiter), 10);
        Assert.assertEquals(publishMaxByteRate.get(publishRateLimiter), 100L);

        //5 remove namespace-level policy, broker-level policy will take effect
        admin.namespaces().removePublishRate(myNamespace);

        Awaitility.await()
                .until(() -> {
                    PublishRateLimiterImpl limiter = (PublishRateLimiterImpl) topic.getTopicPublishRateLimiter();
                    return (int)publishMaxMessageRate.get(limiter) == 5;
                });

        publishRateLimiter = (PublishRateLimiterImpl) topic.getTopicPublishRateLimiter();
        Assert.assertEquals(publishMaxMessageRate.get(publishRateLimiter), 5);
        Assert.assertEquals(publishMaxByteRate.get(publishRateLimiter), 50L);
    }

    @Test(timeOut = 20000)
    public void testTopicMaxMessageSizeApi() throws Exception{
        admin.topics().createNonPartitionedTopic(persistenceTopic);
        assertNull(admin.topics().getMaxMessageSize(persistenceTopic));
        admin.topics().setMaxMessageSize(persistenceTopic,10);
        Awaitility.await().until(()
                -> pulsar.getTopicPoliciesService().getTopicPolicies(TopicName.get(persistenceTopic)) != null);
        assertEquals(admin.topics().getMaxMessageSize(persistenceTopic).intValue(),10);

        admin.topics().removeMaxMessageSize(persistenceTopic);
        assertNull(admin.topics().getMaxMessageSize(persistenceTopic));

        try {
            admin.topics().setMaxMessageSize(persistenceTopic,Integer.MAX_VALUE);
            fail("should fail");
        } catch (PulsarAdminException e) {
            assertEquals(e.getStatusCode(),412);
        }
        try {
            admin.topics().setMaxMessageSize(persistenceTopic, -1);
            fail("should fail");
        } catch (PulsarAdminException e) {
            assertEquals(e.getStatusCode(),412);
        }
    }

    @Test(timeOut = 20000)
    public void testTopicMaxMessageSize() throws Exception{
        doTestTopicMaxMessageSize(true);
        doTestTopicMaxMessageSize(false);
    }

    private void doTestTopicMaxMessageSize(boolean isPartitioned) throws Exception {
        final String topic = "persistent://" + myNamespace + "/test-" + UUID.randomUUID();
        if (isPartitioned) {
            admin.topics().createPartitionedTopic(topic, 3);
        }
        // init cache
        Producer<byte[]> producer = pulsarClient.newProducer().topic(topic).create();
        assertNull(admin.topics().getMaxMessageSize(topic));
        // set msg size
        admin.topics().setMaxMessageSize(topic, 10);
        Awaitility.await().until(()
                -> pulsar.getTopicPoliciesService().getTopicPolicies(TopicName.get(topic)) != null);
        assertEquals(admin.topics().getMaxMessageSize(topic).intValue(), 10);

        try {
            producer.send(new byte[1024]);
        } catch (PulsarClientException e) {
            assertTrue(e instanceof PulsarClientException.NotAllowedException);
        }

        admin.topics().removeMaxMessageSize(topic);
        assertNull(admin.topics().getMaxMessageSize(topic));

        try {
            admin.topics().setMaxMessageSize(topic, Integer.MAX_VALUE);
            fail("should fail");
        } catch (PulsarAdminException e) {
            assertEquals(e.getStatusCode(), 412);
        }
        try {
            admin.topics().setMaxMessageSize(topic, -1);
            fail("should fail");
        } catch (PulsarAdminException e) {
            assertEquals(e.getStatusCode(), 412);
        }

        Awaitility.await().untilAsserted(() -> {
            try {
                MessageId messageId = producer.send(new byte[1024]);
                assertNotNull(messageId);
            } catch (PulsarClientException e) {
                fail("failed to send message");
            }
        });
        producer.close();
    }

    @Test(timeOut = 20000)
    public void testMaxSubscriptionsFailFast() throws Exception {
        doTestMaxSubscriptionsFailFast(SubscriptionMode.Durable);
        doTestMaxSubscriptionsFailFast(SubscriptionMode.NonDurable);
    }

    private void doTestMaxSubscriptionsFailFast(SubscriptionMode subMode) throws Exception {
        final String topic = "persistent://" + myNamespace + "/test-" + UUID.randomUUID();
        // init cache
        pulsarClient.newProducer().topic(topic).create().close();
        int maxSubInNamespace = 2;
        List<Consumer> consumers = new ArrayList<>();
        ConsumerBuilder consumerBuilder = pulsarClient.newConsumer().subscriptionMode(subMode)
                .subscriptionType(SubscriptionType.Shared).topic(topic);
        admin.namespaces().setMaxSubscriptionsPerTopic(myNamespace, maxSubInNamespace);
        Awaitility.await().untilAsserted(()
                -> assertNotNull(admin.namespaces().getMaxSubscriptionsPerTopic(myNamespace)));
        for (int i = 0; i < maxSubInNamespace; i++) {
            consumers.add(consumerBuilder.subscriptionName("sub" + i).subscribe());
        }
        long start = System.currentTimeMillis();
        try {
            consumerBuilder.subscriptionName("sub").subscribe();
            fail("should fail");
        } catch (PulsarClientException e) {
            assertTrue(e instanceof PulsarClientException.NotAllowedException);
        }
        //fail fast
        assertTrue(System.currentTimeMillis() - start < 3000);
        //clean
        for (Consumer consumer : consumers) {
            consumer.close();
        }
    }

    @Test(timeOut = 20000)
    public void testMaxSubscriptionsPerTopicApi() throws Exception {
        final String topic = "persistent://" + myNamespace + "/test-" + UUID.randomUUID();
        // init cache
        pulsarClient.newProducer().topic(topic).create().close();

        assertNull(admin.topics().getMaxSubscriptionsPerTopic(topic));
        // set max subscriptions
        admin.topics().setMaxSubscriptionsPerTopic(topic, 10);
        Awaitility.await().until(()
                -> pulsar.getTopicPoliciesService().getTopicPolicies(TopicName.get(topic)) != null);
        assertEquals(admin.topics().getMaxSubscriptionsPerTopic(topic).intValue(), 10);
        // remove max subscriptions
        admin.topics().removeMaxSubscriptionsPerTopic(topic);
        assertNull(admin.topics().getMaxSubscriptionsPerTopic(topic));
        // set invalidate value
        try {
            admin.topics().setMaxMessageSize(topic, -1);
            fail("should fail");
        } catch (PulsarAdminException e) {
            assertEquals(e.getStatusCode(), 412);
        }
    }

    @Test(timeOut = 20000)
    public void testMaxSubscriptionsPerTopicWithExistingSubs() throws Exception {
        final String topic = "persistent://" + myNamespace + "/test-" + UUID.randomUUID();
        // init cache
        pulsarClient.newProducer().topic(topic).create().close();
        // Set topic-level max subscriptions
        final int topicLevelMaxSubNum = 2;
        admin.topics().setMaxSubscriptionsPerTopic(topic, topicLevelMaxSubNum);
        Awaitility.await().until(()
                -> pulsar.getTopicPoliciesService().getTopicPolicies(TopicName.get(topic)) != null);
        List<Consumer<String>> consumerList = new ArrayList<>();
        String subName = "my-sub-";
        for (int i = 0; i < topicLevelMaxSubNum; i++) {
            Consumer<String> consumer = pulsarClient.newConsumer(Schema.STRING)
                    .subscriptionType(SubscriptionType.Shared)
                    .subscriptionName(subName + i)
                    .topic(topic).subscribe();
            consumerList.add(consumer);
        }
        // should fail
        try (PulsarClient client = PulsarClient.builder().operationTimeout(2, TimeUnit.SECONDS)
                .serviceUrl(brokerUrl.toString()).build()) {
            consumerList.add(client.newConsumer(Schema.STRING)
                    .subscriptionName(UUID.randomUUID().toString())
                    .topic(topic).subscribe());
            fail("should fail");
        } catch (PulsarClientException ignore) {
            assertEquals(consumerList.size(), topicLevelMaxSubNum);
        }
        //create a consumer with the same subscription name, it should succeed
        pulsarClient.newConsumer(Schema.STRING)
                .subscriptionType(SubscriptionType.Shared)
                .subscriptionName(subName + "0")
                .topic(topic).subscribe().close();

        //Clean up
        for (Consumer<String> c : consumerList) {
            c.close();
        }
    }

    @Test
    public void testMaxUnackedMessagesOnSubscriptionPriority() throws Exception {
        cleanup();
        conf.setMaxUnackedMessagesPerSubscription(30);
        setup();
        final String topic = "persistent://" + myNamespace + "/test-" + UUID.randomUUID();
        // init cache
        @Cleanup
        Producer producer = pulsarClient.newProducer().topic(topic).create();
        //default value is null
        assertNull(admin.namespaces().getMaxUnackedMessagesPerSubscription(myNamespace));
        int msgNum = 100;
        int maxUnackedMsgOnTopic = 10;
        int maxUnackedMsgNumOnNamespace = 5;
        int defaultMaxUnackedMsgOnBroker = pulsar.getConfiguration().getMaxUnackedMessagesPerSubscription();
        produceMsg(producer, msgNum);
        //set namespace-level policy, the restriction should take effect
        admin.namespaces().setMaxUnackedMessagesPerSubscription(myNamespace, maxUnackedMsgNumOnNamespace);
        Awaitility.await().untilAsserted(()
                -> assertEquals(admin.namespaces().getMaxUnackedMessagesPerSubscription(myNamespace).intValue(), maxUnackedMsgNumOnNamespace));
        List<Message<?>> messages;
        String subName = "sub-" + UUID.randomUUID();
        ConsumerBuilder<byte[]> consumerBuilder = pulsarClient.newConsumer().topic(topic)
                .subscriptionName(subName).receiverQueueSize(1)
                .subscriptionInitialPosition(SubscriptionInitialPosition.Earliest)
                .subscriptionType(SubscriptionType.Shared);
        @Cleanup
        Consumer<byte[]> consumer1 = consumerBuilder.subscribe();
        messages = getMsgReceived(consumer1, msgNum);
        assertEquals(messages.size(), maxUnackedMsgNumOnNamespace);
        ackMessages(consumer1, messages);
        //disable namespace-level policy, should unlimited
        admin.namespaces().setMaxUnackedMessagesPerSubscription(myNamespace, 0);
        Awaitility.await().untilAsserted(()
                -> assertEquals(admin.namespaces().getMaxUnackedMessagesPerSubscription(myNamespace).intValue(), 0));
        messages = getMsgReceived(consumer1, 40);
        assertEquals(messages.size(), 40);
        ackMessages(consumer1, messages);

        //set topic-level and namespace-level policy, topic-level should has higher priority
        admin.namespaces().setMaxUnackedMessagesPerSubscription(myNamespace, maxUnackedMsgNumOnNamespace);
        Awaitility.await().untilAsserted(()
                -> assertEquals(admin.namespaces().getMaxUnackedMessagesPerSubscription(myNamespace).intValue()
                , maxUnackedMsgNumOnNamespace));
        admin.topics().setMaxUnackedMessagesOnSubscription(topic, maxUnackedMsgOnTopic);
        Awaitility.await().untilAsserted(()
                -> assertNotNull(admin.topics().getMaxUnackedMessagesOnSubscription(topic)));
        //check the value applied
        PersistentTopic persistentTopic = (PersistentTopic)pulsar.getBrokerService().getTopicIfExists(topic).get().get();
        assertEquals(persistentTopic.getMaxUnackedMessagesOnSubscription(), maxUnackedMsgOnTopic);
        messages = getMsgReceived(consumer1, Integer.MAX_VALUE);
        assertEquals(messages.size(), maxUnackedMsgOnTopic);
        ackMessages(consumer1, messages);

        //remove both namespace-level and topic-level policy, broker-level should take effect
        admin.namespaces().removeMaxUnackedMessagesPerSubscription(myNamespace);
        admin.topics().removeMaxUnackedMessagesOnSubscription(topic);
        Awaitility.await().until(()
                -> admin.namespaces().getMaxUnackedMessagesPerSubscription(myNamespace) == null
                        && admin.topics().getMaxUnackedMessagesOnSubscription(topic) == null);
        messages = getMsgReceived(consumer1, Integer.MAX_VALUE);
        assertEquals(messages.size(), defaultMaxUnackedMsgOnBroker);
    }

    private void produceMsg(Producer producer, int msgNum) throws Exception{
        for (int i = 0; i < msgNum; i++) {
            producer.send("msg".getBytes());
        }
    }

    private List<Message<?>> getMsgReceived(Consumer<byte[]> consumer1, int msgNum) throws PulsarClientException {
        List<Message<?>> messages = new ArrayList<>();
        for (int i = 0; i < msgNum; i++) {
            Message<?> message = consumer1.receive(1000, TimeUnit.MILLISECONDS);
            if (message == null) {
                break;
            }
            messages.add(message);
        }
        return messages;
    }

    private void ackMessages(Consumer<?> consumer, List<Message<?>> messages) throws Exception{
        for (Message<?> message : messages) {
            consumer.acknowledge(message);
        }
    }

    @Test(timeOut = 20000)
    public void testMaxSubscriptionsPerTopic() throws Exception {
        int brokerLevelMaxSub = 4;
        conf.setMaxSubscriptionsPerTopic(4);
        restartBroker();
        final String topic = "persistent://" + myNamespace + "/test-" + UUID.randomUUID();
        // init cache
        pulsarClient.newProducer().topic(topic).create().close();
        // Set topic-level max subscriptions
        final int topicLevelMaxSubNum = 2;
        admin.topics().setMaxSubscriptionsPerTopic(topic, topicLevelMaxSubNum);
        Awaitility.await().until(()
                -> pulsar.getTopicPoliciesService().getTopicPolicies(TopicName.get(topic)) != null);

        List<Consumer<String>> consumerList = new ArrayList<>();
        for (int i = 0; i < topicLevelMaxSubNum; i++) {
            Consumer<String> consumer = pulsarClient.newConsumer(Schema.STRING)
                    .subscriptionName(UUID.randomUUID().toString())
                    .topic(topic).subscribe();
            consumerList.add(consumer);
        }
        try (PulsarClient client = PulsarClient.builder().operationTimeout(2, TimeUnit.SECONDS)
                .serviceUrl(brokerUrl.toString()).build()) {
            consumerList.add(client.newConsumer(Schema.STRING)
                    .subscriptionName(UUID.randomUUID().toString())
                    .topic(topic).subscribe());
            fail("should fail");
        } catch (PulsarClientException ignore) {
            assertEquals(consumerList.size(), topicLevelMaxSubNum);
        }
        // Set namespace-level policy, but will not take effect
        final int namespaceLevelMaxSub = 3;
        admin.namespaces().setMaxSubscriptionsPerTopic(myNamespace, namespaceLevelMaxSub);
        PersistentTopic persistentTopic = (PersistentTopic) pulsar.getBrokerService().getTopicIfExists(topic).get().get();
        Field field = PersistentTopic.class.getSuperclass().getDeclaredField("maxSubscriptionsPerTopic");
        field.setAccessible(true);
        Awaitility.await().until(() -> (int) field.get(persistentTopic) == namespaceLevelMaxSub);

        try (PulsarClient client = PulsarClient.builder().operationTimeout(1000, TimeUnit.MILLISECONDS)
                .serviceUrl(brokerUrl.toString()).build()) {
            client.newConsumer(Schema.STRING)
                    .subscriptionName(UUID.randomUUID().toString())
                    .topic(topic).subscribe();
            fail("should fail");
        } catch (PulsarClientException ignore) {
            assertEquals(consumerList.size(), topicLevelMaxSubNum);
        }
        //Removed topic-level policy, namespace-level should take effect
        admin.topics().removeMaxSubscriptionsPerTopic(topic);
        consumerList.add(pulsarClient.newConsumer(Schema.STRING)
                .subscriptionName(UUID.randomUUID().toString()).topic(topic).subscribe());
        assertEquals(consumerList.size(), namespaceLevelMaxSub);
        try (PulsarClient client = PulsarClient.builder().operationTimeout(1000, TimeUnit.MILLISECONDS)
                .serviceUrl(brokerUrl.toString()).build()) {
            consumerList.add(client.newConsumer(Schema.STRING)
                    .subscriptionName(UUID.randomUUID().toString())
                    .topic(topic).subscribe());
            fail("should fail");
        } catch (PulsarClientException ignore) {
            assertEquals(consumerList.size(), namespaceLevelMaxSub);
        }
        //Removed namespace-level policy, broker-level should take effect
        admin.namespaces().removeMaxSubscriptionsPerTopic(myNamespace);
        Awaitility.await().until(() -> field.get(persistentTopic) == null);
        consumerList.add(pulsarClient.newConsumer(Schema.STRING)
                .subscriptionName(UUID.randomUUID().toString()).topic(topic).subscribe());
        assertEquals(consumerList.size(), brokerLevelMaxSub);
        try (PulsarClient client = PulsarClient.builder().operationTimeout(1000, TimeUnit.MILLISECONDS)
                .serviceUrl(brokerUrl.toString()).build()) {
            consumerList.add(client.newConsumer(Schema.STRING)
                    .subscriptionName(UUID.randomUUID().toString())
                    .topic(topic).subscribe());
            fail("should fail");
        } catch (PulsarClientException ignore) {
            assertEquals(consumerList.size(), brokerLevelMaxSub);
        }
        //Clean up
        for (Consumer<String> c : consumerList) {
            c.close();
        }
    }

    @Test(timeOut = 30000)
    public void testReplicatorRateApi() throws Exception {
        final String topic = "persistent://" + myNamespace + "/test-" + UUID.randomUUID();
        // init cache
        pulsarClient.newProducer().topic(topic).create().close();

        assertNull(admin.topicPolicies().getReplicatorDispatchRate(topic));

        DispatchRate dispatchRate = DispatchRate.builder()
                .dispatchThrottlingRateInMsg(100)
                .dispatchThrottlingRateInByte(200)
                .ratePeriodInSecond(10)
                .build();
        admin.topicPolicies().setReplicatorDispatchRate(topic, dispatchRate);
        Awaitility.await().untilAsserted(()
                -> assertEquals(admin.topicPolicies().getReplicatorDispatchRate(topic), dispatchRate));

        admin.topicPolicies().removeReplicatorDispatchRate(topic);
        Awaitility.await().untilAsserted(()
                -> assertNull(admin.topicPolicies().getReplicatorDispatchRate(topic)));
    }

    @Test(timeOut = 20000)
    public void testGetReplicatorRateApplied() throws Exception {
        final String topic = testTopic + UUID.randomUUID();
        pulsarClient.newProducer().topic(topic).create().close();
        assertNull(admin.topicPolicies().getReplicatorDispatchRate(topic));
        assertNull(admin.namespaces().getReplicatorDispatchRate(myNamespace));
        DispatchRate brokerDispatchRate = DispatchRate.builder()
                .dispatchThrottlingRateInMsg(pulsar.getConfiguration().getDispatchThrottlingRatePerReplicatorInMsg())
                .dispatchThrottlingRateInByte(pulsar.getConfiguration().getDispatchThrottlingRatePerReplicatorInByte())
                .ratePeriodInSecond(1)
                .build();
        assertEquals(admin.topicPolicies().getReplicatorDispatchRate(topic, true), brokerDispatchRate);
        DispatchRate namespaceDispatchRate = DispatchRate.builder()
                .dispatchThrottlingRateInMsg(10)
                .dispatchThrottlingRateInByte(11)
                .ratePeriodInSecond(12)
                .build();

        admin.namespaces().setReplicatorDispatchRate(myNamespace, namespaceDispatchRate);
        Awaitility.await().untilAsserted(() -> assertNotNull(admin.namespaces().getReplicatorDispatchRate(myNamespace)));
        assertEquals(admin.topicPolicies().getReplicatorDispatchRate(topic, true), namespaceDispatchRate);

        DispatchRate topicDispatchRate = DispatchRate.builder()
                .dispatchThrottlingRateInMsg(20)
                .dispatchThrottlingRateInByte(21)
                .ratePeriodInSecond(22)
                .build();
        admin.topicPolicies().setReplicatorDispatchRate(topic, topicDispatchRate);
        Awaitility.await().untilAsserted(() -> assertNotNull(admin.topicPolicies().getReplicatorDispatchRate(topic)));
        assertEquals(admin.topicPolicies().getReplicatorDispatchRate(topic, true), topicDispatchRate);

        admin.namespaces().removeReplicatorDispatchRate(myNamespace);
        admin.topicPolicies().removeReplicatorDispatchRate(topic);
        Awaitility.await().untilAsserted(() -> assertNull(admin.namespaces().getReplicatorDispatchRate(myNamespace)));
        Awaitility.await().untilAsserted(() -> assertNull(admin.topicPolicies().getReplicatorDispatchRate(topic)));
        assertEquals(admin.topicPolicies().getReplicatorDispatchRate(topic, true), brokerDispatchRate);
    }

    @Test(timeOut = 30000)
    public void testAutoCreationDisabled() throws Exception {
        cleanup();
        conf.setAllowAutoTopicCreation(false);
        setup();
        final String topic = testTopic + UUID.randomUUID();
        admin.topics().createPartitionedTopic(topic, 3);
        pulsarClient.newProducer().topic(topic).create().close();
        //should not fail
        assertNull(admin.topicPolicies().getMessageTTL(topic));
    }

    @Test
    public void testSubscriptionTypesWithPartitionedTopic() throws Exception {
        final String topic = "persistent://" + myNamespace + "/test-" + UUID.randomUUID();
        admin.topics().createPartitionedTopic(topic, 1);
        pulsarClient.newConsumer().topic(topic).subscriptionName("test").subscribe().close();
        Set<SubscriptionType> subscriptionTypeSet = new HashSet<>();
        subscriptionTypeSet.add(SubscriptionType.Key_Shared);
        admin.topicPolicies().setSubscriptionTypesEnabled(topic, subscriptionTypeSet);
        Awaitility.await().untilAsserted(() -> assertNotNull(admin.topicPolicies().getSubscriptionTypesEnabled(topic)));

        PersistentTopic persistentTopic = (PersistentTopic) pulsar.getBrokerService()
                .getTopicReference(TopicName.get(topic).getPartition(0).toString()).get();
        Set<String> old = new HashSet<>(pulsar.getConfiguration().getSubscriptionTypesEnabled());
        try {
            pulsar.getConfiguration().getSubscriptionTypesEnabled().clear();
            assertTrue(persistentTopic.checkSubscriptionTypesEnable(CommandSubscribe.SubType.Key_Shared));
        } finally {
            //restore
            pulsar.getConfiguration().getSubscriptionTypesEnabled().addAll(old);
        }
    }

    @Test(timeOut = 30000)
    public void testSubscriptionTypesEnabled() throws Exception {
        final String topic = "persistent://" + myNamespace + "/test-" + UUID.randomUUID();
        admin.topics().createNonPartitionedTopic(topic);
        // use broker.conf
        pulsarClient.newConsumer().topic(topic).subscriptionName("test").subscribe().close();
        assertNull(admin.topicPolicies().getSubscriptionTypesEnabled(topic));
        // set enable failover sub type
        Set<SubscriptionType> subscriptionTypeSet = new HashSet<>();
        subscriptionTypeSet.add(SubscriptionType.Failover);
        admin.topicPolicies().setSubscriptionTypesEnabled(topic, subscriptionTypeSet);

        Awaitility.await().until(()
                -> pulsar.getTopicPoliciesService().getTopicPolicies(TopicName.get(topic)) != null);
        subscriptionTypeSet = admin.topicPolicies().getSubscriptionTypesEnabled(topic);
        assertTrue(subscriptionTypeSet.contains(SubscriptionType.Failover));
        assertFalse(subscriptionTypeSet.contains(SubscriptionType.Shared));
        assertEquals(subscriptionTypeSet.size(), 1);
        try {
            pulsarClient.newConsumer().topic(topic)
                    .subscriptionType(SubscriptionType.Shared).subscriptionName("test").subscribe();
            fail();
        } catch (PulsarClientException pulsarClientException) {
            assertTrue(pulsarClientException instanceof PulsarClientException.NotAllowedException);
        }

        // add shared type
        subscriptionTypeSet.add(SubscriptionType.Shared);
        admin.topicPolicies().setSubscriptionTypesEnabled(topic, subscriptionTypeSet);
        pulsarClient.newConsumer().topic(topic)
                .subscriptionType(SubscriptionType.Shared).subscriptionName("test").subscribe().close();

        // test namespace and topic policy
        subscriptionTypeSet.add(SubscriptionType.Shared);
        admin.namespaces().setSubscriptionTypesEnabled(myNamespace, subscriptionTypeSet);

        subscriptionTypeSet.clear();
        subscriptionTypeSet.add(SubscriptionType.Failover);
        admin.topicPolicies().setSubscriptionTypesEnabled(topic, subscriptionTypeSet);

        try {
            pulsarClient.newConsumer().topic(topic)
                    .subscriptionType(SubscriptionType.Shared).subscriptionName("test").subscribe();
            fail();
        } catch (PulsarClientException pulsarClientException) {
            assertTrue(pulsarClientException instanceof PulsarClientException.NotAllowedException);
        }
    }

    @Test(timeOut = 20000)
    public void testNonPersistentMaxConsumerOnSub() throws Exception {
        int maxConsumerPerSubInBroker = 1;
        int maxConsumerPerSubInNs = 2;
        int maxConsumerPerSubInTopic = 3;
        conf.setMaxConsumersPerSubscription(maxConsumerPerSubInBroker);
        final String topic = "non-persistent://" + myNamespace + "/test-" + UUID.randomUUID();
        admin.topics().createPartitionedTopic(topic, 3);
        Producer producer = pulsarClient.newProducer().topic(topic).create();
        final String subName = "my-sub";
        ConsumerBuilder builder = pulsarClient.newConsumer()
                .subscriptionType(SubscriptionType.Shared)
                .subscriptionName(subName).topic(topic);
        Consumer consumer = builder.subscribe();

        try {
            builder.subscribe();
            fail("should fail");
        } catch (PulsarClientException e) {
            assertTrue(e.getMessage().contains("reached max consumers limit"));
        }
        // set namespace policy
        admin.namespaces().setMaxConsumersPerSubscription(myNamespace, maxConsumerPerSubInNs);
        Awaitility.await().untilAsserted(() -> {
            assertNotNull(admin.namespaces().getMaxConsumersPerSubscription(myNamespace));
            assertEquals(admin.namespaces().getMaxConsumersPerSubscription(myNamespace).intValue(), maxConsumerPerSubInNs);
        });
        Consumer consumer2 = builder.subscribe();
        try {
            builder.subscribe();
            fail("should fail");
        } catch (PulsarClientException e) {
            assertTrue(e.getMessage().contains("reached max consumers limit"));
        }

        //set topic policy
        admin.topicPolicies().setMaxConsumersPerSubscription(topic, maxConsumerPerSubInTopic);
        Awaitility.await().untilAsserted(() -> {
            assertNotNull(admin.topicPolicies().getMaxConsumersPerSubscription(topic));
            assertEquals(admin.topicPolicies().getMaxConsumersPerSubscription(topic).intValue(), maxConsumerPerSubInTopic);
        });
        Consumer consumer3 = builder.subscribe();
        try {
            builder.subscribe();
            fail("should fail");
        } catch (PulsarClientException e) {
            assertTrue(e.getMessage().contains("reached max consumers limit"));
        }
        consumer.close();
        consumer2.close();
        consumer3.close();
        producer.close();
    }

    @Test(timeOut = 20000)
    public void testGetCompactionThresholdApplied() throws Exception {
        final String topic = testTopic + UUID.randomUUID();
        pulsarClient.newProducer().topic(topic).create().close();
        assertNull(admin.topicPolicies().getCompactionThreshold(topic));
        assertNull(admin.namespaces().getCompactionThreshold(myNamespace));
        long brokerPolicy = pulsar.getConfiguration().getBrokerServiceCompactionThresholdInBytes();
        assertEquals(admin.topicPolicies().getCompactionThreshold(topic, true).longValue(), brokerPolicy);
        long namespacePolicy = 10L;

        admin.namespaces().setCompactionThreshold(myNamespace, namespacePolicy);
        Awaitility.await().untilAsserted(() -> assertNotNull(admin.namespaces().getCompactionThreshold(myNamespace)));
        assertEquals(admin.topicPolicies().getCompactionThreshold(topic, true).longValue(), namespacePolicy);

        long topicPolicy = 20L;
        admin.topicPolicies().setCompactionThreshold(topic, topicPolicy);
        Awaitility.await().untilAsserted(() -> assertNotNull(admin.topicPolicies().getCompactionThreshold(topic)));
        assertEquals(admin.topicPolicies().getCompactionThreshold(topic, true).longValue(), topicPolicy);

        admin.namespaces().removeCompactionThreshold(myNamespace);
        admin.topicPolicies().removeCompactionThreshold(topic);
        Awaitility.await().untilAsserted(() -> assertNull(admin.namespaces().getCompactionThreshold(myNamespace)));
        Awaitility.await().untilAsserted(() -> assertNull(admin.topicPolicies().getCompactionThreshold(topic)));
        assertEquals(admin.topicPolicies().getCompactionThreshold(topic, true).longValue(), brokerPolicy);
    }

    @Test(timeOut = 30000)
    public void testProduceConsumeOnTopicPolicy() {
        final String msg = "send message ";
        int numMsg = 10;
        try {
            Consumer<String> consumer = pulsarClient.newConsumer(Schema.STRING).topic(persistenceTopic)
                    .subscriptionInitialPosition(SubscriptionInitialPosition.Earliest)
                    .subscriptionName("test").subscribe();

            Producer<String> producer = pulsarClient.newProducer(Schema.STRING).topic(persistenceTopic).create();

            for (int i = 0; i < numMsg; ++i) {
                producer.newMessage().value(msg + i).send();
            }

            for (int i = 0; i < numMsg; ++i) {
                Message<String> message = consumer.receive(100, TimeUnit.MILLISECONDS);
                Assert.assertEquals(message.getValue(), msg + i);
            }
        } catch (PulsarClientException e) {
            log.error("Failed to send/produce message, ", e);
            Assert.fail();
        }
    }

    @Test(timeOut = 30000)
    public void testSystemTopicShouldBeCompacted() throws Exception {
        BacklogQuota backlogQuota = BacklogQuota.builder()
                .limitSize(1024)
                .retentionPolicy(BacklogQuota.RetentionPolicy.consumer_backlog_eviction)
                .build();
        log.info("Backlog quota: {} will set to the topic: {}", backlogQuota, testTopic);

        admin.topicPolicies().setBacklogQuota(testTopic, backlogQuota, BacklogQuota.BacklogQuotaType.destination_storage);
        log.info("Backlog quota set success on topic: {}", testTopic);

        Awaitility.await()
                .untilAsserted(() -> {
                    TopicStats stats = admin.topics().getStats(topicPolicyEventsTopic);
                    Assert.assertTrue(stats.getSubscriptions().containsKey("__compaction"));
                });

        PersistentTopicInternalStats internalStats = admin.topics().getInternalStats(topicPolicyEventsTopic);
        long previousCompactedLedgerId = internalStats.compactedLedger.ledgerId;

        Awaitility.await()
                .untilAsserted(() -> Assert.assertEquals(admin.topicPolicies().getBacklogQuotaMap(testTopic)
                        .get(BacklogQuota.BacklogQuotaType.destination_storage), backlogQuota));

        pulsar.getBrokerService().checkCompaction();

        Awaitility.await()
                .untilAsserted(() -> {
                    PersistentTopicInternalStats iStats = admin.topics().getInternalStats(topicPolicyEventsTopic);
                    Assert.assertTrue(iStats.compactedLedger.ledgerId != previousCompactedLedgerId);
                });
    }

    @Test(timeOut = 30000)
    public void testTopicRetentionPolicySetInManagedLedgerConfig() throws Exception {
        RetentionPolicies nsRetentionPolicies = new RetentionPolicies(1, -1);
        TopicName topicName = TopicName.get(testTopic);

        // set and check retention policy on namespace level
        admin.namespaces().setRetention(myNamespace, nsRetentionPolicies);
        ManagedLedgerConfig managedLedgerConfig = pulsar.getBrokerService().getManagedLedgerConfig(topicName).get();
        Assert.assertEquals(managedLedgerConfig.getRetentionTimeMillis(),
                TimeUnit.MINUTES.toMillis(nsRetentionPolicies.getRetentionTimeInMinutes()));
        Assert.assertEquals(managedLedgerConfig.getRetentionSizeInMB(), nsRetentionPolicies.getRetentionSizeInMB());

        // set and check retention policy on topic level
        RetentionPolicies topicRetentionPolicies = new RetentionPolicies(2, -1);
        admin.topicPolicies().setRetention(testTopic, topicRetentionPolicies);
        Awaitility.await().untilAsserted(() -> {
            ManagedLedgerConfig config = pulsar.getBrokerService().getManagedLedgerConfig(topicName).get();
            Assert.assertEquals(config.getRetentionTimeMillis(),
                    TimeUnit.MINUTES.toMillis(topicRetentionPolicies.getRetentionTimeInMinutes()));
            Assert.assertEquals(config.getRetentionSizeInMB(), topicRetentionPolicies.getRetentionSizeInMB());
        });
    }

    @Test
    public void testPolicyIsDeleteTogetherManually() throws Exception {
        final String topic = testTopic + UUID.randomUUID();
        pulsarClient.newProducer().topic(topic).create().close();

        Awaitility.await().untilAsserted(() ->
                Assertions.assertThat(pulsar.getTopicPoliciesService().getTopicPolicies(TopicName.get(topic)))
                        .isNull());

        int maxConsumersPerSubscription = 10;
        admin.topicPolicies().setMaxConsumersPerSubscription(topic, maxConsumersPerSubscription);

        Awaitility.await().untilAsserted(() ->
                Assertions.assertThat(pulsar.getBrokerService().getTopic(topic, false).get().isPresent()).isTrue());
        Awaitility.await().untilAsserted(() ->
                Assertions.assertThat(pulsar.getTopicPoliciesService().getTopicPolicies(TopicName.get(topic)))
                        .isNotNull());

        admin.topics().delete(topic);

        Awaitility.await().untilAsserted(() ->
                Assertions.assertThat(pulsar.getBrokerService().getTopic(topic, false).get().isPresent()).isFalse());
        Awaitility.await().untilAsserted(() ->
                Assertions.assertThat(pulsar.getTopicPoliciesService().getTopicPolicies(TopicName.get(topic)))
                        .isNull());
    }

    @Test
    public void testPoliciesCanBeDeletedWithTopic() throws Exception {
        final String topic = testTopic + UUID.randomUUID();
        final String topic2 = testTopic + UUID.randomUUID();
        pulsarClient.newProducer().topic(topic).create().close();
        pulsarClient.newProducer().topic(topic2).create().close();

        Awaitility.await().untilAsserted(() -> {
            Assertions.assertThat(pulsar.getTopicPoliciesService().getTopicPolicies(TopicName.get(topic))).isNull();
            Assertions.assertThat(pulsar.getTopicPoliciesService().getTopicPolicies(TopicName.get(topic2))).isNull();
        });
        // Init Topic Policies. Send 4 messages in a row, there should be only 2 messages left after compression
        admin.topics().setMaxConsumersPerSubscription(topic, 1);
        admin.topics().setMaxConsumersPerSubscription(topic2, 2);
        admin.topics().setMaxConsumersPerSubscription(topic, 3);
        admin.topics().setMaxConsumersPerSubscription(topic2, 4);
        Awaitility.await().untilAsserted(() -> {
            Assertions.assertThat(pulsar.getTopicPoliciesService().getTopicPolicies(TopicName.get(topic))).isNotNull();
            Assertions.assertThat(pulsar.getTopicPoliciesService().getTopicPolicies(TopicName.get(topic2))).isNotNull();
        });
        String topicPoliciesTopic = "persistent://" + myNamespace + "/" + EventsTopicNames.NAMESPACE_EVENTS_LOCAL_NAME;
        PersistentTopic persistentTopic =
                (PersistentTopic) pulsar.getBrokerService().getTopicIfExists(topicPoliciesTopic).get().get();
        // Trigger compaction and make sure it is finished.
        persistentTopic.triggerCompaction();
        Field field = PersistentTopic.class.getDeclaredField("currentCompaction");
        field.setAccessible(true);
        CompletableFuture<Long> future = (CompletableFuture<Long>)field.get(persistentTopic);
        Awaitility.await().untilAsserted(() -> assertTrue(future.isDone()));

        Consumer consumer = pulsarClient.newConsumer()
                .subscriptionInitialPosition(SubscriptionInitialPosition.Earliest)
                .readCompacted(true)
                .topic(topicPoliciesTopic).subscriptionName("sub").subscribe();
        int count = 0;
        while (true) {
            Message message = consumer.receive(1, TimeUnit.SECONDS);
            if (message != null) {
                count++;
                consumer.acknowledge(message);
            } else {
                break;
            }
        }
        consumer.close();
        assertEquals(count, 2);

        // Delete topic, there should be only 1 message left after compression
        admin.topics().delete(topic, true);

        Awaitility.await().untilAsserted(() ->
                assertNull(pulsar.getTopicPoliciesService().getTopicPolicies(TopicName.get(topic))));
        persistentTopic.triggerCompaction();
        field = PersistentTopic.class.getDeclaredField("currentCompaction");
        field.setAccessible(true);
        CompletableFuture<Long> future2 = (CompletableFuture<Long>)field.get(persistentTopic);
        Awaitility.await().untilAsserted(() -> assertTrue(future2.isDone()));

        consumer = pulsarClient.newConsumer()
                .subscriptionInitialPosition(SubscriptionInitialPosition.Earliest)
                .readCompacted(true)
                .topic(topicPoliciesTopic).subscriptionName("sub").subscribe();
        count = 0;
        while (true) {
            Message message = consumer.receive(1, TimeUnit.SECONDS);
            if (message != null) {
                count++;
                consumer.acknowledge(message);
            } else {
                break;
            }
        }
        consumer.close();
        assertEquals(count, 1);

    }

    @Test
    public void testPolicyIsDeleteTogetherAutomatically() throws Exception {
        final String topic = testTopic + UUID.randomUUID();
        pulsarClient.newProducer().topic(topic).create().close();

        Awaitility.await().untilAsserted(() ->
                Assertions.assertThat(pulsar.getTopicPoliciesService().getTopicPolicies(TopicName.get(topic)))
                        .isNull());

        int maxConsumersPerSubscription = 10;
        admin.topicPolicies().setMaxConsumersPerSubscription(topic, maxConsumersPerSubscription);

        Awaitility.await().untilAsserted(() ->
                Assertions.assertThat(pulsar.getBrokerService().getTopic(topic, false).get().isPresent()).isTrue());
        Awaitility.await().untilAsserted(() ->
                Assertions.assertThat(pulsar.getTopicPoliciesService().getTopicPolicies(TopicName.get(topic)))
                        .isNotNull());

        InactiveTopicPolicies inactiveTopicPolicies =
                new InactiveTopicPolicies(InactiveTopicDeleteMode.delete_when_no_subscriptions, 3, true);
        admin.topicPolicies().setInactiveTopicPolicies(topic, inactiveTopicPolicies);

        Thread.sleep(4_000L);

        pulsar.getBrokerService().checkGC();

        Awaitility.await().untilAsserted(() ->
                Assertions.assertThat(pulsar.getBrokerService().getTopic(topic, false).get().isPresent()).isFalse());
        Awaitility.await().untilAsserted(() ->
                Assertions.assertThat(pulsar.getTopicPoliciesService().getTopicPolicies(TopicName.get(topic)))
                        .isNull());
    }

    @Test
    public void testDoNotCreateSystemTopicForHeartbeatNamespace() {
        assertTrue(pulsar.getBrokerService().getTopics().size() > 0);
        pulsar.getBrokerService().getTopics().forEach((k, v) -> {
            TopicName topicName = TopicName.get(k);
            assertNull(NamespaceService.checkHeartbeatNamespace(topicName.getNamespaceObject()));
            assertNull(NamespaceService.checkHeartbeatNamespaceV2(topicName.getNamespaceObject()));
        });
    }

    @Test
<<<<<<< HEAD
    public void testGlobalTopicPolicies() throws Exception {
        final String topic = testTopic + UUID.randomUUID();
        pulsarClient.newProducer().topic(topic).create().close();

        Awaitility.await().untilAsserted(() ->
                Assertions.assertThat(pulsar.getTopicPoliciesService().getTopicPolicies(TopicName.get(topic)))
                        .isNull());
        admin.topicPolicies(true).setRetention(topic, new RetentionPolicies(1, 2));
        SystemTopicBasedTopicPoliciesService topicPoliciesService
                = (SystemTopicBasedTopicPoliciesService) pulsar.getTopicPoliciesService();

        // check global topic policies can be added correctly.
        Awaitility.await().untilAsserted(() -> assertNotNull(topicPoliciesService.getGlobalTopicPolicies(TopicName.get(topic))));
        TopicPolicies topicPolicies = topicPoliciesService.getGlobalTopicPolicies(TopicName.get(topic));
        assertNull(topicPoliciesService.getTopicPolicies(TopicName.get(topic)));
        assertEquals(topicPolicies.getRetentionPolicies().getRetentionTimeInMinutes(), 1);
        assertEquals(topicPolicies.getRetentionPolicies().getRetentionSizeInMB(), 2);

        // check global topic policies can be updated correctly.
        admin.topicPolicies(true).setRetention(topic, new RetentionPolicies(3, 4));
        Awaitility.await().untilAsserted(() -> {
            TopicPolicies tempPolicies = topicPoliciesService.getGlobalTopicPolicies(TopicName.get(topic));
            assertNull(topicPoliciesService.getTopicPolicies(TopicName.get(topic)));
            assertEquals(tempPolicies.getRetentionPolicies().getRetentionTimeInMinutes(), 3);
            assertEquals(tempPolicies.getRetentionPolicies().getRetentionSizeInMB(), 4);
        });

        //Local topic policies and global topic policies can exist together.
        admin.topicPolicies().setRetention(topic, new RetentionPolicies(10, 20));
        Awaitility.await().untilAsserted(() -> assertNotNull(topicPoliciesService.getTopicPolicies(TopicName.get(topic))));
        TopicPolicies tempPolicies = topicPoliciesService.getGlobalTopicPolicies(TopicName.get(topic));
        assertEquals(tempPolicies.getRetentionPolicies().getRetentionTimeInMinutes(), 3);
        assertEquals(tempPolicies.getRetentionPolicies().getRetentionSizeInMB(), 4);
        tempPolicies = topicPoliciesService.getTopicPolicies(TopicName.get(topic));
        assertEquals(tempPolicies.getRetentionPolicies().getRetentionTimeInMinutes(), 10);
        assertEquals(tempPolicies.getRetentionPolicies().getRetentionSizeInMB(), 20);

        // check remove global topic policies can be removed correctly.
        admin.topicPolicies(true).removeRetention(topic);
        Awaitility.await().untilAsserted(() ->
                assertNull(topicPoliciesService.getGlobalTopicPolicies(TopicName.get(topic))));

    }

=======
    public void testLoopCreateAndDeleteTopicPolicies() throws Exception {
        final String topic = testTopic + UUID.randomUUID();

        int n = 0;
        while (n < 2) {
            n++;
            pulsarClient.newProducer().topic(topic).create().close();
            Awaitility.await().untilAsserted(() -> {
                Assertions.assertThat(pulsar.getTopicPoliciesService().getTopicPolicies(TopicName.get(topic))).isNull();
            });

            admin.topics().setMaxConsumersPerSubscription(topic, 1);
            Awaitility.await().untilAsserted(() -> {
                Assertions.assertThat(pulsar.getTopicPoliciesService().getTopicPolicies(TopicName.get(topic))).isNotNull();
            });

            admin.topics().delete(topic);
            Awaitility.await().untilAsserted(() -> {
                Assertions.assertThat(pulsar.getTopicPoliciesService().getTopicPolicies(TopicName.get(topic))).isNull();
            });
        }
    }
>>>>>>> b1ef8bef
}<|MERGE_RESOLUTION|>--- conflicted
+++ resolved
@@ -2646,7 +2646,29 @@
     }
 
     @Test
-<<<<<<< HEAD
+    public void testLoopCreateAndDeleteTopicPolicies() throws Exception {
+        final String topic = testTopic + UUID.randomUUID();
+
+        int n = 0;
+        while (n < 2) {
+            n++;
+            pulsarClient.newProducer().topic(topic).create().close();
+            Awaitility.await().untilAsserted(() -> {
+                Assertions.assertThat(pulsar.getTopicPoliciesService().getTopicPolicies(TopicName.get(topic))).isNull();
+            });
+
+            admin.topics().setMaxConsumersPerSubscription(topic, 1);
+            Awaitility.await().untilAsserted(() -> {
+                Assertions.assertThat(pulsar.getTopicPoliciesService().getTopicPolicies(TopicName.get(topic))).isNotNull();
+            });
+
+            admin.topics().delete(topic);
+            Awaitility.await().untilAsserted(() -> {
+                Assertions.assertThat(pulsar.getTopicPoliciesService().getTopicPolicies(TopicName.get(topic))).isNull();
+            });
+        }
+    }
+    @Test
     public void testGlobalTopicPolicies() throws Exception {
         final String topic = testTopic + UUID.randomUUID();
         pulsarClient.newProducer().topic(topic).create().close();
@@ -2691,28 +2713,4 @@
 
     }
 
-=======
-    public void testLoopCreateAndDeleteTopicPolicies() throws Exception {
-        final String topic = testTopic + UUID.randomUUID();
-
-        int n = 0;
-        while (n < 2) {
-            n++;
-            pulsarClient.newProducer().topic(topic).create().close();
-            Awaitility.await().untilAsserted(() -> {
-                Assertions.assertThat(pulsar.getTopicPoliciesService().getTopicPolicies(TopicName.get(topic))).isNull();
-            });
-
-            admin.topics().setMaxConsumersPerSubscription(topic, 1);
-            Awaitility.await().untilAsserted(() -> {
-                Assertions.assertThat(pulsar.getTopicPoliciesService().getTopicPolicies(TopicName.get(topic))).isNotNull();
-            });
-
-            admin.topics().delete(topic);
-            Awaitility.await().untilAsserted(() -> {
-                Assertions.assertThat(pulsar.getTopicPoliciesService().getTopicPolicies(TopicName.get(topic))).isNull();
-            });
-        }
-    }
->>>>>>> b1ef8bef
 }