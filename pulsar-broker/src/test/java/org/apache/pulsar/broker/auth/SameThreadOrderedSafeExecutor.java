/**
 * Licensed to the Apache Software Foundation (ASF) under one
 * or more contributor license agreements.  See the NOTICE file
 * distributed with this work for additional information
 * regarding copyright ownership.  The ASF licenses this file
 * to you under the Apache License, Version 2.0 (the
 * "License"); you may not use this file except in compliance
 * with the License.  You may obtain a copy of the License at
 *
 *   http://www.apache.org/licenses/LICENSE-2.0
 *
 * Unless required by applicable law or agreed to in writing,
 * software distributed under the License is distributed on an
 * "AS IS" BASIS, WITHOUT WARRANTIES OR CONDITIONS OF ANY
 * KIND, either express or implied.  See the License for the
 * specific language governing permissions and limitations
 * under the License.
 */
package org.apache.pulsar.broker.auth;

import io.netty.util.concurrent.DefaultThreadFactory;

import org.apache.bookkeeper.common.util.OrderedExecutor;
import org.apache.bookkeeper.common.util.SafeRunnable;
import org.apache.bookkeeper.stats.NullStatsLogger;

public class SameThreadOrderedSafeExecutor extends OrderedExecutor {

    public SameThreadOrderedSafeExecutor() {
        super(
            "same-thread-executor",
            1,
            new DefaultThreadFactory("test"),
            NullStatsLogger.INSTANCE,
            false,
            false,
            100000,
<<<<<<< HEAD
            10);
=======
            10,
            false);
>>>>>>> 1b44aaa7
    }

    @Override
    public void execute(Runnable r) {
        r.run();
    }

    @Override
    public void executeOrdered(int orderingKey, SafeRunnable r) {
        r.run();
    }

    @Override
    public void executeOrdered(long orderingKey, SafeRunnable r) {
        r.run();
    }

}<|MERGE_RESOLUTION|>--- conflicted
+++ resolved
@@ -35,12 +35,8 @@
             false,
             false,
             100000,
-<<<<<<< HEAD
-            10);
-=======
             10,
             false);
->>>>>>> 1b44aaa7
     }
 
     @Override
