/**
 * Licensed to the Apache Software Foundation (ASF) under one
 * or more contributor license agreements.  See the NOTICE file
 * distributed with this work for additional information
 * regarding copyright ownership.  The ASF licenses this file
 * to you under the Apache License, Version 2.0 (the
 * "License"); you may not use this file except in compliance
 * with the License.  You may obtain a copy of the License at
 *
 *   http://www.apache.org/licenses/LICENSE-2.0
 *
 * Unless required by applicable law or agreed to in writing,
 * software distributed under the License is distributed on an
 * "AS IS" BASIS, WITHOUT WARRANTIES OR CONDITIONS OF ANY
 * KIND, either express or implied.  See the License for the
 * specific language governing permissions and limitations
 * under the License.
 */
package org.apache.pulsar.io;

import static org.apache.commons.lang3.StringUtils.isNotBlank;
import static org.apache.pulsar.broker.auth.MockedPulsarServiceBaseTest.retryStrategically;
import static org.mockito.Mockito.spy;
import static org.testng.Assert.assertEquals;
import static org.testng.Assert.assertFalse;
import static org.testng.Assert.assertNotEquals;
import static org.testng.Assert.assertTrue;

import java.io.File;
import java.lang.reflect.Method;
import java.net.InetAddress;
import java.net.MalformedURLException;
import java.net.URL;
import java.util.HashMap;
import java.util.HashSet;
import java.util.Map;
import java.util.Optional;
import java.util.Set;
import java.util.concurrent.TimeUnit;

import org.apache.bookkeeper.test.PortManager;
import org.apache.pulsar.broker.PulsarService;
import org.apache.pulsar.broker.ServiceConfiguration;
import org.apache.pulsar.broker.ServiceConfigurationUtils;
import org.apache.pulsar.broker.authentication.AuthenticationProviderTls;
import org.apache.pulsar.broker.loadbalance.impl.SimpleLoadManagerImpl;
import org.apache.pulsar.client.admin.BrokerStats;
import org.apache.pulsar.client.admin.PulsarAdmin;
import org.apache.pulsar.client.admin.PulsarAdminException;
import org.apache.pulsar.client.api.Authentication;
import org.apache.pulsar.client.api.ClientBuilder;
import org.apache.pulsar.client.api.Consumer;
import org.apache.pulsar.client.api.Message;
import org.apache.pulsar.client.api.Producer;
import org.apache.pulsar.client.api.PulsarClient;
import org.apache.pulsar.client.impl.auth.AuthenticationTls;
import org.apache.pulsar.common.policies.data.ClusterData;
import org.apache.pulsar.common.policies.data.SubscriptionStats;
import org.apache.pulsar.common.policies.data.TenantInfo;
import org.apache.pulsar.functions.api.utils.IdentityFunction;
import org.apache.pulsar.functions.instance.JavaInstanceRunnable;
import org.apache.pulsar.functions.proto.Function;
import org.apache.pulsar.functions.proto.Function.FunctionDetails;
import org.apache.pulsar.functions.proto.Function.SinkSpec;
import org.apache.pulsar.functions.proto.Function.SourceSpec;
import org.apache.pulsar.functions.proto.InstanceCommunication.FunctionStatus;
import org.apache.pulsar.functions.proto.InstanceCommunication.FunctionStatusList;
import org.apache.pulsar.functions.proto.InstanceCommunication.MetricsData.DataDigest;
import org.apache.pulsar.functions.sink.PulsarSink;
import org.apache.pulsar.functions.utils.Reflections;
import org.apache.pulsar.functions.utils.Utils;
import org.apache.pulsar.functions.worker.FunctionRuntimeManager;
import org.apache.pulsar.functions.worker.WorkerConfig;
import org.apache.pulsar.functions.worker.WorkerService;
import org.apache.pulsar.zookeeper.LocalBookkeeperEnsemble;
import org.slf4j.Logger;
import org.slf4j.LoggerFactory;
import org.testng.annotations.AfterMethod;
import org.testng.annotations.BeforeMethod;
import org.testng.annotations.DataProvider;
import org.testng.annotations.Test;

import com.google.common.collect.Maps;
import com.google.common.collect.Sets;
import com.google.gson.Gson;

import jersey.repackaged.com.google.common.collect.Lists;

/**
 * Test Pulsar sink on function
 *
 */
public class PulsarSinkE2ETest {
    LocalBookkeeperEnsemble bkEnsemble;

    ServiceConfiguration config;
    WorkerConfig workerConfig;
    URL urlTls;
    PulsarService pulsar;
    PulsarAdmin admin;
    PulsarClient pulsarClient;
    BrokerStats brokerStatsClient;
    WorkerService functionsWorkerService;
    final String tenant = "external-repl-prop";
    String pulsarFunctionsNamespace = tenant + "/use/pulsar-function-admin";
    String primaryHost;
    String workerId;

    private final int ZOOKEEPER_PORT = PortManager.nextFreePort();
    private final int brokerWebServicePort = PortManager.nextFreePort();
    private final int brokerWebServiceTlsPort = PortManager.nextFreePort();
    private final int brokerServicePort = PortManager.nextFreePort();
    private final int brokerServiceTlsPort = PortManager.nextFreePort();
    private final int workerServicePort = PortManager.nextFreePort();

    private final String TLS_SERVER_CERT_FILE_PATH = "./src/test/resources/authentication/tls/broker-cert.pem";
    private final String TLS_SERVER_KEY_FILE_PATH = "./src/test/resources/authentication/tls/broker-key.pem";
    private final String TLS_CLIENT_CERT_FILE_PATH = "./src/test/resources/authentication/tls/client-cert.pem";
    private final String TLS_CLIENT_KEY_FILE_PATH = "./src/test/resources/authentication/tls/client-key.pem";

    private static final Logger log = LoggerFactory.getLogger(PulsarSinkE2ETest.class);

    @DataProvider(name = "validRoleName")
    public Object[][] validRoleName() {
        return new Object[][] { { Boolean.TRUE }, { Boolean.FALSE } };
    }

    @BeforeMethod
    void setup(Method method) throws Exception {

        log.info("--- Setting up method {} ---", method.getName());

        // Start local bookkeeper ensemble
        bkEnsemble = new LocalBookkeeperEnsemble(3, ZOOKEEPER_PORT, PortManager.nextFreePort());
        bkEnsemble.start();

        String brokerServiceUrl = "https://127.0.0.1:" + brokerWebServiceTlsPort;

        config = spy(new ServiceConfiguration());
        config.setClusterName("use");
        Set<String> superUsers = Sets.newHashSet("superUser");
        config.setSuperUserRoles(superUsers);
        config.setWebServicePort(brokerWebServicePort);
        config.setWebServicePortTls(brokerWebServiceTlsPort);
        config.setZookeeperServers("127.0.0.1" + ":" + ZOOKEEPER_PORT);
        config.setBrokerServicePort(brokerServicePort);
        config.setBrokerServicePortTls(brokerServiceTlsPort);
        config.setLoadManagerClassName(SimpleLoadManagerImpl.class.getName());

        Set<String> providers = new HashSet<>();
        providers.add(AuthenticationProviderTls.class.getName());
        config.setAuthenticationEnabled(true);
        config.setAuthenticationProviders(providers);
        config.setTlsEnabled(true);
        config.setTlsCertificateFilePath(TLS_SERVER_CERT_FILE_PATH);
        config.setTlsKeyFilePath(TLS_SERVER_KEY_FILE_PATH);
        config.setTlsAllowInsecureConnection(true);
<<<<<<< HEAD

=======
>>>>>>> 461647a2

        functionsWorkerService = createPulsarFunctionWorker(config);
        urlTls = new URL(brokerServiceUrl);
        Optional<WorkerService> functionWorkerService = Optional.of(functionsWorkerService);
        pulsar = new PulsarService(config, functionWorkerService);
        pulsar.start();

        Map<String, String> authParams = new HashMap<>();
        authParams.put("tlsCertFile", TLS_CLIENT_CERT_FILE_PATH);
        authParams.put("tlsKeyFile", TLS_CLIENT_KEY_FILE_PATH);
        Authentication authTls = new AuthenticationTls();
        authTls.configure(authParams);

        admin = spy(
                PulsarAdmin.builder().serviceHttpUrl(brokerServiceUrl).tlsTrustCertsFilePath(TLS_CLIENT_CERT_FILE_PATH)
                        .allowTlsInsecureConnection(true).authentication(authTls).build());

        brokerStatsClient = admin.brokerStats();
        primaryHost = String.format("http://%s:%d", InetAddress.getLocalHost().getHostName(), brokerWebServicePort);

        // update cluster metadata
        ClusterData clusterData = new ClusterData(urlTls.toString());
        admin.clusters().updateCluster(config.getClusterName(), clusterData);

        ClientBuilder clientBuilder = PulsarClient.builder().serviceUrl(this.workerConfig.getPulsarServiceUrl());
        if (isNotBlank(workerConfig.getClientAuthenticationPlugin())
                && isNotBlank(workerConfig.getClientAuthenticationParameters())) {
            clientBuilder.enableTls(workerConfig.isUseTls());
            clientBuilder.allowTlsInsecureConnection(workerConfig.isTlsAllowInsecureConnection());
            clientBuilder.authentication(workerConfig.getClientAuthenticationPlugin(),
                    workerConfig.getClientAuthenticationParameters());
        }
        pulsarClient = clientBuilder.build();

        TenantInfo propAdmin = new TenantInfo();
        propAdmin.getAdminRoles().add("superUser");
        propAdmin.setAllowedClusters(Sets.newHashSet(Lists.newArrayList("use")));
        admin.tenants().updateTenant(tenant, propAdmin);

        Thread.sleep(100);
    }

    @AfterMethod
    void shutdown() throws Exception {
        log.info("--- Shutting down ---");
        pulsarClient.close();
        admin.close();
        functionsWorkerService.stop();
        pulsar.close();
        bkEnsemble.stop();
    }

    private WorkerService createPulsarFunctionWorker(ServiceConfiguration config) {
        workerConfig = new WorkerConfig();
        workerConfig.setPulsarFunctionsNamespace(pulsarFunctionsNamespace);
        workerConfig.setSchedulerClassName(
                org.apache.pulsar.functions.worker.scheduler.RoundRobinScheduler.class.getName());
        workerConfig.setThreadContainerFactory(new WorkerConfig.ThreadContainerFactory().setThreadGroupName("use"));
        // worker talks to local broker
        workerConfig.setPulsarServiceUrl("pulsar://127.0.0.1:" + config.getBrokerServicePortTls());
        workerConfig.setPulsarWebServiceUrl("https://127.0.0.1:" + config.getWebServicePortTls());
        workerConfig.setFailureCheckFreqMs(100);
        workerConfig.setNumFunctionPackageReplicas(1);
        workerConfig.setClusterCoordinationTopicName("coordinate");
        workerConfig.setFunctionAssignmentTopicName("assignment");
        workerConfig.setFunctionMetadataTopicName("metadata");
        workerConfig.setInstanceLivenessCheckFreqMs(100);
        workerConfig.setWorkerPort(workerServicePort);
        workerConfig.setPulsarFunctionsCluster(config.getClusterName());
        String hostname = ServiceConfigurationUtils.getDefaultOrConfiguredAddress(config.getAdvertisedAddress());
        this.workerId = "c-" + config.getClusterName() + "-fw-" + hostname + "-" + workerConfig.getWorkerPort();
        workerConfig.setWorkerHostname(hostname);
        workerConfig.setWorkerId(workerId);

        workerConfig.setClientAuthenticationPlugin(AuthenticationTls.class.getName());
        workerConfig.setClientAuthenticationParameters(
                String.format("tlsCertFile:%s,tlsKeyFile:%s", TLS_CLIENT_CERT_FILE_PATH, TLS_CLIENT_KEY_FILE_PATH));
        workerConfig.setUseTls(true);
        workerConfig.setTlsAllowInsecureConnection(true);
        workerConfig.setTlsTrustCertsFilePath(TLS_CLIENT_CERT_FILE_PATH);

        workerConfig.setAuthenticationEnabled(true);
        workerConfig.setAuthorizationEnabled(true);

        return new WorkerService(workerConfig);
    }

    /**
     * Validates pulsar sink e2e functionality on functions.
     *
     * @throws Exception
     */
    @Test(timeOut = 20000)
    public void testE2EPulsarSink() throws Exception {

        final String namespacePortion = "io";
        final String replNamespace = tenant + "/" + namespacePortion;
        final String sourceTopic = "persistent://" + replNamespace + "/my-topic1";
        final String sinkTopic = "persistent://" + replNamespace + "/output";
        final String propertyKey = "key";
        final String propertyValue = "value";
        final String functionName = "PulsarSink-test";
        final String subscriptionName = "test-sub";
        admin.namespaces().createNamespace(replNamespace);
        Set<String> clusters = Sets.newHashSet(Lists.newArrayList("use"));
        admin.namespaces().setNamespaceReplicationClusters(replNamespace, clusters);

        // create a producer that creates a topic at broker
        Producer<byte[]> producer = pulsarClient.newProducer().topic(sourceTopic).create();
        Consumer<byte[]> consumer = pulsarClient.newConsumer().topic(sinkTopic).subscriptionName("sub").subscribe();

        String jarFilePathUrl = Utils.FILE + ":"
                + PulsarSink.class.getProtectionDomain().getCodeSource().getLocation().getPath();
        FunctionDetails functionDetails = createSinkConfig(jarFilePathUrl, tenant, namespacePortion, functionName,
                sinkTopic, subscriptionName);
        admin.functions().createFunctionWithUrl(functionDetails, jarFilePathUrl);

        // try to update function to test: update-function functionality
        admin.functions().updateFunctionWithUrl(functionDetails, jarFilePathUrl);

        retryStrategically((test) -> {
            try {
                return admin.topics().getStats(sourceTopic).subscriptions.size() == 1;
            } catch (PulsarAdminException e) {
                return false;
            }
        }, 5, 150);
        // validate pulsar sink consumer has started on the topic
        assertEquals(admin.topics().getStats(sourceTopic).subscriptions.size(), 1);

        int totalMsgs = 5;
        for (int i = 0; i < totalMsgs; i++) {
            String data = "my-message-" + i;
            producer.newMessage().property(propertyKey, propertyValue).value(data.getBytes()).send();
        }
        retryStrategically((test) -> {
            try {
                SubscriptionStats subStats = admin.topics().getStats(sourceTopic).subscriptions.get(subscriptionName);
                return subStats.unackedMessages == 0;
            } catch (PulsarAdminException e) {
                return false;
            }
        }, 5, 150);

        Message<byte[]> msg = consumer.receive(5, TimeUnit.SECONDS);
        String receivedPropertyValue = msg.getProperty(propertyKey);
        assertEquals(propertyValue, receivedPropertyValue);

        // validate pulsar-sink consumer has consumed all messages and delivered to Pulsar sink but unacked messages
        // due to publish failure
        assertNotEquals(admin.topics().getStats(sourceTopic).subscriptions.values().iterator().next().unackedMessages,
                totalMsgs);

    }

<<<<<<< HEAD

=======
>>>>>>> 461647a2
    @Test(timeOut = 20000)
    public void testPulsarSinkStats() throws Exception {

        final String namespacePortion = "io";
        final String replNamespace = tenant + "/" + namespacePortion;
        final String sourceTopic = "persistent://" + replNamespace + "/my-topic1";
        final String sinkTopic = "persistent://" + replNamespace + "/output";
        final String propertyKey = "key";
        final String propertyValue = "value";
        final String functionName = "PulsarSink-test";
        final String subscriptionName = "test-sub";
        admin.namespaces().createNamespace(replNamespace);
        Set<String> clusters = Sets.newHashSet(Lists.newArrayList("use"));
        admin.namespaces().setNamespaceReplicationClusters(replNamespace, clusters);

        // create a producer that creates a topic at broker
        Producer<byte[]> producer = pulsarClient.newProducer().topic(sourceTopic).create();

        String jarFilePathUrl = Utils.FILE + ":"
                + PulsarSink.class.getProtectionDomain().getCodeSource().getLocation().getPath();
        FunctionDetails functionDetails = createSinkConfig(jarFilePathUrl, tenant, namespacePortion, functionName,
                sinkTopic, subscriptionName);
        admin.functions().createFunctionWithUrl(functionDetails, jarFilePathUrl);

        // try to update function to test: update-function functionality
        admin.functions().updateFunctionWithUrl(functionDetails, jarFilePathUrl);

        retryStrategically((test) -> {
            try {
                return admin.topics().getStats(sourceTopic).subscriptions.size() == 1;
            } catch (PulsarAdminException e) {
                return false;
            }
        }, 5, 150);
        // validate pulsar sink consumer has started on the topic
        assertEquals(admin.topics().getStats(sourceTopic).subscriptions.size(), 1);

        int totalMsgs = 10;
        for (int i = 0; i < totalMsgs; i++) {
            String data = "my-message-" + i;
            producer.newMessage().property(propertyKey, propertyValue).value(data.getBytes()).send();
        }
        retryStrategically((test) -> {
            try {
                SubscriptionStats subStats = admin.topics().getStats(sourceTopic).subscriptions.get(subscriptionName);
                return subStats.unackedMessages == 0;
            } catch (PulsarAdminException e) {
                return false;
            }
        }, 5, 500);

        FunctionRuntimeManager functionRuntimeManager = functionsWorkerService.getFunctionRuntimeManager();
        functionRuntimeManager.updateRates();
        FunctionStatusList functionStats = functionRuntimeManager.getAllFunctionStatus(tenant, namespacePortion,
                functionName);

        int numInstances = functionStats.getFunctionStatusListCount();
        assertEquals(numInstances, 1);

        FunctionStatus stats = functionStats.getFunctionStatusListList().get(0);
        Map<String, DataDigest> metricsData = stats.getMetrics().getMetricsMap();

        double count = metricsData.get(JavaInstanceRunnable.METRICS_TOTAL_PROCESSED).getCount();
        double success = metricsData.get(JavaInstanceRunnable.METRICS_TOTAL_SUCCESS).getCount();
        String ownerWorkerId = stats.getWorkerId();
        assertEquals((int) count, totalMsgs);
        assertEquals((int) success, totalMsgs);
        assertEquals(ownerWorkerId, workerId);
    }

    protected static FunctionDetails createSinkConfig(String jarFile, String tenant, String namespace, String functionName, String sinkTopic, String subscriptionName) {

        File file = new File(jarFile);
        try {
            Reflections.loadJar(file);
        } catch (MalformedURLException e) {
            throw new RuntimeException("Failed to load user jar " + file, e);
        }
        String sourceTopicPattern = String.format("persistent://%s/%s/my.*", tenant, namespace);
        Class<?> typeArg = byte[].class;

        FunctionDetails.Builder functionDetailsBuilder = FunctionDetails.newBuilder();
        functionDetailsBuilder.setTenant(tenant);
        functionDetailsBuilder.setNamespace(namespace);
        functionDetailsBuilder.setName(functionName);
        functionDetailsBuilder.setRuntime(FunctionDetails.Runtime.JAVA);
        functionDetailsBuilder.setParallelism(1);
        functionDetailsBuilder.setClassName(IdentityFunction.class.getName());

        // set source spec
        // source spec classname should be empty so that the default pulsar source will be used
        SourceSpec.Builder sourceSpecBuilder = SourceSpec.newBuilder();
        sourceSpecBuilder.setSubscriptionType(Function.SubscriptionType.SHARED);
        sourceSpecBuilder.setTypeClassName(typeArg.getName());
        sourceSpecBuilder.setTopicsPattern(sourceTopicPattern);
        sourceSpecBuilder.setSubscriptionName(subscriptionName);
        sourceSpecBuilder.putTopicsToSerDeClassName(sourceTopicPattern, "");
        functionDetailsBuilder.setAutoAck(true);
        functionDetailsBuilder.setSource(sourceSpecBuilder);

        // set up sink spec
        SinkSpec.Builder sinkSpecBuilder = SinkSpec.newBuilder();
        // sinkSpecBuilder.setClassName(PulsarSink.class.getName());
        sinkSpecBuilder.setTopic(sinkTopic);
        Map<String, Object> sinkConfigMap = Maps.newHashMap();
        sinkSpecBuilder.setConfigs(new Gson().toJson(sinkConfigMap));
        sinkSpecBuilder.setTypeClassName(typeArg.getName());
        functionDetailsBuilder.setSink(sinkSpecBuilder);

        return functionDetailsBuilder.build();
    }

    @Test(dataProvider = "validRoleName")
    public void testAuthorization(boolean validRoleName) throws Exception {

        final String namespacePortion = "io";
        final String replNamespace = tenant + "/" + namespacePortion;
        final String sinkTopic = "persistent://" + replNamespace + "/output";
        final String functionName = "PulsarSink-test";
        final String subscriptionName = "test-sub";
        admin.namespaces().createNamespace(replNamespace);
        Set<String> clusters = Sets.newHashSet(Lists.newArrayList("use"));
        admin.namespaces().setNamespaceReplicationClusters(replNamespace, clusters);

        String roleName = validRoleName ? "superUser" : "invalid";
        TenantInfo propAdmin = new TenantInfo();
        propAdmin.getAdminRoles().add(roleName);
        propAdmin.setAllowedClusters(Sets.newHashSet(Lists.newArrayList("use")));
        admin.tenants().updateTenant(tenant, propAdmin);

        String jarFilePathUrl = Utils.FILE + ":"
                + PulsarSink.class.getProtectionDomain().getCodeSource().getLocation().getPath();
        FunctionDetails functionDetails = createSinkConfig(jarFilePathUrl, tenant, namespacePortion, functionName,
                sinkTopic, subscriptionName);
        try {
            admin.functions().createFunctionWithUrl(functionDetails, jarFilePathUrl);
            assertTrue(validRoleName);
        } catch (org.apache.pulsar.client.admin.PulsarAdminException.NotAuthorizedException ne) {
            assertFalse(validRoleName);
        }
    }

    /**
     * Test to verify: function-server loads jar using file-url and derives type-args classes if not provided
     * @throws Exception
     */
    @Test(timeOut = 20000)
    public void testFileUrlFunctionWithoutPassingTypeArgs() throws Exception {

        final String namespacePortion = "io";
        final String replNamespace = tenant + "/" + namespacePortion;
        final String sinkTopic = "persistent://" + replNamespace + "/output";
        final String functionName = "PulsarSink-test";
        admin.namespaces().createNamespace(replNamespace);
        Set<String> clusters = Sets.newHashSet(Lists.newArrayList("use"));
        admin.namespaces().setNamespaceReplicationClusters(replNamespace, clusters);

        String jarFilePathUrl = Utils.FILE + ":"
                + IdentityFunction.class.getProtectionDomain().getCodeSource().getLocation().getPath();

        FunctionDetails.Builder functionDetailsBuilder = FunctionDetails.newBuilder();
        functionDetailsBuilder.setTenant(tenant);
        functionDetailsBuilder.setNamespace(namespacePortion);
        functionDetailsBuilder.setName(functionName);
        functionDetailsBuilder.setRuntime(FunctionDetails.Runtime.JAVA);
        functionDetailsBuilder.setParallelism(1);
        functionDetailsBuilder.setClassName(IdentityFunction.class.getName());

        Class<?>[] typeArgs = org.apache.pulsar.functions.utils.Utils.getFunctionTypes(new IdentityFunction(), false);

        // set source spec
        // source spec classname should be empty so that the default pulsar source will be used
        SourceSpec.Builder sourceSpecBuilder = SourceSpec.newBuilder();
        sourceSpecBuilder.setSubscriptionType(Function.SubscriptionType.SHARED);
        sourceSpecBuilder.putTopicsToSerDeClassName(sinkTopic, DefaultSerDe.class.getName());
        functionDetailsBuilder.setAutoAck(true);
        functionDetailsBuilder.setSource(sourceSpecBuilder);

        // set up sink spec
        SinkSpec.Builder sinkSpecBuilder = SinkSpec.newBuilder();
        sinkSpecBuilder.setTopic(sinkTopic);
        Map<String, Object> sinkConfigMap = Maps.newHashMap();
        sinkSpecBuilder.setConfigs(new Gson().toJson(sinkConfigMap));
        functionDetailsBuilder.setSink(sinkSpecBuilder);

        FunctionDetails functionDetails = functionDetailsBuilder.build();
        admin.functions().createFunctionWithUrl(functionDetails, jarFilePathUrl);

        FunctionDetails functionMetadata = admin.functions().getFunction(tenant, namespacePortion, functionName);

        assertEquals(functionMetadata.getSource().getTypeClassName(), typeArgs[0].getName());
        assertEquals(functionMetadata.getSink().getTypeClassName(), typeArgs[1].getName());

    }
}<|MERGE_RESOLUTION|>--- conflicted
+++ resolved
@@ -155,10 +155,6 @@
         config.setTlsCertificateFilePath(TLS_SERVER_CERT_FILE_PATH);
         config.setTlsKeyFilePath(TLS_SERVER_KEY_FILE_PATH);
         config.setTlsAllowInsecureConnection(true);
-<<<<<<< HEAD
-
-=======
->>>>>>> 461647a2
 
         functionsWorkerService = createPulsarFunctionWorker(config);
         urlTls = new URL(brokerServiceUrl);
@@ -314,10 +310,6 @@
 
     }
 
-<<<<<<< HEAD
-
-=======
->>>>>>> 461647a2
     @Test(timeOut = 20000)
     public void testPulsarSinkStats() throws Exception {
 
@@ -492,7 +484,6 @@
         // source spec classname should be empty so that the default pulsar source will be used
         SourceSpec.Builder sourceSpecBuilder = SourceSpec.newBuilder();
         sourceSpecBuilder.setSubscriptionType(Function.SubscriptionType.SHARED);
-        sourceSpecBuilder.putTopicsToSerDeClassName(sinkTopic, DefaultSerDe.class.getName());
         functionDetailsBuilder.setAutoAck(true);
         functionDetailsBuilder.setSource(sourceSpecBuilder);
 
