/**
 * Licensed to the Apache Software Foundation (ASF) under one
 * or more contributor license agreements.  See the NOTICE file
 * distributed with this work for additional information
 * regarding copyright ownership.  The ASF licenses this file
 * to you under the Apache License, Version 2.0 (the
 * "License"); you may not use this file except in compliance
 * with the License.  You may obtain a copy of the License at
 *
 *   http://www.apache.org/licenses/LICENSE-2.0
 *
 * Unless required by applicable law or agreed to in writing,
 * software distributed under the License is distributed on an
 * "AS IS" BASIS, WITHOUT WARRANTIES OR CONDITIONS OF ANY
 * KIND, either express or implied.  See the License for the
 * specific language governing permissions and limitations
 * under the License.
 */
package org.apache.pulsar.client.api;

import java.nio.ByteBuffer;
import java.util.Collections;
import java.util.Map;
import org.apache.pulsar.client.api.schema.GenericRecord;
import org.apache.pulsar.client.api.schema.GenericSchema;
import org.apache.pulsar.client.api.schema.SchemaDefinition;
import org.apache.pulsar.client.internal.DefaultImplementation;
import org.apache.pulsar.common.schema.KeyValue;
import org.apache.pulsar.common.schema.SchemaInfo;
import org.apache.pulsar.common.schema.SchemaType;

/**
 * Message schema definition
 */
public interface Schema<T> {

    /**
     * Check if the message is a valid object for this schema.
     *
     * <p>The implementation can choose what its most efficient approach to validate the schema.
     * If the implementation doesn't provide it, it will attempt to use {@link #decode(byte[])}
     * to see if this schema can decode this message or not as a validation mechanism to verify
     * the bytes.
     *
     * @param message the messages to verify
     * @return true if it is a valid message
     * @throws SchemaSerializationException if it is not a valid message
     */
    default void validate(byte[] message) {
        decode(message);
    }

    /**
     * Encode an object representing the message content into a byte array.
     *
     * @param message
     *            the message object
     * @return a byte array with the serialized content
     * @throws SchemaSerializationException
     *             if the serialization fails
     */
    byte[] encode(T message);

    /**
     * Returns whether this schema supports versioning.
     *
     * <p>Most of the schema implementations don't really support schema versioning, or it just doesn't
     * make any sense to support schema versionings (e.g. primitive schemas). Only schema returns
     * {@link GenericRecord} should support schema versioning.
     *
     * <p>If a schema implementation returns <tt>false</tt>, it should implement {@link #decode(byte[])};
     * while a schema implementation returns <tt>true</tt>, it should implement {@link #decode(byte[], byte[])}
     * instead.
     *
     * @return true if this schema implementation supports schema versioning; otherwise returns false.
     */
    default boolean supportSchemaVersioning() {
        return false;
    }

    /**
     * Decode a byte array into an object using the schema definition and deserializer implementation
     *
     * @param bytes
     *            the byte array to decode
     * @return the deserialized object
     */
    default T decode(byte[] bytes) {
        // use `null` to indicate ignoring schema version
        return decode(bytes, null);
    }

    /**
     * Decode a byte array into an object using a given version.
     *
     * @param bytes
     *            the byte array to decode
     * @param schemaVersion
     *            the schema version to decode the object. null indicates using latest version.
     * @return the deserialized object
     */
    default T decode(byte[] bytes, byte[] schemaVersion) {
        // ignore version by default (most of the primitive schema implementations ignore schema version)
        return decode(bytes);
    }

    /**
     * @return an object that represents the Schema associated metadata
     */
    SchemaInfo getSchemaInfo();

    /**
     * Schema that doesn't perform any encoding on the message payloads. Accepts a byte array and it passes it through.
     */
    Schema<byte[]> BYTES = DefaultImplementation.newBytesSchema();

    /**
     * ByteBuffer Schema.
     */
    Schema<ByteBuffer> BYTEBUFFER = DefaultImplementation.newByteBufferSchema();

    /**
     * Schema that can be used to encode/decode messages whose values are String. The payload is encoded with UTF-8.
     */
    Schema<String> STRING = DefaultImplementation.newStringSchema();

    /**
     * INT8 Schema
     */
    Schema<Byte> INT8 = DefaultImplementation.newByteSchema();

    /**
     * INT16 Schema
     */
    Schema<Short> INT16 = DefaultImplementation.newShortSchema();

    /**
     * INT32 Schema
     */
    Schema<Integer> INT32 = DefaultImplementation.newIntSchema();

    /**
     * INT64 Schema
     */
    Schema<Long> INT64 = DefaultImplementation.newLongSchema();

    /**
     * Boolean Schema
     */
    Schema<Boolean> BOOL = DefaultImplementation.newBooleanSchema();

    /**
     * Float Schema
     */
    Schema<Float> FLOAT = DefaultImplementation.newFloatSchema();

    /**
     * Double Schema
     */
    Schema<Double> DOUBLE = DefaultImplementation.newDoubleSchema();

    /**
     * Create a Protobuf schema type by extracting the fields of the specified class.
     *
     * @param clazz the Protobuf generated class to be used to extract the schema
     * @return a Schema instance
     */
    static <T extends com.google.protobuf.GeneratedMessageV3> Schema<T> PROTOBUF(Class<T> clazz) {
        return DefaultImplementation.newProtobufSchema(clazz);
    }

    /**
     * Create a  Avro schema type by default configuration of the class
     *
     * @param clazz the POJO class to be used to extract the Avro schema
     * @return a Schema instance
     */
    static <T> Schema<T> AVRO(Class<T> clazz) {
        return DefaultImplementation.newAvroSchema(SchemaDefinition.builder(clazz).build());
    }

    /**
<<<<<<< HEAD
     * Create a Avro schema type with schema definition
     *
     * @param schemaDefinition the definition of the schema
     * @return a Schema instance
     */
    static <T> Schema<T> AVRO(SchemaDefinition<T> schemaDefinition) {
        return DefaultImplementation.newAvroSchema(schemaDefinition);
    }


    /**
     * Create a JSON schema type by default configuration of the class
=======
     * Create a Avro schema type using the provided avro schema definition.
     *
     * @param schemaDefinition avro schema definition
     * @return a Schema instance
     */
    static <T> Schema<T> AVRO(String schemaDefinition) {
        return AVRO(schemaDefinition, Collections.emptyMap());
    }

    /**
     * Create a Avro schema type using the provided avro schema definition.
     *
     * @param schemaDefinition avro schema definition
     * @param properties pulsar schema properties
     * @return a Schema instance
     */
    static <T> Schema<T> AVRO(String schemaDefinition, Map<String, String> properties) {
        return DefaultImplementation.newAvroSchema(schemaDefinition, properties);
    }

    /**
     * Create a JSON schema type by extracting the fields of the specified class.
>>>>>>> da68b23c
     *
     * @param clazz the POJO class to be used to extract the JSON schema
     * @return a Schema instance
     */
    static <T> Schema<T> JSON(Class<T> clazz) {
        return DefaultImplementation.newJSONSchema(SchemaDefinition.builder(clazz).build());
    }

    /**
<<<<<<< HEAD
     * Create a JSON schema type with schema definition
     *
     * @param schemaDefinition the definition of the schema
     * @return a Schema instance
     */
    static <T> Schema<T> JSON(SchemaDefinition schemaDefinition) {
        return DefaultImplementation.newJSONSchema(schemaDefinition);
    }


=======
     * Create a JSON schema type by extracting the fields of the specified class.
     *
     * @param clazz the POJO class to be used to extract the JSON schema
     * @param schemaDefinition schema definition json string (using avro schema syntax)
     * @param properties pulsar schema properties
     * @return a Schema instance
     */
    static <T> Schema<T> JSON(Class<T> clazz,
                              String schemaDefinition,
                              Map<String, String> properties) {
        return DefaultImplementation.newJSONSchema(clazz, schemaDefinition, properties);
    }

>>>>>>> da68b23c
    /**
     * Key Value Schema using passed in schema type, support JSON and AVRO currently.
     */
    static <K, V> Schema<KeyValue<K, V>> KeyValue(Class<K> key, Class<V> value, SchemaType type) {
        return DefaultImplementation.newKeyValueSchema(key, value, type);
    }

    /**
     * Schema that can be used to encode/decode KeyValue.
     */
    static Schema<KeyValue<byte[], byte[]>> KV_BYTES() {
        return DefaultImplementation.newKeyValueBytesSchema();
    }

    /**
     * Key Value Schema whose underneath key and value schemas are JSONSchema.
     */
    static <K, V> Schema<KeyValue<K, V>> KeyValue(Class<K> key, Class<V> value) {
        return DefaultImplementation.newKeyValueSchema(key, value, SchemaType.JSON);
    }

    /**
     * Key Value Schema using passed in key and value schemas.
     */
    static <K, V> Schema<KeyValue<K, V>> KeyValue(Schema<K> key, Schema<V> value) {
        return DefaultImplementation.newKeyValueSchema(key, value);
    }

    @Deprecated
    static Schema<GenericRecord> AUTO() {
        return AUTO_CONSUME();
    }

    /**
     * Create a schema instance that automatically deserialize messages
     * based on the current topic schema.
     * <p>
     * The messages values are deserialized into a {@link GenericRecord} object.
     * <p>
     * Currently this is only supported with Avro and JSON schema types.
     *
     * @return the auto schema instance
     */
    static Schema<GenericRecord> AUTO_CONSUME() {
        return DefaultImplementation.newAutoConsumeSchema();
    }

    /**
     * Create a schema instance that accepts a serialized payload
     * and validates it against the topic schema.
     * <p>
     * Currently this is only supported with Avro and JSON schema types.
     * <p>
     * This method can be used when publishing a raw JSON payload,
     * for which the format is known and a POJO class is not avaialable.
     *
     * @return the auto schema instance
     */
    static Schema<byte[]> AUTO_PRODUCE_BYTES() {
        return DefaultImplementation.newAutoProduceSchema();
    }

    static Schema<?> getSchema(SchemaInfo schemaInfo) {
        return DefaultImplementation.getSchema(schemaInfo);
    }

    /**
     * Returns a generic schema of existing schema info.
     *
     * <p>Only supports AVRO and JSON.
     *
     * @param schemaInfo schema info
     * @return a generic schema instance
     */
    static GenericSchema generic(SchemaInfo schemaInfo) {
        return DefaultImplementation.getGenericSchema(schemaInfo);
    }
}<|MERGE_RESOLUTION|>--- conflicted
+++ resolved
@@ -19,8 +19,7 @@
 package org.apache.pulsar.client.api;
 
 import java.nio.ByteBuffer;
-import java.util.Collections;
-import java.util.Map;
+
 import org.apache.pulsar.client.api.schema.GenericRecord;
 import org.apache.pulsar.client.api.schema.GenericSchema;
 import org.apache.pulsar.client.api.schema.SchemaDefinition;
@@ -172,15 +171,14 @@
     /**
      * Create a  Avro schema type by default configuration of the class
      *
-     * @param clazz the POJO class to be used to extract the Avro schema
-     * @return a Schema instance
-     */
-    static <T> Schema<T> AVRO(Class<T> clazz) {
-        return DefaultImplementation.newAvroSchema(SchemaDefinition.builder(clazz).build());
-    }
-
-    /**
-<<<<<<< HEAD
+     * @param pojo the POJO class to be used to extract the Avro schema
+     * @return a Schema instance
+     */
+    static <T> Schema<T> AVRO(Class<T> pojo) {
+        return DefaultImplementation.newAvroSchema(SchemaDefinition.builder().withPojo(pojo).build());
+    }
+
+    /**
      * Create a Avro schema type with schema definition
      *
      * @param schemaDefinition the definition of the schema
@@ -190,43 +188,17 @@
         return DefaultImplementation.newAvroSchema(schemaDefinition);
     }
 
-
-    /**
-     * Create a JSON schema type by default configuration of the class
-=======
-     * Create a Avro schema type using the provided avro schema definition.
-     *
-     * @param schemaDefinition avro schema definition
-     * @return a Schema instance
-     */
-    static <T> Schema<T> AVRO(String schemaDefinition) {
-        return AVRO(schemaDefinition, Collections.emptyMap());
-    }
-
-    /**
-     * Create a Avro schema type using the provided avro schema definition.
-     *
-     * @param schemaDefinition avro schema definition
-     * @param properties pulsar schema properties
-     * @return a Schema instance
-     */
-    static <T> Schema<T> AVRO(String schemaDefinition, Map<String, String> properties) {
-        return DefaultImplementation.newAvroSchema(schemaDefinition, properties);
-    }
-
     /**
      * Create a JSON schema type by extracting the fields of the specified class.
->>>>>>> da68b23c
-     *
-     * @param clazz the POJO class to be used to extract the JSON schema
-     * @return a Schema instance
-     */
-    static <T> Schema<T> JSON(Class<T> clazz) {
-        return DefaultImplementation.newJSONSchema(SchemaDefinition.builder(clazz).build());
-    }
-
-    /**
-<<<<<<< HEAD
+     *
+     * @param pojo the POJO class to be used to extract the JSON schema
+     * @return a Schema instance
+     */
+    static <T> Schema<T> JSON(Class<T> pojo) {
+        return DefaultImplementation.newJSONSchema(SchemaDefinition.builder().withPojo(pojo).build());
+    }
+
+    /**
      * Create a JSON schema type with schema definition
      *
      * @param schemaDefinition the definition of the schema
@@ -236,22 +208,6 @@
         return DefaultImplementation.newJSONSchema(schemaDefinition);
     }
 
-
-=======
-     * Create a JSON schema type by extracting the fields of the specified class.
-     *
-     * @param clazz the POJO class to be used to extract the JSON schema
-     * @param schemaDefinition schema definition json string (using avro schema syntax)
-     * @param properties pulsar schema properties
-     * @return a Schema instance
-     */
-    static <T> Schema<T> JSON(Class<T> clazz,
-                              String schemaDefinition,
-                              Map<String, String> properties) {
-        return DefaultImplementation.newJSONSchema(clazz, schemaDefinition, properties);
-    }
-
->>>>>>> da68b23c
     /**
      * Key Value Schema using passed in schema type, support JSON and AVRO currently.
      */
