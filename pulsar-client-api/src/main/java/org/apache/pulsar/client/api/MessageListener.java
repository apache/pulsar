--- conflicted
+++ resolved
@@ -31,13 +31,9 @@
      *
      * <p>This method will only be called once for each message, unless either application or broker crashes.
      *
-<<<<<<< HEAD
-     * Implementation should acknowledge messages by calling consumer.acknowledge(msg).
+     * <p>Implementation should acknowledge messages by calling consumer.acknowledge(msg).
      *
-     * Application is responsible of handling any exception that could be thrown while processing the message.
-=======
      * <p>Application is responsible of handling any exception that could be thrown while processing the message.
->>>>>>> be6a1025
      *
      * @param consumer
      *            the consumer that received the message
