/**
 * Licensed to the Apache Software Foundation (ASF) under one
 * or more contributor license agreements.  See the NOTICE file
 * distributed with this work for additional information
 * regarding copyright ownership.  The ASF licenses this file
 * to you under the Apache License, Version 2.0 (the
 * "License"); you may not use this file except in compliance
 * with the License.  You may obtain a copy of the License at
 *
 *   http://www.apache.org/licenses/LICENSE-2.0
 *
 * Unless required by applicable law or agreed to in writing,
 * software distributed under the License is distributed on an
 * "AS IS" BASIS, WITHOUT WARRANTIES OR CONDITIONS OF ANY
 * KIND, either express or implied.  See the License for the
 * specific language governing permissions and limitations
 * under the License.
 */
package org.apache.pulsar.client.internal;

import static org.apache.pulsar.client.internal.ReflectionUtils.catchExceptions;
import static org.apache.pulsar.client.internal.ReflectionUtils.getConstructor;
import static org.apache.pulsar.client.internal.ReflectionUtils.getStaticMethod;
import static org.apache.pulsar.client.internal.ReflectionUtils.newClassInstance;

import java.lang.reflect.Constructor;
import java.lang.reflect.Method;
import java.nio.ByteBuffer;
import java.nio.charset.Charset;
import java.sql.Time;
import java.sql.Timestamp;
import java.util.Date;
import java.util.Map;
import java.util.function.Supplier;

import lombok.experimental.UtilityClass;

import org.apache.pulsar.client.api.Authentication;
import org.apache.pulsar.client.api.BatcherBuilder;
import org.apache.pulsar.client.api.ClientBuilder;
import org.apache.pulsar.client.api.MessageId;
import org.apache.pulsar.client.api.Schema;
import org.apache.pulsar.client.api.PulsarClientException.UnsupportedAuthenticationException;
import org.apache.pulsar.client.api.schema.GenericRecord;
import org.apache.pulsar.client.api.schema.GenericSchema;
import org.apache.pulsar.client.api.schema.RecordSchemaBuilder;
import org.apache.pulsar.client.api.schema.SchemaDefinition;
import org.apache.pulsar.client.api.schema.SchemaDefinitionBuilder;
import org.apache.pulsar.common.schema.KeyValue;
import org.apache.pulsar.common.schema.KeyValueEncodingType;
import org.apache.pulsar.common.schema.SchemaInfo;
import org.apache.pulsar.common.schema.SchemaType;

@SuppressWarnings("unchecked")
@UtilityClass
public class DefaultImplementation {

    private static final Class<ClientBuilder> CLIENT_BUILDER_IMPL = newClassInstance(
            "org.apache.pulsar.client.impl.ClientBuilderImpl");

    private static final Constructor<MessageId> MESSAGE_ID_IMPL_long_long_int = getConstructor(
            "org.apache.pulsar.client.impl.MessageIdImpl",
            Long.TYPE, Long.TYPE, Integer.TYPE);

    private static final Method MESSAGE_ID_IMPL_fromByteArray = getStaticMethod(
            "org.apache.pulsar.client.impl.MessageIdImpl", "fromByteArray",
            byte[].class);
    private static final Method MESSAGE_ID_IMPL_fromByteArrayWithTopic = getStaticMethod(
            "org.apache.pulsar.client.impl.MessageIdImpl",
            "fromByteArrayWithTopic", byte[].class, String.class);

    private static final Constructor<Authentication> AUTHENTICATION_TOKEN_String = getConstructor(
            "org.apache.pulsar.client.impl.auth.AuthenticationToken", String.class);

    private static final Constructor<Authentication> AUTHENTICATION_TOKEN_Supplier = getConstructor(
            "org.apache.pulsar.client.impl.auth.AuthenticationToken", Supplier.class);

    private static final Constructor<Authentication> AUTHENTICATION_TLS_String_String = getConstructor(
            "org.apache.pulsar.client.impl.auth.AuthenticationTls", String.class, String.class);

    private static final Constructor<SchemaDefinitionBuilder> SCHEMA_DEFINITION_BUILDER_CONSTRUCTOR = getConstructor(
            "org.apache.pulsar.client.impl.schema.SchemaDefinitionBuilderImpl");

    public static <T> SchemaDefinitionBuilder<T> newSchemaDefinitionBuilder() {
        return catchExceptions(() -> (SchemaDefinitionBuilder<T>)SCHEMA_DEFINITION_BUILDER_CONSTRUCTOR.newInstance());
    }

    public static ClientBuilder newClientBuilder() {
        return catchExceptions(() -> CLIENT_BUILDER_IMPL.newInstance());
    }

    public static MessageId newMessageId(long ledgerId, long entryId, int partitionIndex) {
        return catchExceptions(() -> MESSAGE_ID_IMPL_long_long_int.newInstance(ledgerId, entryId, partitionIndex));
    }

    public static MessageId newMessageIdFromByteArray(byte[] data) {
        return catchExceptions(() -> (MessageId) MESSAGE_ID_IMPL_fromByteArray.invoke(null, data));
    }

    public static MessageId newMessageIdFromByteArrayWithTopic(byte[] data, String topicName) {
        return catchExceptions(() -> (MessageId) MESSAGE_ID_IMPL_fromByteArrayWithTopic.invoke(null, data, topicName));
    }

    public static Authentication newAuthenticationToken(String token) {
        return catchExceptions(() -> (Authentication) AUTHENTICATION_TOKEN_String.newInstance(token));
    }

    public static Authentication newAuthenticationToken(Supplier<String> supplier) {
        return catchExceptions(() -> (Authentication) AUTHENTICATION_TOKEN_Supplier.newInstance(supplier));
    }

    public static Authentication newAuthenticationTLS(String certFilePath, String keyFilePath) {
        return catchExceptions(
                () -> (Authentication) AUTHENTICATION_TLS_String_String.newInstance(certFilePath, keyFilePath));
    }

    public static Authentication createAuthentication(String authPluginClassName, String authParamsString)
            throws UnsupportedAuthenticationException {
        return catchExceptions(
                () -> (Authentication) getStaticMethod("org.apache.pulsar.client.impl.AuthenticationUtil", "create",
                        String.class, String.class)
                                .invoke(null, authPluginClassName, authParamsString));
    }

    public static Authentication createAuthentication(String authPluginClassName, Map<String, String> authParams)
            throws UnsupportedAuthenticationException {
        return catchExceptions(
                () -> (Authentication) getStaticMethod("org.apache.pulsar.client.impl.AuthenticationUtil", "create",
                        String.class, Map.class)
                                .invoke(null, authPluginClassName, authParams));
    }

    public static Schema<byte[]> newBytesSchema() {
        return catchExceptions(
                () -> (Schema<byte[]>) newClassInstance("org.apache.pulsar.client.impl.schema.BytesSchema")
                        .newInstance());
    }

    public static Schema<String> newStringSchema() {
        return catchExceptions(
                () -> (Schema<String>) newClassInstance("org.apache.pulsar.client.impl.schema.StringSchema")
                        .newInstance());
    }

    public static Schema<String> newStringSchema(Charset charset) {
        return catchExceptions(
                () -> (Schema<String>) getConstructor("org.apache.pulsar.client.impl.schema.StringSchema", Charset.class)
                        .newInstance(charset));
    }

    public static Schema<Byte> newByteSchema() {
        return catchExceptions(
                () -> (Schema<Byte>) newClassInstance("org.apache.pulsar.client.impl.schema.ByteSchema")
                        .newInstance());
    }

    public static Schema<Short> newShortSchema() {
        return catchExceptions(
                () -> (Schema<Short>) newClassInstance("org.apache.pulsar.client.impl.schema.ShortSchema")
                        .newInstance());
    }

    public static Schema<Integer> newIntSchema() {
        return catchExceptions(
                () -> (Schema<Integer>) newClassInstance("org.apache.pulsar.client.impl.schema.IntSchema")
                        .newInstance());
    }

    public static Schema<Long> newLongSchema() {
        return catchExceptions(
                () -> (Schema<Long>) newClassInstance("org.apache.pulsar.client.impl.schema.LongSchema")
                        .newInstance());
    }

    public static Schema<Boolean> newBooleanSchema() {
        return catchExceptions(
                () -> (Schema<Boolean>) newClassInstance("org.apache.pulsar.client.impl.schema.BooleanSchema")
                        .newInstance());
    }

    public static Schema<ByteBuffer> newByteBufferSchema() {
        return catchExceptions(
                () -> (Schema<ByteBuffer>) newClassInstance("org.apache.pulsar.client.impl.schema.ByteBufferSchema")
                        .newInstance());
    }

    public static Schema<Float> newFloatSchema() {
        return catchExceptions(
                () -> (Schema<Float>) newClassInstance("org.apache.pulsar.client.impl.schema.FloatSchema")
                        .newInstance());
    }

    public static Schema<Double> newDoubleSchema() {
        return catchExceptions(
                () -> (Schema<Double>) newClassInstance("org.apache.pulsar.client.impl.schema.DoubleSchema")
                        .newInstance());
    }

    public static Schema<Date> newDateSchema() {
        return catchExceptions(
                () -> (Schema<Date>) getStaticMethod("org.apache.pulsar.client.impl.schema.DateSchema", "of", null)
                        .invoke(null, null));
    }

    public static Schema<Time> newTimeSchema() {
        return catchExceptions(
              () -> (Schema<Time>) getStaticMethod("org.apache.pulsar.client.impl.schema.TimeSchema", "of", null)
                    .invoke(null, null));
    }

    public static Schema<Timestamp> newTimestampSchema() {
        return catchExceptions(
              () -> (Schema<Timestamp>) getStaticMethod("org.apache.pulsar.client.impl.schema.TimestampSchema", "of", null)
                    .invoke(null, null));
    }

    public static <T> Schema<T> newAvroSchema(SchemaDefinition schemaDefinition) {
        return catchExceptions(
                () -> (Schema<T>) getStaticMethod("org.apache.pulsar.client.impl.schema.AvroSchema", "of", SchemaDefinition.class)
                        .invoke(null,schemaDefinition));
    }

    public static <T extends com.google.protobuf.GeneratedMessageV3> Schema<T> newProtobufSchema(SchemaDefinition schemaDefinition) {
        return catchExceptions(
                () -> (Schema<T>) getStaticMethod("org.apache.pulsar.client.impl.schema.ProtobufSchema", "of", SchemaDefinition.class)
                        .invoke(null, schemaDefinition));
    }

    public static <T> Schema<T> newJSONSchema(SchemaDefinition schemaDefinition) {
        return catchExceptions(
                () -> (Schema<T>) getStaticMethod("org.apache.pulsar.client.impl.schema.JSONSchema", "of", SchemaDefinition.class)
                        .invoke(null, schemaDefinition));
    }

    public static Schema<GenericRecord> newAutoConsumeSchema() {
        return catchExceptions(
                () -> (Schema<GenericRecord>) newClassInstance("org.apache.pulsar.client.impl.schema.AutoConsumeSchema")
                        .newInstance());
    }

    public static Schema<byte[]> newAutoProduceSchema() {
        return catchExceptions(
                () -> (Schema<byte[]>) newClassInstance("org.apache.pulsar.client.impl.schema.AutoProduceBytesSchema")
                        .newInstance());
    }

    public static Schema<KeyValue<byte[], byte[]>> newKeyValueBytesSchema() {
        return catchExceptions(
                () -> (Schema<KeyValue<byte[], byte[]>>) getStaticMethod("org.apache.pulsar.client.impl.schema.KeyValueSchema",
                        "kvBytes").invoke(null));
    }

    public static <K, V> Schema<KeyValue<K, V>> newKeyValueSchema(Schema<K> keySchema, Schema<V> valueSchema) {
        return catchExceptions(
                () -> (Schema<KeyValue<K, V>>) getStaticMethod("org.apache.pulsar.client.impl.schema.KeyValueSchema",
                        "of", Schema.class, Schema.class).invoke(null, keySchema, valueSchema));
    }

    public static <K, V> Schema<KeyValue<K, V>> newKeyValueSchema(Schema<K> keySchema, Schema<V> valueSchema,
                                                                  KeyValueEncodingType keyValueEncodingType) {
        return catchExceptions(
                () -> (Schema<KeyValue<K, V>>) getStaticMethod("org.apache.pulsar.client.impl.schema.KeyValueSchema",
                        "of", Schema.class, Schema.class, KeyValueEncodingType.class)
                        .invoke(null, keySchema, valueSchema, keyValueEncodingType));
    }

    public static <K, V> Schema<KeyValue<K, V>> newKeyValueSchema(Class<K> key, Class<V> value, SchemaType type) {
        return catchExceptions(
                () -> (Schema<KeyValue<K, V>>) getStaticMethod("org.apache.pulsar.client.impl.schema.KeyValueSchema",
                        "of", Class.class, Class.class, SchemaType.class).invoke(null, key, value, type));
    }

    public static Schema<?> getSchema(SchemaInfo schemaInfo) {
        return catchExceptions(
                () -> (Schema<?>) getStaticMethod("org.apache.pulsar.client.impl.schema.AutoConsumeSchema",
                        "getSchema", SchemaInfo.class).invoke(null, schemaInfo));
    }

    public static GenericSchema<GenericRecord> getGenericSchema(SchemaInfo schemaInfo) {
        return catchExceptions(
            () -> (GenericSchema) getStaticMethod("org.apache.pulsar.client.impl.schema.generic.GenericSchemaImpl",
                "of", SchemaInfo.class).invoke(null, schemaInfo));
    }

    public static RecordSchemaBuilder newRecordSchemaBuilder(String name) {
        return catchExceptions(
                () -> (RecordSchemaBuilder) getConstructor("org.apache.pulsar.client.impl.schema.RecordSchemaBuilderImpl",
                        String.class).newInstance(name));
    }

<<<<<<< HEAD
    /**
     * Decode the kv encoding type from the schema info.
     *
     * @param schemaInfo the schema info
     * @return the kv encoding type
     */
    public static KeyValueEncodingType decodeKeyValueEncodingType(SchemaInfo schemaInfo) {
        return catchExceptions(
            () -> (KeyValueEncodingType) getStaticMethod("org.apache.pulsar.client.impl.schema.KeyValueSchemaInfo",
                "decodeKeyValueEncodingType", SchemaInfo.class
            ).invoke(null, schemaInfo));
    }

    /**
     * Encode key & value into schema into a KeyValue schema.
     *
     * @param keySchema the key schema
     * @param valueSchema the value schema
     * @param keyValueEncodingType the encoding type to encode and decode key value pair
     * @return the final schema info
     */
    public static <K, V> SchemaInfo encodeKeyValueSchemaInfo(Schema<K> keySchema,
                                                             Schema<V> valueSchema,
                                                             KeyValueEncodingType keyValueEncodingType) {
        return encodeKeyValueSchemaInfo("KeyValue", keySchema, valueSchema, keyValueEncodingType);
    }

    /**
     * Encode key & value into schema into a KeyValue schema.
     *
     * @param schemaName the final schema name
     * @param keySchema the key schema
     * @param valueSchema the value schema
     * @param keyValueEncodingType the encoding type to encode and decode key value pair
     * @return the final schema info
     */
    public static <K, V> SchemaInfo encodeKeyValueSchemaInfo(String schemaName,
                                                             Schema<K> keySchema,
                                                             Schema<V> valueSchema,
                                                             KeyValueEncodingType keyValueEncodingType) {
        return catchExceptions(
            () -> (SchemaInfo) getStaticMethod("org.apache.pulsar.client.impl.schema.KeyValueSchemaInfo",
                "encodeKeyValueSchemaInfo", String.class, Schema.class, Schema.class, KeyValueEncodingType.class
            ).invoke(null, schemaName, keySchema, valueSchema, keyValueEncodingType));
    }

    /**
     * Decode the key/value schema info to get key schema info and value schema info.
     *
     * @param schemaInfo key/value schema info.
     * @return the pair of key schema info and value schema info
     */
    public static KeyValue<SchemaInfo, SchemaInfo> decodeKeyValueSchemaInfo(SchemaInfo schemaInfo) {
        return catchExceptions(
            () -> (KeyValue<SchemaInfo, SchemaInfo>) getStaticMethod("org.apache.pulsar.client.impl.schema.KeyValueSchemaInfo",
                "decodeKeyValueSchemaInfo", SchemaInfo.class
            ).invoke(null, schemaInfo));
    }

    /**
     * Jsonify the schema info.
     *
     * @param schemaInfo the schema info
     * @return the jsonified schema info
     */
    public static String jsonifySchemaInfo(SchemaInfo schemaInfo) {
        return catchExceptions(
            () -> (String) getStaticMethod("org.apache.pulsar.client.impl.schema.SchemaUtils",
                "jsonifySchemaInfo", SchemaInfo.class
            ).invoke(null, schemaInfo));
    }

    /**
     * Jsonify the key/value schema info.
     *
     * @param kvSchemaInfo the key/value schema info
     * @return the jsonified schema info
     */
    public static String jsonifyKeyValueSchemaInfo(KeyValue<SchemaInfo, SchemaInfo> kvSchemaInfo) {
        return catchExceptions(
            () -> (String) getStaticMethod("org.apache.pulsar.client.impl.schema.SchemaUtils",
                "jsonifyKeyValueSchemaInfo", KeyValue.class
            ).invoke(null, kvSchemaInfo));
=======
    public static BatcherBuilder newDefaultBatcherBuilder() {
        return catchExceptions(
            () -> (BatcherBuilder) getConstructor("org.apache.pulsar.client.impl.DefaultBatcherBuilder")
                    .newInstance());
    }

    public static BatcherBuilder newKeyBasedBatcherBuilder() {
        return catchExceptions(
                () -> (BatcherBuilder) getConstructor("org.apache.pulsar.client.impl.KeyBasedBatcherBuilder")
                        .newInstance());
>>>>>>> 4c38c9a9
    }
}<|MERGE_RESOLUTION|>--- conflicted
+++ resolved
@@ -288,7 +288,6 @@
                         String.class).newInstance(name));
     }
 
-<<<<<<< HEAD
     /**
      * Decode the kv encoding type from the schema info.
      *
@@ -372,7 +371,8 @@
             () -> (String) getStaticMethod("org.apache.pulsar.client.impl.schema.SchemaUtils",
                 "jsonifyKeyValueSchemaInfo", KeyValue.class
             ).invoke(null, kvSchemaInfo));
-=======
+    }
+
     public static BatcherBuilder newDefaultBatcherBuilder() {
         return catchExceptions(
             () -> (BatcherBuilder) getConstructor("org.apache.pulsar.client.impl.DefaultBatcherBuilder")
@@ -383,6 +383,5 @@
         return catchExceptions(
                 () -> (BatcherBuilder) getConstructor("org.apache.pulsar.client.impl.KeyBasedBatcherBuilder")
                         .newInstance());
->>>>>>> 4c38c9a9
     }
 }