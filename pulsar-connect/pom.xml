<!--

    Licensed to the Apache Software Foundation (ASF) under one
    or more contributor license agreements.  See the NOTICE file
    distributed with this work for additional information
    regarding copyright ownership.  The ASF licenses this file
    to you under the Apache License, Version 2.0 (the
    "License"); you may not use this file except in compliance
    with the License.  You may obtain a copy of the License at

      http://www.apache.org/licenses/LICENSE-2.0

    Unless required by applicable law or agreed to in writing,
    software distributed under the License is distributed on an
    "AS IS" BASIS, WITHOUT WARRANTIES OR CONDITIONS OF ANY
    KIND, either express or implied.  See the License for the
    specific language governing permissions and limitations
    under the License.

-->
<project xmlns="http://maven.apache.org/POM/4.0.0" xmlns:xsi="http://www.w3.org/2001/XMLSchema-instance"
         xsi:schemaLocation="http://maven.apache.org/POM/4.0.0 http://maven.apache.org/xsd/maven-4.0.0.xsd">
  <modelVersion>4.0.0</modelVersion>
  <packaging>pom</packaging>
  <parent>
    <groupId>org.apache.pulsar</groupId>
    <artifactId>pulsar</artifactId>
    <version>2.0.0-incubating-SNAPSHOT</version>
  </parent>

  <artifactId>pulsar-connect</artifactId>
  <name>Pulsar Connect :: Parent</name>

  <modules>
    <module>core</module>
    <module>twitter</module>
    <module>cassandra</module>
    <module>aerospike</module>
<<<<<<< HEAD
    <module>kafka</module>
=======
    <module>rabbitmq</module>
>>>>>>> 9f62c3a2
  </modules>

</project><|MERGE_RESOLUTION|>--- conflicted
+++ resolved
@@ -36,11 +36,8 @@
     <module>twitter</module>
     <module>cassandra</module>
     <module>aerospike</module>
-<<<<<<< HEAD
     <module>kafka</module>
-=======
     <module>rabbitmq</module>
->>>>>>> 9f62c3a2
   </modules>
 
 </project>