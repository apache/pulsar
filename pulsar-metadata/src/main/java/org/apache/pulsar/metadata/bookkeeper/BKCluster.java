/**
 * Licensed to the Apache Software Foundation (ASF) under one
 * or more contributor license agreements.  See the NOTICE file
 * distributed with this work for additional information
 * regarding copyright ownership.  The ASF licenses this file
 * to you under the Apache License, Version 2.0 (the
 * "License"); you may not use this file except in compliance
 * with the License.  You may obtain a copy of the License at
 *
 *   http://www.apache.org/licenses/LICENSE-2.0
 *
 * Unless required by applicable law or agreed to in writing,
 * software distributed under the License is distributed on an
 * "AS IS" BASIS, WITHOUT WARRANTIES OR CONDITIONS OF ANY
 * KIND, either express or implied.  See the License for the
 * specific language governing permissions and limitations
 * under the License.
 */
package org.apache.pulsar.metadata.bookkeeper;

import java.io.File;
import java.io.IOException;
import java.net.NetworkInterface;
import java.net.SocketException;
import java.util.ArrayList;
import java.util.Collections;
import java.util.Enumeration;
import java.util.HashMap;
import java.util.Iterator;
import java.util.List;
import java.util.Map;
import lombok.Getter;
import lombok.extern.slf4j.Slf4j;
import org.apache.bookkeeper.bookie.BookieImpl;
import org.apache.bookkeeper.client.BookKeeper;
import org.apache.bookkeeper.common.allocator.PoolingPolicy;
import org.apache.bookkeeper.common.component.ComponentStarter;
import org.apache.bookkeeper.common.component.Lifecycle;
import org.apache.bookkeeper.common.component.LifecycleComponent;
import org.apache.bookkeeper.common.component.LifecycleComponentStack;
import org.apache.bookkeeper.conf.ClientConfiguration;
import org.apache.bookkeeper.conf.ServerConfiguration;
import org.apache.bookkeeper.net.BookieId;
import org.apache.bookkeeper.proto.BookieServer;
import org.apache.bookkeeper.replication.AutoRecoveryMain;
import org.apache.bookkeeper.server.conf.BookieConfiguration;
import org.apache.bookkeeper.util.IOUtils;
import org.apache.bookkeeper.util.PortManager;
import org.apache.commons.io.FileUtils;
import org.apache.pulsar.metadata.api.MetadataStoreConfig;
import org.apache.pulsar.metadata.api.extended.MetadataStoreExtended;

/**
 * A class runs several bookie servers for testing.
 */
@Slf4j
public class BKCluster implements AutoCloseable {

    private final BKClusterConf clusterConf;

    @Getter
    private final MetadataStoreExtended store;

    // BookKeeper related variables
    private final List<File> tmpDirs = new ArrayList<>();
    private final List<LifecycleComponentStack> bookieComponents = new ArrayList<>();
    private final List<ServerConfiguration> bsConfs = new ArrayList<>();

    protected final ServerConfiguration baseConf;
    protected final ClientConfiguration baseClientConf;

    public static class BKClusterConf {
        private String metadataServiceUri;
        private int numBookies = 1;
        private String dataDir;
        private int bkPort = 0;

        public BKClusterConf metadataServiceUri(String metadataServiceUri) {
            this.metadataServiceUri = metadataServiceUri;
            return this;
        }

        public BKClusterConf numBookies(int numBookies) {
            this.numBookies = numBookies;
            return this;
        }

        public BKClusterConf dataDir(String dataDir) {
            this.dataDir = dataDir;
            return this;
        }

        public BKClusterConf bkPort(int bkPort) {
            this.bkPort = bkPort;
            return this;
        }

        public BKCluster build() throws Exception {
            return new BKCluster(this);
        }
    }

    public static BKClusterConf builder() {
        return new BKClusterConf();
    }

    private BKCluster(BKClusterConf bkClusterConf) throws Exception {
        this.clusterConf = bkClusterConf;

        this.baseConf = newBaseServerConfiguration();
        this.baseClientConf = newBaseClientConfiguration();

        this.store =
                MetadataStoreExtended.create(clusterConf.metadataServiceUri, MetadataStoreConfig.builder().build());
        baseConf.setJournalRemovePagesFromCache(false);
        baseConf.setProperty(AbstractMetadataDriver.METADATA_STORE_INSTANCE, store);
        baseClientConf.setProperty(AbstractMetadataDriver.METADATA_STORE_INSTANCE, store);
        System.setProperty("bookkeeper.metadata.bookie.drivers", PulsarMetadataBookieDriver.class.getName());
        System.setProperty("bookkeeper.metadata.client.drivers", PulsarMetadataClientDriver.class.getName());
        startBKCluster(bkClusterConf.numBookies);
    }

    private final Map<BookieServer, AutoRecoveryMain> autoRecoveryProcesses = new HashMap<>();

    @Getter
    boolean isAutoRecoveryEnabled = false;

    @Override
    public void close() throws Exception {
        // stop bookkeeper service
        try {
            stopBKCluster();
        } catch (Exception e) {
            log.error("Got Exception while trying to stop BKCluster", e);
        }
        // cleanup temp dirs
        try {
            cleanupTempDirs();
        } catch (Exception e) {
            log.error("Got Exception while trying to cleanupTempDirs", e);
        }

        this.store.close();
    }

    private File createTempDir(String prefix, String suffix) throws IOException {
        File dir = IOUtils.createTempDir(prefix, suffix);
        tmpDirs.add(dir);
        return dir;
    }

    /**
     * Start cluster. Also, starts the auto recovery process for each bookie, if
     * isAutoRecoveryEnabled is true.
     *
     * @throws Exception
     */
    private void startBKCluster(int numBookies) throws Exception {
        PulsarRegistrationManager rm = new PulsarRegistrationManager(store, "/ledgers", baseConf);
        rm.initNewCluster();

        baseConf.setMetadataServiceUri("metadata-store:" + clusterConf.metadataServiceUri);
        baseClientConf.setMetadataServiceUri("metadata-store:" + clusterConf.metadataServiceUri);

        // Create Bookie Servers (B1, B2, B3)
        for (int i = 0; i < numBookies; i++) {
            startNewBookie();
        }
    }

    public BookKeeper newClient() throws Exception {
        return new BookKeeper(baseClientConf);
    }

    /**
     * Stop cluster. Also, stops all the auto recovery processes for the bookie
     * cluster, if isAutoRecoveryEnabled is true.
     *
     * @throws Exception
     */
    protected void stopBKCluster() throws Exception {
        bookieComponents.forEach(LifecycleComponentStack::close);
        bookieComponents.clear();
    }

    protected void cleanupTempDirs() throws Exception {
        for (File f : tmpDirs) {
            FileUtils.deleteDirectory(f);
        }
    }

    private ServerConfiguration newServerConfiguration() throws Exception {
        File dataDir;
        if (clusterConf.dataDir != null) {
            dataDir = new File(clusterConf.dataDir);
        } else {
            // Use temp dir and clean it up later
            dataDir = createTempDir("bookie", "test");
        }

        int port;
<<<<<<< HEAD
        if (baseConf.isEnableLocalTransport() || !baseConf.getAllowEphemeralPorts()) {
            port = PortManager.nextFreePort();
        } else {
            port = clusterConf.bkPort;
        }
        return newServerConfiguration(port, dataDir, new File[]{dataDir});
=======
        /*
            // bk 4.15 cookie validation finds the same ip:port in case of port 0
            // and 2nd bookie's cookie validation fails
            if (baseConf.isEnableLocalTransport() || !baseConf.getAllowEphemeralPorts()) {
                port = PortManager.nextFreePort();
            } else {
                port = 0;
            }
        */
        port = PortManager.nextFreePort();
        return newServerConfiguration(port, f, new File[]{f});
>>>>>>> 11f6f644
    }

    private ClientConfiguration newClientConfiguration() {
        return new ClientConfiguration(baseConf);
    }

    private ServerConfiguration newServerConfiguration(int port, File journalDir, File[] ledgerDirs) {
        ServerConfiguration conf = new ServerConfiguration(baseConf);
        conf.setBookiePort(port);
        conf.setJournalDirName(journalDir.getPath());
        String[] ledgerDirNames = new String[ledgerDirs.length];
        for (int i = 0; i < ledgerDirs.length; i++) {
            ledgerDirNames[i] = ledgerDirs[i].getPath();
        }
        conf.setLedgerDirNames(ledgerDirNames);
        conf.setEnableTaskExecutionStats(true);
        conf.setAllocatorPoolingPolicy(PoolingPolicy.UnpooledHeap);
        return conf;
    }

    protected void stopAllBookies() throws Exception {
        stopAllBookies(true);
    }

    protected void stopAllBookies(boolean shutdownClient) throws Exception {
        bookieComponents.forEach(LifecycleComponent::close);
        bookieComponents.clear();
        bsConfs.clear();
    }

    protected void startAllBookies() throws Exception {
        for (ServerConfiguration conf : bsConfs) {
            bookieComponents.add(startBookie(conf));
        }
    }

    /**
     * Helper method to startup a new bookie server with the indicated port
     * number. Also, starts the auto recovery process, if the
     * isAutoRecoveryEnabled is set true.
     *
     * @throws IOException
     */
    public int startNewBookie()
            throws Exception {
        ServerConfiguration conf = newServerConfiguration();
        bsConfs.add(conf);
        log.info("Starting new bookie on port: {}", conf.getBookiePort());
        LifecycleComponentStack server = startBookie(conf);
        bookieComponents.add(server);
        return conf.getBookiePort();
    }

    /**
     * Helper method to startup a bookie server using a configuration object.
     * Also, starts the auto recovery process if isAutoRecoveryEnabled is true.
     *
     * @param conf
     *            Server Configuration Object
     *
     */
    protected LifecycleComponentStack startBookie(ServerConfiguration conf)
            throws Exception {
        LifecycleComponentStack server =
                org.apache.bookkeeper.server.Main.buildBookieServer(new BookieConfiguration(conf));

        BookieId address = BookieImpl.getBookieId(conf);
        ComponentStarter.startComponent(server);

        // Wait for up to 30 seconds for the bookie to start
        for (int i = 0; i < 3000; i++) {
            if (server.lifecycleState() == Lifecycle.State.STARTED) {
                break;
            }

            Thread.sleep(10);
        }

        if (server.lifecycleState() != Lifecycle.State.STARTED) {
            throw new RuntimeException("Bookie failed to start within timeout period");
        }

        log.info("New bookie '{}' has been created.", address);

        return server;
    }

    private void startAutoRecovery(BookieServer bserver,
                                   ServerConfiguration conf) throws Exception {
        if (isAutoRecoveryEnabled()) {
            AutoRecoveryMain autoRecoveryProcess = new AutoRecoveryMain(conf);
            autoRecoveryProcess.start();
            autoRecoveryProcesses.put(bserver, autoRecoveryProcess);
            log.debug("Starting Auditor Recovery for the bookie:"
                    + bserver.getBookieId());
        }
    }

    private ServerConfiguration newBaseServerConfiguration() {
        ServerConfiguration confReturn = new ServerConfiguration();
        confReturn.setTLSEnabledProtocols("TLSv1.2,TLSv1.1");
        confReturn.setJournalFlushWhenQueueEmpty(true);
        confReturn.setJournalFormatVersionToWrite(5);
        confReturn.setAllowEphemeralPorts(true);
        confReturn.setJournalWriteData(false);
        confReturn.setProperty("journalPreAllocSizeMB", 1);
        confReturn.setBookiePort(clusterConf.bkPort);
        confReturn.setGcWaitTime(1000L);
        confReturn.setDiskUsageThreshold(0.999F);
        confReturn.setDiskUsageWarnThreshold(0.99F);
        confReturn.setAllocatorPoolingPolicy(PoolingPolicy.UnpooledHeap);
        confReturn.setProperty("dbStorage_writeCacheMaxSizeMb", 4);
        confReturn.setProperty("dbStorage_readAheadCacheMaxSizeMb", 4);
        setLoopbackInterfaceAndAllowLoopback(confReturn);
        return confReturn;
    }

    public static ClientConfiguration newBaseClientConfiguration() {
        ClientConfiguration clientConfiguration = new ClientConfiguration();
        clientConfiguration.setTLSEnabledProtocols("TLSv1.2,TLSv1.1");
        return clientConfiguration;
    }

    private static String getLoopbackInterfaceName() {
        try {
            Enumeration<NetworkInterface> nifs = NetworkInterface.getNetworkInterfaces();
            Iterator<NetworkInterface> var1 = Collections.list(nifs).iterator();

            while (var1.hasNext()) {
                NetworkInterface nif = var1.next();
                if (nif.isLoopback()) {
                    return nif.getName();
                }
            }
        } catch (SocketException var3) {
            log.warn("Exception while figuring out loopback interface. Will use null.", var3);
            return null;
        }

        log.warn("Unable to deduce loopback interface. Will use null");
        return null;
    }

    private static ServerConfiguration setLoopbackInterfaceAndAllowLoopback(ServerConfiguration serverConf) {
        serverConf.setListeningInterface(getLoopbackInterfaceName());
        serverConf.setAllowLoopback(true);
        return serverConf;
    }
}<|MERGE_RESOLUTION|>--- conflicted
+++ resolved
@@ -199,26 +199,14 @@
         }
 
         int port;
-<<<<<<< HEAD
-        if (baseConf.isEnableLocalTransport() || !baseConf.getAllowEphemeralPorts()) {
+        if (baseConf.isEnableLocalTransport() || !baseConf.getAllowEphemeralPorts() || clusterConf.bkPort == 0) {
             port = PortManager.nextFreePort();
         } else {
-            port = clusterConf.bkPort;
-        }
-        return newServerConfiguration(port, dataDir, new File[]{dataDir});
-=======
-        /*
             // bk 4.15 cookie validation finds the same ip:port in case of port 0
             // and 2nd bookie's cookie validation fails
-            if (baseConf.isEnableLocalTransport() || !baseConf.getAllowEphemeralPorts()) {
-                port = PortManager.nextFreePort();
-            } else {
-                port = 0;
-            }
-        */
-        port = PortManager.nextFreePort();
-        return newServerConfiguration(port, f, new File[]{f});
->>>>>>> 11f6f644
+            port = clusterConf.bkPort;
+        }
+        return newServerConfiguration(port, dataDir, new File[]{dataDir});
     }
 
     private ClientConfiguration newClientConfiguration() {
