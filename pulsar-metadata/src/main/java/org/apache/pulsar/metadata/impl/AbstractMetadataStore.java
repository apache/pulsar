/*
 * Licensed to the Apache Software Foundation (ASF) under one
 * or more contributor license agreements.  See the NOTICE file
 * distributed with this work for additional information
 * regarding copyright ownership.  The ASF licenses this file
 * to you under the Apache License, Version 2.0 (the
 * "License"); you may not use this file except in compliance
 * with the License.  You may obtain a copy of the License at
 *
 *   http://www.apache.org/licenses/LICENSE-2.0
 *
 * Unless required by applicable law or agreed to in writing,
 * software distributed under the License is distributed on an
 * "AS IS" BASIS, WITHOUT WARRANTIES OR CONDITIONS OF ANY
 * KIND, either express or implied.  See the License for the
 * specific language governing permissions and limitations
 * under the License.
 */
package org.apache.pulsar.metadata.impl;

import com.fasterxml.jackson.core.type.TypeReference;
import com.fasterxml.jackson.databind.type.TypeFactory;
import com.github.benmanes.caffeine.cache.AsyncCacheLoader;
import com.github.benmanes.caffeine.cache.AsyncLoadingCache;
import com.github.benmanes.caffeine.cache.Caffeine;
import com.google.common.annotations.VisibleForTesting;
import io.netty.util.concurrent.DefaultThreadFactory;
import java.time.Instant;
import java.util.Collections;
import java.util.EnumSet;
import java.util.HashSet;
import java.util.List;
import java.util.Optional;
import java.util.Set;
import java.util.concurrent.CompletableFuture;
import java.util.concurrent.CopyOnWriteArrayList;
import java.util.concurrent.Executor;
import java.util.concurrent.RejectedExecutionException;
import java.util.concurrent.ScheduledExecutorService;
import java.util.concurrent.ScheduledThreadPoolExecutor;
import java.util.concurrent.TimeUnit;
import java.util.concurrent.atomic.AtomicBoolean;
import java.util.function.Consumer;
<<<<<<< HEAD
import java.util.function.Function;
=======
import java.util.function.Supplier;
>>>>>>> 505b449b
import java.util.stream.Collectors;
import lombok.Getter;
import lombok.extern.slf4j.Slf4j;
import org.apache.commons.lang3.StringUtils;
import org.apache.pulsar.common.util.FutureUtil;
import org.apache.pulsar.metadata.api.GetResult;
import org.apache.pulsar.metadata.api.MetadataCache;
import org.apache.pulsar.metadata.api.MetadataCacheConfig;
import org.apache.pulsar.metadata.api.MetadataEvent;
import org.apache.pulsar.metadata.api.MetadataEventSynchronizer;
import org.apache.pulsar.metadata.api.MetadataSerde;
import org.apache.pulsar.metadata.api.MetadataStoreException;
import org.apache.pulsar.metadata.api.Notification;
import org.apache.pulsar.metadata.api.NotificationType;
import org.apache.pulsar.metadata.api.Stat;
import org.apache.pulsar.metadata.api.extended.CreateOption;
import org.apache.pulsar.metadata.api.extended.MetadataStoreExtended;
import org.apache.pulsar.metadata.api.extended.SessionEvent;
import org.apache.pulsar.metadata.cache.impl.MetadataCacheImpl;
import org.apache.pulsar.metadata.impl.stats.MetadataStoreStats;

@Slf4j
public abstract class AbstractMetadataStore implements MetadataStoreExtended, Consumer<Notification> {
    private static final long CACHE_REFRESH_TIME_MILLIS = TimeUnit.MINUTES.toMillis(5);

    private final CopyOnWriteArrayList<Consumer<Notification>> listeners = new CopyOnWriteArrayList<>();
    private final CopyOnWriteArrayList<Consumer<SessionEvent>> sessionListeners = new CopyOnWriteArrayList<>();
    protected final String metadataStoreName;
    protected final ScheduledExecutorService executor;
    private final AsyncLoadingCache<String, List<String>> childrenCache;
    private final AsyncLoadingCache<String, Boolean> existsCache;
    private final CopyOnWriteArrayList<MetadataCacheImpl<?>> metadataCaches = new CopyOnWriteArrayList<>();
    private final MetadataStoreStats metadataStoreStats;

    // We don't strictly need to use 'volatile' here because we don't need the precise consistent semantic. Instead,
    // we want to avoid the overhead of 'volatile'.
    @Getter
    private boolean isConnected = true;

    protected final AtomicBoolean isClosed = new AtomicBoolean(false);

    protected abstract CompletableFuture<List<String>> getChildrenFromStore(String path);

    protected abstract CompletableFuture<Boolean> existsFromStore(String path);

    protected AbstractMetadataStore(String metadataStoreName) {
        this.executor = new ScheduledThreadPoolExecutor(1, new DefaultThreadFactory(metadataStoreName));
        registerListener(this);

        this.childrenCache = Caffeine.newBuilder()
                .refreshAfterWrite(CACHE_REFRESH_TIME_MILLIS, TimeUnit.MILLISECONDS)
                .expireAfterWrite(CACHE_REFRESH_TIME_MILLIS * 2, TimeUnit.MILLISECONDS)
                .buildAsync(new AsyncCacheLoader<String, List<String>>() {
                    @Override
                    public CompletableFuture<List<String>> asyncLoad(String key, Executor executor) {
                        return getChildrenFromStore(key);
                    }

                    @Override
                    public CompletableFuture<List<String>> asyncReload(String key, List<String> oldValue,
                            Executor executor) {
                        if (isConnected) {
                            return getChildrenFromStore(key);
                        } else {
                            // Do not refresh if we're not connected
                            return CompletableFuture.completedFuture(oldValue);
                        }
                    }
                });

        this.existsCache = Caffeine.newBuilder()
                .refreshAfterWrite(CACHE_REFRESH_TIME_MILLIS, TimeUnit.MILLISECONDS)
                .expireAfterWrite(CACHE_REFRESH_TIME_MILLIS * 2, TimeUnit.MILLISECONDS)
                .buildAsync(new AsyncCacheLoader<String, Boolean>() {
                    @Override
                    public CompletableFuture<Boolean> asyncLoad(String key, Executor executor) {
                        // force jump to forkJoinThread to avoid callback execute on the metadataThread
                        return existsFromStore(key).thenApplyAsync(Function.identity());
                    }

                    @Override
                    public CompletableFuture<Boolean> asyncReload(String key, Boolean oldValue,
                            Executor executor) {
                        if (isConnected) {
                            // force jump to forkJoinThread to avoid callback execute on the metadataThread
                            return existsFromStore(key).thenApplyAsync(Function.identity());
                        } else {
                            // Do not refresh if we're not connected
                            return CompletableFuture.completedFuture(oldValue);
                        }
                    }
                });

        this.metadataStoreName = metadataStoreName;
        this.metadataStoreStats = new MetadataStoreStats(metadataStoreName);
    }

    @Override
    public CompletableFuture<Void> handleMetadataEvent(MetadataEvent event) {
        CompletableFuture<Void> result = new CompletableFuture<>();
        get(event.getPath()).thenApply(res -> {
            Set<CreateOption> options = event.getOptions() != null ? event.getOptions()
                    : Collections.emptySet();
            if (res.isPresent()) {
                GetResult existingValue = res.get();
                if (shouldIgnoreEvent(event, existingValue)) {
                    result.complete(null);
                    return result;
                }
            }
            // else update the event
            CompletableFuture<?> updateResult = (event.getType() == NotificationType.Deleted)
                    ? deleteInternal(event.getPath(), Optional.ofNullable(event.getExpectedVersion()))
                    : putInternal(event.getPath(), event.getValue(),
                    Optional.ofNullable(event.getExpectedVersion()), options);
            updateResult.thenApply(stat -> {
                if (log.isDebugEnabled()) {
                    log.debug("successfully updated {}", event.getPath());
                }
                return result.complete(null);
            }).exceptionally(ex -> {
                log.warn("Failed to update metadata {}", event.getPath(), ex.getCause());
                if (ex.getCause() instanceof MetadataStoreException.BadVersionException) {
                    result.complete(null);
                } else {
                    result.completeExceptionally(ex);
                }
                return false;
            });
            return result;
        });
        return result;
    }

    protected void registerSyncLister(Optional<MetadataEventSynchronizer> synchronizer) {
        synchronizer.ifPresent(s -> s.registerSyncListener(this::handleMetadataEvent));
    }

    @VisibleForTesting
    protected boolean shouldIgnoreEvent(MetadataEvent event, GetResult existingValue) {
        long existingVersion = existingValue.getStat() != null ? existingValue.getStat().getVersion() : -1;
        long existingTimestamp = existingValue.getStat() != null ? existingValue.getStat().getModificationTimestamp()
                : -1;
        String sourceClusterName = event.getSourceCluster();
        Set<CreateOption> options = event.getOptions() != null ? event.getOptions()
                : Collections.emptySet();
        String currentClusterName = getMetadataEventSynchronizer().get().getClusterName();
        // ignore event from the unknown cluster
        if (sourceClusterName == null || currentClusterName == null) {
            return true;
        }
        // ignore event if metadata is ephemeral or
        // sequential
        if (options.contains(CreateOption.Ephemeral) || event.getOptions().contains(CreateOption.Sequential)) {
            return true;
        }
        // ignore the event if event occurred before the
        // existing update
        if (event.getLastUpdatedTimestamp() < existingTimestamp) {
            return true;
        }
        if (currentClusterName.equals(sourceClusterName)) {
            // if expected version doesn't exist then ignore the
            // event
            if ((event.getExpectedVersion() != null && event.getExpectedVersion() > 0)
                    && event.getExpectedVersion() != existingVersion) {
                return true;
            }

        } else if ((event.getLastUpdatedTimestamp() == existingTimestamp
                && sourceClusterName.compareTo(currentClusterName) < 0)) {
            // ignore: if event is older than existing store
            // metadata
            // or if timestamp is same for both the event then
            // larger cluster-name according to lexical sorting
            // should win for the update.
            return true;
        }
        return false;
    }

    @Override
    public <T> MetadataCache<T> getMetadataCache(Class<T> clazz, MetadataCacheConfig cacheConfig) {
        MetadataCacheImpl<T> metadataCache = new MetadataCacheImpl<T>(this,
                TypeFactory.defaultInstance().constructSimpleType(clazz, null), cacheConfig);
        metadataCaches.add(metadataCache);
        return metadataCache;
    }

    @Override
    public <T> MetadataCache<T> getMetadataCache(TypeReference<T> typeRef, MetadataCacheConfig cacheConfig) {
        MetadataCacheImpl<T> metadataCache = new MetadataCacheImpl<T>(this, typeRef, cacheConfig);
        metadataCaches.add(metadataCache);
        return metadataCache;
    }

    @Override
    public <T> MetadataCache<T> getMetadataCache(MetadataSerde<T> serde, MetadataCacheConfig cacheConfig) {
        MetadataCacheImpl<T> metadataCache = new MetadataCacheImpl<>(this, serde, cacheConfig);
        metadataCaches.add(metadataCache);
        return metadataCache;
    }

    @Override
    public CompletableFuture<Optional<GetResult>> get(String path) {
        if (isClosed()) {
            return FutureUtil.failedFuture(
                    new MetadataStoreException.AlreadyClosedException());
        }
        long start = System.currentTimeMillis();
        if (!isValidPath(path)) {
            metadataStoreStats.recordGetOpsFailed(System.currentTimeMillis() - start);
            return FutureUtil
                    .failedFuture(new MetadataStoreException.InvalidPathException(path));
        }
        return storeGet(path)
                .whenComplete((v, t) -> {
                    if (t != null) {
                        metadataStoreStats.recordGetOpsFailed(System.currentTimeMillis() - start);
                    } else {
                        metadataStoreStats.recordGetOpsSucceeded(System.currentTimeMillis() - start);
                    }
                });
    }

    protected abstract CompletableFuture<Optional<GetResult>> storeGet(String path);

    @Override
    public CompletableFuture<Stat> put(String path, byte[] value, Optional<Long> expectedVersion) {
        return put(path, value, expectedVersion, EnumSet.noneOf(CreateOption.class));
    }

    @Override
    public final CompletableFuture<List<String>> getChildren(String path) {
        if (isClosed()) {
            return FutureUtil.failedFuture(
                    new MetadataStoreException.AlreadyClosedException());
        }
        if (!isValidPath(path)) {
            return FutureUtil.failedFuture(new MetadataStoreException.InvalidPathException(path));
        }
        return childrenCache.get(path);
    }

    @Override
    public final CompletableFuture<Boolean> exists(String path) {
        if (isClosed()) {
            return FutureUtil.failedFuture(
                    new MetadataStoreException.AlreadyClosedException());
        }
        if (!isValidPath(path)) {
            return FutureUtil.failedFuture(new MetadataStoreException.InvalidPathException(path));
        }
        return existsCache.get(path);
    }

    @Override
    public void registerListener(Consumer<Notification> listener) {
        // If the metadata store is closed, do nothing here.
        if (!isClosed()) {
            listeners.add(listener);
        }
    }

    protected CompletableFuture<Void> receivedNotification(Notification notification) {
        try {
            return CompletableFuture.supplyAsync(() -> {
                listeners.forEach(listener -> {
                    try {
                        listener.accept(notification);
                    } catch (Throwable t) {
                        log.error("Failed to process metadata store notification", t);
                    }
                });

                return null;
            }, executor);
        } catch (RejectedExecutionException e) {
            return FutureUtil.failedFuture(e);
        }
    }

    @Override
    public void accept(Notification n) {
        String path = n.getPath();
        NotificationType type = n.getType();

        if (type == NotificationType.Created || type == NotificationType.Deleted) {
            existsCache.synchronous().invalidate(path);
            childrenCache.synchronous().invalidate(path);
            String parent = parent(path);
            if (parent != null) {
                childrenCache.synchronous().invalidate(parent);
            }
        }

        if (type == NotificationType.ChildrenChanged) {
            childrenCache.synchronous().invalidate(path);
        }

        if (type == NotificationType.Created || type == NotificationType.Deleted || type == NotificationType.Modified) {
            metadataCaches.forEach(c -> c.accept(n));
        }
    }

    protected abstract CompletableFuture<Void> storeDelete(String path, Optional<Long> expectedVersion);

    @Override
    public final CompletableFuture<Void> delete(String path, Optional<Long> expectedVersion) {
        if (isClosed()) {
            return FutureUtil.failedFuture(
                    new MetadataStoreException.AlreadyClosedException());
        }
        long start = System.currentTimeMillis();
        if (!isValidPath(path)) {
            metadataStoreStats.recordDelOpsFailed(System.currentTimeMillis() - start);
            return FutureUtil.failedFuture(new MetadataStoreException.InvalidPathException(path));
        }
        if (getMetadataEventSynchronizer().isPresent()) {
            MetadataEvent event = new MetadataEvent(path, null, new HashSet<>(),
                    expectedVersion.orElse(null), Instant.now().toEpochMilli(),
                    getMetadataEventSynchronizer().get().getClusterName(), NotificationType.Deleted);
            return getMetadataEventSynchronizer().get().notify(event)
                    .thenCompose(__ -> deleteInternal(path, expectedVersion))
                    .whenComplete((v, t) -> {
                        if (null != t) {
                            metadataStoreStats.recordDelOpsFailed(System.currentTimeMillis() - start);
                        } else {
                            metadataStoreStats.recordDelOpsSucceeded(System.currentTimeMillis() - start);
                        }
                    });
        } else {
            return deleteInternal(path, expectedVersion)
                    .whenComplete((v, t) -> {
                        if (null != t) {
                            metadataStoreStats.recordDelOpsFailed(System.currentTimeMillis() - start);
                        } else {
                            metadataStoreStats.recordDelOpsSucceeded(System.currentTimeMillis() - start);
                        }
                    });
        }
    }

    private CompletableFuture<Void> deleteInternal(String path, Optional<Long> expectedVersion) {
        // Ensure caches are invalidated before the operation is confirmed
        return storeDelete(path, expectedVersion).thenRun(() -> {
            existsCache.synchronous().invalidate(path);
            childrenCache.synchronous().invalidate(path);
            String parent = parent(path);
            if (parent != null) {
                childrenCache.synchronous().invalidate(parent);
            }

            metadataCaches.forEach(c -> c.invalidate(path));
        });
    }

    @Override
    public CompletableFuture<Void> deleteRecursive(String path) {
        if (isClosed()) {
            return FutureUtil.failedFuture(
                    new MetadataStoreException.AlreadyClosedException());
        }
        return getChildren(path)
                .thenCompose(children -> FutureUtil.waitForAll(
                        children.stream()
                                .map(child -> deleteRecursive(path + "/" + child))
                                .collect(Collectors.toList())))
                .thenCompose(__ -> exists(path))
                .thenCompose(exists -> {
                    if (exists) {
                        return delete(path, Optional.empty());
                    } else {
                        return CompletableFuture.completedFuture(null);
                    }
                });
    }

    protected abstract CompletableFuture<Stat> storePut(String path, byte[] data, Optional<Long> optExpectedVersion,
                                                        EnumSet<CreateOption> options);

    @Override
    public final CompletableFuture<Stat> put(String path, byte[] data, Optional<Long> optExpectedVersion,
            EnumSet<CreateOption> options) {
        if (isClosed()) {
            return FutureUtil.failedFuture(
                    new MetadataStoreException.AlreadyClosedException());
        }
        long start = System.currentTimeMillis();
        if (!isValidPath(path)) {
            metadataStoreStats.recordPutOpsFailed(System.currentTimeMillis() - start);
            return FutureUtil.failedFuture(new MetadataStoreException.InvalidPathException(path));
        }
        HashSet<CreateOption> ops = new HashSet<>(options);
        if (getMetadataEventSynchronizer().isPresent()) {
            Long version = optExpectedVersion.isPresent() && optExpectedVersion.get() < 0 ? null
                    : optExpectedVersion.orElse(null);
            MetadataEvent event = new MetadataEvent(path, data, ops, version,
                    Instant.now().toEpochMilli(), getMetadataEventSynchronizer().get().getClusterName(),
                    NotificationType.Modified);
            return getMetadataEventSynchronizer().get().notify(event)
                    .thenCompose(__ -> putInternal(path, data, optExpectedVersion, options))
                    .whenComplete((v, t) -> {
                        if (t != null) {
                            metadataStoreStats.recordPutOpsFailed(System.currentTimeMillis() - start);
                        } else {
                            int len = data == null ? 0 : data.length;
                            metadataStoreStats.recordPutOpsSucceeded(System.currentTimeMillis() - start, len);
                        }
                    });
        } else {
            return putInternal(path, data, optExpectedVersion, options)
                    .whenComplete((v, t) -> {
                        if (t != null) {
                            metadataStoreStats.recordPutOpsFailed(System.currentTimeMillis() - start);
                        } else {
                            int len = data == null ? 0 : data.length;
                            metadataStoreStats.recordPutOpsSucceeded(System.currentTimeMillis() - start, len);
                        }
                    });
        }

    }
    public final CompletableFuture<Stat> putInternal(String path, byte[] data, Optional<Long> optExpectedVersion,
            Set<CreateOption> options) {
        // Ensure caches are invalidated before the operation is confirmed
        return storePut(path, data, optExpectedVersion,
                (options != null && !options.isEmpty()) ? EnumSet.copyOf(options) : EnumSet.noneOf(CreateOption.class))
                .thenApply(stat -> {
                    NotificationType type = stat.isFirstVersion() ? NotificationType.Created
                            : NotificationType.Modified;
                    if (type == NotificationType.Created) {
                        existsCache.synchronous().invalidate(path);
                        String parent = parent(path);
                        if (parent != null) {
                            childrenCache.synchronous().invalidate(parent);
                        }
                    }

                    metadataCaches.forEach(c -> c.refresh(path));
                    return stat;
                });
    }

    @Override
    public void registerSessionListener(Consumer<SessionEvent> listener) {
        sessionListeners.add(listener);
    }

    protected void receivedSessionEvent(SessionEvent event) {
        isConnected = event.isConnected();
        try {
            executor.execute(() -> {
                sessionListeners.forEach(l -> {
                    try {
                        l.accept(event);
                    } catch (Throwable t) {
                        log.warn("Error in processing session event " + event, t);
                    }
                });
            });
        } catch (RejectedExecutionException e) {
            log.warn("Error in processing session event " + event, e);
        }
    }

    private boolean isClosed() {
        return isClosed.get();
    }

    @Override
    public void close() throws Exception {
        executor.shutdownNow();
        executor.awaitTermination(10, TimeUnit.SECONDS);
        this.metadataStoreStats.close();
    }

    @VisibleForTesting
    public void invalidateAll() {
        childrenCache.synchronous().invalidateAll();
        existsCache.synchronous().invalidateAll();
    }

    /**
     * Run the task in the executor thread and fail the future if the executor is shutting down.
     */
    @VisibleForTesting
    public void execute(Runnable task, CompletableFuture<?> future) {
        try {
            executor.execute(task);
        } catch (Throwable t) {
            future.completeExceptionally(t);
        }
    }

    /**
     * Run the task in the executor thread and fail the future if the executor is shutting down.
     */
    @VisibleForTesting
    public void execute(Runnable task, Supplier<List<CompletableFuture<?>>> futures) {
        try {
            executor.execute(task);
        } catch (final Throwable t) {
            futures.get().forEach(f -> f.completeExceptionally(t));
        }
    }

    protected static String parent(String path) {
        int idx = path.lastIndexOf('/');
        if (idx <= 0) {
            // No parent
            return null;
        }

        return path.substring(0, idx);
    }

    /**
     * valid path in metadata store should be
     * 1. not blank
     * 2. starts with '/'
     * 3. not ends with '/', except root path "/"
     */
   static boolean isValidPath(String path) {
        return StringUtils.equals(path, "/")
                || StringUtils.isNotBlank(path)
                && path.startsWith("/")
                && !path.endsWith("/");
    }

    protected void notifyParentChildrenChanged(String path) {
        String parent = parent(path);
        while (parent != null) {
            receivedNotification(new Notification(NotificationType.ChildrenChanged, parent));
            parent = parent(parent);
        }
    }
}<|MERGE_RESOLUTION|>--- conflicted
+++ resolved
@@ -41,11 +41,7 @@
 import java.util.concurrent.TimeUnit;
 import java.util.concurrent.atomic.AtomicBoolean;
 import java.util.function.Consumer;
-<<<<<<< HEAD
-import java.util.function.Function;
-=======
 import java.util.function.Supplier;
->>>>>>> 505b449b
 import java.util.stream.Collectors;
 import lombok.Getter;
 import lombok.extern.slf4j.Slf4j;
@@ -122,16 +118,14 @@
                 .buildAsync(new AsyncCacheLoader<String, Boolean>() {
                     @Override
                     public CompletableFuture<Boolean> asyncLoad(String key, Executor executor) {
-                        // force jump to forkJoinThread to avoid callback execute on the metadataThread
-                        return existsFromStore(key).thenApplyAsync(Function.identity());
+                        return existsFromStore(key);
                     }
 
                     @Override
                     public CompletableFuture<Boolean> asyncReload(String key, Boolean oldValue,
                             Executor executor) {
                         if (isConnected) {
-                            // force jump to forkJoinThread to avoid callback execute on the metadataThread
-                            return existsFromStore(key).thenApplyAsync(Function.identity());
+                            return existsFromStore(key);
                         } else {
                             // Do not refresh if we're not connected
                             return CompletableFuture.completedFuture(oldValue);
