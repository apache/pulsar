--- conflicted
+++ resolved
@@ -68,13 +68,9 @@
 public class ZKMetadataStore extends AbstractBatchedMetadataStore
         implements MetadataStoreExtended, MetadataStoreLifecycle {
 
-<<<<<<< HEAD
+    static final String ZK_SCHEME_IDENTIFIER = "zk:";
+
     private final String zkConnectString;
-=======
-    static final String ZK_SCHEME_IDENTIFIER = "zk:";
-
-    private final String metadataURL;
->>>>>>> 3c2e8790
     private final MetadataStoreConfig metadataStoreConfig;
     private final boolean isZkManaged;
     private final ZooKeeper zkc;
