--- conflicted
+++ resolved
@@ -84,10 +84,6 @@
       </exclusions>
     </dependency>
 
-<<<<<<< HEAD
-=======
-    <!-- zookeeper server -->
->>>>>>> 62a88f9f
     <dependency>
       <groupId>org.xerial.snappy</groupId>
       <artifactId>snappy-java</artifactId>
