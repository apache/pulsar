#!/usr/bin/env bash
#
# Licensed to the Apache Software Foundation (ASF) under one
# or more contributor license agreements.  See the NOTICE file
# distributed with this work for additional information
# regarding copyright ownership.  The ASF licenses this file
# to you under the Apache License, Version 2.0 (the
# "License"); you may not use this file except in compliance
# with the License.  You may obtain a copy of the License at
#
#   http://www.apache.org/licenses/LICENSE-2.0
#
# Unless required by applicable law or agreed to in writing,
# software distributed under the License is distributed on an
# "AS IS" BASIS, WITHOUT WARRANTIES OR CONDITIONS OF ANY
# KIND, either express or implied.  See the License for the
# specific language governing permissions and limitations
# under the License.
#

# Script to check licenses on a binary tarball.
# It extracts the list of bundled jars, the NOTICE, and the LICENSE
# files. It checked that every non-pulsar jar bundled is mentioned in the
# LICENSE file. It checked that all jar files mentioned in NOTICE and
# LICENSE are actually bundled.

# all error fatal
set -e

TARBALL="$1"
if [ -z $TARBALL ]; then
    echo "Usage: $0 <binary-tarball>"
    exit -1
fi

JARS=$(tar -tf $TARBALL | grep '\.jar' | grep -v 'lib/presto/' | grep -v '/examples/' | grep -v '/instances/' | sed 's!.*/!!' | sort)

LICENSEPATH=$(tar -tf $TARBALL  | awk '/^[^\/]*\/LICENSE/')
LICENSE=$(tar -O -xf $TARBALL "$LICENSEPATH")
NOTICEPATH=$(tar -tf $TARBALL  | awk '/^[^\/]*\/NOTICE/')
NOTICE=$(tar -O -xf $TARBALL $NOTICEPATH)

LICENSEJARS=$(echo "$LICENSE" | sed -nE 's!.* (.*\.jar).*!\1!gp')
NOTICEJARS=$(echo "$NOTICE" | sed -nE 's!.* (.*\.jar).*!\1!gp')

LINKEDINLICENSE=$(echo "$LICENSE" | sed -nE 's!.*(lib/[[:graph:]]*).*!\1!gp' | sed 's!\.$!!')

# errors not fatal
set +e

EXIT=0


# Check all bundled jars are mentioned in LICENSE
for J in $JARS; do
    echo $J | grep -q "org.apache.pulsar"
    if [ $? == 0 ]; then
        continue
    fi

    echo "$LICENSE" | grep -q $J
    if [ $? != 0 ]; then
        echo $J unaccounted for in LICENSE
        EXIT=1
    fi
done

# Check all jars mentioned in LICENSE are bundled
for J in $LICENSEJARS; do
    echo "$JARS" | grep -q $J
    if [ $? != 0 ]; then
        echo $J mentioned in LICENSE, but not bundled
        EXIT=2
    fi
done

# Check all jars mentioned in NOTICE are bundled
for J in $NOTICEJARS; do
    if [ $J == "checker-qual.jar" ]; then
        continue
    fi
    echo "$JARS" | grep -q $J
    if [ $? != 0 ]; then
        echo $J mentioned in NOTICE, but not bundled
        EXIT=3
    fi
done

# check pulsar sql jars
<<<<<<< HEAD
JARS=$(tar -tf $TARBALL | grep '\.jar' | grep 'lib/presto/' | grep -v 'pulsar-client-original' | grep -v 'pulsar-metadata' | grep -v 'managed-ledger' | grep -v  'pulsar-client-admin' | grep -v  'pulsar-client-api' | grep -v 'pulsar-functions-api' | grep -v 'pulsar-presto-connector-original' | grep -v 'pulsar-presto-distribution' | grep -v 'pulsar-common' | grep -v 'pulsar-functions-proto' | grep -v 'pulsar-functions-utils' | grep -v 'pulsar-io-core' | grep -v 'pulsar-transaction-common' | sed 's!.*/!!' | sort)
=======
JARS=$(tar -tf $TARBALL | grep '\.jar' | grep 'lib/presto/' | grep -v pulsar-client | grep -v pulsar-metadata | grep -v 'managed-ledger' | grep -v  'pulsar-client-admin' | grep -v  'pulsar-client-api' | grep -v 'pulsar-functions-api' | grep -v 'pulsar-presto-connector-original' | grep -v 'pulsar-presto-distribution' | grep -v 'pulsar-common' | grep -v 'pulsar-functions-proto' | grep -v 'pulsar-functions-utils' | grep -v 'pulsar-io-core' | grep -v 'pulsar-transaction-common' | sed 's!.*/!!' | sort)
>>>>>>> 4c7f83b9
LICENSEPATH=$(tar -tf $TARBALL  | awk '/^[^\/]*\/lib\/presto\/LICENSE/')
LICENSE=$(tar -O -xf $TARBALL "$LICENSEPATH")
LICENSEJARS=$(echo "$LICENSE" | sed -nE 's!.* (.*\.jar).*!\1!gp')


for J in $JARS; do
    echo $J | grep -q "org.apache.pulsar"
    if [ $? == 0 ]; then
        continue
    fi

    echo "$LICENSE" | grep -q $J
    if [ $? != 0 ]; then
        echo $J unaccounted for in lib/presto/LICENSE
        EXIT=1
    fi
done

# Check all jars mentioned in LICENSE are bundled
for J in $LICENSEJARS; do
    echo "$JARS" | grep -q $J
    if [ $? != 0 ]; then
        echo $J mentioned in lib/presto/LICENSE, but not bundled
        EXIT=2
    fi
done

if [ $EXIT != 0 ]; then
    echo
    echo It looks like there are issues with the LICENSE/NOTICE.
fi

exit $EXIT
<|MERGE_RESOLUTION|>--- conflicted
+++ resolved
@@ -87,11 +87,7 @@
 done
 
 # check pulsar sql jars
-<<<<<<< HEAD
-JARS=$(tar -tf $TARBALL | grep '\.jar' | grep 'lib/presto/' | grep -v 'pulsar-client-original' | grep -v 'pulsar-metadata' | grep -v 'managed-ledger' | grep -v  'pulsar-client-admin' | grep -v  'pulsar-client-api' | grep -v 'pulsar-functions-api' | grep -v 'pulsar-presto-connector-original' | grep -v 'pulsar-presto-distribution' | grep -v 'pulsar-common' | grep -v 'pulsar-functions-proto' | grep -v 'pulsar-functions-utils' | grep -v 'pulsar-io-core' | grep -v 'pulsar-transaction-common' | sed 's!.*/!!' | sort)
-=======
 JARS=$(tar -tf $TARBALL | grep '\.jar' | grep 'lib/presto/' | grep -v pulsar-client | grep -v pulsar-metadata | grep -v 'managed-ledger' | grep -v  'pulsar-client-admin' | grep -v  'pulsar-client-api' | grep -v 'pulsar-functions-api' | grep -v 'pulsar-presto-connector-original' | grep -v 'pulsar-presto-distribution' | grep -v 'pulsar-common' | grep -v 'pulsar-functions-proto' | grep -v 'pulsar-functions-utils' | grep -v 'pulsar-io-core' | grep -v 'pulsar-transaction-common' | sed 's!.*/!!' | sort)
->>>>>>> 4c7f83b9
 LICENSEPATH=$(tar -tf $TARBALL  | awk '/^[^\/]*\/lib\/presto\/LICENSE/')
 LICENSE=$(tar -O -xf $TARBALL "$LICENSEPATH")
 LICENSEJARS=$(echo "$LICENSE" | sed -nE 's!.* (.*\.jar).*!\1!gp')
