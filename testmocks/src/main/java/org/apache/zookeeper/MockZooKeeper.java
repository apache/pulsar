/**
 * Licensed to the Apache Software Foundation (ASF) under one
 * or more contributor license agreements.  See the NOTICE file
 * distributed with this work for additional information
 * regarding copyright ownership.  The ASF licenses this file
 * to you under the Apache License, Version 2.0 (the
 * "License"); you may not use this file except in compliance
 * with the License.  You may obtain a copy of the License at
 *
 *   http://www.apache.org/licenses/LICENSE-2.0
 *
 * Unless required by applicable law or agreed to in writing,
 * software distributed under the License is distributed on an
 * "AS IS" BASIS, WITHOUT WARRANTIES OR CONDITIONS OF ANY
 * KIND, either express or implied.  See the License for the
 * specific language governing permissions and limitations
 * under the License.
 */
package org.apache.zookeeper;

import com.google.common.collect.HashMultimap;
import com.google.common.collect.Lists;
import com.google.common.collect.Maps;
import com.google.common.collect.Multimaps;
import com.google.common.collect.SetMultimap;
import com.google.common.collect.Sets;
import io.netty.util.concurrent.DefaultThreadFactory;

import java.io.IOException;
import java.util.ArrayList;
import java.util.List;
import java.util.Optional;
import java.util.Set;
import java.util.TreeMap;
import java.util.concurrent.CopyOnWriteArrayList;
import java.util.concurrent.ExecutorService;
import java.util.concurrent.Executors;
import java.util.concurrent.RejectedExecutionException;
import java.util.concurrent.TimeUnit;
import java.util.concurrent.atomic.AtomicLong;
import java.util.concurrent.atomic.AtomicReference;
import java.util.concurrent.locks.ReentrantLock;
import java.util.function.BiPredicate;

import org.apache.commons.lang3.tuple.Pair;
import org.apache.zookeeper.AsyncCallback.Children2Callback;
import org.apache.zookeeper.AsyncCallback.ChildrenCallback;
import org.apache.zookeeper.AsyncCallback.DataCallback;
import org.apache.zookeeper.AsyncCallback.StatCallback;
import org.apache.zookeeper.AsyncCallback.StringCallback;
import org.apache.zookeeper.AsyncCallback.VoidCallback;
import org.apache.zookeeper.Watcher.Event.EventType;
import org.apache.zookeeper.Watcher.Event.KeeperState;
import org.apache.zookeeper.client.HostProvider;
import org.apache.zookeeper.data.ACL;
import org.apache.zookeeper.data.Stat;
import org.objenesis.Objenesis;
import org.objenesis.ObjenesisStd;
import org.objenesis.instantiator.ObjectInstantiator;
import org.powermock.reflect.Whitebox;
import org.slf4j.Logger;
import org.slf4j.LoggerFactory;

public class MockZooKeeper extends ZooKeeper {
    private TreeMap<String, Pair<byte[], Integer>> tree;
    private SetMultimap<String, Watcher> watchers;
    private volatile boolean stopped;
    private AtomicReference<KeeperException.Code> alwaysFail;
    private CopyOnWriteArrayList<Failure> failures;
    private ExecutorService executor;

    private Watcher sessionWatcher;
    private long sessionId = 0L;
    private int readOpDelayMs;

    private ReentrantLock mutex;

    private AtomicLong sequentialIdGenerator;

    //see details of Objenesis caching - http://objenesis.org/details.html
    //see supported jvms - https://github.com/easymock/objenesis/blob/master/SupportedJVMs.md
    private static final Objenesis objenesis = new ObjenesisStd();

    public enum Op {
        CREATE, GET, SET, GET_CHILDREN, DELETE, EXISTS, SYNC,
    };

    private class Failure {
        final KeeperException.Code failReturnCode;
        final BiPredicate<Op, String> predicate;

        Failure(KeeperException.Code failReturnCode, BiPredicate<Op, String> predicate) {
            this.failReturnCode = failReturnCode;
            this.predicate = predicate;
        }
    }

    public static MockZooKeeper newInstance() {
        return newInstance(null);
    }

    public static MockZooKeeper newInstance(ExecutorService executor) {
        return newInstance(executor, -1);
    }

    public static MockZooKeeper newInstanceForGlobalZK(ExecutorService executor) {
        return newInstanceForGlobalZK(executor, -1);
    }

    public static MockZooKeeper newInstanceForGlobalZK(ExecutorService executor, int readOpDelayMs) {
        try {
            ObjectInstantiator<MockZooKeeper> mockZooKeeperInstantiator =
                    new ObjenesisStd().getInstantiatorOf(MockZooKeeper.class);
            MockZooKeeper zk = (MockZooKeeper) mockZooKeeperInstantiator.newInstance();
            zk.init(executor);
            zk.readOpDelayMs = readOpDelayMs;
            zk.mutex = new ReentrantLock();
            zk.sequentialIdGenerator =  new AtomicLong();
            return zk;
        } catch (RuntimeException e) {
            throw e;
        } catch (Exception e) {
            throw new IllegalStateException("Cannot create object", e);
        }
    }

    public static MockZooKeeper newInstance(ExecutorService executor, int readOpDelayMs) {
        try {
            ObjectInstantiator<MockZooKeeper> mockZooKeeperInstantiator = objenesis.getInstantiatorOf(MockZooKeeper.class);
            MockZooKeeper zk = (MockZooKeeper) mockZooKeeperInstantiator.newInstance();
            zk.init(executor);
            zk.readOpDelayMs = readOpDelayMs;
            zk.mutex = new ReentrantLock();
<<<<<<< HEAD
            ObjectInstantiator<ClientCnxn> clientCnxnObjectInstantiator = objenesis.getInstantiatorOf(ClientCnxn.class);
            Whitebox.setInternalState(zk, "cnxn", clientCnxnObjectInstantiator.newInstance());
=======
            zk.sequentialIdGenerator =  new AtomicLong();
>>>>>>> c6ab1230
            return zk;
        } catch (RuntimeException e) {
            throw e;
        } catch (Exception e) {
            throw new IllegalStateException("Cannot create object", e);
        }
    }

    private void init(ExecutorService executor) {
        tree = Maps.newTreeMap();
        if (executor != null) {
            this.executor = executor;
        } else {
            this.executor = Executors.newFixedThreadPool(1, new DefaultThreadFactory("mock-zookeeper"));
        }
        SetMultimap<String, Watcher> w = HashMultimap.create();
        watchers = Multimaps.synchronizedSetMultimap(w);
        stopped = false;
        alwaysFail = new AtomicReference<>(KeeperException.Code.OK);
        failures = new CopyOnWriteArrayList<>();
    }

    private MockZooKeeper(String quorum) throws Exception {
        // This constructor is never called
        super(quorum, 1, event -> {});
        assert false;
    }

    @Override
    public States getState() {
        return States.CONNECTED;
    }

    @Override
    public void register(Watcher watcher) {
        mutex.lock();
        sessionWatcher = watcher;
        mutex.unlock();
    }

    @Override
    public String create(String path, byte[] data, List<ACL> acl, CreateMode createMode)
            throws KeeperException, InterruptedException {
        mutex.lock();

        final Set<Watcher> toNotifyCreate = Sets.newHashSet();
        final Set<Watcher> toNotifyParent = Sets.newHashSet();
        final String parent = path.substring(0, path.lastIndexOf("/"));

        try {
            maybeThrowProgrammedFailure(Op.CREATE, path);

            if (stopped)
                throw new KeeperException.ConnectionLossException();

            if (tree.containsKey(path)) {
                throw new KeeperException.NodeExistsException(path);
            }

            if (!parent.isEmpty() && !tree.containsKey(parent)) {
                throw new KeeperException.NoNodeException();
            }

            if (createMode == CreateMode.EPHEMERAL_SEQUENTIAL || createMode == CreateMode.PERSISTENT_SEQUENTIAL) {
                byte[] parentData = tree.get(parent).getLeft();
                int parentVersion = tree.get(parent).getRight();
                path = path + parentVersion;

                // Update parent version
                tree.put(parent, Pair.of(parentData, parentVersion + 1));
            }

            tree.put(path, Pair.of(data, 0));

            toNotifyCreate.addAll(watchers.get(path));

            if (!parent.isEmpty()) {
                toNotifyParent.addAll(watchers.get(parent));
            }
            watchers.removeAll(path);
        } finally {

            mutex.unlock();
        }

        final String finalPath = path;
        executor.execute(() -> {

            toNotifyCreate.forEach(
                    watcher -> watcher.process(
                            new WatchedEvent(EventType.NodeCreated,
                                    KeeperState.SyncConnected,
                                    finalPath)));
            toNotifyParent.forEach(
                    watcher -> watcher.process(
                            new WatchedEvent(EventType.NodeChildrenChanged,
                                    KeeperState.SyncConnected,
                                    parent)));
        });

        return path;
    }

    @Override
    public void create(final String path, final byte[] data, final List<ACL> acl, CreateMode createMode,
            final StringCallback cb, final Object ctx) {


        executor.execute(() -> {
            mutex.lock();

            if (stopped) {
                cb.processResult(KeeperException.Code.CONNECTIONLOSS.intValue(), path, ctx, null);
                return;
            }

            final Set<Watcher> toNotifyCreate = Sets.newHashSet();
            toNotifyCreate.addAll(watchers.get(path));

            final Set<Watcher> toNotifyParent = Sets.newHashSet();
            final String parent = path.substring(0, path.lastIndexOf("/"));
            if (!parent.isEmpty()) {
                toNotifyParent.addAll(watchers.get(parent));
            }

            final String name;
            if (createMode != null && createMode.isSequential()) {
                name = path + Long.toString(sequentialIdGenerator.getAndIncrement());
            } else {
                name = path;
            }

            Optional<KeeperException.Code> failure = programmedFailure(Op.CREATE, path);
            if (failure.isPresent()) {
                mutex.unlock();
                cb.processResult(failure.get().intValue(), path, ctx, null);
            } else if (stopped) {
                mutex.unlock();
                cb.processResult(KeeperException.Code.CONNECTIONLOSS.intValue(), path, ctx, null);
            } else if (tree.containsKey(path)) {
                mutex.unlock();
                cb.processResult(KeeperException.Code.NODEEXISTS.intValue(), path, ctx, null);
            } else if (!parent.isEmpty() && !tree.containsKey(parent)) {
                mutex.unlock();
                cb.processResult(KeeperException.Code.NONODE.intValue(), path, ctx, null);
            } else {
                tree.put(name, Pair.of(data, 0));
                watchers.removeAll(name);
                mutex.unlock();
                cb.processResult(0, path, ctx, name);

                toNotifyCreate.forEach(
                        watcher -> watcher.process(
                                new WatchedEvent(EventType.NodeCreated,
                                                 KeeperState.SyncConnected,
                                                 name)));
                toNotifyParent.forEach(
                        watcher -> watcher.process(
                                new WatchedEvent(EventType.NodeChildrenChanged,
                                                 KeeperState.SyncConnected,
                                                 parent)));
            }
        });

    }

    @Override
    public byte[] getData(String path, Watcher watcher, Stat stat) throws KeeperException {
        mutex.lock();
        try {
            maybeThrowProgrammedFailure(Op.GET, path);
            Pair<byte[], Integer> value = tree.get(path);
            if (value == null) {
                throw new KeeperException.NoNodeException(path);
            } else {
                if (watcher != null) {
                    watchers.put(path, watcher);
                }
                if (stat != null) {
                    stat.setVersion(value.getRight());
                }
                return value.getLeft();
            }
        } finally {
            mutex.unlock();
        }
    }

    @Override
    public void getData(final String path, boolean watch, final DataCallback cb, final Object ctx) {
        executor.execute(() -> {
            checkReadOpDelay();
            Optional<KeeperException.Code> failure = programmedFailure(Op.GET, path);
            if (failure.isPresent()) {
                cb.processResult(failure.get().intValue(), path, ctx, null, null);
                return;
            } else if (stopped) {
                cb.processResult(KeeperException.Code.CONNECTIONLOSS.intValue(), path, ctx, null, null);
                return;
            }

            Pair<byte[], Integer> value;
            mutex.lock();
            try {
                value = tree.get(path);
            } finally {
                mutex.unlock();
            }

            if (value == null) {
                cb.processResult(KeeperException.Code.NONODE.intValue(), path, ctx, null, null);
            } else {
                Stat stat = new Stat();
                stat.setVersion(value.getRight());
                cb.processResult(0, path, ctx, value.getLeft(), stat);
            }
        });
    }

    @Override
    public void getData(final String path, final Watcher watcher, final DataCallback cb, final Object ctx) {
        executor.execute(() -> {
            checkReadOpDelay();
            mutex.lock();
            Optional<KeeperException.Code> failure = programmedFailure(Op.GET, path);
            if (failure.isPresent()) {
                mutex.unlock();
                cb.processResult(failure.get().intValue(), path, ctx, null, null);
                return;
            } else if (stopped) {
                mutex.unlock();
                cb.processResult(KeeperException.Code.CONNECTIONLOSS.intValue(), path, ctx, null, null);
                return;
            }

            Pair<byte[], Integer> value = tree.get(path);
            if (value == null) {
                mutex.unlock();
                cb.processResult(KeeperException.Code.NONODE.intValue(), path, ctx, null, null);
            } else {
                if (watcher != null) {
                    watchers.put(path, watcher);
                }

                Stat stat = new Stat();
                stat.setVersion(value.getRight());
                mutex.unlock();
                cb.processResult(0, path, ctx, value.getLeft(), stat);
            }
        });
    }

    @Override
    public void getChildren(final String path, final Watcher watcher, final ChildrenCallback cb, final Object ctx) {
        executor.execute(() -> {
            mutex.lock();
            Optional<KeeperException.Code> failure = programmedFailure(Op.GET_CHILDREN, path);
            if (failure.isPresent()) {
                mutex.unlock();
                cb.processResult(failure.get().intValue(), path, ctx, null);
                return;
            } else if (stopped) {
                mutex.unlock();
                cb.processResult(KeeperException.Code.CONNECTIONLOSS.intValue(), path, ctx, null);
                return;
            }

            if (!tree.containsKey(path)) {
                mutex.unlock();
                cb.processResult(KeeperException.Code.NONODE.intValue(), path, ctx, null);
                return;
            }

            List<String> children = Lists.newArrayList();
            for (String item : tree.tailMap(path).keySet()) {
                if (!item.startsWith(path)) {
                    break;
                } else {
                    if (path.length() >= item.length()) {
                        continue;
                    }

                    String child = item.substring(path.length() + 1);
                    if (item.charAt(path.length()) == '/' && !child.contains("/")) {
                        children.add(child);
                    }
                }
            }

            if (watcher != null) {
                watchers.put(path, watcher);
            }
            mutex.unlock();

            cb.processResult(0, path, ctx, children);
        });
    }

    @Override
    public List<String> getChildren(String path, Watcher watcher) throws KeeperException {
        mutex.lock();
        try {
            maybeThrowProgrammedFailure(Op.GET_CHILDREN, path);

            if (!tree.containsKey(path)) {
                throw new KeeperException.NoNodeException();
            }

            List<String> children = Lists.newArrayList();
            for (String item : tree.tailMap(path).keySet()) {
                if (!item.startsWith(path)) {
                    break;
                } else {
                    if (path.length() >= item.length()) {
                        continue;
                    }

                    String child = item.substring(path.length() + 1);
                    if (!child.contains("/")) {
                        children.add(child);
                    }
                }
            }

            if (watcher != null) {
                watchers.put(path, watcher);
            }

            return children;
        } finally {
            mutex.unlock();
        }
    }

    @Override
    public List<String> getChildren(String path, boolean watch) throws KeeperException, InterruptedException {
        mutex.lock();
        try {
            maybeThrowProgrammedFailure(Op.GET_CHILDREN, path);

            if (stopped) {
                throw new KeeperException.ConnectionLossException();
            } else if (!tree.containsKey(path)) {
                throw new KeeperException.NoNodeException();
            }

            List<String> children = Lists.newArrayList();
            for (String item : tree.tailMap(path).keySet()) {
                if (!item.startsWith(path)) {
                    break;
                } else {
                    if (path.length() >= item.length()) {
                        continue;
                    }
                    String child = item.substring(path.length());
                    if (child.indexOf("/") == 0) {
                        child = child.substring(1);
                        log.debug("child: '{}'", child);
                        if (!child.contains("/")) {
                            children.add(child);
                        }
                    }
                }
            }
            return children;
        } finally {
            mutex.unlock();
        }
    }

    @Override
    public void getChildren(final String path, boolean watcher, final Children2Callback cb, final Object ctx) {
        executor.execute(() -> {
            mutex.lock();

            Optional<KeeperException.Code> failure = programmedFailure(Op.GET_CHILDREN, path);
            if (failure.isPresent()) {
                mutex.unlock();
                cb.processResult(failure.get().intValue(), path, ctx, null, null);
                return;
            } else if (stopped) {
                mutex.unlock();
                cb.processResult(KeeperException.Code.CONNECTIONLOSS.intValue(), path, ctx, null, null);
                return;
            } else if (!tree.containsKey(path)) {
                mutex.unlock();
                cb.processResult(KeeperException.Code.NONODE.intValue(), path, ctx, null, null);
                return;
            }

            log.debug("getChildren path={}", path);
            List<String> children = Lists.newArrayList();
            for (String item : tree.tailMap(path).keySet()) {
                log.debug("Checking path {}", item);
                if (!item.startsWith(path)) {
                    break;
                } else if (item.equals(path)) {
                    continue;
                } else {
                    String child = item.substring(path.length());
                    if (child.indexOf("/") == 0) {
                        child = child.substring(1);
                        log.debug("child: '{}'", child);
                        if (!child.contains("/")) {
                            children.add(child);
                        }
                    }
                }
            }

            log.debug("getChildren done path={} result={}", path, children);
            mutex.unlock();
            cb.processResult(0, path, ctx, children, new Stat());
        });

    }

    @Override
    public Stat exists(String path, boolean watch) throws KeeperException, InterruptedException {
        mutex.lock();
        try {
            maybeThrowProgrammedFailure(Op.EXISTS, path);

            if (stopped)
                throw new KeeperException.ConnectionLossException();

            if (tree.containsKey(path)) {
                Stat stat = new Stat();
                stat.setVersion(tree.get(path).getRight());
                return stat;
            } else {
                return null;
            }
        } finally {
            mutex.unlock();
        }
    }

    @Override
    public Stat exists(String path, Watcher watcher) throws KeeperException, InterruptedException {
        mutex.lock();
        try {
            maybeThrowProgrammedFailure(Op.EXISTS, path);

            if (stopped)
                throw new KeeperException.ConnectionLossException();

            if (watcher != null) {
                watchers.put(path, watcher);
            }

            if (tree.containsKey(path)) {
                Stat stat = new Stat();
                stat.setVersion(tree.get(path).getRight());
                return stat;
            } else {
                return null;
            }
        } finally {
            mutex.unlock();
        }
    }

    @Override
    public void exists(String path, boolean watch, StatCallback cb, Object ctx) {
        executor.execute(() -> {
            mutex.lock();
            Optional<KeeperException.Code> failure = programmedFailure(Op.EXISTS, path);
            if (failure.isPresent()) {
                mutex.unlock();
                cb.processResult(failure.get().intValue(), path, ctx, null);
                return;
            } else if (stopped) {
                mutex.unlock();
                cb.processResult(KeeperException.Code.CONNECTIONLOSS.intValue(), path, ctx, null);
                return;
            }

            if (tree.containsKey(path)) {
                mutex.unlock();
                cb.processResult(0, path, ctx, new Stat());
            } else {
                mutex.unlock();
                cb.processResult(KeeperException.Code.NONODE.intValue(), path, ctx, null);
            }
        });
    }

    @Override
    public void exists(String path, Watcher watcher, StatCallback cb, Object ctx) {
        executor.execute(() -> {
            mutex.lock();
            Optional<KeeperException.Code> failure = programmedFailure(Op.EXISTS, path);
            if (failure.isPresent()) {
                mutex.unlock();
                cb.processResult(failure.get().intValue(), path, ctx, null);
                return;
            } else if (stopped) {
                mutex.unlock();
                cb.processResult(KeeperException.Code.CONNECTIONLOSS.intValue(), path, ctx, null);
                return;
            }

            if (watcher != null) {
                watchers.put(path, watcher);
            }

            if (tree.containsKey(path)) {
                mutex.unlock();
                cb.processResult(0, path, ctx, new Stat());
            } else {
                mutex.unlock();
                cb.processResult(KeeperException.Code.NONODE.intValue(), path, ctx, null);
            }
        });
    }

    @Override
    public void sync(String path, VoidCallback cb, Object ctx) {
        executor.execute(() -> {
            Optional<KeeperException.Code> failure = programmedFailure(Op.SYNC, path);
            if (failure.isPresent()) {
                cb.processResult(failure.get().intValue(), path, ctx);
                return;
            } else if (stopped) {
                cb.processResult(KeeperException.Code.CONNECTIONLOSS.intValue(), path, ctx);
                return;
            }

            cb.processResult(0, path, ctx);
        });

    }

    @Override
    public Stat setData(final String path, byte[] data, int version) throws KeeperException, InterruptedException {
        mutex.lock();

        final Set<Watcher> toNotify = Sets.newHashSet();
        int newVersion;

        try {
            maybeThrowProgrammedFailure(Op.SET, path);

            if (stopped) {
                throw new KeeperException.ConnectionLossException();
            }

            if (!tree.containsKey(path)) {
                throw new KeeperException.NoNodeException();
            }

            int currentVersion = tree.get(path).getRight();

            // Check version
            if (version != -1 && version != currentVersion) {
                throw new KeeperException.BadVersionException(path);
            }

            newVersion = currentVersion + 1;
            log.debug("[{}] Updating -- current version: {}", path, currentVersion);
            tree.put(path, Pair.of(data, newVersion));

            toNotify.addAll(watchers.get(path));
            watchers.removeAll(path);
        } finally {
            mutex.unlock();
        }

        executor.execute(() -> {
            toNotify.forEach(watcher -> watcher
                    .process(new WatchedEvent(EventType.NodeDataChanged, KeeperState.SyncConnected, path)));
        });

        Stat stat = new Stat();
        stat.setVersion(newVersion);
        return stat;
    }

    @Override
    public void setData(final String path, final byte[] data, int version, final StatCallback cb, final Object ctx) {
        if (stopped) {
            cb.processResult(KeeperException.Code.CONNECTIONLOSS.intValue(), path, ctx, null);
            return;
        }

        executor.execute(() -> {
            final Set<Watcher> toNotify = Sets.newHashSet();

            mutex.lock();

            Optional<KeeperException.Code> failure = programmedFailure(Op.SET, path);
            if (failure.isPresent()) {
                mutex.unlock();
                cb.processResult(failure.get().intValue(), path, ctx, null);
                return;
            } else if (stopped) {
                mutex.unlock();
                cb.processResult(KeeperException.Code.CONNECTIONLOSS.intValue(), path, ctx, null);
                return;
            }

            if (!tree.containsKey(path)) {
                mutex.unlock();
                cb.processResult(KeeperException.Code.NONODE.intValue(), path, ctx, null);
                return;
            }

            int currentVersion = tree.get(path).getRight();

            // Check version
            if (version != -1 && version != currentVersion) {
                log.debug("[{}] Current version: {} -- Expected: {}", path, currentVersion, version);
                mutex.unlock();
                cb.processResult(KeeperException.Code.BADVERSION.intValue(), path, ctx, null);
                return;
            }

            int newVersion = currentVersion + 1;
            log.debug("[{}] Updating -- current version: {}", path, currentVersion);
            tree.put(path, Pair.of(data, newVersion));
            Stat stat = new Stat();
            stat.setVersion(newVersion);

            mutex.unlock();
            cb.processResult(0, path, ctx, stat);

            toNotify.addAll(watchers.get(path));
            watchers.removeAll(path);

            for (Watcher watcher : toNotify) {
                watcher.process(new WatchedEvent(EventType.NodeDataChanged, KeeperState.SyncConnected, path));
            }
        });
    }

    @Override
    public void delete(final String path, int version) throws InterruptedException, KeeperException {
        maybeThrowProgrammedFailure(Op.DELETE, path);

        final Set<Watcher> toNotifyDelete;
        final Set<Watcher> toNotifyParent;
        final String parent;

        mutex.lock();
        try {
            if (stopped) {
                throw new KeeperException.ConnectionLossException();
            } else if (!tree.containsKey(path)) {
                throw new KeeperException.NoNodeException(path);
            } else if (hasChildren(path)) {
                throw new KeeperException.NotEmptyException(path);
            }

            if (version != -1) {
                int currentVersion = tree.get(path).getRight();
                if (version != currentVersion) {
                    throw new KeeperException.BadVersionException(path);
                }
            }

            tree.remove(path);

            toNotifyDelete = Sets.newHashSet();
            toNotifyDelete.addAll(watchers.get(path));

            toNotifyParent = Sets.newHashSet();
            parent = path.substring(0, path.lastIndexOf("/"));
            if (!parent.isEmpty()) {
                toNotifyParent.addAll(watchers.get(parent));
            }

            watchers.removeAll(path);
        } finally {
            mutex.unlock();
        }

        executor.execute(() -> {
            if (stopped) {
                return;
            }

            for (Watcher watcher1 : toNotifyDelete) {
                watcher1.process(new WatchedEvent(EventType.NodeDeleted, KeeperState.SyncConnected, path));
            }
            for (Watcher watcher2 : toNotifyParent) {
                watcher2.process(new WatchedEvent(EventType.NodeChildrenChanged, KeeperState.SyncConnected, parent));
            }
        });
    }

    @Override
    public void delete(final String path, int version, final VoidCallback cb, final Object ctx) {
        Runnable r = () -> {
            mutex.lock();
            final Set<Watcher> toNotifyDelete = Sets.newHashSet();
            toNotifyDelete.addAll(watchers.get(path));

            final Set<Watcher> toNotifyParent = Sets.newHashSet();
            final String parent = path.substring(0, path.lastIndexOf("/"));
            if (!parent.isEmpty()) {
                toNotifyParent.addAll(watchers.get(parent));
            }
            watchers.removeAll(path);

            Optional<KeeperException.Code> failure = programmedFailure(Op.DELETE, path);
            if (failure.isPresent()) {
                mutex.unlock();
                cb.processResult(failure.get().intValue(), path, ctx);
            } else if (stopped) {
                mutex.unlock();
                cb.processResult(KeeperException.Code.CONNECTIONLOSS.intValue(), path, ctx);
            } else if (!tree.containsKey(path)) {
                mutex.unlock();
                cb.processResult(KeeperException.Code.NONODE.intValue(), path, ctx);
            } else if (hasChildren(path)) {
                mutex.unlock();
                cb.processResult(KeeperException.Code.NOTEMPTY.intValue(), path, ctx);
            } else {
                if (version != -1) {
                    int currentVersion = tree.get(path).getRight();
                    if (version != currentVersion) {
                        mutex.unlock();
                        cb.processResult(KeeperException.Code.BADVERSION.intValue(), path, ctx);
                        return;
                    }
                }

                tree.remove(path);

                mutex.unlock();
                cb.processResult(0, path, ctx);

                toNotifyDelete.forEach(watcher -> watcher
                        .process(new WatchedEvent(EventType.NodeDeleted, KeeperState.SyncConnected, path)));
                toNotifyParent.forEach(watcher -> watcher
                        .process(new WatchedEvent(EventType.NodeChildrenChanged, KeeperState.SyncConnected, parent)));
            }
        };

        try {
            executor.execute(r);
        } catch (RejectedExecutionException ree) {
            cb.processResult(KeeperException.Code.SESSIONEXPIRED.intValue(), path, ctx);
            return;
        }

    }

    @Override
    public void multi(Iterable<org.apache.zookeeper.Op> ops, AsyncCallback.MultiCallback cb, Object ctx) {
        try {
            List<OpResult> res = multi(ops);
            cb.processResult(KeeperException.Code.OK.intValue(), (String)null, ctx, res);
        } catch (Exception e) {
            cb.processResult(KeeperException.Code.APIERROR.intValue(), (String)null, ctx, null);
        }
    }

    @Override
    public List<OpResult> multi(Iterable<org.apache.zookeeper.Op> ops) throws InterruptedException, KeeperException {
        List<OpResult> res = new ArrayList<>();
        for (org.apache.zookeeper.Op op : ops) {
            switch (op.getType()) {
                case ZooDefs.OpCode.create:
                    this.create(op.getPath(), ((org.apache.zookeeper.Op.Create)op).data, null, null);
                    res.add(new OpResult.CreateResult(op.getPath()));
                case ZooDefs.OpCode.delete:
                    this.delete(op.getPath(), -1);
                    res.add(new OpResult.DeleteResult());
                case ZooDefs.OpCode.setData:
                    this.create(op.getPath(), ((org.apache.zookeeper.Op.Create)op).data, null, null);
                    res.add(new OpResult.SetDataResult(null));
                default:
            }
        }
        return res;
    }

    @Override
    public void close() throws InterruptedException {
    }

    public void shutdown() throws InterruptedException {
        mutex.lock();
        try {
            stopped = true;
            tree.clear();
            watchers.clear();
            try {
                executor.shutdownNow();
                executor.awaitTermination(5, TimeUnit.SECONDS);
            } catch (InterruptedException ex) {
                log.error("MockZooKeeper shutdown had error", ex);
            }
        } finally {
            mutex.unlock();
        }
    }

    Optional<KeeperException.Code> programmedFailure(Op op, String path) {
        KeeperException.Code error = this.alwaysFail.get();
        if (error != KeeperException.Code.OK) {
            return Optional.of(error);
        }
        Optional<Failure> failure = failures.stream().filter(f -> f.predicate.test(op, path)).findFirst();
        if (failure.isPresent()) {
            failures.remove(failure.get());
            return Optional.of(failure.get().failReturnCode);
        } else {
            return Optional.empty();
        }
    }

    void maybeThrowProgrammedFailure(Op op, String path) throws KeeperException {
        Optional<KeeperException.Code> failure = programmedFailure(op, path);
        if (failure.isPresent()) {
            throw KeeperException.create(failure.get());
        }
    }

    public void failConditional(KeeperException.Code rc, BiPredicate<Op, String> predicate) {
        failures.add(new Failure(rc, predicate));
    }

    public void setAlwaysFail(KeeperException.Code rc) {
        this.alwaysFail.set(rc);
    }

    public void unsetAlwaysFail() {
        this.alwaysFail.set(KeeperException.Code.OK);
    }

    public void setSessionId(long id) {
        sessionId = id;
    }

    @Override
    public long getSessionId() {
        return sessionId;
    }

    private boolean hasChildren(String path) {
        return !tree.subMap(path + '/', path + '0').isEmpty();
    }

    @Override
    public String toString() {
        return "MockZookeeper";
    }

    private void checkReadOpDelay() {
        if (readOpDelayMs > 0) {
            try {
                Thread.sleep(readOpDelayMs);
            } catch (InterruptedException e) {
                // Ok
            }
        }
    }

    private static final Logger log = LoggerFactory.getLogger(MockZooKeeper.class);
}<|MERGE_RESOLUTION|>--- conflicted
+++ resolved
@@ -131,12 +131,9 @@
             zk.init(executor);
             zk.readOpDelayMs = readOpDelayMs;
             zk.mutex = new ReentrantLock();
-<<<<<<< HEAD
             ObjectInstantiator<ClientCnxn> clientCnxnObjectInstantiator = objenesis.getInstantiatorOf(ClientCnxn.class);
             Whitebox.setInternalState(zk, "cnxn", clientCnxnObjectInstantiator.newInstance());
-=======
             zk.sequentialIdGenerator =  new AtomicLong();
->>>>>>> c6ab1230
             return zk;
         } catch (RuntimeException e) {
             throw e;
