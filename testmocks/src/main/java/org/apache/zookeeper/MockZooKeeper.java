/**
 * Licensed to the Apache Software Foundation (ASF) under one
 * or more contributor license agreements.  See the NOTICE file
 * distributed with this work for additional information
 * regarding copyright ownership.  The ASF licenses this file
 * to you under the Apache License, Version 2.0 (the
 * "License"); you may not use this file except in compliance
 * with the License.  You may obtain a copy of the License at
 *
 *   http://www.apache.org/licenses/LICENSE-2.0
 *
 * Unless required by applicable law or agreed to in writing,
 * software distributed under the License is distributed on an
 * "AS IS" BASIS, WITHOUT WARRANTIES OR CONDITIONS OF ANY
 * KIND, either express or implied.  See the License for the
 * specific language governing permissions and limitations
 * under the License.
 */
package org.apache.zookeeper;

import com.google.common.collect.HashMultimap;
import com.google.common.collect.Lists;
import com.google.common.collect.Maps;
import com.google.common.collect.Multimaps;
import com.google.common.collect.SetMultimap;
import com.google.common.collect.Sets;
import io.netty.util.concurrent.DefaultThreadFactory;
import java.util.List;
import java.util.Optional;
import java.util.Set;
import java.util.TreeMap;
import java.util.concurrent.CopyOnWriteArrayList;
import java.util.concurrent.ExecutorService;
import java.util.concurrent.Executors;
import java.util.concurrent.RejectedExecutionException;
import java.util.concurrent.TimeUnit;
import java.util.concurrent.atomic.AtomicLong;
import java.util.concurrent.atomic.AtomicReference;
import java.util.concurrent.locks.ReentrantLock;
import java.util.function.BiPredicate;
import org.apache.commons.lang3.tuple.Pair;
import org.apache.zookeeper.AsyncCallback.Children2Callback;
import org.apache.zookeeper.AsyncCallback.ChildrenCallback;
import org.apache.zookeeper.AsyncCallback.DataCallback;
import org.apache.zookeeper.AsyncCallback.StatCallback;
import org.apache.zookeeper.AsyncCallback.StringCallback;
import org.apache.zookeeper.AsyncCallback.VoidCallback;
import org.apache.zookeeper.Watcher.Event.EventType;
import org.apache.zookeeper.Watcher.Event.KeeperState;
import org.apache.zookeeper.data.ACL;
import org.apache.zookeeper.data.Stat;
import org.objenesis.Objenesis;
import org.objenesis.ObjenesisStd;
import org.objenesis.instantiator.ObjectInstantiator;
import org.slf4j.Logger;
import org.slf4j.LoggerFactory;

public class MockZooKeeper extends ZooKeeper {
    private TreeMap<String, Pair<byte[], Integer>> tree;
    private SetMultimap<String, Watcher> watchers;
    private volatile boolean stopped;
    private AtomicReference<KeeperException.Code> alwaysFail;
    private CopyOnWriteArrayList<Failure> failures;
    private ExecutorService executor;

    private Watcher sessionWatcher;
    private long sessionId = 0L;
    private int readOpDelayMs;

    private ReentrantLock mutex;

<<<<<<< HEAD
=======
    private AtomicLong sequentialIdGenerator;

>>>>>>> 78e07e9d
    //see details of Objenesis caching - http://objenesis.org/details.html
    //see supported jvms - https://github.com/easymock/objenesis/blob/master/SupportedJVMs.md
    private static final Objenesis objenesis = new ObjenesisStd();

    public enum Op {
        CREATE, GET, SET, GET_CHILDREN, DELETE, EXISTS, SYNC,
    };

    private class Failure {
        final KeeperException.Code failReturnCode;
        final BiPredicate<Op, String> predicate;

        Failure(KeeperException.Code failReturnCode, BiPredicate<Op, String> predicate) {
            this.failReturnCode = failReturnCode;
            this.predicate = predicate;
        }
    }

    public static MockZooKeeper newInstance() {
        return newInstance(null);
    }

    public static MockZooKeeper newInstance(ExecutorService executor) {
        return newInstance(executor, -1);
    }

    public static MockZooKeeper newInstanceForGlobalZK(ExecutorService executor) {
        return newInstanceForGlobalZK(executor, -1);
    }

    public static MockZooKeeper newInstanceForGlobalZK(ExecutorService executor, int readOpDelayMs) {
        try {
            ObjectInstantiator<MockZooKeeper> mockZooKeeperInstantiator =
                    new ObjenesisStd().getInstantiatorOf(MockZooKeeper.class);
            MockZooKeeper zk = (MockZooKeeper) mockZooKeeperInstantiator.newInstance();
            zk.init(executor);
            zk.readOpDelayMs = readOpDelayMs;
            zk.mutex = new ReentrantLock();
            zk.sequentialIdGenerator =  new AtomicLong();
            return zk;
        } catch (RuntimeException e) {
            throw e;
        } catch (Exception e) {
            throw new IllegalStateException("Cannot create object", e);
        }
    }

    public static MockZooKeeper newInstance(ExecutorService executor, int readOpDelayMs) {
        try {
            ObjectInstantiator<MockZooKeeper> mockZooKeeperInstantiator = objenesis.getInstantiatorOf(MockZooKeeper.class);
            MockZooKeeper zk = (MockZooKeeper) mockZooKeeperInstantiator.newInstance();
            zk.init(executor);
            zk.readOpDelayMs = readOpDelayMs;
            zk.mutex = new ReentrantLock();
            zk.sequentialIdGenerator =  new AtomicLong();
            return zk;
        } catch (RuntimeException e) {
            throw e;
        } catch (Exception e) {
            throw new IllegalStateException("Cannot create object", e);
        }
    }

    private void init(ExecutorService executor) {
        tree = Maps.newTreeMap();
        if (executor != null) {
            this.executor = executor;
        } else {
            this.executor = Executors.newFixedThreadPool(1, new DefaultThreadFactory("mock-zookeeper"));
        }
        SetMultimap<String, Watcher> w = HashMultimap.create();
        watchers = Multimaps.synchronizedSetMultimap(w);
        stopped = false;
        alwaysFail = new AtomicReference<>(KeeperException.Code.OK);
        failures = new CopyOnWriteArrayList<>();
    }

    @Override
    public int getSessionTimeout() {
        return 30_000;
    }

    private MockZooKeeper(String quorum) throws Exception {
        // This constructor is never called
        super(quorum, 1, event -> {});
        assert false;
    }

    @Override
    public States getState() {
        return States.CONNECTED;
    }

    @Override
    public void register(Watcher watcher) {
        mutex.lock();
        sessionWatcher = watcher;
        mutex.unlock();
    }

    @Override
    public String create(String path, byte[] data, List<ACL> acl, CreateMode createMode)
            throws KeeperException, InterruptedException {
        mutex.lock();

        final Set<Watcher> toNotifyCreate = Sets.newHashSet();
        final Set<Watcher> toNotifyParent = Sets.newHashSet();
        final String parent = path.substring(0, path.lastIndexOf("/"));

        try {
            maybeThrowProgrammedFailure(Op.CREATE, path);

            if (stopped)
                throw new KeeperException.ConnectionLossException();

            if (tree.containsKey(path)) {
                throw new KeeperException.NodeExistsException(path);
            }

            if (!parent.isEmpty() && !tree.containsKey(parent)) {
                throw new KeeperException.NoNodeException();
            }

            if (createMode == CreateMode.EPHEMERAL_SEQUENTIAL || createMode == CreateMode.PERSISTENT_SEQUENTIAL) {
                byte[] parentData = tree.get(parent).getLeft();
                int parentVersion = tree.get(parent).getRight();
                path = path + parentVersion;

                // Update parent version
                tree.put(parent, Pair.of(parentData, parentVersion + 1));
            }

            tree.put(path, Pair.of(data, 0));

            toNotifyCreate.addAll(watchers.get(path));

            if (!parent.isEmpty()) {
                toNotifyParent.addAll(watchers.get(parent));
            }
            watchers.removeAll(path);
        } finally {

            mutex.unlock();
        }

        final String finalPath = path;
        executor.execute(() -> {

            toNotifyCreate.forEach(
                    watcher -> watcher.process(
                            new WatchedEvent(EventType.NodeCreated,
                                    KeeperState.SyncConnected,
                                    finalPath)));
            toNotifyParent.forEach(
                    watcher -> watcher.process(
                            new WatchedEvent(EventType.NodeChildrenChanged,
                                    KeeperState.SyncConnected,
                                    parent)));
        });

        return path;
    }

    @Override
    public void create(final String path, final byte[] data, final List<ACL> acl, CreateMode createMode,
            final StringCallback cb, final Object ctx) {


        executor.execute(() -> {
            mutex.lock();

            if (stopped) {
                cb.processResult(KeeperException.Code.CONNECTIONLOSS.intValue(), path, ctx, null);
                return;
            }

            final Set<Watcher> toNotifyCreate = Sets.newHashSet();
            toNotifyCreate.addAll(watchers.get(path));

            final Set<Watcher> toNotifyParent = Sets.newHashSet();
            final String parent = path.substring(0, path.lastIndexOf("/"));
            if (!parent.isEmpty()) {
                toNotifyParent.addAll(watchers.get(parent));
            }

            final String name;
            if (createMode != null && createMode.isSequential()) {
                name = path + Long.toString(sequentialIdGenerator.getAndIncrement());
            } else {
                name = path;
            }

            Optional<KeeperException.Code> failure = programmedFailure(Op.CREATE, path);
            if (failure.isPresent()) {
                mutex.unlock();
                cb.processResult(failure.get().intValue(), path, ctx, null);
            } else if (stopped) {
                mutex.unlock();
                cb.processResult(KeeperException.Code.CONNECTIONLOSS.intValue(), path, ctx, null);
            } else if (tree.containsKey(path)) {
                mutex.unlock();
                cb.processResult(KeeperException.Code.NODEEXISTS.intValue(), path, ctx, null);
            } else if (!parent.isEmpty() && !tree.containsKey(parent)) {
                mutex.unlock();
                cb.processResult(KeeperException.Code.NONODE.intValue(), path, ctx, null);
            } else {
                tree.put(name, Pair.of(data, 0));
                watchers.removeAll(name);
                mutex.unlock();
                cb.processResult(0, path, ctx, name);

                toNotifyCreate.forEach(
                        watcher -> watcher.process(
                                new WatchedEvent(EventType.NodeCreated,
                                                 KeeperState.SyncConnected,
                                                 name)));
                toNotifyParent.forEach(
                        watcher -> watcher.process(
                                new WatchedEvent(EventType.NodeChildrenChanged,
                                                 KeeperState.SyncConnected,
                                                 parent)));
            }
        });

    }

    @Override
    public byte[] getData(String path, Watcher watcher, Stat stat) throws KeeperException {
        mutex.lock();
        try {
            maybeThrowProgrammedFailure(Op.GET, path);
            Pair<byte[], Integer> value = tree.get(path);
            if (value == null) {
                throw new KeeperException.NoNodeException(path);
            } else {
                if (watcher != null) {
                    watchers.put(path, watcher);
                }
                if (stat != null) {
                    stat.setVersion(value.getRight());
                }
                return value.getLeft();
            }
        } finally {
            mutex.unlock();
        }
    }

    @Override
    public void getData(final String path, boolean watch, final DataCallback cb, final Object ctx) {
        executor.execute(() -> {
            checkReadOpDelay();
            Optional<KeeperException.Code> failure = programmedFailure(Op.GET, path);
            if (failure.isPresent()) {
                cb.processResult(failure.get().intValue(), path, ctx, null, null);
                return;
            } else if (stopped) {
                cb.processResult(KeeperException.Code.CONNECTIONLOSS.intValue(), path, ctx, null, null);
                return;
            }

            Pair<byte[], Integer> value;
            mutex.lock();
            try {
                value = tree.get(path);
            } finally {
                mutex.unlock();
            }

            if (value == null) {
                cb.processResult(KeeperException.Code.NONODE.intValue(), path, ctx, null, null);
            } else {
                Stat stat = new Stat();
                stat.setVersion(value.getRight());
                cb.processResult(0, path, ctx, value.getLeft(), stat);
            }
        });
    }

    @Override
    public void getData(final String path, final Watcher watcher, final DataCallback cb, final Object ctx) {
        executor.execute(() -> {
            checkReadOpDelay();
            mutex.lock();
            Optional<KeeperException.Code> failure = programmedFailure(Op.GET, path);
            if (failure.isPresent()) {
                mutex.unlock();
                cb.processResult(failure.get().intValue(), path, ctx, null, null);
                return;
            } else if (stopped) {
                mutex.unlock();
                cb.processResult(KeeperException.Code.CONNECTIONLOSS.intValue(), path, ctx, null, null);
                return;
            }

            Pair<byte[], Integer> value = tree.get(path);
            if (value == null) {
                mutex.unlock();
                cb.processResult(KeeperException.Code.NONODE.intValue(), path, ctx, null, null);
            } else {
                if (watcher != null) {
                    watchers.put(path, watcher);
                }

                Stat stat = new Stat();
                stat.setVersion(value.getRight());
                mutex.unlock();
                cb.processResult(0, path, ctx, value.getLeft(), stat);
            }
        });
    }

    @Override
    public void getChildren(final String path, final Watcher watcher, final ChildrenCallback cb, final Object ctx) {
        executor.execute(() -> {
            mutex.lock();
            Optional<KeeperException.Code> failure = programmedFailure(Op.GET_CHILDREN, path);
            if (failure.isPresent()) {
                mutex.unlock();
                cb.processResult(failure.get().intValue(), path, ctx, null);
                return;
            } else if (stopped) {
                mutex.unlock();
                cb.processResult(KeeperException.Code.CONNECTIONLOSS.intValue(), path, ctx, null);
                return;
            }

            if (!tree.containsKey(path)) {
                mutex.unlock();
                cb.processResult(KeeperException.Code.NONODE.intValue(), path, ctx, null);
                return;
            }

            List<String> children = Lists.newArrayList();
            for (String item : tree.tailMap(path).keySet()) {
                if (!item.startsWith(path)) {
                    break;
                } else {
                    if (path.length() >= item.length()) {
                        continue;
                    }

                    String child = item.substring(path.length() + 1);
                    if (item.charAt(path.length()) == '/' && !child.contains("/")) {
                        children.add(child);
                    }
                }
            }

            if (watcher != null) {
                watchers.put(path, watcher);
            }
            mutex.unlock();

            cb.processResult(0, path, ctx, children);
        });
    }

    @Override
    public List<String> getChildren(String path, Watcher watcher) throws KeeperException {
        mutex.lock();
        try {
            maybeThrowProgrammedFailure(Op.GET_CHILDREN, path);

            if (!tree.containsKey(path)) {
                throw new KeeperException.NoNodeException();
            }

            List<String> children = Lists.newArrayList();
            for (String item : tree.tailMap(path).keySet()) {
                if (!item.startsWith(path)) {
                    break;
                } else {
                    if (path.length() >= item.length()) {
                        continue;
                    }

                    String child = item.substring(path.length() + 1);
                    if (!child.contains("/")) {
                        children.add(child);
                    }
                }
            }

            if (watcher != null) {
                watchers.put(path, watcher);
            }

            return children;
        } finally {
            mutex.unlock();
        }
    }

    @Override
    public List<String> getChildren(String path, boolean watch) throws KeeperException, InterruptedException {
        mutex.lock();
        try {
            maybeThrowProgrammedFailure(Op.GET_CHILDREN, path);

            if (stopped) {
                throw new KeeperException.ConnectionLossException();
            } else if (!tree.containsKey(path)) {
                throw new KeeperException.NoNodeException();
            }

            List<String> children = Lists.newArrayList();
            for (String item : tree.tailMap(path).keySet()) {
                if (!item.startsWith(path)) {
                    break;
                } else {
                    if (path.length() >= item.length()) {
                        continue;
                    }
                    String child = item.substring(path.length());
                    if (child.indexOf("/") == 0) {
                        child = child.substring(1);
                        log.debug("child: '{}'", child);
                        if (!child.contains("/")) {
                            children.add(child);
                        }
                    }
                }
            }
            return children;
        } finally {
            mutex.unlock();
        }
    }

    @Override
    public void getChildren(final String path, boolean watcher, final Children2Callback cb, final Object ctx) {
        executor.execute(() -> {
            mutex.lock();

            Optional<KeeperException.Code> failure = programmedFailure(Op.GET_CHILDREN, path);
            if (failure.isPresent()) {
                mutex.unlock();
                cb.processResult(failure.get().intValue(), path, ctx, null, null);
                return;
            } else if (stopped) {
                mutex.unlock();
                cb.processResult(KeeperException.Code.CONNECTIONLOSS.intValue(), path, ctx, null, null);
                return;
            } else if (!tree.containsKey(path)) {
                mutex.unlock();
                cb.processResult(KeeperException.Code.NONODE.intValue(), path, ctx, null, null);
                return;
            }

            log.debug("getChildren path={}", path);
            List<String> children = Lists.newArrayList();
            for (String item : tree.tailMap(path).keySet()) {
                log.debug("Checking path {}", item);
                if (!item.startsWith(path)) {
                    break;
                } else if (item.equals(path)) {
                    continue;
                } else {
                    String child = item.substring(path.length());
                    if (child.indexOf("/") == 0) {
                        child = child.substring(1);
                        log.debug("child: '{}'", child);
                        if (!child.contains("/")) {
                            children.add(child);
                        }
                    }
                }
            }

            log.debug("getChildren done path={} result={}", path, children);
            mutex.unlock();
            cb.processResult(0, path, ctx, children, new Stat());
        });

    }

    @Override
    public Stat exists(String path, boolean watch) throws KeeperException, InterruptedException {
        mutex.lock();
        try {
            maybeThrowProgrammedFailure(Op.EXISTS, path);

            if (stopped)
                throw new KeeperException.ConnectionLossException();

            if (tree.containsKey(path)) {
                Stat stat = new Stat();
                stat.setVersion(tree.get(path).getRight());
                return stat;
            } else {
                return null;
            }
        } finally {
            mutex.unlock();
        }
    }

    @Override
    public Stat exists(String path, Watcher watcher) throws KeeperException, InterruptedException {
        mutex.lock();
        try {
            maybeThrowProgrammedFailure(Op.EXISTS, path);

            if (stopped)
                throw new KeeperException.ConnectionLossException();

            if (watcher != null) {
                watchers.put(path, watcher);
            }

            if (tree.containsKey(path)) {
                Stat stat = new Stat();
                stat.setVersion(tree.get(path).getRight());
                return stat;
            } else {
                return null;
            }
        } finally {
            mutex.unlock();
        }
    }

    @Override
    public void exists(String path, boolean watch, StatCallback cb, Object ctx) {
        executor.execute(() -> {
            mutex.lock();
            Optional<KeeperException.Code> failure = programmedFailure(Op.EXISTS, path);
            if (failure.isPresent()) {
                mutex.unlock();
                cb.processResult(failure.get().intValue(), path, ctx, null);
                return;
            } else if (stopped) {
                mutex.unlock();
                cb.processResult(KeeperException.Code.CONNECTIONLOSS.intValue(), path, ctx, null);
                return;
            }

            if (tree.containsKey(path)) {
                mutex.unlock();
                cb.processResult(0, path, ctx, new Stat());
            } else {
                mutex.unlock();
                cb.processResult(KeeperException.Code.NONODE.intValue(), path, ctx, null);
            }
        });
    }

    @Override
    public void exists(String path, Watcher watcher, StatCallback cb, Object ctx) {
        executor.execute(() -> {
            mutex.lock();
            Optional<KeeperException.Code> failure = programmedFailure(Op.EXISTS, path);
            if (failure.isPresent()) {
                mutex.unlock();
                cb.processResult(failure.get().intValue(), path, ctx, null);
                return;
            } else if (stopped) {
                mutex.unlock();
                cb.processResult(KeeperException.Code.CONNECTIONLOSS.intValue(), path, ctx, null);
                return;
            }

            if (watcher != null) {
                watchers.put(path, watcher);
            }

            if (tree.containsKey(path)) {
                mutex.unlock();
                cb.processResult(0, path, ctx, new Stat());
            } else {
                mutex.unlock();
                cb.processResult(KeeperException.Code.NONODE.intValue(), path, ctx, null);
            }
        });
    }

    @Override
    public void sync(String path, VoidCallback cb, Object ctx) {
        executor.execute(() -> {
            Optional<KeeperException.Code> failure = programmedFailure(Op.SYNC, path);
            if (failure.isPresent()) {
                cb.processResult(failure.get().intValue(), path, ctx);
                return;
            } else if (stopped) {
                cb.processResult(KeeperException.Code.CONNECTIONLOSS.intValue(), path, ctx);
                return;
            }

            cb.processResult(0, path, ctx);
        });

    }

    @Override
    public Stat setData(final String path, byte[] data, int version) throws KeeperException, InterruptedException {
        mutex.lock();

        final Set<Watcher> toNotify = Sets.newHashSet();
        int newVersion;

        try {
            maybeThrowProgrammedFailure(Op.SET, path);

            if (stopped) {
                throw new KeeperException.ConnectionLossException();
            }

            if (!tree.containsKey(path)) {
                throw new KeeperException.NoNodeException();
            }

            int currentVersion = tree.get(path).getRight();

            // Check version
            if (version != -1 && version != currentVersion) {
                throw new KeeperException.BadVersionException(path);
            }

            newVersion = currentVersion + 1;
            log.debug("[{}] Updating -- current version: {}", path, currentVersion);
            tree.put(path, Pair.of(data, newVersion));

            toNotify.addAll(watchers.get(path));
            watchers.removeAll(path);
        } finally {
            mutex.unlock();
        }

        executor.execute(() -> {
            toNotify.forEach(watcher -> watcher
                    .process(new WatchedEvent(EventType.NodeDataChanged, KeeperState.SyncConnected, path)));
        });

        Stat stat = new Stat();
        stat.setVersion(newVersion);
        return stat;
    }

    @Override
    public void setData(final String path, final byte[] data, int version, final StatCallback cb, final Object ctx) {
        if (stopped) {
            cb.processResult(KeeperException.Code.CONNECTIONLOSS.intValue(), path, ctx, null);
            return;
        }

        executor.execute(() -> {
            final Set<Watcher> toNotify = Sets.newHashSet();

            mutex.lock();

            Optional<KeeperException.Code> failure = programmedFailure(Op.SET, path);
            if (failure.isPresent()) {
                mutex.unlock();
                cb.processResult(failure.get().intValue(), path, ctx, null);
                return;
            } else if (stopped) {
                mutex.unlock();
                cb.processResult(KeeperException.Code.CONNECTIONLOSS.intValue(), path, ctx, null);
                return;
            }

            if (!tree.containsKey(path)) {
                mutex.unlock();
                cb.processResult(KeeperException.Code.NONODE.intValue(), path, ctx, null);
                return;
            }

            int currentVersion = tree.get(path).getRight();

            // Check version
            if (version != -1 && version != currentVersion) {
                log.debug("[{}] Current version: {} -- Expected: {}", path, currentVersion, version);
                mutex.unlock();
                cb.processResult(KeeperException.Code.BADVERSION.intValue(), path, ctx, null);
                return;
            }

            int newVersion = currentVersion + 1;
            log.debug("[{}] Updating -- current version: {}", path, currentVersion);
            tree.put(path, Pair.of(data, newVersion));
            Stat stat = new Stat();
            stat.setVersion(newVersion);

            mutex.unlock();
            cb.processResult(0, path, ctx, stat);

            toNotify.addAll(watchers.get(path));
            watchers.removeAll(path);

            for (Watcher watcher : toNotify) {
                watcher.process(new WatchedEvent(EventType.NodeDataChanged, KeeperState.SyncConnected, path));
            }
        });
    }

    @Override
    public void delete(final String path, int version) throws InterruptedException, KeeperException {
        maybeThrowProgrammedFailure(Op.DELETE, path);

        final Set<Watcher> toNotifyDelete;
        final Set<Watcher> toNotifyParent;
        final String parent;

        mutex.lock();
        try {
            if (stopped) {
                throw new KeeperException.ConnectionLossException();
            } else if (!tree.containsKey(path)) {
                throw new KeeperException.NoNodeException(path);
            } else if (hasChildren(path)) {
                throw new KeeperException.NotEmptyException(path);
            }

            if (version != -1) {
                int currentVersion = tree.get(path).getRight();
                if (version != currentVersion) {
                    throw new KeeperException.BadVersionException(path);
                }
            }

            tree.remove(path);

            toNotifyDelete = Sets.newHashSet();
            toNotifyDelete.addAll(watchers.get(path));

            toNotifyParent = Sets.newHashSet();
            parent = path.substring(0, path.lastIndexOf("/"));
            if (!parent.isEmpty()) {
                toNotifyParent.addAll(watchers.get(parent));
            }

            watchers.removeAll(path);
        } finally {
            mutex.unlock();
        }

        executor.execute(() -> {
            if (stopped) {
                return;
            }

            for (Watcher watcher1 : toNotifyDelete) {
                watcher1.process(new WatchedEvent(EventType.NodeDeleted, KeeperState.SyncConnected, path));
            }
            for (Watcher watcher2 : toNotifyParent) {
                watcher2.process(new WatchedEvent(EventType.NodeChildrenChanged, KeeperState.SyncConnected, parent));
            }
        });
    }

    @Override
    public void delete(final String path, int version, final VoidCallback cb, final Object ctx) {
        Runnable r = () -> {
            mutex.lock();
            final Set<Watcher> toNotifyDelete = Sets.newHashSet();
            toNotifyDelete.addAll(watchers.get(path));

            final Set<Watcher> toNotifyParent = Sets.newHashSet();
            final String parent = path.substring(0, path.lastIndexOf("/"));
            if (!parent.isEmpty()) {
                toNotifyParent.addAll(watchers.get(parent));
            }
            watchers.removeAll(path);

            Optional<KeeperException.Code> failure = programmedFailure(Op.DELETE, path);
            if (failure.isPresent()) {
                mutex.unlock();
                cb.processResult(failure.get().intValue(), path, ctx);
            } else if (stopped) {
                mutex.unlock();
                cb.processResult(KeeperException.Code.CONNECTIONLOSS.intValue(), path, ctx);
            } else if (!tree.containsKey(path)) {
                mutex.unlock();
                cb.processResult(KeeperException.Code.NONODE.intValue(), path, ctx);
            } else if (hasChildren(path)) {
                mutex.unlock();
                cb.processResult(KeeperException.Code.NOTEMPTY.intValue(), path, ctx);
            } else {
                if (version != -1) {
                    int currentVersion = tree.get(path).getRight();
                    if (version != currentVersion) {
                        mutex.unlock();
                        cb.processResult(KeeperException.Code.BADVERSION.intValue(), path, ctx);
                        return;
                    }
                }

                tree.remove(path);

                mutex.unlock();
                cb.processResult(0, path, ctx);

                toNotifyDelete.forEach(watcher -> watcher
                        .process(new WatchedEvent(EventType.NodeDeleted, KeeperState.SyncConnected, path)));
                toNotifyParent.forEach(watcher -> watcher
                        .process(new WatchedEvent(EventType.NodeChildrenChanged, KeeperState.SyncConnected, parent)));
            }
        };

        try {
            executor.execute(r);
        } catch (RejectedExecutionException ree) {
            cb.processResult(KeeperException.Code.SESSIONEXPIRED.intValue(), path, ctx);
            return;
        }

    }

    @Override
    public void close() throws InterruptedException {
    }

    public void shutdown() throws InterruptedException {
        mutex.lock();
        try {
            stopped = true;
            tree.clear();
            watchers.clear();
            try {
                executor.shutdownNow();
                executor.awaitTermination(5, TimeUnit.SECONDS);
            } catch (InterruptedException ex) {
                log.error("MockZooKeeper shutdown had error", ex);
            }
        } finally {
            mutex.unlock();
        }
    }

    Optional<KeeperException.Code> programmedFailure(Op op, String path) {
        KeeperException.Code error = this.alwaysFail.get();
        if (error != KeeperException.Code.OK) {
            return Optional.of(error);
        }
        Optional<Failure> failure = failures.stream().filter(f -> f.predicate.test(op, path)).findFirst();
        if (failure.isPresent()) {
            failures.remove(failure.get());
            return Optional.of(failure.get().failReturnCode);
        } else {
            return Optional.empty();
        }
    }

    void maybeThrowProgrammedFailure(Op op, String path) throws KeeperException {
        Optional<KeeperException.Code> failure = programmedFailure(op, path);
        if (failure.isPresent()) {
            throw KeeperException.create(failure.get());
        }
    }

    public void failConditional(KeeperException.Code rc, BiPredicate<Op, String> predicate) {
        failures.add(new Failure(rc, predicate));
    }

    public void setAlwaysFail(KeeperException.Code rc) {
        this.alwaysFail.set(rc);
    }

    public void unsetAlwaysFail() {
        this.alwaysFail.set(KeeperException.Code.OK);
    }

    public void setSessionId(long id) {
        sessionId = id;
    }

    @Override
    public long getSessionId() {
        return sessionId;
    }

    private boolean hasChildren(String path) {
        return !tree.subMap(path + '/', path + '0').isEmpty();
    }

    @Override
    public String toString() {
        return "MockZookeeper";
    }

    private void checkReadOpDelay() {
        if (readOpDelayMs > 0) {
            try {
                Thread.sleep(readOpDelayMs);
            } catch (InterruptedException e) {
                // Ok
            }
        }
    }

    private static final Logger log = LoggerFactory.getLogger(MockZooKeeper.class);
}<|MERGE_RESOLUTION|>--- conflicted
+++ resolved
@@ -69,11 +69,8 @@
 
     private ReentrantLock mutex;
 
-<<<<<<< HEAD
-=======
     private AtomicLong sequentialIdGenerator;
 
->>>>>>> 78e07e9d
     //see details of Objenesis caching - http://objenesis.org/details.html
     //see supported jvms - https://github.com/easymock/objenesis/blob/master/SupportedJVMs.md
     private static final Objenesis objenesis = new ObjenesisStd();
