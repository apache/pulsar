<!--

    Licensed to the Apache Software Foundation (ASF) under one
    or more contributor license agreements.  See the NOTICE file
    distributed with this work for additional information
    regarding copyright ownership.  The ASF licenses this file
    to you under the Apache License, Version 2.0 (the
    "License"); you may not use this file except in compliance
    with the License.  You may obtain a copy of the License at

      http://www.apache.org/licenses/LICENSE-2.0

    Unless required by applicable law or agreed to in writing,
    software distributed under the License is distributed on an
    "AS IS" BASIS, WITHOUT WARRANTIES OR CONDITIONS OF ANY
    KIND, either express or implied.  See the License for the
    specific language governing permissions and limitations
    under the License.

-->
<project xmlns="http://maven.apache.org/POM/4.0.0" xmlns:xsi="http://www.w3.org/2001/XMLSchema-instance"
         xsi:schemaLocation="http://maven.apache.org/POM/4.0.0 http://maven.apache.org/maven-v4_0_0.xsd">
  <modelVersion>4.0.0</modelVersion>

  <parent>
    <artifactId>pulsar</artifactId>
<<<<<<< HEAD
    <groupId>com.datastax.oss</groupId>
    <version>3.1.1</version>
=======
    <groupId>org.apache.pulsar</groupId>
    <version>3.1.2</version>
>>>>>>> 23bf51a7
  </parent>

  <artifactId>testmocks</artifactId>
  <packaging>jar</packaging>
  <name>Pulsar Test Mocks</name>

  <dependencies>

    <dependency>
      <groupId>org.apache.zookeeper</groupId>
      <artifactId>zookeeper</artifactId>
      <exclusions>
        <exclusion>
          <groupId>ch.qos.logback</groupId>
          <artifactId>logback-core</artifactId>
        </exclusion>
        <exclusion>
          <groupId>ch.qos.logback</groupId>
          <artifactId>logback-classic</artifactId>
        </exclusion>
        <exclusion>
          <groupId>io.netty</groupId>
          <artifactId>netty-tcnative</artifactId>
        </exclusion>
      </exclusions>
    </dependency>

    <dependency>
      <groupId>org.apache.bookkeeper</groupId>
      <artifactId>bookkeeper-server</artifactId>
    </dependency>

    <dependency>
      <groupId>org.apache.commons</groupId>
      <artifactId>commons-lang3</artifactId>
    </dependency>

    <dependency>
      <groupId>org.testng</groupId>
      <artifactId>testng</artifactId>
    </dependency>

    <dependency>
      <groupId>org.objenesis</groupId>
      <artifactId>objenesis</artifactId>
    </dependency>

  </dependencies>

  <build>
    <plugins>
      <plugin>
        <groupId>org.apache.maven.plugins</groupId>
        <artifactId>maven-checkstyle-plugin</artifactId>
        <executions>
          <execution>
            <id>checkstyle</id>
            <phase>verify</phase>
            <goals>
              <goal>check</goal>
            </goals>
          </execution>
        </executions>
      </plugin>
    </plugins>
  </build>

</project><|MERGE_RESOLUTION|>--- conflicted
+++ resolved
@@ -24,13 +24,8 @@
 
   <parent>
     <artifactId>pulsar</artifactId>
-<<<<<<< HEAD
     <groupId>com.datastax.oss</groupId>
-    <version>3.1.1</version>
-=======
-    <groupId>org.apache.pulsar</groupId>
     <version>3.1.2</version>
->>>>>>> 23bf51a7
   </parent>
 
   <artifactId>testmocks</artifactId>
