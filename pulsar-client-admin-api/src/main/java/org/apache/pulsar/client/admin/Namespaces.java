--- conflicted
+++ resolved
@@ -4649,7 +4649,38 @@
     void updateMigrationState(String namespace, boolean migrated) throws PulsarAdminException;
 
     /**
-<<<<<<< HEAD
+     * Set DispatcherPauseOnAckStatePersistent for a namespace asynchronously.
+     */
+    CompletableFuture<Void> setDispatcherPauseOnAckStatePersistentAsync(String namespace);
+
+    /**
+     * Remove entry filters of a namespace.
+     * @param namespace    Namespace name
+     * @throws PulsarAdminException
+     */
+    void setDispatcherPauseOnAckStatePersistent(String namespace) throws PulsarAdminException;
+
+    /**
+     * Removes the dispatcherPauseOnAckStatePersistentEnabled policy for a given namespace asynchronously.
+     */
+    CompletableFuture<Void> removeDispatcherPauseOnAckStatePersistentAsync(String namespace);
+
+    /**
+     * Removes the dispatcherPauseOnAckStatePersistentEnabled policy for a given namespace.
+     */
+    void removeDispatcherPauseOnAckStatePersistent(String namespace) throws PulsarAdminException;
+
+    /**
+     * Get the dispatcherPauseOnAckStatePersistentEnabled policy for a given namespace asynchronously.
+     */
+    CompletableFuture<Boolean> getDispatcherPauseOnAckStatePersistentAsync(String namespace);
+
+    /**
+     * Get the dispatcherPauseOnAckStatePersistentEnabled policy for a given namespace.
+     */
+    boolean getDispatcherPauseOnAckStatePersistent(String namespace) throws PulsarAdminException;
+
+    /**
      * Get the allowed clusters for a namespace.
      * <p/>
      * Response example:
@@ -4731,37 +4762,5 @@
      *            Pulsar Cluster Ids
      */
     CompletableFuture<Void> setNamespaceAllowedClustersAsync(String namespace, Set<String> clusterIds);
-=======
-     * Set DispatcherPauseOnAckStatePersistent for a namespace asynchronously.
-     */
-    CompletableFuture<Void> setDispatcherPauseOnAckStatePersistentAsync(String namespace);
-
-    /**
-     * Remove entry filters of a namespace.
-     * @param namespace    Namespace name
-     * @throws PulsarAdminException
-     */
-    void setDispatcherPauseOnAckStatePersistent(String namespace) throws PulsarAdminException;
-
-    /**
-     * Removes the dispatcherPauseOnAckStatePersistentEnabled policy for a given namespace asynchronously.
-     */
-    CompletableFuture<Void> removeDispatcherPauseOnAckStatePersistentAsync(String namespace);
-
-    /**
-     * Removes the dispatcherPauseOnAckStatePersistentEnabled policy for a given namespace.
-     */
-    void removeDispatcherPauseOnAckStatePersistent(String namespace) throws PulsarAdminException;
-
-    /**
-     * Get the dispatcherPauseOnAckStatePersistentEnabled policy for a given namespace asynchronously.
-     */
-    CompletableFuture<Boolean> getDispatcherPauseOnAckStatePersistentAsync(String namespace);
-
-    /**
-     * Get the dispatcherPauseOnAckStatePersistentEnabled policy for a given namespace.
-     */
-    boolean getDispatcherPauseOnAckStatePersistent(String namespace) throws PulsarAdminException;
->>>>>>> 80b491da
 
 }