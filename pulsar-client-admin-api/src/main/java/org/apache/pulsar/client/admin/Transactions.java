--- conflicted
+++ resolved
@@ -20,19 +20,15 @@
 
 import java.util.Map;
 import java.util.concurrent.CompletableFuture;
-<<<<<<< HEAD
-import org.apache.pulsar.common.policies.data.CoordinatorInternalStats;
-import org.apache.pulsar.common.policies.data.TransactionCoordinatorStatus;
-=======
 import java.util.concurrent.TimeUnit;
 import org.apache.pulsar.client.api.transaction.TxnID;
+import org.apache.pulsar.common.policies.data.CoordinatorInternalStats;
 import org.apache.pulsar.common.policies.data.TransactionBufferStats;
 import org.apache.pulsar.common.policies.data.TransactionCoordinatorStats;
 import org.apache.pulsar.common.policies.data.TransactionInBufferStats;
 import org.apache.pulsar.common.policies.data.TransactionInPendingAckStats;
 import org.apache.pulsar.common.policies.data.TransactionMetadata;
 import org.apache.pulsar.common.policies.data.TransactionPendingAckStats;
->>>>>>> 4b86c26e
 
 public interface Transactions {
 
@@ -118,7 +114,7 @@
      */
     Map<String, TransactionMetadata> getSlowTransactionsByCoordinatorId(Integer coordinatorId,
                                                                         long timeout,
-                                                                        TimeUnit timeUnit) throws Exception;
+                                                                        TimeUnit timeUnit) throws PulsarAdminException;
 
     /**
      * Get slow transactions.
@@ -140,10 +136,7 @@
      *
      * @return the metadata of slow transactions.
      */
-    CompletableFuture<Map<String, TransactionMetadata>> getSlowTransactions(long timeout,
-                                                                            TimeUnit timeUnit) throws Exception;
-
-
+    Map<String, TransactionMetadata> getSlowTransactions(long timeout, TimeUnit timeUnit) throws PulsarAdminException;
 
     /**
      * Get transaction coordinator internal stats.
@@ -153,6 +146,17 @@
      *
      * @return the future internal stats of this coordinator
      */
-    CompletableFuture<CoordinatorInternalStats> getCoordinatorInternalStats(int coordinatorId, boolean metadata);
+    CompletableFuture<CoordinatorInternalStats> getCoordinatorInternalStatsAsync(int coordinatorId, boolean metadata);
+
+    /**
+     * Get transaction coordinator internal stats.
+     *
+     * @param coordinatorId the coordinator id
+     * @param metadata is get ledger metadata
+     *
+     * @return the internal stats of this coordinator
+     */
+    CoordinatorInternalStats getCoordinatorInternalStats(int coordinatorId,
+                                                         boolean metadata) throws PulsarAdminException;
 
 }