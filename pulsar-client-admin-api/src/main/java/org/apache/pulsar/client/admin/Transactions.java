--- conflicted
+++ resolved
@@ -75,28 +75,6 @@
     CompletableFuture<TransactionMetadata> getTransactionMetadata(TxnID txnID);
 
     /**
-<<<<<<< HEAD
-     * Get slow transaction metadata by coordinatorId.
-     *
-     * @param coordinatorId the coordinator id of getting slow transaction status.
-     * @param timeout the timeout
-     * @param timeUnit the timeout timeUnit
-     * @return the future metadata of slow transactions.
-     */
-    CompletableFuture<Map<String, TransactionMetadata>> getSlowTransactionMetadataByCoordinatorId(Integer coordinatorId,
-                                                                                                  long timeout,
-                                                                                                  TimeUnit timeUnit);
-
-    /**
-     * Get slow transaction metadata.
-     *
-     * @param timeout the timeout
-     * @param timeUnit the timeout timeUnit
-     *
-     * @return the future metadata of slow transactions.
-     */
-    CompletableFuture<Map<String, TransactionMetadata>> getSlowTransactionMetadata(long timeout, TimeUnit timeUnit);
-=======
      * Get transaction buffer stats.
      *
      * @param topic the topic of getting transaction buffer stats
@@ -112,6 +90,54 @@
      * @return the future stats of transaction pending ack.
      */
     CompletableFuture<TransactionPendingAckStats> getPendingAckStats(String topic, String subName);
->>>>>>> c2e5ec6a
+
+    /**
+     * Get slow transactions by coordinator id.
+     *
+     * @param coordinatorId the coordinator id of getting slow transaction status.
+     * @param timeout the timeout
+     * @param timeUnit the timeout timeUnit
+     * @return the future metadata of slow transactions.
+     */
+    CompletableFuture<Map<String, TransactionMetadata>> getSlowTransactionsByCoordinatorIdAsync(Integer coordinatorId,
+                                                                                                long timeout,
+                                                                                                TimeUnit timeUnit);
+
+    /**
+     * Get slow transactions by coordinator id.
+     *
+     * @param coordinatorId the coordinator id of getting slow transaction status.
+     * @param timeout the timeout
+     * @param timeUnit the timeout timeUnit
+     * @return the metadata of slow transactions.
+     */
+    Map<String, TransactionMetadata> getSlowTransactionsByCoordinatorId(Integer coordinatorId,
+                                                                        long timeout,
+                                                                        TimeUnit timeUnit) throws Exception;
+
+    /**
+     * Get slow transactions.
+     *
+     * @param timeout the timeout
+     * @param timeUnit the timeout timeUnit
+     *
+     * @return the future metadata of slow transactions.
+     */
+    CompletableFuture<Map<String, TransactionMetadata>> getSlowTransactionsAsync(long timeout,
+                                                                                 TimeUnit timeUnit);
+
+
+    /**
+     * Get slow transactions.
+     *
+     * @param timeout the timeout
+     * @param timeUnit the timeout timeUnit
+     *
+     * @return the metadata of slow transactions.
+     */
+    CompletableFuture<Map<String, TransactionMetadata>> getSlowTransactions(long timeout,
+                                                                            TimeUnit timeUnit) throws Exception;
+
+
 
 }