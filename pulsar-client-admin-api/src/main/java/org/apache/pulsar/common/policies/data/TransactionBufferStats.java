--- conflicted
+++ resolved
@@ -31,12 +31,6 @@
     /** The last snapshot timestamps of this transaction buffer. */
     public long lastSnapshotTimestamps;
 
-<<<<<<< HEAD
-    //Start timestamp of  transaction buffer recovery. 0L means no startup.
-    public long recoverStartTime;
-    //End timestamp of transaction buffer recovery. 0L means no startup.
-    public long recoverEndTime;
-=======
     /**
      * (Optional) The lowWaterMark details of the transaction buffer.
      */
@@ -45,5 +39,9 @@
      * The total number of ongoing transactions in this transaction buffer.
      */
     public long ongoingTxnSize;
->>>>>>> a0ccdc96
+
+    //Start timestamp of  transaction buffer recovery. 0L means no startup.
+    public long recoverStartTime;
+    //End timestamp of transaction buffer recovery. 0L means no startup.
+    public long recoverEndTime;
 }