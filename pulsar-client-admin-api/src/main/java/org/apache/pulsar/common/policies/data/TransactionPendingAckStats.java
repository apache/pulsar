--- conflicted
+++ resolved
@@ -24,12 +24,6 @@
 
     /** The state of this pending ack. */
     public String state;
-<<<<<<< HEAD
-    //Start timestamp of  transaction pendingAck recovery. 0L means no startup.
-    public long recoverStartTime;
-    //End timestamp of transaction pendingAck recovery. 0L means no startup.
-    public long recoverEndTime;
-=======
 
     /**
      * (Optional) The lowWaterMark details of the transaction pending ack.
@@ -40,5 +34,8 @@
      * The total number of ongoing transactions in this transaction pending ack.
      */
     public long ongoingTxnSize;
->>>>>>> a0ccdc96
+    //Start timestamp of  transaction pendingAck recovery. 0L means no startup.
+    public long recoverStartTime;
+    //End timestamp of transaction pendingAck recovery. 0L means no startup.
+    public long recoverEndTime;
 }