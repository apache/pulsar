/**
 * Licensed to the Apache Software Foundation (ASF) under one
 * or more contributor license agreements.  See the NOTICE file
 * distributed with this work for additional information
 * regarding copyright ownership.  The ASF licenses this file
 * to you under the Apache License, Version 2.0 (the
 * "License"); you may not use this file except in compliance
 * with the License.  You may obtain a copy of the License at
 *
 *   http://www.apache.org/licenses/LICENSE-2.0
 *
 * Unless required by applicable law or agreed to in writing,
 * software distributed under the License is distributed on an
 * "AS IS" BASIS, WITHOUT WARRANTIES OR CONDITIONS OF ANY
 * KIND, either express or implied.  See the License for the
 * specific language governing permissions and limitations
 * under the License.
 */
package org.apache.pulsar.common.policies.data;

import lombok.Data;

/**
 * Transaction coordinator stats.
 */
@Data
public class TransactionCoordinatorStats {

    /** The state of this transaction metadataStore. */
    public String state;

    /** The sequenceId of transaction metadataStore. */
    public long leastSigBits;

    /** The low water mark of transaction metadataStore. */
    public long lowWaterMark;
<<<<<<< HEAD
    //Start timestamp of  transaction coordinator recovery. 0L means no startup.
    public long recoverStartTime;
    //End timestamp of transaction coordinator recovery. 0L means no startup.
    public long recoverEndTime;
=======

    /**
     *  The total number of ongoing transactions in this transaction coordinator.
     */
    public long ongoingTxnSize;
>>>>>>> a0ccdc96
}<|MERGE_RESOLUTION|>--- conflicted
+++ resolved
@@ -34,16 +34,13 @@
 
     /** The low water mark of transaction metadataStore. */
     public long lowWaterMark;
-<<<<<<< HEAD
-    //Start timestamp of  transaction coordinator recovery. 0L means no startup.
-    public long recoverStartTime;
-    //End timestamp of transaction coordinator recovery. 0L means no startup.
-    public long recoverEndTime;
-=======
 
     /**
      *  The total number of ongoing transactions in this transaction coordinator.
      */
     public long ongoingTxnSize;
->>>>>>> a0ccdc96
+    //Start timestamp of  transaction coordinator recovery. 0L means no startup.
+    public long recoverStartTime;
+    //End timestamp of transaction coordinator recovery. 0L means no startup.
+    public long recoverEndTime;
 }