<<<<<<< HEAD
BUNDLER_VERSION = 1.15.1
BUNDLE = bundle _$(BUNDLER_VERSION)_
=======
#
# Licensed to the Apache Software Foundation (ASF) under one
# or more contributor license agreements.  See the NOTICE file
# distributed with this work for additional information
# regarding copyright ownership.  The ASF licenses this file
# to you under the Apache License, Version 2.0 (the
# "License"); you may not use this file except in compliance
# with the License.  You may obtain a copy of the License at
#
#   http://www.apache.org/licenses/LICENSE-2.0
#
# Unless required by applicable law or agreed to in writing,
# software distributed under the License is distributed on an
# "AS IS" BASIS, WITHOUT WARRANTIES OR CONDITIONS OF ANY
# KIND, either express or implied.  See the License for the
# specific language governing permissions and limitations
# under the License.
#

BUNDLE = bundle
>>>>>>> 8ad606b0
JEKYLL = $(BUNDLE) exec jekyll

deep_clean:
	rm -rf \
		.bundle \
		.sass-cache \
		api \
		node_modules \
		vendor \
		_data/config \
		_data/admin-rest-api-swagger.json

doxygen_install:
	rm -rf scripts/doxygen
	scripts/doxygen-install.sh

cpp_doc_gen:
	scripts/doxygen-doc-gen.sh

clean_local:
	rm -rf generated

ruby_setup:
	gem install bundler \
<<<<<<< HEAD
		-v $(BUNDLER_VERSION) \
=======
>>>>>>> 8ad606b0
		--no-rdoc \
		--no-ri
	NOKOGIRI_USE_SYSTEM_LIBRARIES=true $(BUNDLE) install \
		--path vendor/bundle

python_setup:
	sudo pip install pdoc pygments

setup: ruby_setup
	scripts/htmltest-setup.sh osx

linkcheck_macos:
	scripts/htmltest-osx

travis_setup: ruby_setup python_setup

travis_build: javadoc

travis_publish:
	scripts/publish-website.sh

build: api_docs
	scripts/build-all-versions.sh

serve: clean_local
	$(JEKYLL) serve \
		--incremental \
		--livereload \
		--config _config.yml,_config.local.yml

javadoc:
	rm -rf api/{admin,client}
	scripts/javadoc-gen.sh

python_doc_gen:
	scripts/python-doc-gen.sh

swagger_definition_copy:
	(cd $(shell git rev-parse --show-toplevel) && \
		cp pulsar-broker/target/docs/swagger.json site/_data/admin-rest-api-swagger.json)

protobuf_doc_gen:
	scripts/protobuf-doc-gen.sh

protobuf_setup:
	rm -rf protoc-gen-doc scripts/protoc-gen-doc
	git clone https://github.com/pseudomuto/protoc-gen-doc
	rm -rf protoc-gen-doc/.git
	mv protoc-gen-doc scripts
	(cd scripts/protoc-gen-doc && PROTOBUF_PREFIX=$(shell brew --prefix protobuf) qmake && make)

api_docs: javadoc python_doc_gen cpp_doc_gen

publish: deep_clean setup swagger_definition_copy build<|MERGE_RESOLUTION|>--- conflicted
+++ resolved
@@ -1,7 +1,3 @@
-<<<<<<< HEAD
-BUNDLER_VERSION = 1.15.1
-BUNDLE = bundle _$(BUNDLER_VERSION)_
-=======
 #
 # Licensed to the Apache Software Foundation (ASF) under one
 # or more contributor license agreements.  See the NOTICE file
@@ -22,7 +18,6 @@
 #
 
 BUNDLE = bundle
->>>>>>> 8ad606b0
 JEKYLL = $(BUNDLE) exec jekyll
 
 deep_clean:
@@ -47,10 +42,6 @@
 
 ruby_setup:
 	gem install bundler \
-<<<<<<< HEAD
-		-v $(BUNDLER_VERSION) \
-=======
->>>>>>> 8ad606b0
 		--no-rdoc \
 		--no-ri
 	NOKOGIRI_USE_SYSTEM_LIBRARIES=true $(BUNDLE) install \
