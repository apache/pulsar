GEM
  remote: https://rubygems.org/
  specs:
    addressable (2.5.2)
      public_suffix (>= 2.0.2, < 4.0)
    colorator (1.1.0)
    concurrent-ruby (1.0.5)
    em-websocket (0.5.1)
      eventmachine (>= 0.12.9)
      http_parser.rb (~> 0.6.0)
    eventmachine (1.2.5)
<<<<<<< HEAD
    ffi (1.9.18)
    forwardable-extended (2.6.0)
    http_parser.rb (0.6.0)
    i18n (0.9.1)
      concurrent-ruby (~> 1.0)
    jekyll (3.7.0)
=======
    ffi (1.9.23)
    forwardable-extended (2.6.0)
    http_parser.rb (0.6.0)
    i18n (0.9.5)
      concurrent-ruby (~> 1.0)
    jekyll (3.7.3)
>>>>>>> 8ad606b0
      addressable (~> 2.4)
      colorator (~> 1.0)
      em-websocket (~> 0.5)
      i18n (~> 0.7)
      jekyll-sass-converter (~> 1.0)
      jekyll-watch (~> 2.0)
      kramdown (~> 1.14)
      liquid (~> 4.0)
      mercenary (~> 0.3.3)
      pathutil (~> 0.9)
      rouge (>= 1.7, < 4)
      safe_yaml (~> 1.0)
<<<<<<< HEAD
    jekyll-sass-converter (1.5.1)
=======
    jekyll-sass-converter (1.5.2)
>>>>>>> 8ad606b0
      sass (~> 3.4)
    jekyll-watch (2.0.0)
      listen (~> 3.0)
    kramdown (1.16.2)
    liquid (4.0.0)
    listen (3.1.5)
      rb-fsevent (~> 0.9, >= 0.9.4)
      rb-inotify (~> 0.9, >= 0.9.7)
      ruby_dep (~> 1.2)
    mercenary (0.3.6)
    pathutil (0.16.1)
      forwardable-extended (~> 2.6)
<<<<<<< HEAD
    public_suffix (3.0.1)
    rb-fsevent (0.10.2)
    rb-inotify (0.9.10)
      ffi (>= 0.5.0, < 2)
    rouge (3.1.0)
    ruby_dep (1.5.0)
    safe_yaml (1.0.4)
    sass (3.5.5)
=======
    public_suffix (3.0.2)
    rb-fsevent (0.10.3)
    rb-inotify (0.9.10)
      ffi (>= 0.5.0, < 2)
    rouge (3.1.1)
    ruby_dep (1.5.0)
    safe_yaml (1.0.4)
    sass (3.5.6)
>>>>>>> 8ad606b0
      sass-listen (~> 4.0.0)
    sass-listen (4.0.0)
      rb-fsevent (~> 0.9, >= 0.9.4)
      rb-inotify (~> 0.9, >= 0.9.7)

PLATFORMS
  ruby

DEPENDENCIES
<<<<<<< HEAD
  jekyll (= 3.7.0)
=======
  jekyll (= 3.7.3)
>>>>>>> 8ad606b0

RUBY VERSION
   ruby 2.4.1p111

BUNDLED WITH
   1.16.1<|MERGE_RESOLUTION|>--- conflicted
+++ resolved
@@ -9,21 +9,12 @@
       eventmachine (>= 0.12.9)
       http_parser.rb (~> 0.6.0)
     eventmachine (1.2.5)
-<<<<<<< HEAD
-    ffi (1.9.18)
-    forwardable-extended (2.6.0)
-    http_parser.rb (0.6.0)
-    i18n (0.9.1)
-      concurrent-ruby (~> 1.0)
-    jekyll (3.7.0)
-=======
     ffi (1.9.23)
     forwardable-extended (2.6.0)
     http_parser.rb (0.6.0)
     i18n (0.9.5)
       concurrent-ruby (~> 1.0)
     jekyll (3.7.3)
->>>>>>> 8ad606b0
       addressable (~> 2.4)
       colorator (~> 1.0)
       em-websocket (~> 0.5)
@@ -36,11 +27,7 @@
       pathutil (~> 0.9)
       rouge (>= 1.7, < 4)
       safe_yaml (~> 1.0)
-<<<<<<< HEAD
-    jekyll-sass-converter (1.5.1)
-=======
     jekyll-sass-converter (1.5.2)
->>>>>>> 8ad606b0
       sass (~> 3.4)
     jekyll-watch (2.0.0)
       listen (~> 3.0)
@@ -53,16 +40,6 @@
     mercenary (0.3.6)
     pathutil (0.16.1)
       forwardable-extended (~> 2.6)
-<<<<<<< HEAD
-    public_suffix (3.0.1)
-    rb-fsevent (0.10.2)
-    rb-inotify (0.9.10)
-      ffi (>= 0.5.0, < 2)
-    rouge (3.1.0)
-    ruby_dep (1.5.0)
-    safe_yaml (1.0.4)
-    sass (3.5.5)
-=======
     public_suffix (3.0.2)
     rb-fsevent (0.10.3)
     rb-inotify (0.9.10)
@@ -71,7 +48,6 @@
     ruby_dep (1.5.0)
     safe_yaml (1.0.4)
     sass (3.5.6)
->>>>>>> 8ad606b0
       sass-listen (~> 4.0.0)
     sass-listen (4.0.0)
       rb-fsevent (~> 0.9, >= 0.9.4)
@@ -81,11 +57,7 @@
   ruby
 
 DEPENDENCIES
-<<<<<<< HEAD
-  jekyll (= 3.7.0)
-=======
   jekyll (= 3.7.3)
->>>>>>> 8ad606b0
 
 RUBY VERSION
    ruby 2.4.1p111
