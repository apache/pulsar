--- conflicted
+++ resolved
@@ -9,20 +9,12 @@
       eventmachine (>= 0.12.9)
       http_parser.rb (~> 0.6.0)
     eventmachine (1.2.5)
-<<<<<<< HEAD
-    ffi (1.9.21)
-=======
     ffi (1.9.23)
->>>>>>> 444d8016
     forwardable-extended (2.6.0)
     http_parser.rb (0.6.0)
     i18n (0.9.5)
       concurrent-ruby (~> 1.0)
-<<<<<<< HEAD
-    jekyll (3.7.2)
-=======
     jekyll (3.7.3)
->>>>>>> 444d8016
       addressable (~> 2.4)
       colorator (~> 1.0)
       em-websocket (~> 0.5)
@@ -49,17 +41,13 @@
     pathutil (0.16.1)
       forwardable-extended (~> 2.6)
     public_suffix (3.0.2)
-<<<<<<< HEAD
-    rb-fsevent (0.10.2)
-=======
     rb-fsevent (0.10.3)
->>>>>>> 444d8016
     rb-inotify (0.9.10)
       ffi (>= 0.5.0, < 2)
     rouge (3.1.1)
     ruby_dep (1.5.0)
     safe_yaml (1.0.4)
-    sass (3.5.5)
+    sass (3.5.6)
       sass-listen (~> 4.0.0)
     sass-listen (4.0.0)
       rb-fsevent (~> 0.9, >= 0.9.4)
@@ -69,11 +57,7 @@
   ruby
 
 DEPENDENCIES
-<<<<<<< HEAD
-  jekyll (= 3.7.2)
-=======
   jekyll (= 3.7.3)
->>>>>>> 444d8016
 
 RUBY VERSION
    ruby 2.4.1p111
