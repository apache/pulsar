--- conflicted
+++ resolved
@@ -7,11 +7,7 @@
 
 * The [`brokers`](../../reference/CliTools#pulsar-admin-brokers) command of the [`pulsar-admin`](../../reference/CliTools#pulsar-admin) tool
 * The `/admin/brokers` endpoint of the admin [REST API](../../reference/RestApi)
-<<<<<<< HEAD
 * The `brokers` method of the {% javadoc PulsarAdmin admin com.yahoo.pulsar.client.admin.PulsarAdmin %} object in the [Java API](../../clients/Java)
-=======
-* The `brokers` method of the {% javadoc PulsarAdmin admin org.apache.pulsar.client.admin.PulsarAdmin %} object in the [Java API](../../applications/JavaClient)
->>>>>>> 3f7d7231
 
 In addition to being configurable when you start them up, brokers can also be [dynamically configured](#dynamic-broker-configuration).
 
@@ -45,7 +41,6 @@
 ```java
 admin.brokers().getActiveBrokers(clusterName)
 ```
-
 
 #### list of namespaces owned by a given broker
 
