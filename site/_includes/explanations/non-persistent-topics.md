<!--

    Licensed to the Apache Software Foundation (ASF) under one
    or more contributor license agreements.  See the NOTICE file
    distributed with this work for additional information
    regarding copyright ownership.  The ASF licenses this file
    to you under the Apache License, Version 2.0 (the
    "License"); you may not use this file except in compliance
    with the License.  You may obtain a copy of the License at

      http://www.apache.org/licenses/LICENSE-2.0

    Unless required by applicable law or agreed to in writing,
    software distributed under the License is distributed on an
    "AS IS" BASIS, WITHOUT WARRANTIES OR CONDITIONS OF ANY
    KIND, either express or implied.  See the License for the
    specific language governing permissions and limitations
    under the License.

-->

<<<<<<< HEAD
As name suggests, non-persistent topics do not persist messages onto any durable storage disk, unlike persistent topics, in which messages are durably persisted on multiple disks.
=======
By default, Pulsar persistently stores *all* {% popover unacknowledged %} messages on multiple [BookKeeper](#persistent-storage) {% popover bookies %} (storage nodes). Data for messages on persistent topics can thus survive {% popover broker %} restarts and subscriber failover.

Pulsar also, however, supports **non-persistent topics**, which are topics on which messages are *never* persisted to disk and live only in memory. When using non-persistent delivery, killing a Pulsar {% popover broker %} or disconnecting a subscriber to a topic means that all in-transit messages are lost on that (non-persistent) topic, meaning that clients may see message loss.
>>>>>>> b9d49127

Non-persistent topics have names of this form (note the `non-persistent` in the name):

<<<<<<< HEAD
- In non-persistent topic, as soon as broker receives published message, it immediately delivers this message to all connected subscribers without persisting them into any storage. So, if subscriber gets disconnected with broker then broker will not be able to deliver those in-transit messages and subscribers will never be able to receive those messages again. Broker also drops a message for the consumer, if consumer does not have enough permit to consume message, or consumer TCP channel is not writable. Therefore, consumer receiver queue size (to accommodate enough permits) and TCP-receiver window size (to keep channel writable) should be configured properly to avoid message drop for that consumer.
- Broker only allows configured number of in-flight messages per client connection. So, if producer tries to publish messages higher than this rate, then broker silently drops those new incoming messages without processing and delivering them to the subscribers. However, broker acknowledges with special message-id (`msg-id: -1:-1`) for those dropped messages to signal producer about the message drop.

#### Performance

Non-persistent messaging is usually faster than persistent messaging because broker does not persist messages and immediately sends ack back to producer as soon as that message deliver to all connected subscribers. Therefore, producer sees comparatively low publish latency with non-persistent topic.

#### Client API

A topic name will look like this:

{% include topic.html type="non-persistent" ten="tenant" n="namespace" t="topic" %}

Producer and consumer can connect to non-persistent topic in a similar way, as persistent topic except topic name must start with `non-persistent`.

Non-persistent topic supports all 3 different subscription-modes: **Exclusive**, **Shared**, **Failover** which are already explained in details at [GettingStarted](../../getting-started/ConceptsAndArchitecture). 


##### Consumer API

```java
PulsarClient client = PulsarClient.create("pulsar://localhost:6650");

Consumer consumer = client.subscribe(
            "non-persistent://sample/standalone/ns1/my-topic",
            "my-subscribtion-name");
```

##### Producer API

```java
PulsarClient client = PulsarClient.create("pulsar://localhost:6650");

Producer producer = client.createProducer(
            "non-persistent://sample/standalone/ns1/my-topic");
```

#### Broker configuration

Sometimes, there would be a need to configure few dedicated brokers in a cluster, to just serve non-persistent topics.

Broker configuration for enabling broker to own only configured type of topics  

```
# It disables broker to load persistent topics
enablePersistentTopics=false
# It enables broker to load non-persistent topics
enableNonPersistentTopics=true
```
=======
{% include topic.html type="non-persistent" p="property" c="cluster" n="namespace" t="topic" %}
>>>>>>> b9d49127
<|MERGE_RESOLUTION|>--- conflicted
+++ resolved
@@ -19,66 +19,10 @@
 
 -->
 
-<<<<<<< HEAD
-As name suggests, non-persistent topics do not persist messages onto any durable storage disk, unlike persistent topics, in which messages are durably persisted on multiple disks.
-=======
 By default, Pulsar persistently stores *all* {% popover unacknowledged %} messages on multiple [BookKeeper](#persistent-storage) {% popover bookies %} (storage nodes). Data for messages on persistent topics can thus survive {% popover broker %} restarts and subscriber failover.
 
 Pulsar also, however, supports **non-persistent topics**, which are topics on which messages are *never* persisted to disk and live only in memory. When using non-persistent delivery, killing a Pulsar {% popover broker %} or disconnecting a subscriber to a topic means that all in-transit messages are lost on that (non-persistent) topic, meaning that clients may see message loss.
->>>>>>> b9d49127
 
 Non-persistent topics have names of this form (note the `non-persistent` in the name):
 
-<<<<<<< HEAD
-- In non-persistent topic, as soon as broker receives published message, it immediately delivers this message to all connected subscribers without persisting them into any storage. So, if subscriber gets disconnected with broker then broker will not be able to deliver those in-transit messages and subscribers will never be able to receive those messages again. Broker also drops a message for the consumer, if consumer does not have enough permit to consume message, or consumer TCP channel is not writable. Therefore, consumer receiver queue size (to accommodate enough permits) and TCP-receiver window size (to keep channel writable) should be configured properly to avoid message drop for that consumer.
-- Broker only allows configured number of in-flight messages per client connection. So, if producer tries to publish messages higher than this rate, then broker silently drops those new incoming messages without processing and delivering them to the subscribers. However, broker acknowledges with special message-id (`msg-id: -1:-1`) for those dropped messages to signal producer about the message drop.
-
-#### Performance
-
-Non-persistent messaging is usually faster than persistent messaging because broker does not persist messages and immediately sends ack back to producer as soon as that message deliver to all connected subscribers. Therefore, producer sees comparatively low publish latency with non-persistent topic.
-
-#### Client API
-
-A topic name will look like this:
-
-{% include topic.html type="non-persistent" ten="tenant" n="namespace" t="topic" %}
-
-Producer and consumer can connect to non-persistent topic in a similar way, as persistent topic except topic name must start with `non-persistent`.
-
-Non-persistent topic supports all 3 different subscription-modes: **Exclusive**, **Shared**, **Failover** which are already explained in details at [GettingStarted](../../getting-started/ConceptsAndArchitecture). 
-
-
-##### Consumer API
-
-```java
-PulsarClient client = PulsarClient.create("pulsar://localhost:6650");
-
-Consumer consumer = client.subscribe(
-            "non-persistent://sample/standalone/ns1/my-topic",
-            "my-subscribtion-name");
-```
-
-##### Producer API
-
-```java
-PulsarClient client = PulsarClient.create("pulsar://localhost:6650");
-
-Producer producer = client.createProducer(
-            "non-persistent://sample/standalone/ns1/my-topic");
-```
-
-#### Broker configuration
-
-Sometimes, there would be a need to configure few dedicated brokers in a cluster, to just serve non-persistent topics.
-
-Broker configuration for enabling broker to own only configured type of topics  
-
-```
-# It disables broker to load persistent topics
-enablePersistentTopics=false
-# It enables broker to load non-persistent topics
-enableNonPersistentTopics=true
-```
-=======
-{% include topic.html type="non-persistent" p="property" c="cluster" n="namespace" t="topic" %}
->>>>>>> b9d49127
+{% include topic.html type="non-persistent" ten="tenant" n="namespace" t="topic" %}