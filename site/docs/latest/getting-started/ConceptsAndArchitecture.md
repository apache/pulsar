---
title: Pulsar concepts and architecture
lead: A high-level overview of Pulsar's moving pieces
tags:
- architecture
- deduplication
---

<!--

    Licensed to the Apache Software Foundation (ASF) under one
    or more contributor license agreements.  See the NOTICE file
    distributed with this work for additional information
    regarding copyright ownership.  The ASF licenses this file
    to you under the Apache License, Version 2.0 (the
    "License"); you may not use this file except in compliance
    with the License.  You may obtain a copy of the License at

      http://www.apache.org/licenses/LICENSE-2.0

    Unless required by applicable law or agreed to in writing,
    software distributed under the License is distributed on an
    "AS IS" BASIS, WITHOUT WARRANTIES OR CONDITIONS OF ANY
    KIND, either express or implied.  See the License for the
    specific language governing permissions and limitations
    under the License.

-->

{% popover Pulsar %} is a multi-tenant, high-performance solution for server-to-server messaging originally developed by [Yahoo](http://yahoo.github.io/) and now under the stewardship of the [Apache Software Foundation](https://www.apache.org/).

Pulsar's key features include:

* Native support for multiple {% popover clusters %} in a Pulsar {% popover instance %}, with seamless [geo-replication](../../admin/GeoReplication) of messages across clusters
* Very low publish and end-to-end latency
* Seamless scalability out to over a million topics
* A simple [client API](#client-api) with bindings for [Java](../../clients/Java), [Python](../../clients/Python), and [C++](../../clients/Cpp)
* Multiple [subscription modes](#subscription-modes) for {% popover topics %} ([exclusive](#exclusive), [shared](#shared), and [failover](#failover))
* Guaranteed message delivery with [persistent message storage](#persistent-storage) provided by [Apache BookKeeper](http://bookkeeper.apache.org/)

## Messages

Messages are the basic "unit" of Pulsar. They're what {% popover producers %} publish to {% popover topics %} and what {% popover consumers %} then consume from topics (and {% popover acknowledge %} when the message has been processed). Messages are the analogue of letters in a postal service system.

Component | Purpose
:---------|:-------
Value / data payload | The data carried by the message. All Pulsar messages carry raw bytes, although message data can also conform to data [schemas](#schema-registry)
Key | Messages can optionally be tagged with keys, which can be useful for things like [topic compaction](#compaction)
Properties | An optional key/value map of user-defined properties
Producer name | The name of the {% popover producer %} that produced the message (producers are automatically given default names, but you can apply your own explicitly as well)
Sequence ID | Each Pulsar message belongs to an ordered sequence on its {% popover topic %}. A message's sequence ID is its ordering in that sequence.
Publish time | The timestamp of when the message was published (automatically applied by the {% popover producer %})
Event time | An optional timestamp that applications can attach to the message representing when something happened, e.g. when the message was processed. The event time of a message is 0 if none is explicitly set.

{% include admonition.html type="info" content="For a more in-depth breakdown of Pulsar message contents, see the documentation on Pulsar's [binary protocol](../../reference/BinaryProtocol)." %}

## Producers, consumers, topics, and subscriptions

Pulsar is built on the [publish-subscribe](https://en.wikipedia.org/wiki/Publish%E2%80%93subscribe_pattern) pattern, aka {% popover pub-sub %}. In this pattern, [producers](#producers) publish messages to [topics](#topics). [Consumers](#consumers) can then [subscribe](#subscription-modes) to those topics, process incoming messages, and send an {% popover acknowledgement %} when processing is complete.

Once a {% popover subscription %} has been created, all messages will be [retained](#persistent-storage) by Pulsar, even if the consumer gets disconnected. Retained messages will be discarded only when a consumer {% popover acknowledges %} that they've been successfully processed.

### Producers

A producer is a process that attaches to a topic and publishes messages to a Pulsar {% popover broker %} for processing.

#### Send modes

Producers can send messages to brokers either synchronously (sync) or asynchronously (async).

| Mode       | Description                                                                                                                                                                                                                                                                                                                                                              |
|:-----------|:-------------------------------------------------------------------------------------------------------------------------------------------------------------------------------------------------------------------------------------------------------------------------------------------------------------------------------------------------------------------------|
| Sync send  | The producer will wait for acknowledgement from the broker after sending each message. If acknowledgment isn't received then the producer will consider the send operation a failure.                                                                                                                                                                                    |
| Async send | The producer will put the message in a blocking queue and return immediately. The client library will then send the message to the broker in the background. If the queue is full (max size [configurable](../../reference/Configuration#broker), the producer could be blocked or fail immediately when calling the API, depending on arguments passed to the producer. |

#### Compression

Messages published by producers can be compressed during transportation in order to save bandwidth. Pulsar currently supports two types of compression:

* [LZ4](https://github.com/lz4/lz4)
* [ZLIB](https://zlib.net/)

#### Batching

If batching is enabled, the producer will accumulate and send a batch of messages in a single request. Batching size is defined by the maximum number of messages and maximum publish latency.

### Consumers

A consumer is a process that attaches to a topic via a subscription and then receives messages.

#### Receive modes

Messages can be received from {% popover brokers %} either synchronously (sync) or asynchronously (async).

| Mode          | Description                                                                                                                                                                                                   |
|:--------------|:--------------------------------------------------------------------------------------------------------------------------------------------------------------------------------------------------------------|
| Sync receive  | A sync receive will be blocked until a message is available.                                                                                                                                                  |
| Async receive | An async receive will return immediately with a future value---a [`CompletableFuture`](http://www.baeldung.com/java-completablefuture) in Java, for example---that completes once a new message is available. |

#### Acknowledgement

When a consumer has successfully processed a message, it needs to send an {% popover acknowledgement %} to the broker so that the broker can discard the message (otherwise it [stores](#persistent-storage) the message).

Messages can be acknowledged either one by one or cumulatively. With cumulative acknowledgement, the consumer only needs to acknowledge the last message it received. All messages in the stream up to (and including) the provided message will not be re-delivered to that consumer.

{% include admonition.html type='warning' content='Cumulative acknowledgement cannot be used with [shared subscription mode](#subscription-modes), because shared mode involves multiple consumers having access to the same subscription.' %}

#### Listeners

Client libraries can provide their own listener implementations for consumers. The [Java client](../../clients/Java), for example, provides a {% javadoc MesssageListener client org.apache.pulsar.client.api.MessageListener %} interface. In this interface, the `received` method is called whenever a new message is received.

### Topics

As in other pub-sub systems, topics in Pulsar are named channels for transmitting messages from {% popover producers %} to {% popover consumers %}. Topic names are URLs that have a well-defined structure:

{% include topic.html type="{persistent|non-persistent}" ten="tenant" n="namespace" t="topic" %}

Topic name component | Description
:--------------------|:-----------
`persistent` / `non-persistent` | This identifies the type of topic. Pulsar supports two kind of topics: [persistent](#persistent-storage) and [non-persistent](#non-persistent-topics) (persistent is the default, so if you don't specify a type the topic will be persistent). With persistent topics, all messages are durably [persisted](#persistent-storage) on disk (that means on multiple disks unless the {% popover broker %} is {% popover standalone %}), whereas data for [non-persistent](#non-persistent-topics) topics isn't persisted to storage disks.
`tenant`             | The topic's {% popover tenant %} within the instance. Tenants are essential to {% popover multi-tenancy %} in Pulsar and can be spread across clusters.
`namespace`          | The administrative unit of the topic, which acts as a grouping mechanism for related topics. Most topic configuration is performed at the [namespace](#namespace) level. Each tenant can have multiple namespaces.
`topic`              | The final part of the name. Topic names are freeform and have no special meaning in a Pulsar instance.

{% include admonition.html type="success" title="No need to explicitly create new topics"
content="You don't need to explicitly create topics in Pulsar. If a client attempts to write or receive messages to/from a topic that does not yet exist, Pulsar will automatically create that topic under the [namespace](#namespace) provided in the [topic name](#topics)." %}

### Namespaces

A namespace is a logical nomenclature within a tenant. A tenant can create multiple namespaces via the [admin API](../../admin-api/namespaces#create). For instance, a tenant with different applications can create a separate namespace for each application. A namespace allows the application to create and manage a hierarchy of topics. The topic `my-tenant/app1` is a namespace for the application `app1` for `my-tenant`. You can create any number of [topics](#topics) under the namespace.

### Subscription modes

A subscription is a named configuration rule that determines how messages are delivered to {% popover consumers %}. There are three available subscription modes in Pulsar: [exclusive](#exclusive), [shared](#shared), and [failover](#failover). These modes are illustrated in the figure below.

{% include figure.html src="/img/pulsar-subscription-modes.png" alt="Subscription modes" width="80" %}

#### Exclusive

In *exclusive* mode, only a single consumer is allowed to attach to the subscription. If more than one consumer attempts to subscribe to a topic using the same subscription, the consumer receives an error.

In the diagram above, only **Consumer-A** is allowed to consume messages.

{% include admonition.html type="info" content="Exclusive mode is the default subscription mode." %}

{% include figure.html src="/img/exclusive-subscriptions.png" alt="Exclusive subscriptions" width="80" %}

#### Shared

In *shared* or *round robin* mode, multiple consumers can attach to the same subscription. Messages are delivered in a round robin distribution across consumers, and any given message is delivered to only one consumer. When a consumer disconnects, all the messages that were sent to it and not acknowledged will be rescheduled for sending to the remaining consumers.

In the diagram above, **Consumer-B-1** and **Consumer-B-2** are able to subscribe to the topic, but **Consumer-C-1** and others could as well.

{% include message.html id="shared_mode_limitations" %}

{% include figure.html src="/img/shared-subscriptions.png" alt="Shared subscriptions" width="80" %}

#### Failover

In *failover* mode, multiple consumers can attach to the same subscription. The consumers will be lexically sorted by the consumer's name and the first consumer will initially be the only one receiving messages. This consumer is called the *master consumer*.

When the master consumer disconnects, all (non-acked and subsequent) messages will be delivered to the next consumer in line.

In the diagram above, Consumer-C-1 is the master consumer while Consumer-C-2 would be the next in line to receive messages if Consumer-C-2 disconnected.

{% include figure.html src="/img/failover-subscriptions.png" alt="Failover subscriptions" width="80" %}

### Multi-topic subscriptions

When a {% popover consumer %} subscribes to a Pulsar {% popover topic %}, by default it subscribes to one specific topic, such as `persistent://public/default/my-topic`. As of Pulsar version 1.23.0-incubating, however, Pulsar consumers can simultaneously subscribe to multiple topics. You can define a list of topics in two ways:

* On the basis of a [**reg**ular **ex**pression](https://en.wikipedia.org/wiki/Regular_expression) (regex), for example `persistent://public/default/finance-.*`
* By explicitly defining a list of topics

{% include admonition.html type="info" content="When subscribing to multiple topics by regex, all topics must be in the same [namespace](#namespaces)." %}

When subscribing to multiple topics, the Pulsar client will automatically make a call to the Pulsar API to discover the topics that match the regex pattern/list and then subscribe to all of them. If any of the topics don't currently exist, the consumer will auto-subscribe to them once the topics are created.

{% include admonition.html type="danger" title="No ordering guarantees"
   content="When a consumer subscribes to multiple topics, all ordering guarantees normally provided by Pulsar on single topics do not hold. If your use case for Pulsar involves any strict ordering requirements, we would strongly recommend against using this feature." %}

Here are some multi-topic subscription examples for Java:

```java
import java.util.regex.Pattern;

import org.apache.pulsar.client.api.Consumer;
import org.apache.pulsar.client.api.PulsarClient;

PulsarClient pulsarClient = // Instantiate Pulsar client object

// Subscribe to all topics in a namespace
Pattern allTopicsInNamespace = Pattern.compile("persistent://public/default/.*");
Consumer allTopicsConsumer = pulsarClient.subscribe(allTopicsInNamespace, "subscription-1");

// Subscribe to a subsets of topics in a namespace, based on regex
Pattern someTopicsInNamespace = Pattern.compile("persistent://public/default/foo.*");
Consumer someTopicsConsumer = pulsarClient.subscribe(someTopicsInNamespace, "subscription-1");
```

For code examples, see:

* [Java](../../clients/Java#multi-topic-subscriptions)

### Partitioned topics

{% include explanations/partitioned-topics.md %}

### Non-persistent topics

{% include explanations/non-persistent-topics.md %}

{% include admonition.html type="success" content='For more info on using non-persistent topics, see the [Non-persistent messaging cookbook](../../cookbooks/non-persistent-topics).' %}

In non-persistent topics, {% popover brokers %} immediately deliver messages to all connected subscribers *without persisting them* in [BookKeeper](#persistent-storage). If a subscriber is disconnected, the broker will not be able to deliver those in-transit messages, and subscribers will never be able to receive those messages again. Eliminating the persistent storage step makes messaging on non-persistent topics slightly faster than on persistent topics in some cases, but with the caveat that some of the core benefits of Pulsar are lost.

{% include admonition.html type="danger" content="With non-persistent topics, message data lives only in memory. If a message broker fails or message data can otherwise not be retrieved from memory, your message data may be lost. Use non-persistent topics only if you're *certain* that your use case requires it and can sustain it." %}

By default, non-persistent topics are enabled on Pulsar {% popover brokers %}. You can disable them in the broker's [configuration](../../reference/Configuration#broker-enableNonPersistentTopics). You can manage non-persistent topics using the [`pulsar-admin non-persistent`](../../reference/CliTools#pulsar-admin-non-persistent) interface.

#### Performance

Non-persistent messaging is usually faster than persistent messaging because brokers don't persist messages and immediately send acks back to the producer as soon as that message is deliver to all connected subscribers. Producers thus see comparatively low publish latency with non-persistent topic.

#### Client API

Producers and consumers can connect to non-persistent topics in the same way as persistent topics, with the crucial difference that the topic name must start with `non-persistent`. All three subscription modes---[exclusive](#exclusive), [shared](#shared), and [failover](#failover)---are supported for non-persistent topics.

Here's an example [Java consumer](../../clients/Java#consumer) for a non-persistent topic:

```java
PulsarClient client = PulsarClient.create("pulsar://localhost:6650");
String npTopic = "non-persistent://public/default/my-topic";
String subscriptionName = "my-subscription-name";

Consumer consumer = client.subscribe(npTopic, subscriptionName);
```

Here's an example [Java producer](../../clients/Java#producer) for the same non-persistent topic:

```java
Producer producer = client.createProducer(npTopic);
```

## Architecture overview

At the highest level, a Pulsar {% popover instance %} is composed of one or more Pulsar {% popover clusters %}. Clusters within an instance can [replicate](#replicate) data amongst themselves.

In a Pulsar cluster:

* One or more {% popover brokers %} handles and load balances incoming messages from {% popover producers %}, dispatches messages to {% popover consumers %}, communicates with the Pulsar {% popover configuration store %} to handle various coordination tasks, stores messages in {% popover BookKeeper %} instances (aka {% popover bookies %}), relies on a cluster-specific {% popover ZooKeeper %} cluster for certain tasks, and more.
* A {% popover BookKeeper %} cluster consisting of one more or more {% popover bookies %} handles [persistent storage](#persistent-storage) of messages.
* A {% popover ZooKeeper %} cluster specific to that cluster handles

The diagram below provides an illustration of a Pulsar cluster:

{% include figure.html src="/img/pulsar-system-architecture.png" alt="Pulsar architecture diagram" width="90" %}

At the broader {% popover instance %} level, an instance-wide ZooKeeper cluster called the {% popover configuration store %} handles coordination tasks involving multiple clusters, for example [geo-replication](#replication).

## Brokers

The Pulsar message {% popover broker %} is a stateless component that's primarily responsible for running two other components:

* An HTTP server that exposes a REST API for both [administrative tasks](../../reference/RestApi) and [topic lookup](#client-setup-phase) for producers and consumers
* A {% popover dispatcher %}, which is an asynchronous TCP server over a custom [binary protocol](../../reference/BinaryProtocol) used for all data transfers

Messages are typically dispatched out of a [managed ledger](#managed-ledger) cache for the sake of performance, *unless* the backlog exceeds the cache size. If the backlog grows too large for the cache, the broker will start reading entries from {% popover BookKeeper %}.

Finally, to support {% popover geo-replication %} on global topics, the broker manages replicators that tail the entries published in the local region and republish them to the remote region using the Pulsar [Java client library](../../clients/Java).

{% include admonition.html type="info" content="For a guide to managing Pulsar brokers, see the [Clusters and brokers](../../admin/ClustersBrokers#managing-brokers) guide." %}

## Clusters

A Pulsar {% popover instance %} consists of one or more Pulsar *clusters*. Clusters, in turn, consist of:

* One or more Pulsar [brokers](#broker)
* A {% popover ZooKeeper %} quorum used for cluster-level configuration and coordination
* An ensemble of {% popover bookies %} used for [persistent storage](#persistent-storage) of messages

Clusters can replicate amongst themselves using [geo-replication](#geo-replication).

{% include admonition.html type="info" content="For a guide to managing Pulsar clusters, see the [Clusters and brokers](../../admin/ClustersBrokers#managing-clusters) guide." %}

## Metadata store

Pulsar uses [Apache Zookeeper](https://zookeeper.apache.org/) for metadata storage, cluster configuration, and coordination. In a Pulsar instance:

* A {% popover configuration store %} quorum stores configuration for {% popover tenants %}, {% popover namespaces %}, and other entities that need to be globally consistent.
* Each cluster has its own local ZooKeeper ensemble that stores {% popover cluster %}-specific configuration and coordination such as ownership metadata, broker load reports, BookKeeper {% popover ledger %} metadata, and more.

## Persistent storage

Pulsar provides guaranteed message delivery for applications. If a message successfully reaches a Pulsar {% popover broker %}, it will be delivered to its intended target.

This guarantee requires that non-{% popover acknowledged %} messages are stored in a durable manner until they can be delivered to and acknowledged by {% popover consumers %}. This mode of messaging is commonly called *persistent messaging*. In Pulsar, N copies of all messages are stored and synced on disk, for example 4 copies across two servers with mirrored [RAID](https://en.wikipedia.org/wiki/RAID) volumes on each server.

### Apache BookKeeper {#bookkeeper}

Pulsar uses a system called [Apache BookKeeper](http://bookkeeper.apache.org/) for persistent message storage. BookKeeper is a distributed [write-ahead log](https://en.wikipedia.org/wiki/Write-ahead_logging) (WAL) system that provides a number of crucial advantages for Pulsar:

* It enables Pulsar to utilize many independent logs, called [ledgers](#ledgers). Multiple ledgers can be created for {% popover topics %} over time.
* It offers very efficient storage for sequential data that handles entry replication.
* It guarantees read consistency of ledgers in the presence of various system failures.
* It offers even distribution of I/O across bookies.
* It's horizontally scalable in both capacity and throughput. Capacity can be immediately increased by adding more {% popover bookies %} to a cluster.
* {% popover Bookies %} are designed to handle thousands of ledgers with concurrent reads and writes. By using multiple disk devices---one for journal and another for general storage--bookies are able to isolate the effects of read operations from the latency of ongoing write operations.

In addition to message data, *cursors* are also persistently stored in BookKeeper. Cursors are {% popover subscription %} positions for {% popover consumers %}. BookKeeper enables Pulsar to store consumer position in a scalable fashion.

At the moment, Pulsar only supports persistent message storage. This accounts for the `persistent` in all {% popover topic %} names. Here's an example:

{% include topic.html ten="my-property" n="my-namespace" t="my-topic" %}

{% include admonition.html type="success" content='Pulsar also supports ephemeral ([non-persistent](#non-persistent-topics)) message storage.' %}

You can see an illustration of how {% popover brokers %} and {% popover bookies %} interact in the diagram below:

{% include figure.html src="/img/broker-bookie.png" alt="Brokers and bookies" width="80" %}

### Ledgers

A {% popover ledger %} is an append-only data structure with a single writer that is assigned to multiple BookKeeper storage nodes, or {% popover bookies %}. Ledger entries are replicated to multiple bookies. Ledgers themselves have very simple semantics:

* A Pulsar broker can create a ledger, append entries to the ledger, and close the ledger.
* After the ledger has been closed---either explicitly or because the writer process crashed---it can then be opened only in read-only mode.
* Finally, when entries in the ledger are no longer needed, the whole ledger can be deleted from the system (across all bookies).

#### Ledger read consistency

The main strength of Bookkeeper is that it guarantees read consistency in ledgers in the presence of failures. Since the ledger can only be written to by a single process, that process is free to append entries very efficiently, without need to obtain consensus. After a failure, the ledger will go through a recovery process that will finalize the state of the ledger and establish which entry was last committed to the log. After that point, all readers of the ledger are guaranteed to see the exact same content.

#### Managed ledgers

Given that Bookkeeper ledgers provide a single log abstraction, a library was developed on top of the ledger called the *managed ledger* that represents the storage layer for a single topic. A managed ledger represents the abstraction of a stream of messages with a single writer that keeps appending at the end of the stream and multiple {% popover cursors %} that are consuming the stream, each with its own associated position.

Internally, a single managed ledger uses multiple BookKeeper ledgers to store the data. There are two reasons to have multiple ledgers:

1. After a failure, a ledger is no longer writable and a new one needs to be created.
2. A ledger can be deleted when all cursors have consumed the messages it contains. This allows for periodic rollover of ledgers.

### Journal storage

In BookKeeper, *journal* files contain BookKeeper transaction logs. Before making an update to a [ledger](#ledgers), a bookie needs to ensure that a transaction describing the update is written to persistent (non-volatile) storage. A new journal file is created once the bookie starts or the older journal file reaches the journal file size threshold (configured using the [`journalMaxSizeMB`](../../reference/Configuration#bookkeeper-journalMaxSizeMB) parameter).

### Non-persistent storage

A future version of BookKeeper will support *non-persistent messaging* and thus multiple durability modes at the topic level. This will enable you to set the durability mode at the topic level, replacing the `persistent` in topic names with a `non-persistent` indicator.

## Message retention and expiry

By default, Pulsar message {% popover brokers %}:

* immediately delete *all* messages that have been {% popover acknowledged %} by a {% popover consumer %}, and
* [persistently store](#persistent-storage) all unacknowledged messages in a message backlog.

Pulsar has two features, however, that enable you to override this default behavior:

* Message **retention** enables you to store messages that have been acknowledged by a consumer
* Message **expiry** enables you to set a time to live (TTL) for messages that have not yet been acknowledged

{% include admonition.html type="info" content='All message retention and expiry is managed at the [namespace](#namespaces) level. For a how-to, see the [Message retention and expiry](../../cookbooks/RetentionExpiry) cookbook.' %}

The diagram below illustrates both concepts:

{% include figure.html src="/img/retention-expiry.png" alt="Message retention and expiry" width="80" %}

With message retention, shown at the top, a <span style="color: #89b557;">retention policy</span> applied to all topics in a {% popover namespace %} dicates that some messages are durably stored in Pulsar even though they've already been acknowledged. Acknowledged messages that are not covered by the retention policy are <span style="color: #bb3b3e;">deleted</span>. Without a retention policy, *all* of the <span style="color: #19967d;">acknowledged messages</span> would be deleted.

With message expiry, shown at the bottom, some messages are <span style="color: #bb3b3e;">deleted</span>, even though they <span style="color: #337db6;">haven't been acknowledged</span>, because they've expired according to the <span style="color: #e39441;">TTL applied to the namespace</span> (for example because a TTL of 5 minutes has been applied and the messages haven't been acknowledged but are 10 minutes old).

## Pulsar Functions

For an in-depth look at Pulsar Functions, see the [Pulsar Functions overview](../../functions/overview).

## Replication

Pulsar enables messages to be produced and consumed in different geo-locations. For instance, your application may be publishing data in one region or market and you would like to process it for consumption in other regions or markets. [Geo-replication](../../admin/GeoReplication) in Pulsar enables you to do that.

## Message deduplication

Message **duplication** occurs when a message is [persisted](#persistent-storage) by Pulsar more than once. Message ***de*duplication** is an optional Pulsar feature that prevents unnecessary message duplication by processing each message only once, *even if the message is received more than once*.

The following diagram illustrates what happens when message deduplication is disabled vs. enabled:

{% include figure.html src="/img/message-deduplication.png" alt="Pulsar message deduplication" width="75" %}

Message deduplication is disabled in the scenario shown at the top. Here, a producer publishes message 1 on a topic; the message reaches a Pulsar {% popover broker %} and is [persisted](#persistent-storage) to BookKeeper. The producer then sends message 1 again (in this case due to some retry logic), and the message is received by the broker and stored in BookKeeper again, which means that duplication has occurred.

In the second scenario at the bottom, the producer publishes message 1, which is received by the broker and persisted, as in the first scenario. When the producer attempts to publish the message again, however, the broker knows that it has already seen message 1 and thus does not persist the message.

{% include admonition.html type="info" content='Message deduplication is handled at the namespace level. For more instructions, see the [message deduplication cookbook](../../cookbooks/message-deduplication).' %}

### Producer idempotency

The other available approach to message deduplication is to ensure that each message is *only produced once*. This approach is typically called **producer idempotency**. The drawback of this approach is that it defers the work of message deduplication to the application. In Pulsar, this is handled at the {% popover broker %} level, which means that you don't need to modify your Pulsar client code. Instead, you only need to make administrative changes (see the [Managing message deduplication](../../cookbooks/message-deduplication) cookbook for a guide).

### Deduplication and effectively-once semantics

Message deduplication makes Pulsar an ideal messaging system to be used in conjunction with stream processing engines (SPEs) and other systems seeking to provide [effectively-once](https://blog.streaml.io/exactly-once/) processing semantics. Messaging systems that don't offer automatic message deduplication require the SPE or other system to guarantee deduplication, which means that strict message ordering comes at the cost of burdening the application with the responsibility of deduplication. With Pulsar, strict ordering guarantees come at no application-level cost.

{% include admonition.html type="info" content='
More in-depth information can be found in [this post](https://blog.streaml.io/pulsar-effectively-once/) on the [Streamlio blog](https://blog.streaml.io).
' %}

## Multi-tenancy

Pulsar was created from the ground up as a {% popover multi-tenant %} system. To support multi-tenancy, Pulsar has a concept of {% popover tenants %}. Tenants can be spread across {% popover clusters %} and can each have their own [authentication and authorization](../../admin/Authz) scheme applied to them. They are also the administrative unit at which storage quotas, [message TTL](../../cookbooks/RetentionExpiry#time-to-live-ttl), and isolation policies can be managed.

The multi-tenant nature of Pulsar is reflected mostly visibly in topic URLs, which have this structure:

{% include topic.html ten="tenant" n="namespace" t="topic" %}

As you can see, the tenant is the most basic unit of categorization for topics (more fundamental than the {% popover namespace %} and topic name).

### Tenants and namespaces

{% include explanations/tenants-namespaces.md %}

## Authentication and Authorization

Pulsar supports a pluggable [authentication](../../admin/Authz) mechanism which can be configured at broker and it also supports authorization to identify client and its access rights on topics and tenants.

## Client interface

Pulsar exposes a client API with language bindings for [Java](../../clients/Java) and [C++](../../clients/Cpp). The client API optimizes and encapsulates Pulsar's client-broker communication protocol and exposes a simple and intuitive API for use by applications.

Under the hood, the current official Pulsar client libraries support transparent reconnection and/or connection failover to {% popover brokers %}, queuing of messages until {% popover acknowledged %} by the broker, and heuristics such as connection retries with backoff.

{% include admonition.html type="success" title="Custom client libraries" content="
If you'd like to create your own client library, we recommend consulting the documentation on Pulsar's custom [binary protocol](../../project/BinaryProtocol).
" %}

### Client setup phase

When an application wants to create a producer/consumer, the Pulsar client library will initiate a setup phase that is composed of two steps:

1. The client will attempt to determine the owner of the topic by sending an HTTP lookup request to the {% popover broker %}. The request could reach one of the active brokers which, by looking at the (cached) zookeeper metadata will know who is serving the topic or, in case nobody is serving it, will try to assign it to the least loaded broker.
1. Once the client library has the broker address, it will create a TCP connection (or reuse an existing connection from the pool) and authenticate it. Within this connection, client and broker exchange binary commands from a custom protocol. At this point the client will send a command to create producer/consumer to the broker, which will comply after having validated the authorization policy.

Whenever the TCP connection breaks, the client will immediately re-initiate this setup phase and will keep trying with exponential backoff to re-establish the producer or consumer until the operation succeeds.

## Pulsar proxy

One way for Pulsar clients to interact with a Pulsar [cluster](#clusters) is by connecting to Pulsar message [brokers](#brokers) directly. In some cases, however, this kind of direct connection is either infeasible or undesirable because the client doesn't have direct access to broker addresses. If you're running Pulsar in a cloud environment or on [Kubernetes](https://kubernetes.io) or an analogous platform, for example, then direct client connections to brokers are likely not possible.

The **Pulsar proxy** provides a solution to this problem by acting as a single gateway for all of the brokers in a cluster. If you run the Pulsar proxy (which, again, is optional), all client connections with the Pulsar {% popover cluster %} will flow through the proxy rather than communicating with brokers.

{% include admonition.html type="success" content="For the sake of performance and fault tolerance, you can run as many instances of the Pulsar proxy as you'd like." %}

Architecturally, the Pulsar proxy gets all the information it requires from ZooKeeper. When starting the proxy on a machine, you only need to provide ZooKeeper connection strings for the cluster-specific and instance-wide {% popover configuration store %} clusters. Here's an example:

```bash
$ bin/pulsar proxy \
  --zookeeper-servers zk-0,zk-1,zk-2 \
  --configuration-store-servers zk-0,zk-1,zk-2
```

{% include admonition.html type="info" title="Pulsar proxy docs" content='
For documentation on using the Pulsar proxy, see the [Pulsar proxy admin documentation](../../admin/Proxy).
' %}

Some important things to know about the Pulsar proxy:

* Connecting clients don't need to provide *any* specific configuration to use the Pulsar proxy. You won't need to update the client configuration for existing applications beyond updating the IP used for the service URL (for example if you're running a load balancer over the Pulsar proxy).
* [TLS encryption and authentication](../../admin/Authz/#tls-client-auth) is supported by the Pulsar proxy

## Service discovery

[Clients](../../getting-started/Clients) connecting to Pulsar {% popover brokers %} need to be able to communicate with an entire Pulsar {% popover instance %} using a single URL. Pulsar provides a built-in service discovery mechanism that you can set up using the instructions in the [Deploying a Pulsar instance](../../deployment/InstanceSetup#service-discovery-setup) guide.

You can use your own service discovery system if you'd like. If you use your own system, there is just one requirement: when a client performs an HTTP request to an endpoint, such as `http://pulsar.us-west.example.com:8080`, the client needs to be redirected to *some* active broker in the desired {% popover cluster %}, whether via DNS, an HTTP or IP redirect, or some other means.

The diagram below illustrates Pulsar service discovery:

{% include figure.html src="/img/pulsar-service-discovery.png" width="50" %}

In this diagram, the Pulsar cluster is addressable via a single DNS name: `pulsar-cluster.acme.com`. A [Python client](../../clients/Python), for example, could access this Pulsar cluster like this:

```python
from pulsar import Client

client = Client('pulsar://pulsar-cluster.acme.com:6650')
```

## Reader interface

In Pulsar, the "standard" [consumer interface](#consumers) involves using {% popover consumers %} to listen on {% popover topics %}, process incoming messages, and finally {% popover acknowledge %} those messages when they've been processed. Whenever a consumer connects to a topic, it automatically begins reading from the earliest un-acked message onward because the topic's cursor is automatically managed by Pulsar.

The **reader interface** for Pulsar enables applications to manually manage cursors. When you use a reader to connect to a topic---rather than a consumer---you need to specify *which* message the reader begins reading from when it connects to a topic. When connecting to a topic, the reader interface enables you to begin with:

* The **earliest** available message in the topic
* The **latest** available message in the topic
* Some other message between the earliest and the latest. If you select this option, you'll need to explicitly provide a message ID. Your application will be responsible for "knowing" this message ID in advance, perhaps fetching it from a persistent data store or cache.

The reader interface is helpful for use cases like using Pulsar to provide [effectively-once](https://blog.streaml.io/exactly-once/) processing semantics for a stream processing system. For this use case, it's essential that the stream processing system be able to "rewind" topics to a specific message and begin reading there. The reader interface provides Pulsar clients with the low-level abstraction necessary to "manually position" themselves within a topic.

{% include figure.html src="/img/pulsar-reader-consumer-interfaces.png" alt="The Pulsar consumer and reader interfaces" width="80" %}

{% include admonition.html type="warning" title="Non-partitioned topics only"
content="The reader interface for Pulsar cannot currently be used with [partitioned topics](#partitioned-topics)." %}

Here's a Java example that begins reading from the earliest available message on a topic:

```java
import org.apache.pulsar.client.api.Message;
import org.apache.pulsar.client.api.MessageId;
import org.apache.pulsar.client.api.Reader;

<<<<<<< HEAD
String topic = "reader-api-test";
=======
String topic = "persistent://public/default/reader-api-test";
>>>>>>> 1a5ef1da
MessageId id = MessageId.earliest;

// Create a reader on a topic and for a specific message (and onward)
Reader<byte[]> reader = pulsarClient.newReader()
    .topic(topic)
    .startMessageId(MessageId.earliest)
    .create();

while (true) {
    Message message = reader.readNext();

    // Process the message
}
```

To create a reader that will read from the latest available message:

```java
Reader<byte[]> reader = pulsarClient.newReader()
    .topic(topic)
    .startMessageId(MessageId.latest)
    .create();
```

To create a reader that will read from some message between earliest and latest:

```java
byte[] msgIdBytes = // Some byte array
MessageId id = MessageId.fromByteArray(msgIdBytes);
Reader<byte[]> reader = pulsarClient.newReader()
    .topic(topic)
    .startMessageId(id)
    .create();
```

## Topic compaction {#compaction}

Pulsar was built with highly scalable [persistent storage](#persistent-storage) of message data as a primary objective. Pulsar {% popover topics %} enable you to persistently store as many unacknowledged messages as you need while preserving message ordering. By default, Pulsar stores *all* unacknowledged/unprocessed messages produced on a topic. Accumulating many unacknowledged messages on a topic is necessary for many Pulsar use cases but it can also be very time intensive for Pulsar {% popover consumers %} to "rewind" through the entire log of messages.

{% include admonition.html type="success" content="For a more practical guide to topic compaction, see the [Topic compaction cookbook](../../cookbooks/compaction)." %}

For some use cases consumers don't need a complete "image" of the topic log. They may only need a few values to construct a more "shallow" image of the log, perhaps even just the most recent value. For these kinds of use cases Pulsar offers **topic compaction**. When you run compaction on a topic, Pulsar goes through a topic's backlog and removes messages that are *obscured* by later messages, i.e. it goes through the topic on a per-key basis and leaves only the most recent message associated with that key.

Pulsar's topic compaction feature:

* Allos for much more efficient "rewind" through topic logs
* Applies only to [persistent topics](#persistent-storage)
* Is triggered manually via the command line. See the [Topic compaction cookbook](../../cookbooks/compaction)
* Is conceptually and operationally distinct from [retention and expiry](#message-retention-and-expiry). Topic compaction *does*, however, respect retention. If retention has removed a message from the message backlog of a topic, the message will also not be readable from the compacted topic ledger.

{% include admonition.html type="info" title="Topic compaction example: the stock ticker"
   content="An example use case for a compacted Pulsar topic would be a stock ticker topic. On a stock ticker topic, each message bears a timestamped dollar value for stocks for purchase (with the message key holding the stock symbol, e.g. `AAPL` or `GOOG`). With a stock ticker you may care only about the most recent value(s) of the stock and have no interest in historical data (i.e. you don't need to construct a complete image of the topic's sequence of messages per key). Compaction would be highly beneficial in this case because it would keep consumers from needing to rewind through obscured messages." %}

### How topic compaction works

When topic compaction is triggered [via the CLI](../../cookbooks/compaction), Pulsar will iterate over the entire topic from beginning to end. For each key that it encounters the {% popover broker %} responsible will keep a record of the latest occurrence of that key. When this iterative process is finished, the broker will create a [BookKeeper ledger](#ledgers) to store the compacted topic.

After that, the broker will make a second iteration through each message on the topic. For each message, if the key matches the latest occurrence of that key, then the key's data payload, message ID, and metadata will be written to the new BookKeeper ledger (the one that was created when compaction was manually initiated). If the key doesn't match the latest then the message will be skipped and left alone. If any given message has an empty payload, it will be skipped and considered deleted (akin to the concept of [tombstones](https://en.wikipedia.org/wiki/Tombstone_(data_store)) in key-value databases). At the end of this second iteration through the topic, the newly created BookKeeper ledger is closed and two things are written to the topic's metadata: the ID of the BookKeeper ledger and the message ID of the last compacted message (this is known as the **compaction horizon** of the topic). Once this metadata is written compaction is complete.

{% include admonition.html type="info" title="Compaction leaves the original topic intact" %}

In addition to performing compaction, Pulsar {% popover brokers %} listen for changes on each topic's metadata. If the ledger for the topic changes:

* Clients (consumers and readers) that have read compacted enabled will attempt to read messages from a topic and either:
  * Read from the topic like normal (if the message ID is greater than or equal to the compaction horizon) or
  * Read beginning at the compaction horizon (if the message ID is lower than the compaction horizon)

## Schema registry

Type safety is extremely important in any application built around a message bus like Pulsar. {% popover Producers %} and {% popover consumers %} need some kind of mechanism for coordinating types at the {% popover topic %} level lest a wide variety of potential problems arise (for example serialization and deserialization issues). Applications typically adopt one of two basic approaches to type safety in messaging:

1. A "client-side" approach in which message producers and consumers are responsible for not only serializing and deserializing messages (which consist of raw bytes) but also "knowing" which types are being transmitted via which topics. If a producer is sending temperature sensor data on the topic `topic-1`, consumers of that topic will run into trouble if they attempt to parse that data as, say, moisture sensor readings.
1. A "server-side" approach in which producers and consumers inform the system which data types can be transmitted via the topic. With this approach, the messaging system enforces type safety and ensures that producers and consumers remain synced.

Both approaches are available in Pulsar, and you're free to adopt one or the other or to mix and match on a per-topic basis.

1. For the "client-side" approach, producers and consumers can send and receive messages consisting of raw byte arrays and leave all type safety enforcement to the application on an "out-of-band" basis.
1. For the "server-side" approach, Pulsar has a built-in **schema registry** that enables clients to upload data schemas on a per-topic basis. Those schemas dictate which data types are recognized as valid for that topic.

{% include admonition.html type="info" content="The Pulsar schema registry is currently available only for the [Java client](../../clients/Java)." %}

### Basic architecture

In Pulsar, schemas are uploaded to, fetched from, and update via Pulsar's [REST API](../../reference/RestApi).

{% include admonition.html type="success" title="Other schema registry backends"
  content="Out of the box, Pulsar uses the [Apache BookKeeper](#persistent-storage) log storage system for schema storage. You can, however, use different backends if you wish. Documentation for custom schema storage logic is coming soon." %}

### How schemas work

Pulsar schemas are applied and enforced *at the topic level* (schemas cannot be applied at the {% popover namespace %} or {% popover tenant %} level). Producers and consumers upload schemas to Pulsar {% popover brokers %}.

Pulsar schemas are fairly simple data structures that consist of:

* A **name**. In Pulsar, a schema's name is the {% popover topic %} to which the schema is applied.
* A **payload**, which is a binary representation of the schema
* A schema [**type**](#schema-types)
* User-defined **properties** as a string/string map. Usage of properties is wholly application specific. Possible properties might be the Git hash associated with a schema, an environment like `dev` or `prod`, etc.

### Schema versions

In order to illustrate how schema versioning works, let's walk through an example. Imagine that the Pulsar [Java client](../../clients/Java) created using the code below attempts to connect to Pulsar and begin sending messages:

```java
PulsarClient client = PulsarClient.builder()
        .serviceUrl("pulsar://localhost:6650")
        .build();

Producer<SensorReading> producer = client.newProducer(JSONSchema.of(SensorReading.class))
        .topic("sensor-data")
        .sendTimeout(3, TimeUnit.SECONDS)
        .create();
```

The table below lists the possible scenarios when this connection attempt occurs and what will happen in light of each scenario:

Scenario | What happens
:--------|:------------
No schema exists for the topic | The {% popover producer %} is created using the given schema. The schema is transmitted to the {% popover broker %} and stored (since no existing schema is "compatible" with the `SensorReading` schema). Any {% popover consumer %} created using the same schema/topic can consume messages from the `sensor-data` topic.
A schema already exists; the producer connects using the same schema that's already stored | The schema is transmitted to the Pulsar broker. The broker determines that the schema is compatible. The broker attempts to store the schema in [BookKeeper](#persistent-storage) but then determines that it's already stored, so it's then used to tag produced messages.
A schema already exists; the producer connects using a new schema that is compatible | The producer transmits the schema to the broker. The broker determines that the schema is compatible and stores the new schema as the current version (with a new version number).

{% include admonition.html type="info" content="Schemas are versioned in succession. Schema storage happens in the broker that handles the associated topic so that version assignments can be made. Once a version is assigned/fetched to/for a schema, all subsequent messages produced by that producer are tagged with the appropriate version." %}

### Supported schema formats {#schema-types}

The following formats are supported by the Pulsar schema registry:

* None. If no schema is specified for a topic, producers and consumers will handle raw bytes.
* `String` (used for UTF-8-encoded strings)
* [JSON](https://www.json.org/)

For usage instructions, see the documentation for your preferred client library:

* [Java](../../clients/Java#schemas)

{% include admonition.html type="success" content="Support for other schema formats will be added in future releases of Pulsar." %}<|MERGE_RESOLUTION|>--- conflicted
+++ resolved
@@ -508,16 +508,9 @@
 import org.apache.pulsar.client.api.MessageId;
 import org.apache.pulsar.client.api.Reader;
 
-<<<<<<< HEAD
-String topic = "reader-api-test";
-=======
-String topic = "persistent://public/default/reader-api-test";
->>>>>>> 1a5ef1da
-MessageId id = MessageId.earliest;
-
 // Create a reader on a topic and for a specific message (and onward)
 Reader<byte[]> reader = pulsarClient.newReader()
-    .topic(topic)
+    .topic("reader-api-test")
     .startMessageId(MessageId.earliest)
     .create();
 
