---
title: Pulsar concepts and architecture
lead: A high-level overview of Pulsar's moving pieces
tags:
- architecture
- deduplication
---

<!--

    Licensed to the Apache Software Foundation (ASF) under one
    or more contributor license agreements.  See the NOTICE file
    distributed with this work for additional information
    regarding copyright ownership.  The ASF licenses this file
    to you under the Apache License, Version 2.0 (the
    "License"); you may not use this file except in compliance
    with the License.  You may obtain a copy of the License at

      http://www.apache.org/licenses/LICENSE-2.0

    Unless required by applicable law or agreed to in writing,
    software distributed under the License is distributed on an
    "AS IS" BASIS, WITHOUT WARRANTIES OR CONDITIONS OF ANY
    KIND, either express or implied.  See the License for the
    specific language governing permissions and limitations
    under the License.

-->

{% popover Pulsar %} is a multi-tenant, high-performance solution for server-to-server messaging originally developed by [Yahoo](http://yahoo.github.io/) and now under the stewardship of the [Apache Software Foundation](https://www.apache.org/).

Pulsar's key features include:

* Native support for multiple {% popover clusters %} in a Pulsar {% popover instance %}, with seamless [geo-replication](../../admin/GeoReplication) of messages across clusters
* Very low publish and end-to-end latency
* Seamless scalability out to over a million topics
* A simple [client API](#client-api) with bindings for [Java](../../clients/Java), [Python](../../clients/Python), and [C++](../../clients/Cpp)
* Multiple [subscription modes](#subscription-modes) for {% popover topics %} ([exclusive](#exclusive), [shared](#shared), and [failover](#failover))
* Guaranteed message delivery with [persistent message storage](#persistent-storage) provided by [Apache BookKeeper](http://bookkeeper.apache.org/)

## Messages

Pulsar messages 

Component | Purpose
:---------|:-------
Data payload | The data carried by the message. All Pulsar messages carry raw bytes, although message data can also conform to data [schemas](#schema-registry)
Key | Messages can optionally be tagged with keys
Properties | An optional key/value map of user-defined properties


## Producers, consumers, topics, and subscriptions

Pulsar is built on the [publish-subscribe](https://en.wikipedia.org/wiki/Publish%E2%80%93subscribe_pattern) pattern, aka {% popover pub-sub %}. In this pattern, [producers](#producers) publish messages to [topics](#topics). [Consumers](#consumers) can then [subscribe](#subscription-modes) to those topics, process incoming messages, and send an {% popover acknowledgement %} when processing is complete.

Once a {% popover subscription %} has been created, all messages will be [retained](#persistent-storage) by Pulsar, even if the consumer gets disconnected. Retained messages will be discarded only when a consumer {% popover acknowledges %} that they've been successfully processed.

### Producers

A producer is a process that attaches to a topic and publishes messages to a Pulsar {% popover broker %} for processing.

#### Send modes

Producers can send messages to brokers either synchronously (sync) or asynchronously (async).

| Mode       | Description                                                                                                                                                                                                                                                                                                                                                              |
|:-----------|:-------------------------------------------------------------------------------------------------------------------------------------------------------------------------------------------------------------------------------------------------------------------------------------------------------------------------------------------------------------------------|
| Sync send  | The producer will wait for acknowledgement from the broker after sending each message. If acknowledgment isn't received then the producer will consider the send operation a failure.                                                                                                                                                                                    |
| Async send | The producer will put the message in a blocking queue and return immediately. The client library will then send the message to the broker in the background. If the queue is full (max size [configurable](../../reference/Configuration#broker), the producer could be blocked or fail immediately when calling the API, depending on arguments passed to the producer. |

#### Compression

Messages published by producers can be compressed during transportation in order to save bandwidth. Pulsar currently supports two types of compression:

* [LZ4](https://github.com/lz4/lz4)
* [ZLIB](https://zlib.net/)

#### Batching

If batching is enabled, the producer will accumulate and send a batch of messages in a single request. Batching size is defined by the maximum number of messages and maximum publish latency.

### Consumers

A consumer is a process that attaches to a topic via a subscription and then receives messages.

#### Receive modes

Messages can be received from {% popover brokers %} either synchronously (sync) or asynchronously (async).

| Mode          | Description                                                                                                                                                                                                   |
|:--------------|:--------------------------------------------------------------------------------------------------------------------------------------------------------------------------------------------------------------|
| Sync receive  | A sync receive will be blocked until a message is available.                                                                                                                                                  |
| Async receive | An async receive will return immediately with a future value---a [`CompletableFuture`](http://www.baeldung.com/java-completablefuture) in Java, for example---that completes once a new message is available. |

#### Acknowledgement

When a consumer has successfully processed a message, it needs to send an {% popover acknowledgement %} to the broker so that the broker can discard the message (otherwise it [stores](#persistent-storage) the message).

Messages can be acknowledged either one by one or cumulatively. With cumulative acknowledgement, the consumer only needs to acknowledge the last message it received. All messages in the stream up to (and including) the provided message will not be re-delivered to that consumer.

{% include admonition.html type='warning' content='Cumulative acknowledgement cannot be used with [shared subscription mode](#subscription-modes), because shared mode involves multiple consumers having access to the same subscription.' %}

#### Listeners

Client libraries can provide their own listener implementations for consumers. The [Java client](../../clients/Java), for example, provides a {% javadoc MesssageListener client org.apache.pulsar.client.api.MessageListener %} interface. In this interface, the `received` method is called whenever a new message is received.

### Topics

As in other pub-sub systems, topics in Pulsar are named channels for transmitting messages from {% popover producers %} to {% popover consumers %}. Topic names are URLs that have a well-defined structure:

{% include topic.html type="{persistent|non-persistent}" ten="tenant" n="namespace" t="topic" %}

Topic name component | Description
:--------------------|:-----------
`persistent` / `non-persistent` | This identifies the type of topic. Pulsar supports two kind of topics: [persistent](#persistent-storage) and [non-persistent](#non-persistent-topics) (persistent is the default, so if you don't specify a type the topic will be persistent). With persistent topics, all messages are durably [persisted](#persistent-storage) on disk (that means on multiple disks unless the {% popover broker %} is {% popover standalone %}), whereas data for [non-persistent](#non-persistent-topics) topics isn't persisted to storage disks.
`tenant`             | The topic's {% popover tenant %} within the instance. Tenants are essential to {% popover multi-tenancy %} in Pulsar and can be spread across clusters.
`namespace`          | The administrative unit of the topic, which acts as a grouping mechanism for related topics. Most topic configuration is performed at the [namespace](#namespace) level. Each tenant can have multiple namespaces.
`topic`              | The final part of the name. Topic names are freeform and have no special meaning in a Pulsar instance.

{% include admonition.html type="success" title="No need to explicitly create new topics"
content="You don't need to explicitly create topics in Pulsar. If a client attempts to write or receive messages to/from a topic that does not yet exist, Pulsar will automatically create that topic under the [namespace](#namespace) provided in the [topic name](#topics)." %}

### Namespaces

A namespace is a logical nomenclature within a tenant. A tenant can create multiple namespaces via the [admin API](../../admin-api/namespaces#create). For instance, a tenant with different applications can create a separate namespace for each application. A namespace allows the application to create and manage a hierarchy of topics. The topic `my-tenant/app1` is a namespace for the application `app1` for `my-tenant`. You can create any number of [topics](#topics) under the namespace.

### Subscription modes

A subscription is a named configuration rule that determines how messages are delivered to {% popover consumers %}. There are three available subscription modes in Pulsar: [exclusive](#exclusive), [shared](#shared), and [failover](#failover). These modes are illustrated in the figure below.

{% include figure.html src="/img/pulsar-subscription-modes.png" alt="Subscription modes" width="80" %}

#### Exclusive

In *exclusive* mode, only a single consumer is allowed to attach to the subscription. If more than one consumer attempts to subscribe to a topic using the same subscription, the consumer receives an error.

In the diagram above, only **Consumer-A** is allowed to consume messages.

{% include admonition.html type="info" content="Exclusive mode is the default subscription mode." %}

{% include figure.html src="/img/exclusive-subscriptions.png" alt="Exclusive subscriptions" width="80" %}

#### Shared

In *shared* or *round robin* mode, multiple consumers can attach to the same subscription. Messages are delivered in a round robin distribution across consumers, and any given message is delivered to only one consumer. When a consumer disconnects, all the messages that were sent to it and not acknowledged will be rescheduled for sending to the remaining consumers.

In the diagram above, **Consumer-B-1** and **Consumer-B-2** are able to subscribe to the topic, but **Consumer-C-1** and others could as well.

{% include message.html id="shared_mode_limitations" %}

{% include figure.html src="/img/shared-subscriptions.png" alt="Shared subscriptions" width="80" %}

#### Failover

In *failover* mode, multiple consumers can attach to the same subscription. The consumers will be lexically sorted by the consumer's name and the first consumer will initially be the only one receiving messages. This consumer is called the *master consumer*.

When the master consumer disconnects, all (non-acked and subsequent) messages will be delivered to the next consumer in line.

In the diagram above, Consumer-C-1 is the master consumer while Consumer-C-2 would be the next in line to receive messages if Consumer-C-2 disconnected.

{% include figure.html src="/img/failover-subscriptions.png" alt="Failover subscriptions" width="80" %}

### Multi-topic subscriptions

When a {% popover consumer %} subscribes to a Pulsar {% popover topic %}, by default it subscribes to one specific topic, such as `persistent://sample/ns1/standalone/my-topic`. As of Pulsar version 1.23.0-incubating, however, Pulsar consumers can simultaneously subscribe to multiple topics. You can define a list of topics in two ways:

* On the basis of a [**reg**ular **ex**pression](https://en.wikipedia.org/wiki/Regular_expression) (regex), for example `persistent://sample/standalone/ns1/finance-.*`
* By explicitly defining a list of topics

{% include admonition.html type="info" content="When subscribing to multiple topics by regex, all topics must be in the same [namespace](#namespaces)." %}

When subscribing to multiple topics, the Pulsar client will automatically make a call to the Pulsar API to discover the topics that match the regex pattern/list and then subscribe to all of them. If any of the topics don't currently exist, the consumer will auto-subscribe to them once the topics are created.

{% include admonition.html type="danger" title="No ordering guarantees"
   content="When a consumer subscribes to multiple topics, all ordering guarantees normally provided by Pulsar on single topics do not hold. If your use case for Pulsar involves any strict ordering requirements, we would strongly recommend against using this feature." %}

Here are some multi-topic subscription examples for Java:

```java
import java.util.regex.Pattern;

import org.apache.pulsar.client.api.Consumer;
import org.apache.pulsar.client.api.PulsarClient;

PulsarClient pulsarClient = // Instantiate Pulsar client object

// Subscribe to all topics in a namespace
Pattern allTopicsInNamespace = Pattern.compile("persistent://sample/standalone/ns1/.*");
Consumer allTopicsConsumer = pulsarClient.subscribe(allTopicsInNamespace, "subscription-1");

// Subscribe to a subsets of topics in a namespace, based on regex
Pattern someTopicsInNamespace = Pattern.compile("persistent://sample/standalone/ns1/foo.*");
Consumer someTopicsConsumer = pulsarClient.subscribe(someTopicsInNamespace, "subscription-1");
```

For code examples, see:

* [Java](../../clients/Java#multi-topic-subscriptions)

### Partitioned topics

{% include explanations/partitioned-topics.md %}

### Non-persistent topics

{% include explanations/non-persistent-topics.md %}

{% include admonition.html type="success" content='For more info on using non-persistent topics, see the [Non-persistent messaging cookbook](../../cookbooks/non-persistent-topics).' %}

In non-persistent topics, {% popover brokers %} immediately deliver messages to all connected subscribers *without persisting them* in [BookKeeper](#persistent-storage). If a subscriber is disconnected, the broker will not be able to deliver those in-transit messages, and subscribers will never be able to receive those messages again. Eliminating the persistent storage step makes messaging on non-persistent topics slightly faster than on persistent topics in some cases, but with the caveat that some of the core benefits of Pulsar are lost.

{% include admonition.html type="danger" content="With non-persistent topics, message data lives only in memory. If a message broker fails or message data can otherwise not be retrieved from memory, your message data may be lost. Use non-persistent topics only if you're *certain* that your use case requires it and can sustain it." %}

By default, non-persistent topics are enabled on Pulsar {% popover brokers %}. You can disable them in the broker's [configuration](../../reference/Configuration#broker-enableNonPersistentTopics). You can manage non-persistent topics using the [`pulsar-admin non-persistent`](../../reference/CliTools#pulsar-admin-non-persistent) interface.

#### Performance

Non-persistent messaging is usually faster than persistent messaging because brokers don't persist messages and immediately send acks back to the producer as soon as that message is deliver to all connected subscribers. Producers thus see comparatively low publish latency with non-persistent topic.

#### Client API

Producers and consumers can connect to non-persistent topics in the same way as persistent topics, with the crucial difference that the topic name must start with `non-persistent`. All three subscription modes---[exclusive](#exclusive), [shared](#shared), and [failover](#failover)---are supported for non-persistent topics.

Here's an example [Java consumer](../../clients/Java#consumer) for a non-persistent topic:

```java
PulsarClient client = PulsarClient.create("pulsar://localhost:6650");
String npTopic = "non-persistent://sample/standalone/ns1/my-topic";
String subscriptionName = "my-subscription-name";

Consumer consumer = client.subscribe(npTopic, subscriptionName);
```

Here's an example [Java producer](../../clients/Java#producer) for the same non-persistent topic:

```java
Producer producer = client.createProducer(npTopic);
```

#### Broker configuration

Sometimes, there would be a need to configure few dedicated brokers in a cluster, to just serve non-persistent topics.

Broker configuration for enabling broker to own only configured type of topics  

```
# It disables broker to load persistent topics
enablePersistentTopics=false
# It enables broker to load non-persistent topics
enableNonPersistentTopics=true
```


## Architecture overview

At the highest level, a Pulsar {% popover instance %} is composed of one or more Pulsar {% popover clusters %}. Clusters within an instance can [replicate](#replicate) data amongst themselves.

In a Pulsar cluster:

* One or more {% popover brokers %} handles and load balances incoming messages from {% popover producers %}, dispatches messages to {% popover consumers %}, communicates with the Pulsar {% popover configuration store %} to handle various coordination tasks, stores messages in {% popover BookKeeper %} instances (aka {% popover bookies %}), relies on a cluster-specific {% popover ZooKeeper %} cluster for certain tasks, and more.
* A {% popover BookKeeper %} cluster consisting of one more or more {% popover bookies %} handles [persistent storage](#persistent-storage) of messages.
* A {% popover ZooKeeper %} cluster specific to that cluster handles

The diagram below provides an illustration of a Pulsar cluster:

{% include figure.html src="/img/pulsar-system-architecture.png" alt="Pulsar architecture diagram" width="90" %}

At the broader {% popover instance %} level, an instance-wide ZooKeeper cluster called the {% popover configuration store %} handles coordination tasks involving multiple clusters, for example [geo-replication](#replication).

## Brokers

The Pulsar message {% popover broker %} is a stateless component that's primarily responsible for running two other components:

* An HTTP server that exposes a REST API for both [administrative tasks](../../reference/RestApi) and [topic lookup](#client-setup-phase) for producers and consumers
* A {% popover dispatcher %}, which is an asynchronous TCP server over a custom [binary protocol](../../reference/BinaryProtocol) used for all data transfers

Messages are typically dispatched out of a [managed ledger](#managed-ledger) cache for the sake of performance, *unless* the backlog exceeds the cache size. If the backlog grows too large for the cache, the broker will start reading entries from {% popover BookKeeper %}.

Finally, to support {% popover geo-replication %} on global topics, the broker manages replicators that tail the entries published in the local region and republish them to the remote region using the Pulsar [Java client library](../../clients/Java).

{% include admonition.html type="info" content="For a guide to managing Pulsar brokers, see the [Clusters and brokers](../../admin/ClustersBrokers#managing-brokers) guide." %}

## Clusters

A Pulsar {% popover instance %} consists of one or more Pulsar *clusters*. Clusters, in turn, consist of:

* One or more Pulsar [brokers](#broker)
* A {% popover ZooKeeper %} quorum used for cluster-level configuration and coordination
* An ensemble of {% popover bookies %} used for [persistent storage](#persistent-storage) of messages

Clusters can replicate amongst themselves using [geo-replication](#geo-replication).

{% include admonition.html type="info" content="For a guide to managing Pulsar clusters, see the [Clusters and brokers](../../admin/ClustersBrokers#managing-clusters) guide." %}

## Metadata store

Pulsar uses [Apache Zookeeper](https://zookeeper.apache.org/) for metadata storage, cluster configuration, and coordination. In a Pulsar instance:

* A {% popover configuration store %} quorum stores configuration for {% popover tenants %}, {% popover namespaces %}, and other entities that need to be globally consistent.
* Each cluster has its own local ZooKeeper ensemble that stores {% popover cluster %}-specific configuration and coordination such as ownership metadata, broker load reports, BookKeeper {% popover ledger %} metadata, and more.

## Persistent storage

Pulsar provides guaranteed message delivery for applications. If a message successfully reaches a Pulsar {% popover broker %}, it will be delivered to its intended target.

This guarantee requires that non-{% popover acknowledged %} messages are stored in a durable manner until they can be delivered to and acknowledged by {% popover consumers %}. This mode of messaging is commonly called *persistent messaging*. In Pulsar, N copies of all messages are stored and synced on disk, for example 4 copies across two servers with mirrored [RAID](https://en.wikipedia.org/wiki/RAID) volumes on each server.

### Apache BookKeeper {#bookkeeper}

Pulsar uses a system called [Apache BookKeeper](http://bookkeeper.apache.org/) for persistent message storage. BookKeeper is a distributed [write-ahead log](https://en.wikipedia.org/wiki/Write-ahead_logging) (WAL) system that provides a number of crucial advantages for Pulsar:

* It enables Pulsar to utilize many independent logs, called [ledgers](#ledgers). Multiple ledgers can be created for {% popover topics %} over time.
* It offers very efficient storage for sequential data that handles entry replication.
* It guarantees read consistency of ledgers in the presence of various system failures.
* It offers even distribution of I/O across bookies.
* It's horizontally scalable in both capacity and throughput. Capacity can be immediately increased by adding more {% popover bookies %} to a cluster.
* {% popover Bookies %} are designed to handle thousands of ledgers with concurrent reads and writes. By using multiple disk devices---one for journal and another for general storage--bookies are able to isolate the effects of read operations from the latency of ongoing write operations.

In addition to message data, *cursors* are also persistently stored in BookKeeper. Cursors are {% popover subscription %} positions for {% popover consumers %}. BookKeeper enables Pulsar to store consumer position in a scalable fashion.

At the moment, Pulsar only supports persistent message storage. This accounts for the `persistent` in all {% popover topic %} names. Here's an example:

{% include topic.html ten="my-property" n="my-namespace" t="my-topic" %}

{% include admonition.html type="success" content='Pulsar also supports ephemeral ([non-persistent](#non-persistent-topics)) message storage.' %}

You can see an illustration of how {% popover brokers %} and {% popover bookies %} interact in the diagram below:

{% include figure.html src="/img/broker-bookie.png" alt="Brokers and bookies" width="80" %}

### Ledgers

A {% popover ledger %} is an append-only data structure with a single writer that is assigned to multiple BookKeeper storage nodes, or {% popover bookies %}. Ledger entries are replicated to multiple bookies. Ledgers themselves have very simple semantics:

* A Pulsar broker can create a ledger, append entries to the ledger, and close the ledger.
* After the ledger has been closed---either explicitly or because the writer process crashed---it can then be opened only in read-only mode.
* Finally, when entries in the ledger are no longer needed, the whole ledger can be deleted from the system (across all bookies).

#### Ledger read consistency

The main strength of Bookkeeper is that it guarantees read consistency in ledgers in the presence of failures. Since the ledger can only be written to by a single process, that process is free to append entries very efficiently, without need to obtain consensus. After a failure, the ledger will go through a recovery process that will finalize the state of the ledger and establish which entry was last committed to the log. After that point, all readers of the ledger are guaranteed to see the exact same content.

#### Managed ledgers

Given that Bookkeeper ledgers provide a single log abstraction, a library was developed on top of the ledger called the *managed ledger* that represents the storage layer for a single topic. A managed ledger represents the abstraction of a stream of messages with a single writer that keeps appending at the end of the stream and multiple {% popover cursors %} that are consuming the stream, each with its own associated position.

Internally, a single managed ledger uses multiple BookKeeper ledgers to store the data. There are two reasons to have multiple ledgers:

1. After a failure, a ledger is no longer writable and a new one needs to be created.
2. A ledger can be deleted when all cursors have consumed the messages it contains. This allows for periodic rollover of ledgers.

### Journal storage

In BookKeeper, *journal* files contain BookKeeper transaction logs. Before making an update to a [ledger](#ledgers), a bookie needs to ensure that a transaction describing the update is written to persistent (non-volatile) storage. A new journal file is created once the bookie starts or the older journal file reaches the journal file size threshold (configured using the [`journalMaxSizeMB`](../../reference/Configuration#bookkeeper-journalMaxSizeMB) parameter).

### Non-persistent storage

A future version of BookKeeper will support *non-persistent messaging* and thus multiple durability modes at the topic level. This will enable you to set the durability mode at the topic level, replacing the `persistent` in topic names with a `non-persistent` indicator.

## Message retention and expiry

By default, Pulsar message {% popover brokers %}:

* immediately delete *all* messages that have been {% popover acknowledged %} by a {% popover consumer %}, and
* [persistently store](#persistent-storage) all unacknowledged messages in a message backlog.

Pulsar has two features, however, that enable you to override this default behavior:

* Message **retention** enables you to store messages that have been acknowledged by a consumer
* Message **expiry** enables you to set a time to live (TTL) for messages that have not yet been acknowledged

{% include admonition.html type="info" content='All message retention and expiry is managed at the [namespace](#namespaces) level. For a how-to, see the [Message retention and expiry](../../cookbooks/RetentionExpiry) cookbook.' %}

The diagram below illustrates both concepts:

{% include figure.html src="/img/retention-expiry.png" alt="Message retention and expiry" width="80" %}

With message retention, shown at the top, a <span style="color: #89b557;">retention policy</span> applied to all topics in a {% popover namespace %} dicates that some messages are durably stored in Pulsar even though they've already been acknowledged. Acknowledged messages that are not covered by the retention policy are <span style="color: #bb3b3e;">deleted</span>. Without a retention policy, *all* of the <span style="color: #19967d;">acknowledged messages</span> would be deleted.

With message expiry, shown at the bottom, some messages are <span style="color: #bb3b3e;">deleted</span>, even though they <span style="color: #337db6;">haven't been acknowledged</span>, because they've expired according to the <span style="color: #e39441;">TTL applied to the namespace</span> (for example because a TTL of 5 minutes has been applied and the messages haven't been acknowledged but are 10 minutes old).

## Pulsar Functions

For an in-depth look at Pulsar Functions, see the [Pulsar Functions overview](../../functions/overview).

## Replication

Pulsar enables messages to be produced and consumed in different geo-locations. For instance, your application may be publishing data in one region or market and you would like to process it for consumption in other regions or markets. [Geo-replication](../../admin/GeoReplication) in Pulsar enables you to do that.

## Message deduplication

Message **duplication** occurs when a message is [persisted](#persistent-storage) by Pulsar more than once. Message ***de*duplication** is an optional Pulsar feature that prevents unnecessary message duplication by processing each message only once, *even if the message is received more than once*.

The following diagram illustrates what happens when message deduplication is disabled vs. enabled:

{% include figure.html src="/img/message-deduplication.png" alt="Pulsar message deduplication" width="75" %}

Message deduplication is disabled in the scenario shown at the top. Here, a producer publishes message 1 on a topic; the message reaches a Pulsar {% popover broker %} and is [persisted](#persistent-storage) to BookKeeper. The producer then sends message 1 again (in this case due to some retry logic), and the message is received by the broker and stored in BookKeeper again, which means that duplication has occurred.

In the second scenario at the bottom, the producer publishes message 1, which is received by the broker and persisted, as in the first scenario. When the producer attempts to publish the message again, however, the broker knows that it has already seen message 1 and thus does not persist the message.

{% include admonition.html type="info" content='Message deduplication is handled at the namespace level. For more instructions, see the [message deduplication cookbook](../../cookbooks/message-deduplication).' %}

### Producer idempotency

The other available approach to message deduplication is to ensure that each message is *only produced once*. This approach is typically called **producer idempotency**. The drawback of this approach is that it defers the work of message deduplication to the application. In Pulsar, this is handled at the {% popover broker %} level, which means that you don't need to modify your Pulsar client code. Instead, you only need to make administrative changes (see the [Managing message deduplication](../../cookbooks/message-deduplication) cookbook for a guide).

### Deduplication and effectively-once semantics

Message deduplication makes Pulsar an ideal messaging system to be used in conjunction with stream processing engines (SPEs) and other systems seeking to provide [effectively-once](https://blog.streaml.io/exactly-once/) processing semantics. Messaging systems that don't offer automatic message deduplication require the SPE or other system to guarantee deduplication, which means that strict message ordering comes at the cost of burdening the application with the responsibility of deduplication. With Pulsar, strict ordering guarantees come at no application-level cost.

{% include admonition.html type="info" content='
More in-depth information can be found in [this post](https://blog.streaml.io/pulsar-effectively-once/) on the [Streamlio blog](https://blog.streaml.io).
' %}

## Multi-tenancy

Pulsar was created from the ground up as a {% popover multi-tenant %} system. To support multi-tenancy, Pulsar has a concept of {% popover tenants %}. Tenants can be spread across {% popover clusters %} and can each have their own [authentication and authorization](../../admin/Authz) scheme applied to them. They are also the administrative unit at which storage quotas, [message TTL](../../cookbooks/RetentionExpiry#time-to-live-ttl), and isolation policies can be managed.

The multi-tenant nature of Pulsar is reflected mostly visibly in topic URLs, which have this structure:

{% include topic.html ten="tenant" n="namespace" t="topic" %}

As you can see, the tenant is the most basic unit of categorization for topics (more fundamental than the {% popover namespace %} and topic name).

### Tenants and namespaces

{% include explanations/tenants-namespaces.md %}

## Authentication and Authorization

Pulsar supports a pluggable [authentication](../../admin/Authz) mechanism which can be configured at broker and it also supports authorization to identify client and its access rights on topics and tenants.

## Client interface

Pulsar exposes a client API with language bindings for [Java](../../clients/Java) and [C++](../../clients/Cpp). The client API optimizes and encapsulates Pulsar's client-broker communication protocol and exposes a simple and intuitive API for use by applications.

Under the hood, the current official Pulsar client libraries support transparent reconnection and/or connection failover to {% popover brokers %}, queuing of messages until {% popover acknowledged %} by the broker, and heuristics such as connection retries with backoff.

{% include admonition.html type="success" title="Custom client libraries" content="
If you'd like to create your own client library, we recommend consulting the documentation on Pulsar's custom [binary protocol](../../project/BinaryProtocol).
" %}

### Client setup phase

When an application wants to create a producer/consumer, the Pulsar client library will initiate a setup phase that is composed of two steps:

1. The client will attempt to determine the owner of the topic by sending an HTTP lookup request to the {% popover broker %}. The request could reach one of the active brokers which, by looking at the (cached) zookeeper metadata will know who is serving the topic or, in case nobody is serving it, will try to assign it to the least loaded broker.
1. Once the client library has the broker address, it will create a TCP connection (or reuse an existing connection from the pool) and authenticate it. Within this connection, client and broker exchange binary commands from a custom protocol. At this point the client will send a command to create producer/consumer to the broker, which will comply after having validated the authorization policy.

Whenever the TCP connection breaks, the client will immediately re-initiate this setup phase and will keep trying with exponential backoff to re-establish the producer or consumer until the operation succeeds.

## Pulsar proxy

One way for Pulsar clients to interact with a Pulsar [cluster](#clusters) is by connecting to Pulsar message [brokers](#brokers) directly. In some cases, however, this kind of direct connection is either infeasible or undesirable because the client doesn't have direct access to broker addresses. If you're running Pulsar in a cloud environment or on [Kubernetes](https://kubernetes.io) or an analogous platform, for example, then direct client connections to brokers are likely not possible.

The **Pulsar proxy** provides a solution to this problem by acting as a single gateway for all of the brokers in a cluster. If you run the Pulsar proxy (which, again, is optional), all client connections with the Pulsar {% popover cluster %} will flow through the proxy rather than communicating with brokers.

{% include admonition.html type="success" content="For the sake of performance and fault tolerance, you can run as many instances of the Pulsar proxy as you'd like." %}

Architecturally, the Pulsar proxy gets all the information it requires from ZooKeeper. When starting the proxy on a machine, you only need to provide ZooKeeper connection strings for the cluster-specific and instance-wide {% popover configuration store %} clusters. Here's an example:

```bash
$ bin/pulsar proxy \
  --zookeeper-servers zk-0,zk-1,zk-2 \
  --configuration-store-servers zk-0,zk-1,zk-2
```

{% include admonition.html type="info" title="Pulsar proxy docs" content='
For documentation on using the Pulsar proxy, see the [Pulsar proxy admin documentation](../../admin/Proxy).
' %}

Some important things to know about the Pulsar proxy:

* Connecting clients don't need to provide *any* specific configuration to use the Pulsar proxy. You won't need to update the client configuration for existing applications beyond updating the IP used for the service URL (for example if you're running a load balancer over the Pulsar proxy).
* [TLS encryption and authentication](../../admin/Authz/#tls-client-auth) is supported by the Pulsar proxy

## Service discovery

[Clients](../../getting-started/Clients) connecting to Pulsar {% popover brokers %} need to be able to communicate with an entire Pulsar {% popover instance %} using a single URL. Pulsar provides a built-in service discovery mechanism that you can set up using the instructions in the [Deploying a Pulsar instance](../../deployment/InstanceSetup#service-discovery-setup) guide.

You can use your own service discovery system if you'd like. If you use your own system, there is just one requirement: when a client performs an HTTP request to an endpoint, such as `http://pulsar.us-west.example.com:8080`, the client needs to be redirected to *some* active broker in the desired {% popover cluster %}, whether via DNS, an HTTP or IP redirect, or some other means.

The diagram below illustrates Pulsar service discovery:

{% include figure.html src="/img/pulsar-service-discovery.png" width="50" %}

In this diagram, the Pulsar cluster is addressable via a single DNS name: `pulsar-cluster.acme.com`. A [Python client](../../clients/Python), for example, could access this Pulsar cluster like this:

```python
from pulsar import Client

client = Client('pulsar://pulsar-cluster.acme.com:6650')
```

## Reader interface

In Pulsar, the "standard" [consumer interface](#consumers) involves using {% popover consumers %} to listen on {% popover topics %}, process incoming messages, and finally {% popover acknowledge %} those messages when they've been processed. Whenever a consumer connects to a topic, it automatically begins reading from the earliest un-acked message onward because the topic's cursor is automatically managed by Pulsar.

The **reader interface** for Pulsar enables applications to manually manage cursors. When you use a reader to connect to a topic---rather than a consumer---you need to specify *which* message the reader begins reading from when it connects to a topic. When connecting to a topic, the reader interface enables you to begin with:

* The **earliest** available message in the topic
* The **latest** available message in the topic
* Some other message between the earliest and the latest. If you select this option, you'll need to explicitly provide a message ID. Your application will be responsible for "knowing" this message ID in advance, perhaps fetching it from a persistent data store or cache.

The reader interface is helpful for use cases like using Pulsar to provide [effectively-once](https://blog.streaml.io/exactly-once/) processing semantics for a stream processing system. For this use case, it's essential that the stream processing system be able to "rewind" topics to a specific message and begin reading there. The reader interface provides Pulsar clients with the low-level abstraction necessary to "manually position" themselves within a topic.

{% include figure.html src="/img/pulsar-reader-consumer-interfaces.png" alt="The Pulsar consumer and reader interfaces" width="80" %}

{% include admonition.html type="warning" title="Non-partitioned topics only"
content="The reader interface for Pulsar cannot currently be used with [partitioned topics](#partitioned-topics)." %}

Here's a Java example that begins reading from the earliest available message on a topic:

```java
import org.apache.pulsar.client.api.Message;
import org.apache.pulsar.client.api.MessageId;
import org.apache.pulsar.client.api.Reader;

String topic = "persistent://sample/standalone/ns1/reader-api-test";
MessageId id = MessageId.earliest;

// Create a reader on a topic and for a specific message (and onward)
Reader reader = pulsarClient.createReader(topic, id, new ReaderConfiguration());

while (true) {
    Message message = reader.readNext();

    // Process the message
}
```

To create a reader that will read from the latest available message:

```java
MessageId id = MessageId.latest;
Reader reader = pulsarClient.createReader(topic, id, new ReaderConfiguration());
```

To create a reader that will read from some message between earliest and latest:

```java
byte[] msgIdBytes = // Some byte array
MessageId id = MessageId.fromByteArray(msgIdBytes);
Reader reader = pulsarClient.createReader(topic, id, new ReaderConfiguration());
```

<<<<<<< HEAD
## Topic compaction

Pulsar was built with highly scalable [persistent storage](#persistent-storage) of message data as a primary objective. Pulsar {% popover topics %} enable you to persistently store as many unacknowledged messages as you need while preserving message ordering. By default, Pulsar stores *all* unacknowledged/unprocessed messages produced on a topic. Accumulating many unacknowledged messages on a topic is necessary for many Pulsar use cases but it can also be very time intensive for Pulsar {% popover consumers %} to "rewind" through the entire log of messages.

For some use cases, however, consumers don't need a complete "image" of the topic log. They may only need a few values to construct a more "shallow" image of the log, perhaps even just the most recent value. For these kinds of use cases Pulsar offers **topic compaction**. When you run compaction on a topic, Pulsar goes through a topic's backlog and removes messages that are *obscured* by later messages, i.e. messages



{% include admonition.html type="info" title="Topic compaction example: the stock ticker"
   content='An example use case for a compacted Pulsar topic would be a stock ticker topic. On a stock ticker topic, each message bears a timestamped value for stocks (with the message key holding the stock symbol, e.g. `AAPL` or `GOOG`.' %}


{% include admonition.html type="success" content="For a more practical guide to topic compaction, see the [Topic compaction cookbook](../../cookbooks/compaction)." %}

* Compaction is the process of going through a topic's backlog and removing messages that would be obscured by a later message (useless here means a message with the same key)
* Only applies to persistent topics, i.e. `persistent://...`
* Command-line interface (`pulsar-admin topics compact`)
* Separate process from retention/expiry

Benefits:

* Save disk space
* Make it more efficient to construct snapshots of logs

Mechanism:

* Iterate over the topic from the beginning; for each key it will keep a record of the latest occurrence of the key
* When it finishes, it will create a BK ledger to store the compacted topic
* During a second iteration, each message's key will be checked
  * If the key matches the latest occurrence, then the key's data payload, message ID, and metadata will be written to the open BK ledger
  * If not, then the message will be skipped
  * If a message has an empty payload, it will be skipped and considered deleted ("tombstones")
* When the second iteration reaches the end point of the first iteration, compaction is complete
* The ledger is closed and the following is written to the topic's metadata:
  * The ID of the ledger
  * Message ID of the last message compacted (**compaction horizon**)

Brokers watch each topic's metadata for changes in topic the ledger ID. Upon change:

* Clients with compacted reads enabled will attempt to read messages from a topic and either:
  * Read from the topic like normal (if the message ID is higher than or equal to the compaction horizon)
  * Read from the compaction horizon (if the message ID is lower than the compaction horizon)

Configuration:

* Reads and writes have throttling options
=======
## Schema registry

Type safety is extremely important in any application built around a message bus like Pulsar. {% popover Producers %} and {% popover consumers %} need some kind of mechanism for coordinating types at the {% popover topic %} level lest a wide variety of potential problems arise (for example serialization and deserialization issues). Applications typically adopt one of two basic approaches to type safety in messaging:

1. A "client-side" approach in which message producers and consumers are responsible for not only serializing and deserializing messages (which consist of raw bytes) but also "knowing" which types are being transmitted via which topics. If a producer is sending temperature sensor data on the topic `topic-1`, consumers of that topic will run into trouble if they attempt to parse that data as, say, moisture sensor readings.
1. A "server-side" approach in which producers and consumers inform the system which data types can be transmitted via the topic. With this approach, the messaging system enforces type safety and ensures that producers and consumers remain synced.

Both approaches are available in Pulsar, and you're free to adopt one or the other or to mix and match on a per-topic basis.

1. For the "client-side" approach, producers and consumers can send and receive messages consisting of raw byte arrays and leave all type safety enforcement to the application on an "out-of-band" basis.
1. For the "server-side" approach, Pulsar has a built-in **schema registry** that enables clients to upload data schemas on a per-topic basis. Those schemas dictate which data types are recognized as valid for that topic.

{% include admonition.html type="info" content="The Pulsar schema registry is currently available only for the [Java client](../../clients/Java)." %}

### Basic architecture

In Pulsar, schemas are uploaded to, fetched from, and update via Pulsar's [REST API](../../reference/RestApi).

{% include admonition.html type="success" title="Other schema registry backends"
  content="Out of the box, Pulsar uses the [Apache BookKeeper](#persistent-storage) log storage system for schema storage. You can, however, use different backends if you wish. Documentation for custom schema storage logic is coming soon." %}

### How schemas work

Pulsar schemas are applied and enforced *at the topic level* (schemas cannot be applied at the {% popover namespace %} or {% popover tenant %} level). Producers and consumers upload schemas to Pulsar {% popover brokers %}.

Pulsar schemas are fairly simple data structures that consist of:

* A **name**. In Pulsar, a schema's name is the {% popover topic %} to which the schema is applied.
* A **payload**, which is a binary representation of the schema
* A schema [**type**](#schema-types)
* User-defined **properties** as a string/string map. Usage of properties is wholly application specific. Possible properties might be the Git hash associated with a schema, an environment like `dev` or `prod`, etc.

### Schema versions

In order to illustrate how schema versioning works, let's walk through an example. Imagine that the Pulsar [Java client](../../clients/Java) created using the code below attempts to connect to Pulsar and begin sending messages:

```java
PulsarClient client = PulsarClient.builder()
        .serviceUrl("pulsar://localhost:6650")
        .build();

Producer<SensorReading> producer = client.newProducer(JSONSchema.of(SensorReading.class))
        .topic("sensor-data")
        .sendTimeout(3, TimeUnit.SECONDS)
        .create();
```

The table below lists the possible scenarios when this connection attempt occurs and what will happen in light of each scenario:

Scenario | What happens
:--------|:------------
No schema exists for the topic | The {% popover producer %} is created using the given schema. The schema is transmitted to the {% popover broker %} and stored (since no existing schema is "compatible" with the `SensorReading` schema). Any {% popover consumer %} created using the same schema/topic can consume messages from the `sensor-data` topic.
A schema already exists; the producer connects using the same schema that's already stored | The schema is transmitted to the Pulsar broker. The broker determines that the schema is compatible. The broker attempts to store the schema in [BookKeeper](#persistent-storage) but then determines that it's already stored, so it's then used to tag produced messages.
A schema already exists; the producer connects using a new schema that is compatible | The producer transmits the schema to the broker. The broker determines that the schema is compatible and stores the new schema as the current version (with a new version number).

{% include admonition.html type="info" content="Schemas are versioned in succession. Schema storage happens in the broker that handles the associated topic so that version assignments can be made. Once a version is assigned/fetched to/for a schema, all subsequent messages produced by that producer are tagged with the appropriate version." %}

### Supported schema formats {#schema-types}

The following formats are supported by the Pulsar schema registry:

* None. If no schema is specified for a topic, producers and consumers will handle raw bytes.
* `String` (used for UTF-8-encoded strings)
* [JSON](https://www.json.org/)

For usage instructions, see the documentation for your preferred client library:

* [Java](../../clients/Java#schemas)

{% include admonition.html type="success" content="Support for other schema formats will be added in future releases of Pulsar." %}
>>>>>>> 46f3829b
<|MERGE_RESOLUTION|>--- conflicted
+++ resolved
@@ -545,7 +545,6 @@
 Reader reader = pulsarClient.createReader(topic, id, new ReaderConfiguration());
 ```
 
-<<<<<<< HEAD
 ## Topic compaction
 
 Pulsar was built with highly scalable [persistent storage](#persistent-storage) of message data as a primary objective. Pulsar {% popover topics %} enable you to persistently store as many unacknowledged messages as you need while preserving message ordering. By default, Pulsar stores *all* unacknowledged/unprocessed messages produced on a topic. Accumulating many unacknowledged messages on a topic is necessary for many Pulsar use cases but it can also be very time intensive for Pulsar {% popover consumers %} to "rewind" through the entire log of messages.
@@ -592,7 +591,7 @@
 Configuration:
 
 * Reads and writes have throttling options
-=======
+
 ## Schema registry
 
 Type safety is extremely important in any application built around a message bus like Pulsar. {% popover Producers %} and {% popover consumers %} need some kind of mechanism for coordinating types at the {% popover topic %} level lest a wide variety of potential problems arise (for example serialization and deserialization issues). Applications typically adopt one of two basic approaches to type safety in messaging:
@@ -662,5 +661,4 @@
 
 * [Java](../../clients/Java#schemas)
 
-{% include admonition.html type="success" content="Support for other schema formats will be added in future releases of Pulsar." %}
->>>>>>> 46f3829b
+{% include admonition.html type="success" content="Support for other schema formats will be added in future releases of Pulsar." %}