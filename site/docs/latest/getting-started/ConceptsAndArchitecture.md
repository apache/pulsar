--- conflicted
+++ resolved
@@ -553,11 +553,7 @@
 
 * Allows for faster "rewind" through topic logs
 * Applies only to [persistent topics](#persistent-storage)
-<<<<<<< HEAD
-* Is triggered manually via Pulsar's [REST API](../../reference/RestApi). The Pulsar command-line tools also offer a convenient triggering mechanism. For instructions, see the [topic compaction cookbook](../../cookbooks/compaction).
-=======
 * Triggered automatically when the backlog reaches a certain size or can be triggered manually via the command line. See the [Topic compaction cookbook](../../cookbooks/compaction)
->>>>>>> 673db8bf
 * Is conceptually and operationally distinct from [retention and expiry](#message-retention-and-expiry). Topic compaction *does*, however, respect retention. If retention has removed a message from the message backlog of a topic, the message will also not be readable from the compacted topic ledger.
 
 {% include admonition.html type="info" title="Topic compaction example: the stock ticker"
