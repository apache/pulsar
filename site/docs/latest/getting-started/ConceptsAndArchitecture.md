---
title: Pulsar concepts and architecture
lead: A high-level overview of Pulsar's moving pieces
tags:
- architecture
---

<!--

    Licensed to the Apache Software Foundation (ASF) under one
    or more contributor license agreements.  See the NOTICE file
    distributed with this work for additional information
    regarding copyright ownership.  The ASF licenses this file
    to you under the Apache License, Version 2.0 (the
    "License"); you may not use this file except in compliance
    with the License.  You may obtain a copy of the License at

      http://www.apache.org/licenses/LICENSE-2.0

    Unless required by applicable law or agreed to in writing,
    software distributed under the License is distributed on an
    "AS IS" BASIS, WITHOUT WARRANTIES OR CONDITIONS OF ANY
    KIND, either express or implied.  See the License for the
    specific language governing permissions and limitations
    under the License.

-->

{% popover Pulsar %} is a multi-tenant, high-performance solution for server-to-server messaging originally developed by [Yahoo](http://yahoo.github.io/) and now under the stewardship of the [Apache Software Foundation](https://www.apache.org/).

Pulsar's key features include:

* Native support for multiple {% popover clusters %} in a Pulsar {% popover instance %}, with seamless [geo-replication](../../admin/GeoReplication) of messages across clusters
* Very low publish and end-to-end latency
* Seamless scalability out to over a million topics
* A simple [client API](#client-api) with bindings for [Java](../../clients/Java), [Python](../../clients/Python), and [C++](../../clients/Cpp)
* Multiple [subscription modes](#subscription-modes) for {% popover topics %} ([exclusive](#exclusive), [shared](#shared), and [failover](#failover))
* Guaranteed message delivery with [persistent message storage](#persistent-storage) provided by [Apache BookKeeper](http://bookkeeper.apache.org/)

## Producers, consumers, topics, and subscriptions

Pulsar is built on the [publish-subscribe](https://en.wikipedia.org/wiki/Publish%E2%80%93subscribe_pattern) pattern, aka {% popover pub-sub %}. In this pattern, [producers](#producers) publish messages to [topics](#topics). [Consumers](#consumers) can then [subscribe](#subscription-modes) to those topics, process incoming messages, and send an {% popover acknowledgement %} when processing is complete.

Once a {% popover subscription %} has been created, all messages will be [retained](#persistent-storage) by Pulsar, even if the consumer gets disconnected. Retained messages will be discarded only when a consumer {% popover acknowledges %} that they've been successfully processed.

### Producers

A producer is a process that attaches to a topic and publishes messages to a Pulsar {% popover broker %} for processing.

#### Send modes

Producers can send messages to brokers either synchronously (sync) or asynchronously (async).

| Mode       | Description                                                                                                                                                                                                                                                                                                                                                              |
|:-----------|:-------------------------------------------------------------------------------------------------------------------------------------------------------------------------------------------------------------------------------------------------------------------------------------------------------------------------------------------------------------------------|
| Sync send  | The producer will wait for acknowledgement from the broker after sending each message. If acknowledgment isn't received then the producer will consider the send operation a failure.                                                                                                                                                                                    |
| Async send | The producer will put the message in a blocking queue and return immediately. The client library will then send the message to the broker in the background. If the queue is full (max size [configurable](../../reference/Configuration#broker), the producer could be blocked or fail immediately when calling the API, depending on arguments passed to the producer. |

#### Compression

Messages published by producers can be compressed during transportation in order to save bandwidth. Pulsar currently supports two types of compression:

* [LZ4](https://github.com/lz4/lz4)
* [ZLIB](https://zlib.net/)

#### Batching

If batching is enabled, the producer will accumulate and send a batch of messages in a single request. Batching size is defined by the maximum number of messages and maximum publish latency.

### Consumers

A consumer is a process that attaches to a topic via a subscription and then receives messages.

#### Receive modes

Messages can be received from {% popover brokers %} either synchronously (sync) or asynchronously (async).

| Mode          | Description                                                                                                                                                                                                   |
|:--------------|:--------------------------------------------------------------------------------------------------------------------------------------------------------------------------------------------------------------|
| Sync receive  | A sync receive will be blocked until a message is available.                                                                                                                                                  |
| Async receive | An async receive will return immediately with a future value---a [`CompletableFuture`](http://www.baeldung.com/java-completablefuture) in Java, for example---that completes once a new message is available. |

#### Acknowledgement

When a consumer has successfully processed a message, it needs to send an {% popover acknowledgement %} to the broker so that the broker can discard the message (otherwise it [stores](#persistent-storage) the message).

Messages can be acknowledged either one by one or cumulatively. With cumulative acknowledgement, the consumer only needs to acknowledge the last message it received. All messages in the stream up to (and including) the provided message will not be re-delivered to that consumer.

{% include admonition.html type='warning' content='Cumulative acknowledgement cannot be used with [shared subscription mode](#subscription-modes), because shared mode involves multiple consumers having access to the same subscription.' %}

#### Listeners

Client libraries can provide their own listener implementations for consumers. The [Java client](../../clients/Java), for example, provides a {% javadoc MesssageListener client org.apache.pulsar.client.api.MessageListener %} interface. In this interface, the `received` method is called whenever a new message is received.

### Topics

As in other pub-sub systems, topics in Pulsar are named channels for transmitting messages from producers to consumers. Topic names are URLs that have a well-defined structure:

{% include topic.html p="property" c="cluster" n="namespace" t="topic" %}

| Topic name component | Description                                                                                                                                                                                                                                  |
|:---------------------|:---------------------------------------------------------------------------------------------------------------------------------------------------------------------------------------------------------------------------------------------|
| `persistent`         | It identifies type of topic. Pulsar supports two kind of topics: persistent and non-persistent. In persistent topic, all messages are durably [persisted](#persistent-storage) on disk (that means on multiple disks unless the {% popover broker %} is {% popover standalone %}), whereas [non-persistent](#non-persistent-topics) topic does not persist message into storage disk. |
| `property`           | The topic's {% popover tenant %} within the instance. Tenants are essential to {% popover multi-tenancy %} in Pulsar and can be spread across clusters.                                                                                      |
| `cluster`            | Where the topic is located. Typically there will be one {% popover cluster %} for each geographical region or data center.                                                                                                                   |
| `namespace`          | The administrative unit of the topic, which acts as a grouping mechanism for related topics. Most topic configuration is performed at the [namespace](#namespace) level. Each property (tenant) can have multiple namespaces.                              |
| `topic`              | The final part of the name. Topic names are freeform and have no special meaning in a Pulsar instance.                                                                                                                                       |

{% include admonition.html type="success" title="No need to explicitly create new topics"
content="Application does not explicitly create the topic but attempting to write or receive message on a topic that does not yet exist, Pulsar will automatically create that topic under the [namespace](#namespace)." %}

### Namespace

A namespace is a logical nomenclature within a property. A property can create multiple namespaces via [admin API](../../admin-api/namespaces#create). For instance, a property with different applications can create a separate namespace for each application. A namespace allows the application to create and manage a hierarchy of topics. 
For e.g.  `my-property/my-cluster/my-property-app1` is a namespace for the application  `my-property-app1` in cluster `my-cluster` for `my-property`. 
Application can create any number of [topics](#topics) under the namespace.


### Subscription modes

A subscription is a named configuration rule that determines how messages are delivered to {% popover consumers %}. There are three available subscription modes in Pulsar: [exclusive](#exclusive), [shared](#shared), and [failover](#failover). These modes are illustrated in the figure below.

![Subscription Modes](/img/pulsar_subscriptions.jpg)

#### Exclusive

In *exclusive* mode, only a single consumer is allowed to attach to the subscription. If more than one consumer attempts to subscribe to a topic using the same subscription, the consumer receives an error.

In the diagram above, only **Consumer-A** is allowed to consume messages.

Exclusive mode is the default subscription mode.  

#### Shared

In *shared* or *round robin* mode, multiple consumers can attach to the same subscription. Messages are delivered in a round robin distribution across consumers, and any given message is delivered to only one consumer. When a consumer disconnects, all the messages that were sent to it and not acknowledged will be rescheduled for sending to the remaining consumers.

In the diagram above, **Consumer-B-1** and **Consumer-B-2** are able to subscribe to the topic, but **Consumer-C-1** and others could as well.

{% include message.html id="shared_mode_limitations" %}

#### Failover

In *failover* mode, multiple consumers can attach to the same subscription. The consumers will be lexically sorted by the consumer's name and the first consumer will initially be the only one receiving messages. This consumer is called the *master consumer*.

When the master consumer disconnects, all (non-acked and subsequent) messages will be delivered to the next consumer in line.

In the diagram above, Consumer-C-1 is the master consumer while Consumer-C-2 would be the next in line to receive messages if Consumer-C-2 disconnected.

### Partitioned topics

{% include explanations/partitioned-topics.md %}

### Non-persistent topics

{% include explanations/non-persistent-topics.md %}

## Architecture overview

At the highest level, a Pulsar {% popover instance %} is composed of one or more Pulsar {% popover clusters %}. Clusters within an instance can [replicate](#replicate) data amongst themselves.

In a Pulsar cluster:

* One or more {% popover brokers %} handles and load balances incoming messages from {% popover producers %}, dispatches messages to {% popover consumers %}, communicates with {% popover global ZooKeeper %} to handle various coordination tasks, stores messages in {% popover BookKeeper %} instances (aka {% popover bookies %}), relies on a cluster-specific {% popover ZooKeeper %} cluster for certain tasks, and more.
* A {% popover BookKeeper %} cluster consisting of one more or more {% popover bookies %} handles [persistent storage](#persistent-storage) of messages.
* A {% popover ZooKeeper %} cluster specific to that cluster handles

The diagram below provides an illustration of a Pulsar cluster:

![Architecture Diagram](/img/pulsar_system_architecture.png)

At the broader {% popover instance %} level, an instance-wide ZooKeeper cluster called {% popover global ZooKeeper %} handles coordination tasks involving multiple clusters, for example [geo-replication](#replication).

## Brokers

The Pulsar message {% popover broker %} is a stateless component that's primarily responsible for running two other components:

* An HTTP server that exposes a REST API for both [administrative tasks](../../reference/RestApi) and [topic lookup](#client-setup-phase) for producers and consumers
* A {% popover dispatcher %}, which is an asynchronous TCP server over a custom [binary protocol](../../reference/BinaryProtocol) used for all data transfers

Messages are typically dispatched out of a [managed ledger](#managed-ledger) cache for the sake of performance, *unless* the backlog exceeds the cache size. If the backlog grows too large for the cache, the broker will start reading entries from {% popover BookKeeper %}.

Finally, to support {% popover geo-replication %} on global topics, the broker manages replicators that tail the entries published in the local region and republish them to the remote region using the Pulsar [Java client library](../../clients/Java).

{% include admonition.html type="info" content="For a guide to managing Pulsar brokers, see the [Clusters and brokers](../../admin/ClustersBrokers#managing-brokers) guide." %}

## Clusters

A Pulsar {% popover instance %} consists of one or more Pulsar *clusters*. Clusters, in turn, consist of:

* One or more Pulsar [brokers](#broker)
* A {% popover ZooKeeper %} quorum used for cluster-level configuration and coordination
* An ensemble of {% popover bookies %} used for [persistent storage](#persistent-storage) of messages

Clusters can replicate amongst themselves using [geo-replication](#geo-replication).

{% include admonition.html type="info" content="For a guide to managing Pulsar clusters, see the [Clusters and brokers](../../admin/ClustersBrokers#managing-clusters) guide." %}

### Global cluster

In any Pulsar {% popover instance %}, there is an instance-wide cluster called `global` that you can use to mange non-cluster-specific namespaces and topics. The `global` cluster is created for you automatically when you [initialize metadata](../../admin/ClustersBrokers#initialize-cluster-metadata) for the first cluster in your instance.

Global topic names have this basic structure (note the `global` cluster):

{% include topic.html p="my-property" c="global" n="my-namespace" t="my-topic" %}

## Metadata store

Pulsar uses [Apache Zookeeper](https://zookeeper.apache.org/) for metadata storage, cluster configuration, and coordination. In a Pulsar instance:

* A {% popover global ZooKeeper %} quorum stores configuration for {% popover properties %}, {% popover namespaces %}, and other entities that need to be globally consistent.
* Each cluster has its own local ZooKeeper ensemble that stores {% popover cluster %}-specific configuration and coordination such as ownership metadata, broker load reports, BookKeeper {% popover ledger %} metadata, and more.

When creating a [new cluster](../../admin/ClustersBrokers#initialize-cluster-metadata)

## Persistent storage

![Brokers and bookies](/img/broker-bookie.png)

Pulsar provides guaranteed message delivery for applications. If a message successfully reaches a Pulsar {% popover broker %}, it will be delivered to its intended target.

This guarantee requires that non-{% popover acknowledged %} messages are stored in a durable manner until they can be delivered to and acknowledged by {% popover consumers %}. This mode of messaging is commonly called *persistent messaging*. In Pulsar, N copies of all messages are stored and synced on disk, for example 4 copies across two servers with mirrored [RAID](https://en.wikipedia.org/wiki/RAID) volumes on each server.

Pulsar uses a system called [Apache BookKeeper](http://bookkeeper.apache.org/) for persistent message storage. BookKeeper is a distributed [write-ahead log](https://en.wikipedia.org/wiki/Write-ahead_logging) (WAL) system that provides a number of crucial advantages for Pulsar:

* It enables Pulsar to utilize many independent logs, called [ledgers](#ledgers). Multiple ledgers can be created for {% popover topics %} over time.
* It offers very efficient storage for sequential data that handles entry replication.
* It guarantees read consistency of ledgers in the presence of various system failures.
* It offers even distribution of I/O across bookies.
* It's horizontally scalable in both capacity and throughput. Capacity can be immediately increased by adding more {% popover bookies %} to a cluster.
* {% popover Bookies %} are designed to handle thousands of ledgers with concurrent reads and writes. By using multiple disk devices---one for journal and another for general storage--bookies are able to isolate the effects of read operations from the latency of ongoing write operations.

In addition to message data, *cursors* are also persistently stored in BookKeeper. Cursors are {% popover subscription %} positions for {% popover consumers %}. BookKeeper enables Pulsar to store consumer position in a scalable fashion.

At the moment, Pulsar only supports persistent message storage. This accounts for the `persistent` in all {% popover topic %} names. Here's an example:

{% include topic.html p="my-property" c="global" n="my-namespace" t="my-topic" %}

In the future, Pulsar will support ephemeral message storage.

### Ledgers

A {% popover ledger %} is an append-only data structure with a single writer that is assigned to multiple BookKeeper storage nodes, or {% popover bookies %}. Ledger entries are replicated to multiple bookies. Ledgers themselves have very simple semantics:

* A Pulsar broker can create a ledger, append entries to the ledger, and close the ledger.
* After the ledger has been closed---either explicitly or because the writer process crashed---it can then be opened only in read-only mode.
* Finally, when entries in the ledger are no longer needed, the whole ledger can be deleted from the system (across all bookies).

#### Ledger read consistency

The main strength of Bookkeeper is that it guarantees read consistency in ledgers in the presence of failures. Since the ledger can only be written to by a single process, that process is free to append entries very efficiently, without need to obtain consensus. After a failure, the ledger will go through a recovery process that will finalize the state of the ledger and establish which entry was last committed to the log. After that point, all readers of the ledger are guaranteed to see the exact same content.

#### Managed ledgers

Given that Bookkeeper ledgers provide a single log abstraction, a library was developed on top of the ledger called the *managed ledger* that represents the storage layer for a single topic. A managed ledger represents the abstraction of a stream of messages with a single writer that keeps appending at the end of the stream and multiple {% popover cursors %} that are consuming the stream, each with its own associated position.

Internally, a single managed ledger uses multiple BookKeeper ledgers to store the data. There are two reasons to have multiple ledgers:

1. After a failure, a ledger is no longer writable and a new one needs to be created.
2. A ledger can be deleted when all cursors have consumed the messages it contains. This allows for periodic rollover of ledgers.

### Journal storage

In BookKeeper, *journal* files contain BookKeeper transaction logs. Before making an update to a [ledger](#ledgers), a bookie needs to ensure that a transaction describing the update is written to persistent (non-volatile) storage. A new journal file is created once the bookie starts or the older journal file reaches the journal file size threshold (configured using the [`journalMaxSizeMB`](../../reference/Configuration#bookkeeper-journalMaxSizeMB) parameter).

### Non-persistent storage

A future version of BookKeeper will support *non-persistent messaging* and thus multiple durability modes at the topic level. This will enable you to set the durability mode at the topic level, replacing the `persistent` in topic names with a `non-persistent` indicator.

## Message retention and expiry

By default, Pulsar message {% popover brokers %}:

* immediately delete *all* messages that have been {% popover acknowledged %} by a {% popover consumer %}, and
* [persistently store](#persistent-storage) all unacknowledged messages in a message backlog.

Pulsar has two features, however, that enable you to override this default behavior:

* Message **retention** enables you to store messages that have been acknowledged by a consumer
* Message **expiry** enables you to set a time to live (TTL) for messages that have not yet been acknowledged

{% include admonition.html type="info" content='All message retention and expiry is managed at the [namespace](#namespaces) level. For a how-to, see the [Message retention and expiry](../../advanced/RetentionExpiry) admin documentation.' %}

The diagram below illustrates both concepts:

{% img /img/retention-expiry.png 80 %}

With message retention, shown at the top, a <span style="color: #89b557;">retention policy</span> applied to all topics in a {% popover namespace %} dicates that some messages are durably stored in Pulsar even though they've already been acknowledged. Acknowledged messages that are not covered by the retention policy are <span style="color: #bb3b3e;">deleted</span>. Without a retention policy, *all* of the <span style="color: #19967d;">acknowledged messages</span> would be deleted.

With message expiry, shown at the bottom, some messages are <span style="color: #bb3b3e;">deleted</span>, even though they <span style="color: #337db6;">haven't been acknowledged</span>, because they've expired according to the <span style="color: #e39441;">TTL applied to the namespace</span> (for example because a TTL of 5 minutes has been applied and the messages haven't been acknowledged but are 10 minutes old).

## Pulsar Functions

For an in-depth look at Pulsar Functions, see the [Pulsar Functions overview](../../functions/overview).

## Replication

Pulsar enables messages to be produced and consumed in different geo-locations. For instance, your application may be publishing data in one region or market and you would like to process it for consumption in other regions or markets. [Geo-replication](../../admin/GeoReplication) in Pulsar enables you to do that.

## Message deduplication

Message **duplication** occurs when a message is processed by Pulsar more than once. Message **deduplication** is an optional Pulsar feature that prevents unnecessary message duplication by processing each message only once, *even if the message is received more than once*.

The following diagram illustrates what happens when message deduplication is disabled vs. enabled:

{% img /img/message-deduplication.png 75 %}

Message deduplication is disabled in the scenario shown at the top. Here, a producer publishes message 1 on a topic; the message reaches a Pulsar {% popover broker %} and is [persisted](#persistent-storage) to BookKeeper. The producer then sends message 1 again (in this case due to some retry logic), and the message is received by the broker and stored in BookKeeper again, which means that duplication has occurred.

In the second scenario at the bottom, the producer publishes message 1, which is received by the broker and persisted, as in the first scenario. When the producer attempts to publish the message again, however, the broker knows that it has already seen message 1 and thus does not persist the message.

### Producer idempotency

The other available approach to message deduplication is to ensure that each message is *only produced once*. This approach is typically called **producer idempotency**. The drawback of this approach is that it defers the work of message deduplication to the application. In Pulsar, this is handled at the {% popover broker %} level, which means that you don't need to modify your Pulsar client code. Instead, you only need to pull a simple administrative lever.

### Message deduplication and effectively-once semantics

{% include admonition.html type="info" content='
More information can be found in [this post](https://streaml.io/blog/pulsar-effectively-once/) on the [Streamlio blog](https://blog.streaml.io).
' %}

## Multi-tenancy

<<<<<<< HEAD
Pulsar was created from the ground up as a {% popover multi-tenant %} system. To support multi-tenancy, Pulsar has a concept of {% popover properties %}. Properties can be spread across {% popover clusters %} and can each have their own [authentication and authorization](../../admin/Authz) scheme applied to them. They are also the administrative unit at which storage quotas, message TTL, and isolation policies can be managed.
=======
Pulsar was created from the ground up as a {% popover multi-tenant %} system. To support multi-tenancy, Pulsar has a concept of {% popover properties %}. Properties can be spread across {% popover clusters %} and can each have their own [authentication and authorization](../../admin/Authz) scheme applied to them. They are also the administrative unit at which [storage quotas](TODO), [message TTL](../../advanced/RetentionExpiry#time-to-live-ttl), and isolation policies can be managed.
>>>>>>> 29257d07

The multi-tenant nature of Pulsar is reflected mostly visibly in topic URLs, which have this structure:

{% include topic.html p="property" c="cluster" n="namespace" t="topic" %}

As you can see, the property is the most basic unit of categorization for topics (and even more fundamental than the {% popover cluster %}).

### Properties and namespaces

{% include explanations/properties-namespaces.md %}

## Authentication and Authorization

Pulsar supports a pluggable [authentication](../../admin/Authz) mechanism which can be configured at broker and it also supports authorization to identify client and its access rights on topics and properties.

## Client interface

Pulsar exposes a client API with language bindings for [Java](../../clients/Java) and [C++](../../clients/Cpp). The client API optimizes and encapsulates Pulsar's client-broker communication protocol and exposes a simple and intuitive API for use by applications.

Under the hood, the current official Pulsar client libraries support transparent reconnection and/or connection failover to {% popover brokers %}, queuing of messages until {% popover acknowledged %} by the broker, and heuristics such as connection retries with backoff.

{% include admonition.html type="success" title="Custom client libraries" content="
If you'd like to create your own client library, we recommend consulting the documentation on Pulsar's custom [binary protocol](../../project/BinaryProtocol).
" %}

### Client setup phase

When an application wants to create a producer/consumer, the Pulsar client library will initiate a setup phase that is composed of two steps:

1. The client will attempt to determine the owner of the topic by sending an HTTP lookup request to the {% popover broker %}. The request could reach one of the active brokers which, by looking at the (cached) zookeeper metadata will know who is serving the topic or, in case nobody is serving it, will try to assign it to the least loaded broker.
1. Once the client library has the broker address, it will create a TCP connection (or reuse an existing connection from the pool) and authenticate it. Within this connection, client and broker exchange binary commands from a custom protocol. At this point the client will send a command to create producer/consumer to the broker, which will comply after having validated the authorization policy.

Whenever the TCP connection breaks, the client will immediately re-initiate this setup phase and will keep trying with exponential backoff to re-establish the producer or consumer until the operation succeeds.

## Pulsar proxy

One way for Pulsar clients to interact with a Pulsar [cluster](#clusters) is by connecting to Pulsar message [brokers](#brokers) directly. In some cases, however, this kind of direct connection is either infeasible or undesirable because the client doesn't have direct access to broker addresses. If you're running Pulsar in a cloud environment or on [Kubernetes](https://kubernetes.io) or an analogous platform, for example, then direct client connections to brokers are likely not possible.

The **Pulsar proxy** provides a solution to this problem by acting as a single gateway for all of the brokers in a cluster. If you run the Pulsar proxy (which, again, is optional), all client connections with the Pulsar {% popover cluster %} will flow through the proxy rather than communicating with brokers.

{% include admonition.html type="success" content="For the sake of performance and fault tolerance, you can run as many instances of the Pulsar proxy as you'd like." %}

Architecturally, the Pulsar proxy gets all the information it requires from ZooKeeper. When starting the proxy on a machine, you only need to provide ZooKeeper connection strings for the cluster-specific and {% popover global ZooKeeper %} clusters. Here's an example:

```bash
$ bin/pulsar proxy \
  --zookeeper-servers zk-0,zk-1,zk-2 \
  --global-zookeeper-servers zk-0,zk-1,zk-2
```

{% include admonition.html type="info" title="Pulsar proxy docs" content='
For documentation on using the Pulsar proxy, see the [Pulsar proxy admin documentation](../../admin/Proxy).
' %}

Some important things to know about the Pulsar proxy:

* Connecting clients don't need to provide *any* specific configuration to use the Pulsar proxy. You won't need to update the client configuration for existing applications beyond updating the IP used for the service URL (for example if you're running a load balancer over the Pulsar proxy).
* [TLS encryption and authentication](../../admin/Authz/#tls-client-auth) is supported by the Pulsar proxy

## Service discovery

[Clients](../../getting-started/Clients) connecting to Pulsar {% popover brokers %} need to be able to communicate with an entire Pulsar {% popover instance %} using a single URL. Pulsar provides a built-in service discovery mechanism that you can set up using the instructions in the [Deploying a Pulsar instance](../../deployment/InstanceSetup#service-discovery-setup) guide.

You can use your own service discovery system if you'd like. If you use your own system, there is just one requirement: when a client performs an HTTP request to an endpoint, such as `http://pulsar.us-west.example.com:8080`, the client needs to be redirected to *some* active broker in the desired {% popover cluster %}, whether via DNS, an HTTP or IP redirect, or some other means.

## Reader interface

In Pulsar, the "standard" [consumer interface](#consumers) involves using {% popover consumers %} to listen on {% popover topics %}, process incoming messages, and finally {% popover acknowledge %} those messages when they've been processed. Whenever a consumer connects to a topic, it automatically begins reading from the earliest un-acked message onward because the topic's cursor is automatically managed by Pulsar.

The **reader interface** for Pulsar enables applications to manually manage cursors. When you use a reader to connect to a topic---rather than a consumer---you need to specify *which* message the reader begins reading from when it connects to a topic. When connecting to a topic, the reader interface enables you to begin with:

* The **earliest** available message in the topic
* The **latest** available message in the topic
* Some other message between the earliest and the latest. If you select this option, you'll need to explicitly provide a message ID. Your application will be responsible for "knowing" this message ID in advance, perhaps fetching it from a persistent data store or cache.

The reader interface is helpful for use cases like using Pulsar to provide [effectively-once](https://streaml.io/blog/exactly-once/) processing semantics for a stream processing system. For this use case, it's essential that the stream processing system be able to "rewind" topics to a specific message and begin reading there. The reader interface provides Pulsar clients with the low-level abstraction necessary to "manually position" themselves within a topic.

<img src="/img/pulsar-reader-consumer-interfaces.png" alt="The Pulsar consumer and reader interfaces" width="80%">

{% include admonition.html type="warning" title="Non-partitioned topics only"
content="The reader interface for Pulsar cannot currently be used with [partitioned topics](#partitioned-topics)." %}

Here's a Java example that begins reading from the earliest available message on a topic:

```java
import org.apache.pulsar.client.api.Message;
import org.apache.pulsar.client.api.MessageId;
import org.apache.pulsar.client.api.Reader;

String topic = "persistent://sample/standalone/ns1/reader-api-test";
MessageId id = MessageId.earliest;

// Create a reader on a topic and for a specific message (and onward)
Reader reader = pulsarClient.createReader(topic, id, new ReaderConfiguration());

while (true) {
    Message message = reader.readNext();

    // Process the message
}
```

To create a reader that will read from the latest available message:

```java
MessageId id = MessageId.latest;
Reader reader = pulsarClient.createReader(topic, id, new ReaderConfiguration());
```

To create a reader that will read from some message between earliest and latest:

```java
byte[] msgIdBytes = // Some byte array
MessageId id = MessageId.fromByteArray(msgIdBytes);
Reader reader = pulsarClient.createReader(topic, id, new ReaderConfiguration());
```<|MERGE_RESOLUTION|>--- conflicted
+++ resolved
@@ -320,11 +320,7 @@
 
 ## Multi-tenancy
 
-<<<<<<< HEAD
-Pulsar was created from the ground up as a {% popover multi-tenant %} system. To support multi-tenancy, Pulsar has a concept of {% popover properties %}. Properties can be spread across {% popover clusters %} and can each have their own [authentication and authorization](../../admin/Authz) scheme applied to them. They are also the administrative unit at which storage quotas, message TTL, and isolation policies can be managed.
-=======
 Pulsar was created from the ground up as a {% popover multi-tenant %} system. To support multi-tenancy, Pulsar has a concept of {% popover properties %}. Properties can be spread across {% popover clusters %} and can each have their own [authentication and authorization](../../admin/Authz) scheme applied to them. They are also the administrative unit at which [storage quotas](TODO), [message TTL](../../advanced/RetentionExpiry#time-to-live-ttl), and isolation policies can be managed.
->>>>>>> 29257d07
 
 The multi-tenant nature of Pulsar is reflected mostly visibly in topic URLs, which have this structure:
 
