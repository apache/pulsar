--- conflicted
+++ resolved
@@ -15,21 +15,12 @@
 
 There are also two independent sets of Javadoc API docs available:
 
-<<<<<<< HEAD
 Library | Purpose
 :-------|:-------
 [`org.apache.pulsar.client.api`](/api/client) | The [Pulsar Java client](../../clients/Java) for producing and consuming messages on Pulsar {% popover topics %}
 [`org.apache.pulsar.client.admin`](/api/admin) | The Java client for the [Pulsar admin interface](../../admin/AdminInterface)
 
 <!-- * [`com.yahoo.pulsar.broker`](/api/broker) -->
-=======
-| Library                                                         | Purpose                                                                                                                     |
-|:----------------------------------------------------------------|:----------------------------------------------------------------------------------------------------------------------------|
-| [`org.apache.pulsar.client.api`]({{ site.baseurl }}api/client)  | The [Pulsar Java client](../../applications/JavaClient) for producing and consuming messages on Pulsar {% popover topics %} |
-| [`org.apache.pulsar.client.admin`]({{ site.baseurl }}api/admin) | The Java client for the [Pulsar admin interface](../../admin/AdminInterface)                                                |
-
-<!-- * [`org.apache.pulsar.broker`]({{ site.baseurl }}api/broker) -->
->>>>>>> 3f7d7231
 
 ## Python client
 
@@ -41,4 +32,4 @@
 
 For a tutorial on using the Pulsar C++ clent, see [The Pulsar C++ client](../../clients/Cpp).
 
-There are also [Doxygen](http://www.stack.nl/~dimitri/doxygen/)-generated API docs for the C++ client [here](/api/cpp).+There are also [Doxygen](http://www.stack.nl/~dimitri/doxygen/)-generated API docs for the C++ client [here]({{ site.baseurl }}api/cpp).