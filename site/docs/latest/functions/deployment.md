--- conflicted
+++ resolved
@@ -1,12 +1,7 @@
 ---
 title: Deploying and managing Pulsar Functions
-<<<<<<< HEAD
-lead: Something or other
+lead: A guide to Pulsar Functions from an operational perspective
 preview: true
-=======
-lead: A guide to Pulsar Functions from an operational perspective
-new: true
->>>>>>> 6ef9a16d
 ---
 
 At the moment, there are two deployment modes available for Pulsar Functions:
