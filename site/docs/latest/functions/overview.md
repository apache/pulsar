--- conflicted
+++ resolved
@@ -51,13 +51,8 @@
   * Apply some processing logic to the input and write output to:
     * An **output topic** in Pulsar
     * [Apache BookKeeper](#state-storage)
-<<<<<<< HEAD
-  * Write logs to a **log topic**
-  * Increment a distributed counter
-=======
   * Write logs to a **log topic** (potentially for debugging purposes)
   * Increment a [counter](#counters)
->>>>>>> 99bd812e
 
 ![Pulsar Functions core programming model](/img/pulsar-functions-overview.png)
 
@@ -66,15 +61,6 @@
 If you were to implement the classic word count example using Pulsar Functions, it might look something like this:
 
 ![Pulsar Functions word count example](/img/pulsar-functions-word-count.png)
-
-<<<<<<< HEAD
-If you were writing the function in [Python](../api#python) using the [native interface](../api#python-native), you could write the function like this...
-
-```python
-def process(input):
-    return {word: input.split().count(word) for word in input.split()}
-=======
-Here, sentences are produced on the `sentences` topic. The Pulsar Function listens on that topic and whenever a message arrives it splits the sentence up into individual words and increments a [counter](#counters) for each word every time that word is encountered. The value of that counter is then available to all [instances](#parallelism) of the function.
 
 If you were writing the function in [Java](../api#java) using the [Pulsar Functions SDK for Java](../api#java-sdk), you could write the function like this...
 
@@ -97,20 +83,14 @@
         return null;
     }
 }
->>>>>>> 99bd812e
 ```
 
 ...and then [deploy it](#cluster-mode) in your Pulsar cluster using the [command line](#cli) like this:
 
 ```bash
 $ bin/pulsar-admin functions create \
-<<<<<<< HEAD
-  --py word_count.py \
-  --className word_count \
-=======
   --jar target/my-jar-with-dependencies.jar \
   --className org.example.functions.WordCountFunction \
->>>>>>> 99bd812e
   --tenant sample \
   --namespace ns1 \
   --name word-count \
@@ -211,11 +191,7 @@
 * SerDe (built-in vs. custom)
 * Pulsar messages are always just bytes, but Pulsar Functions handles data types for you *unless* you need custom types
 
-<<<<<<< HEAD
 ### Function context {#context}
-=======
-## Function context {#context}
->>>>>>> 99bd812e
 
 Each Pulsar Function created using the [Pulsar Functions SDK](#sdk) has access to a context object that both provides:
 
@@ -369,7 +345,6 @@
 }
 ```
 
-<<<<<<< HEAD
 ### Triggering Pulsar Functions {#triggering}
 
 Pulsar Functions running in [cluster mode](#cluster-mode) can be [triggered](../deployment#triggering) via the [command line](#cli). With triggering you can easily pass a specific value to a function and get the function's return value *without* needing to worry about creating a client, sending a message to the right input topic, etc. Triggering can be very useful for---but is by no means limited to---testing and debugging purposes.
@@ -397,8 +372,6 @@
 
 {% include admonition.html type="success" content="Instead of passing in a string via the CLI, you can also trigger a Pulsar Function with the contents of a file using the `--triggerFile` flag." %}
 
-=======
->>>>>>> 99bd812e
 ## Processing guarantees {#guarantees}
 
 The Pulsar Functions feature provides three different messaging semantics that you can apply to any function:
