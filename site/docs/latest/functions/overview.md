--- conflicted
+++ resolved
@@ -345,7 +345,6 @@
 }
 ```
 
-<<<<<<< HEAD
 ## Deployment modes
 
 The Pulsar Functions feature was built to support a variety of deployment options. At the moment, there are two ways to run Pulsar Functions:
@@ -457,7 +456,7 @@
     }
 }
 ```
-=======
+
 ### Triggering Pulsar Functions {#triggering}
 
 Pulsar Functions running in [cluster mode](#cluster-mode) can be [triggered](../deployment#triggering) via the [command line](#cli). With triggering you can easily pass a specific value to a function and get the function's return value *without* needing to worry about creating a client, sending a message to the right input topic, etc. Triggering can be very useful for---but is by no means limited to---testing and debugging purposes.
@@ -484,7 +483,6 @@
 That should return `welcome to pulsar functions` as the console output.
 
 {% include admonition.html type="success" content="Instead of passing in a string via the CLI, you can also trigger a Pulsar Function with the contents of a file using the `--triggerFile` flag." %}
->>>>>>> e2a585ab
 
 ## Processing guarantees {#guarantees}
 
