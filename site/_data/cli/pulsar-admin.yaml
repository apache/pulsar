--- conflicted
+++ resolved
@@ -683,14 +683,10 @@
     - flags: -b, --bundle
       description: A bundle of the form `{start-boundary}_{end_boundary}`.
     - flags: -n, --namespace
-<<<<<<< HEAD
       description: The namespace as `property/cluster/namespace`, for example `my-prop/my-cluster/my-ns`.
 - name: topics
   description: Operations related to Pulsar topics of all kinds (both persistent and non-persistent)
   subcommands:
   - name: compact
     description: Runs a compaction operation on the specified topic
-    argument: topic-name
-=======
-      description: The namespace as `tenant/namespace`, for example `my-tenant/my-ns`.
->>>>>>> 87440f54
+    argument: topic-name