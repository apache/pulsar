--- conflicted
+++ resolved
@@ -85,13 +85,8 @@
     endpoint: ZooKeeperBookKeeper
   - title: Geo-replication
     endpoint: GeoReplication
-<<<<<<< HEAD
-  - title: Authentication and authorization
-    endpoint: Authz
   - title: Upgrade Guide
     endpoint: Upgrade
-=======
->>>>>>> 6391b847
   - title: Dashboard
     endpoint: Dashboard
   - title: Pulsar statistics
