#
# Licensed to the Apache Software Foundation (ASF) under one
# or more contributor license agreements.  See the NOTICE file
# distributed with this work for additional information
# regarding copyright ownership.  The ASF licenses this file
# to you under the Apache License, Version 2.0 (the
# "License"); you may not use this file except in compliance
# with the License.  You may obtain a copy of the License at
#
#   http://www.apache.org/licenses/LICENSE-2.0
#
# Unless required by applicable law or agreed to in writing,
# software distributed under the License is distributed on an
# "AS IS" BASIS, WITHOUT WARRANTIES OR CONDITIONS OF ANY
# KIND, either express or implied.  See the License for the
# specific language governing permissions and limitations
# under the License.
#

name: CI - Unit - Adaptors
on:
  pull_request:
    branches:
      - master

jobs:

  unit-tests:
    name:
    runs-on: ubuntu-latest
    timeout-minutes: 120

    steps:
      - name: checkout
        uses: actions/checkout@v1

      - name: Check if this pull request only changes documentation
        id:   docs
        # TODO: move this action to an apache repo
        uses: sijie/pulsar-github-actions/diff-only@master
        with:
          args: site2 .github deployment

      - name: Set up JDK 1.8
        uses: actions/setup-java@v1
        if: steps.docs.outputs.changed_only == 'no'
        with:
          java-version: 1.8

      - name: Set up Maven
        uses: aahmed-se/setup-maven@v3
        if: steps.docs.outputs.changed_only == 'no'
        with:
          maven-version: 3.6.1

      - name: run unit tests install by skip tests
        if: steps.docs.outputs.changed_only == 'no'
        run: mvn clean install -DskipTests

      - name: run unit tests pulsar io kafka connect adaptor
        if: steps.docs.outputs.changed_only == 'no'
        run: mvn test -pl pulsar-io/kafka-connect-adaptor

      - name: run unit tests pulsar storm tests
<<<<<<< HEAD
        run: mvn test -pl tests/pulsar-storm-test

      - name: package surefire artifacts
        if: failure()
        run: |
          rm -rf artifacts
          mkdir artifacts
          find . -type d -name "*surefire*" -exec cp --parents -R {} artifacts/ \;
          zip -r artifacts.zip artifacts

      - uses: actions/upload-artifact@master
        name: upload surefire-artifacts
        if: failure()
        with:
          name: surefire-artifacts
          path: artifacts.zip
=======
        if: steps.docs.outputs.changed_only == 'no'
        run: mvn test -pl tests/pulsar-storm-test
>>>>>>> 6b04f6f3
<|MERGE_RESOLUTION|>--- conflicted
+++ resolved
@@ -62,7 +62,7 @@
         run: mvn test -pl pulsar-io/kafka-connect-adaptor
 
       - name: run unit tests pulsar storm tests
-<<<<<<< HEAD
+        if: steps.docs.outputs.changed_only == 'no'
         run: mvn test -pl tests/pulsar-storm-test
 
       - name: package surefire artifacts
@@ -78,8 +78,4 @@
         if: failure()
         with:
           name: surefire-artifacts
-          path: artifacts.zip
-=======
-        if: steps.docs.outputs.changed_only == 'no'
-        run: mvn test -pl tests/pulsar-storm-test
->>>>>>> 6b04f6f3
+          path: artifacts.zip