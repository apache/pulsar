#
# Licensed to the Apache Software Foundation (ASF) under one
# or more contributor license agreements.  See the NOTICE file
# distributed with this work for additional information
# regarding copyright ownership.  The ASF licenses this file
# to you under the Apache License, Version 2.0 (the
# "License"); you may not use this file except in compliance
# with the License.  You may obtain a copy of the License at
#
#   http://www.apache.org/licenses/LICENSE-2.0
#
# Unless required by applicable law or agreed to in writing,
# software distributed under the License is distributed on an
# "AS IS" BASIS, WITHOUT WARRANTIES OR CONDITIONS OF ANY
# KIND, either express or implied.  See the License for the
# specific language governing permissions and limitations
# under the License.
#

name: CI - Unit - Flaky
on:
  pull_request:
    branches:
      - master

jobs:

  unit-test-flaky:
    name: 
    runs-on: ubuntu-latest
    timeout-minutes: 120

    steps:
      - name: checkout
        uses: actions/checkout@v1

      - name: Check if this pull request only changes documentation
        id:   docs
        # TODO: move this action to an apache repo
        uses: sijie/pulsar-github-actions/diff-only@master
        with:
          args: site2 .github deployment

      - name: Set up JDK 1.8
        uses: actions/setup-java@v1
        if: steps.docs.outputs.changed_only == 'no'
        with:
          java-version: 1.8

      - name: Set up Maven
        uses: aahmed-se/setup-maven@v3
        if: steps.docs.outputs.changed_only == 'no'
        with:
          maven-version: 3.6.1

      - name: build the project
        run: mvn -B clean install -DskipTests

      - name: run PersistentTransactionBuffer test
<<<<<<< HEAD
        run: mvn -B -pl pulsar-broker -Dorg.slf4j.simpleLogger.defaultLogLevel=ERROR clean install -Dtest=PersistentTransactionBufferTest -DfailIfNoTests=false -fn

      - name: run ServerCnx test
        run: mvn -B -pl pulsar-broker -Dorg.slf4j.simpleLogger.defaultLogLevel=ERROR clean install -Dtest=ServerCnxTest -DfailIfNoTests=false -fn

      - name: run MessagePublishThrottling test
        run: mvn -B -pl pulsar-broker -Dorg.slf4j.simpleLogger.defaultLogLevel=ERROR clean install -Dtest=MessagePublishThrottlingTest -DfailIfNoTests=false -fn

      - name: run PrimitiveSchema test
        run: mvn -B -pl pulsar-client -Dorg.slf4j.simpleLogger.defaultLogLevel=ERROR clean install -Dtest=PrimitiveSchemaTest -DfailIfNoTests=false -fn

      - name: run unit tests
        run: mvn -B -Dorg.slf4j.simpleLogger.defaultLogLevel=ERROR test '-Dtest=PulsarFunctionE2ESecurityTest,AdminApiOffloadTest,AdminApiSchemaValidationEnforced,V1_AdminApiTest2,PulsarFunctionE2ETest,MessageIdSerialization,AdminApiTest2,PulsarFunctionLocalRunTest,PartitionedProducerConsumerTest,KafkaProducerSimpleConsumerTest,ProxyTest' -DfailIfNoTests=false -fn
=======
        if: steps.docs.outputs.changed_only == 'no'
        run: mvn -B -am -pl pulsar-broker -Dorg.slf4j.simpleLogger.defaultLogLevel=ERROR clean install -Dtest=PersistentTransactionBufferTest -DfailIfNoTests=false

      - name: run ServerCnx test
        if: steps.docs.outputs.changed_only == 'no'
        run: mvn -B -am -pl pulsar-broker -Dorg.slf4j.simpleLogger.defaultLogLevel=ERROR clean install -Dtest=ServerCnxTest -DfailIfNoTests=false

      - name: run MessagePublishThrottling test
        if: steps.docs.outputs.changed_only == 'no'
        run: mvn -B -am -pl pulsar-broker -Dorg.slf4j.simpleLogger.defaultLogLevel=ERROR clean install -Dtest=MessagePublishThrottlingTest -DfailIfNoTests=false

      - name: run PrimitiveSchema test
        if: steps.docs.outputs.changed_only == 'no'
        run: mvn -B -am -pl pulsar-client -Dorg.slf4j.simpleLogger.defaultLogLevel=ERROR clean install -Dtest=PrimitiveSchemaTest -DfailIfNoTests=false

      - name: run unit tests
        if: steps.docs.outputs.changed_only == 'no'
        run: mvn -B -Dorg.slf4j.simpleLogger.defaultLogLevel=ERROR clean install '-Dtest=PulsarFunctionE2ESecurityTest,AdminApiOffloadTest,AdminApiSchemaValidationEnforced,V1_AdminApiTest2,PulsarFunctionE2ETest,MessageIdSerialization,AdminApiTest2,PulsarFunctionLocalRunTest,PartitionedProducerConsumerTest,KafkaProducerSimpleConsumerTest,ProxyTest' -DfailIfNoTests=false
>>>>>>> 6b04f6f3

      - name: package surefire artifacts
        if: failure()
        run: |
          rm -rf artifacts
          mkdir artifacts
          find . -type d -name "*surefire*" -exec cp --parents -R {} artifacts/ \;
          zip -r artifacts.zip artifacts

      - uses: actions/upload-artifact@master
        name: upload surefire-artifacts
        if: failure()
        with:
          name: surefire-artifacts
          path: artifacts.zip<|MERGE_RESOLUTION|>--- conflicted
+++ resolved
@@ -57,40 +57,24 @@
         run: mvn -B clean install -DskipTests
 
       - name: run PersistentTransactionBuffer test
-<<<<<<< HEAD
+        if: steps.docs.outputs.changed_only == 'no'
         run: mvn -B -pl pulsar-broker -Dorg.slf4j.simpleLogger.defaultLogLevel=ERROR clean install -Dtest=PersistentTransactionBufferTest -DfailIfNoTests=false -fn
 
       - name: run ServerCnx test
+        if: steps.docs.outputs.changed_only == 'no'
         run: mvn -B -pl pulsar-broker -Dorg.slf4j.simpleLogger.defaultLogLevel=ERROR clean install -Dtest=ServerCnxTest -DfailIfNoTests=false -fn
 
       - name: run MessagePublishThrottling test
+        if: steps.docs.outputs.changed_only == 'no'
         run: mvn -B -pl pulsar-broker -Dorg.slf4j.simpleLogger.defaultLogLevel=ERROR clean install -Dtest=MessagePublishThrottlingTest -DfailIfNoTests=false -fn
 
       - name: run PrimitiveSchema test
+        if: steps.docs.outputs.changed_only == 'no'
         run: mvn -B -pl pulsar-client -Dorg.slf4j.simpleLogger.defaultLogLevel=ERROR clean install -Dtest=PrimitiveSchemaTest -DfailIfNoTests=false -fn
 
       - name: run unit tests
+        if: steps.docs.outputs.changed_only == 'no'
         run: mvn -B -Dorg.slf4j.simpleLogger.defaultLogLevel=ERROR test '-Dtest=PulsarFunctionE2ESecurityTest,AdminApiOffloadTest,AdminApiSchemaValidationEnforced,V1_AdminApiTest2,PulsarFunctionE2ETest,MessageIdSerialization,AdminApiTest2,PulsarFunctionLocalRunTest,PartitionedProducerConsumerTest,KafkaProducerSimpleConsumerTest,ProxyTest' -DfailIfNoTests=false -fn
-=======
-        if: steps.docs.outputs.changed_only == 'no'
-        run: mvn -B -am -pl pulsar-broker -Dorg.slf4j.simpleLogger.defaultLogLevel=ERROR clean install -Dtest=PersistentTransactionBufferTest -DfailIfNoTests=false
-
-      - name: run ServerCnx test
-        if: steps.docs.outputs.changed_only == 'no'
-        run: mvn -B -am -pl pulsar-broker -Dorg.slf4j.simpleLogger.defaultLogLevel=ERROR clean install -Dtest=ServerCnxTest -DfailIfNoTests=false
-
-      - name: run MessagePublishThrottling test
-        if: steps.docs.outputs.changed_only == 'no'
-        run: mvn -B -am -pl pulsar-broker -Dorg.slf4j.simpleLogger.defaultLogLevel=ERROR clean install -Dtest=MessagePublishThrottlingTest -DfailIfNoTests=false
-
-      - name: run PrimitiveSchema test
-        if: steps.docs.outputs.changed_only == 'no'
-        run: mvn -B -am -pl pulsar-client -Dorg.slf4j.simpleLogger.defaultLogLevel=ERROR clean install -Dtest=PrimitiveSchemaTest -DfailIfNoTests=false
-
-      - name: run unit tests
-        if: steps.docs.outputs.changed_only == 'no'
-        run: mvn -B -Dorg.slf4j.simpleLogger.defaultLogLevel=ERROR clean install '-Dtest=PulsarFunctionE2ESecurityTest,AdminApiOffloadTest,AdminApiSchemaValidationEnforced,V1_AdminApiTest2,PulsarFunctionE2ETest,MessageIdSerialization,AdminApiTest2,PulsarFunctionLocalRunTest,PartitionedProducerConsumerTest,KafkaProducerSimpleConsumerTest,ProxyTest' -DfailIfNoTests=false
->>>>>>> 6b04f6f3
 
       - name: package surefire artifacts
         if: failure()
