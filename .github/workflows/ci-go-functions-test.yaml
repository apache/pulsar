#
# Licensed to the Apache Software Foundation (ASF) under one
# or more contributor license agreements.  See the NOTICE file
# distributed with this work for additional information
# regarding copyright ownership.  The ASF licenses this file
# to you under the Apache License, Version 2.0 (the
# "License"); you may not use this file except in compliance
# with the License.  You may obtain a copy of the License at
#
#   http://www.apache.org/licenses/LICENSE-2.0
#
# Unless required by applicable law or agreed to in writing,
# software distributed under the License is distributed on an
# "AS IS" BASIS, WITHOUT WARRANTIES OR CONDITIONS OF ANY
# KIND, either express or implied.  See the License for the
# specific language governing permissions and limitations
# under the License.
#

name: CI - Go Functions Tests
on:
  pull_request:
    branches:
      - master
    paths:
      - '.github/workflows/**'
      - 'pulsar-function-go/**'
  push:
    branches:
      - branch-*
    paths:
      - '.github/workflows/**'
      - 'pulsar-function-go/**'

jobs:
  test:

<<<<<<< HEAD
    name: Go ${{ matrix.go-version }} Functions Tests
    runs-on: ubuntu-latest
=======
  go-functions-tests:
    name: Run Go Tests
>>>>>>> 257a2c8a
    strategy:
      matrix:
        go-version: [1.11.x, 1.12.x, 1.13.x, 1.14.x]
        platform: [ubuntu-latest]
    runs-on: ${{ matrix.platform }}
    timeout-minutes: 120

    steps:
      - name: Check out code into the Go module directory
        uses: actions/checkout@v2
        with:
          fetch-depth: 0
          ref: ${{ github.event.pull_request.head.sha }}

      - name: Check if this pull request only changes documentation
        id:   docs
        uses: apache/pulsar-test-infra/diff-only@master
        with:
          args: site2 .github deployment .asf.yaml .ci ct.yaml

      - name: Set up Go
        uses: actions/setup-go@v2
        if: steps.docs.outputs.changed_only == 'no'
        with:
          go-version: ${{ matrix.go-version }}
        id: go

      - name: Run tests
        if: steps.docs.outputs.changed_only == 'no'
        run: |
          cd pulsar-function-go
          go test -v $(go list ./... | grep -v examples)<|MERGE_RESOLUTION|>--- conflicted
+++ resolved
@@ -33,15 +33,9 @@
       - 'pulsar-function-go/**'
 
 jobs:
-  test:
 
-<<<<<<< HEAD
-    name: Go ${{ matrix.go-version }} Functions Tests
-    runs-on: ubuntu-latest
-=======
   go-functions-tests:
     name: Run Go Tests
->>>>>>> 257a2c8a
     strategy:
       matrix:
         go-version: [1.11.x, 1.12.x, 1.13.x, 1.14.x]
