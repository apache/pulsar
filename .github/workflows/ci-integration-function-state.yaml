#
# Licensed to the Apache Software Foundation (ASF) under one
# or more contributor license agreements.  See the NOTICE file
# distributed with this work for additional information
# regarding copyright ownership.  The ASF licenses this file
# to you under the Apache License, Version 2.0 (the
# "License"); you may not use this file except in compliance
# with the License.  You may obtain a copy of the License at
#
#   http://www.apache.org/licenses/LICENSE-2.0
#
# Unless required by applicable law or agreed to in writing,
# software distributed under the License is distributed on an
# "AS IS" BASIS, WITHOUT WARRANTIES OR CONDITIONS OF ANY
# KIND, either express or implied.  See the License for the
# specific language governing permissions and limitations
# under the License.
#

name: CI - Integration - Function State
on:
  pull_request:
    branches:
      - master

jobs:

  function-state:
    name:
    runs-on: ubuntu-latest
    timeout-minutes: 120

    steps:
      - name: checkout
        uses: actions/checkout@v1

      - name: Check if this pull request only changes documentation
        id:   docs
        # TODO: move this action to an apache repo
        uses: sijie/pulsar-github-actions/diff-only@master
        with:
          args: site2 .github deployment

      - name: Set up JDK 1.8
        uses: actions/setup-java@v1
        if: steps.docs.outputs.changed_only == 'no'
        with:
          java-version: 1.8

<<<<<<< HEAD
      - name: run install by skip tests
        if: steps.docs.outputs.changed_only == 'no'
        run: mvn clean install -DskipTests

      - name: build artifacts and docker image
        if: steps.docs.outputs.changed_only == 'no'
        run: mvn -B -f tests/docker-images/pom.xml install -am -Pdocker -DskipTests

      - name: clean docker container
        if: steps.docs.outputs.changed_only == 'no'
        run: docker system prune -f

      - name: remove docker node image
        if: steps.docs.outputs.changed_only == 'no'
        run: docker rmi -f node:10 && docker rmi -f node:12 && docker rmi -f buildpack-deps:stretch

      - name: remove docker builder and microsoft image
        if: steps.docs.outputs.changed_only == 'no'
        run: docker rmi -f jekyll/builder:latest && docker rmi -f mcr.microsoft.com/azure-pipelines/node8-typescript:latest
=======
      - name: build artifacts and docker image
        if: steps.docs.outputs.changed_only == 'no'
        run: mvn -B install -Dorg.slf4j.simpleLogger.defaultLogLevel=ERROR -Pdocker -DskipTests
>>>>>>> efee516f

      - name: run integration tests
        if: steps.docs.outputs.changed_only == 'no'
        run: mvn -B -f tests/pom.xml test -DintegrationTestSuiteFile=pulsar-function-state.xml -DintegrationTests -DredirectTestOutputToFile=false<|MERGE_RESOLUTION|>--- conflicted
+++ resolved
@@ -47,7 +47,6 @@
         with:
           java-version: 1.8
 
-<<<<<<< HEAD
       - name: run install by skip tests
         if: steps.docs.outputs.changed_only == 'no'
         run: mvn clean install -DskipTests
@@ -67,11 +66,6 @@
       - name: remove docker builder and microsoft image
         if: steps.docs.outputs.changed_only == 'no'
         run: docker rmi -f jekyll/builder:latest && docker rmi -f mcr.microsoft.com/azure-pipelines/node8-typescript:latest
-=======
-      - name: build artifacts and docker image
-        if: steps.docs.outputs.changed_only == 'no'
-        run: mvn -B install -Dorg.slf4j.simpleLogger.defaultLogLevel=ERROR -Pdocker -DskipTests
->>>>>>> efee516f
 
       - name: run integration tests
         if: steps.docs.outputs.changed_only == 'no'
