<!--

    Licensed to the Apache Software Foundation (ASF) under one
    or more contributor license agreements.  See the NOTICE file
    distributed with this work for additional information
    regarding copyright ownership.  The ASF licenses this file
    to you under the Apache License, Version 2.0 (the
    "License"); you may not use this file except in compliance
    with the License.  You may obtain a copy of the License at

      http://www.apache.org/licenses/LICENSE-2.0

    Unless required by applicable law or agreed to in writing,
    software distributed under the License is distributed on an
    "AS IS" BASIS, WITHOUT WARRANTIES OR CONDITIONS OF ANY
    KIND, either express or implied.  See the License for the
    specific language governing permissions and limitations
    under the License.

-->
<project xmlns="http://maven.apache.org/POM/4.0.0" xmlns:xsi="http://www.w3.org/2001/XMLSchema-instance"
  xsi:schemaLocation="http://maven.apache.org/POM/4.0.0 http://maven.apache.org/xsd/maven-4.0.0.xsd">
  <modelVersion>4.0.0</modelVersion>

  <parent>
    <groupId>org.apache.pulsar</groupId>
    <artifactId>pulsar</artifactId>
    <version>2.4.0-SNAPSHOT</version>
    <relativePath>..</relativePath>
  </parent>

  <artifactId>pulsar-client-original</artifactId>
  <name>Pulsar Client Java</name>

  <dependencies>
    <dependency>
      <groupId>org.apache.pulsar</groupId>
      <artifactId>pulsar-client-api</artifactId>
      <version>${project.parent.version}</version>
    </dependency>
    <dependency>
      <groupId>${project.groupId}</groupId>
      <artifactId>pulsar-common</artifactId>
      <version>${project.parent.version}</version>
    </dependency>

    <dependency>
      <groupId>org.apache.commons</groupId>
      <artifactId>commons-lang3</artifactId>
    </dependency>

    <dependency>
      <groupId>org.asynchttpclient</groupId>
      <artifactId>async-http-client</artifactId>
    </dependency>

    <dependency>
      <groupId>org.slf4j</groupId>
      <artifactId>slf4j-api</artifactId>
    </dependency>

    <dependency>
      <groupId>commons-codec</groupId>
      <artifactId>commons-codec</artifactId>
    </dependency>

    <dependency>
      <groupId>com.yahoo.datasketches</groupId>
      <artifactId>sketches-core</artifactId>
    </dependency>

    <dependency>
      <groupId>com.google.code.gson</groupId>
      <artifactId>gson</artifactId>
    </dependency>
    
    <dependency>
      <groupId>org.apache.httpcomponents</groupId>
      <artifactId>httpclient</artifactId>
      <exclusions>
        <exclusion>
          <groupId>*</groupId>
          <artifactId>*</artifactId>
         </exclusion>
      </exclusions>
    </dependency>

    <!--Schema dependencies-->

    <dependency>
      <groupId>org.apache.avro</groupId>
      <artifactId>avro</artifactId>
      <version>${avro.version}</version>
    </dependency>

    <dependency>
      <groupId>org.apache.avro</groupId>
      <artifactId>avro-protobuf</artifactId>
      <version>${avro.version}</version>
      <exclusions>
        <exclusion>
          <groupId>com.google.protobuf</groupId>
          <artifactId>protobuf-java</artifactId>
        </exclusion>
      </exclusions>
    </dependency>

    <dependency>
      <groupId>com.google.protobuf</groupId>
      <artifactId>protobuf-java</artifactId>
      <version>${protobuf3.version}</version>
      <scope>provided</scope>
    </dependency>

    <dependency>
      <groupId>com.fasterxml.jackson.module</groupId>
      <artifactId>jackson-module-jsonSchema</artifactId>
    </dependency>
    
    <!-- httpclient-hostname-verification depends on below dependencies  --> 
    <dependency>
      <groupId>commons-logging</groupId>
      <artifactId>commons-logging</artifactId>
      <version>1.1.1</version>
    </dependency>
    <dependency>
      <groupId>org.apache.httpcomponents</groupId>
      <artifactId>httpcore</artifactId>
      <version>4.4.9</version>
    </dependency>

    <!-- Testing dependencies -->
    <dependency>
      <groupId>org.apache.pulsar</groupId>
      <artifactId>pulsar-functions-proto</artifactId>
      <version>${project.parent.version}</version>
      <scope>test</scope>
    </dependency>
    <dependency>
      <groupId>joda-time</groupId>
      <artifactId>joda-time</artifactId>
<<<<<<< HEAD
      <version>2.10.1</version>
=======
      <version>${joda.version}</version>
>>>>>>> ee98e8b2
      <scope>test</scope>
    </dependency>
  </dependencies>

  <build>
    <resources>
      <resource>
        <directory>src/main/resources</directory>
        <filtering>true</filtering>
      </resource>
    </resources>
    <!-- Generate protobuf for testing purposes -->
    <plugins>
      <plugin>
        <groupId>org.xolstice.maven.plugins</groupId>
        <artifactId>protobuf-maven-plugin</artifactId>
        <version>${protobuf-maven-plugin.version}</version>
        <configuration>
          <protocArtifact>com.google.protobuf:protoc:${protoc3.version}:exe:${os.detected.classifier}</protocArtifact>
          <checkStaleness>true</checkStaleness>
          <pluginId>grpc-java</pluginId>
          <pluginArtifact>io.grpc:protoc-gen-grpc-java:${protoc-gen-grpc-java.version}:exe:${os.detected.classifier}
          </pluginArtifact>
        </configuration>
        <executions>
          <execution>
            <phase>generate-sources</phase>
            <goals>
              <goal>test-compile</goal>
            </goals>
          </execution>
        </executions>
      </plugin>
      <plugin>
        <groupId>org.codehaus.mojo</groupId>
        <artifactId>templating-maven-plugin</artifactId>
        <version>1.0.0</version>
        <executions>
          <execution>
            <id>filtering-java-templates</id>
            <goals>
              <goal>filter-sources</goal>
            </goals>
          </execution>
        </executions>
      </plugin>
      <plugin>
        <groupId>org.apache.avro</groupId>
        <artifactId>avro-maven-plugin</artifactId>
        <version>${avro.version}</version>
        <executions>
          <execution>
            <phase>generate-sources</phase>
            <goals>
              <goal>schema</goal>
            </goals>
            <configuration>
              <testSourceDirectory>${project.basedir}/src/test/resources/avro</testSourceDirectory>
              <testOutputDirectory>${project.basedir}/src/test/java/</testOutputDirectory>
            </configuration>
          </execution>
        </executions>
      </plugin>
    </plugins>
  </build>
</project><|MERGE_RESOLUTION|>--- conflicted
+++ resolved
@@ -139,11 +139,7 @@
     <dependency>
       <groupId>joda-time</groupId>
       <artifactId>joda-time</artifactId>
-<<<<<<< HEAD
-      <version>2.10.1</version>
-=======
       <version>${joda.version}</version>
->>>>>>> ee98e8b2
       <scope>test</scope>
     </dependency>
   </dependencies>
