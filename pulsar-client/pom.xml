<!--

    Licensed to the Apache Software Foundation (ASF) under one
    or more contributor license agreements.  See the NOTICE file
    distributed with this work for additional information
    regarding copyright ownership.  The ASF licenses this file
    to you under the Apache License, Version 2.0 (the
    "License"); you may not use this file except in compliance
    with the License.  You may obtain a copy of the License at

      http://www.apache.org/licenses/LICENSE-2.0

    Unless required by applicable law or agreed to in writing,
    software distributed under the License is distributed on an
    "AS IS" BASIS, WITHOUT WARRANTIES OR CONDITIONS OF ANY
    KIND, either express or implied.  See the License for the
    specific language governing permissions and limitations
    under the License.

-->
<project xmlns="http://maven.apache.org/POM/4.0.0" xmlns:xsi="http://www.w3.org/2001/XMLSchema-instance"
  xsi:schemaLocation="http://maven.apache.org/POM/4.0.0 http://maven.apache.org/xsd/maven-4.0.0.xsd">
  <modelVersion>4.0.0</modelVersion>

  <parent>
    <groupId>org.apache.pulsar</groupId>
    <artifactId>pulsar</artifactId>
    <version>2.4.0-SNAPSHOT</version>
    <relativePath>..</relativePath>
  </parent>

  <artifactId>pulsar-client-original</artifactId>
  <name>Pulsar Client Java</name>

  <dependencies>
    <dependency>
      <groupId>org.apache.pulsar</groupId>
      <artifactId>pulsar-client-api</artifactId>
      <version>${project.parent.version}</version>
    </dependency>
    <dependency>
      <groupId>${project.groupId}</groupId>
      <artifactId>pulsar-common</artifactId>
      <version>${project.parent.version}</version>
    </dependency>

    <dependency>
      <groupId>org.apache.commons</groupId>
      <artifactId>commons-lang3</artifactId>
    </dependency>

    <dependency>
      <groupId>org.asynchttpclient</groupId>
      <artifactId>async-http-client</artifactId>
    </dependency>

    <dependency>
      <groupId>org.slf4j</groupId>
      <artifactId>slf4j-api</artifactId>
    </dependency>

    <dependency>
      <groupId>commons-codec</groupId>
      <artifactId>commons-codec</artifactId>
    </dependency>

    <dependency>
      <groupId>com.yahoo.datasketches</groupId>
      <artifactId>sketches-core</artifactId>
    </dependency>

    <dependency>
      <groupId>com.google.code.gson</groupId>
      <artifactId>gson</artifactId>
    </dependency>
    
    <dependency>
      <groupId>org.apache.httpcomponents</groupId>
      <artifactId>httpclient</artifactId>
      <exclusions>
        <exclusion>
          <groupId>*</groupId>
          <artifactId>*</artifactId>
         </exclusion>
      </exclusions>
    </dependency>

    <!--Schema dependencies-->

    <dependency>
      <groupId>org.apache.avro</groupId>
      <artifactId>avro</artifactId>
      <version>${avro.version}</version>
    </dependency>

    <dependency>
      <groupId>org.apache.avro</groupId>
      <artifactId>avro-protobuf</artifactId>
      <version>${avro.version}</version>
      <exclusions>
        <exclusion>
          <groupId>com.google.protobuf</groupId>
          <artifactId>protobuf-java</artifactId>
        </exclusion>
      </exclusions>
    </dependency>

    <dependency>
      <groupId>com.google.protobuf</groupId>
      <artifactId>protobuf-java</artifactId>
      <version>${protobuf3.version}</version>
      <scope>provided</scope>
    </dependency>

    <dependency>
      <groupId>com.fasterxml.jackson.module</groupId>
      <artifactId>jackson-module-jsonSchema</artifactId>
    </dependency>
    
    <!-- httpclient-hostname-verification depends on below dependencies  --> 
    <dependency>
      <groupId>commons-logging</groupId>
      <artifactId>commons-logging</artifactId>
      <version>1.1.1</version>
    </dependency>
    <dependency>
      <groupId>org.apache.httpcomponents</groupId>
      <artifactId>httpcore</artifactId>
      <version>4.4.9</version>
    </dependency>

    <!-- Testing dependencies -->
    <dependency>
      <groupId>org.apache.pulsar</groupId>
      <artifactId>pulsar-functions-proto</artifactId>
      <version>${project.parent.version}</version>
      <scope>test</scope>
    </dependency>
    <dependency>
      <groupId>joda-time</groupId>
      <artifactId>joda-time</artifactId>
      <version>2.9.9</version>
      <scope>test</scope>
    </dependency>
  </dependencies>

  <build>
    <resources>
      <resource>
        <directory>src/main/resources</directory>
        <filtering>true</filtering>
      </resource>
    </resources>
    <!-- Generate protobuf for testing purposes -->
    <plugins>
      <plugin>
        <groupId>org.xolstice.maven.plugins</groupId>
        <artifactId>protobuf-maven-plugin</artifactId>
        <version>${protobuf-maven-plugin.version}</version>
        <configuration>
          <protocArtifact>com.google.protobuf:protoc:${protoc3.version}:exe:${os.detected.classifier}</protocArtifact>
          <checkStaleness>true</checkStaleness>
          <pluginId>grpc-java</pluginId>
          <pluginArtifact>io.grpc:protoc-gen-grpc-java:${protoc-gen-grpc-java.version}:exe:${os.detected.classifier}
          </pluginArtifact>
        </configuration>
        <executions>
          <execution>
            <phase>generate-sources</phase>
            <goals>
              <goal>test-compile</goal>
            </goals>
          </execution>
        </executions>
      </plugin>
      <plugin>
<<<<<<< HEAD
        <groupId>org.apache.avro</groupId>
        <artifactId>avro-maven-plugin</artifactId>
        <version>${avro.version}</version>
        <executions>
          <execution>
            <phase>generate-sources</phase>
            <goals>
              <goal>schema</goal>
            </goals>
            <configuration>
              <testSourceDirectory>${project.basedir}/src/test/resources/avro</testSourceDirectory>
              <testOutputDirectory>${project.basedir}/src/test/java/</testOutputDirectory>
            </configuration>
=======
        <groupId>org.codehaus.mojo</groupId>
        <artifactId>templating-maven-plugin</artifactId>
        <version>1.0.0</version>
        <executions>
          <execution>
            <id>filtering-java-templates</id>
            <goals>
              <goal>filter-sources</goal>
            </goals>
>>>>>>> 1921bd98
          </execution>
        </executions>
      </plugin>
    </plugins>
  </build>
</project><|MERGE_RESOLUTION|>--- conflicted
+++ resolved
@@ -174,7 +174,19 @@
         </executions>
       </plugin>
       <plugin>
-<<<<<<< HEAD
+        <groupId>org.codehaus.mojo</groupId>
+        <artifactId>templating-maven-plugin</artifactId>
+        <version>1.0.0</version>
+        <executions>
+          <execution>
+            <id>filtering-java-templates</id>
+            <goals>
+              <goal>filter-sources</goal>
+            </goals>
+          </execution>
+        </executions>
+      </plugin>
+      <plugin>
         <groupId>org.apache.avro</groupId>
         <artifactId>avro-maven-plugin</artifactId>
         <version>${avro.version}</version>
@@ -188,17 +200,6 @@
               <testSourceDirectory>${project.basedir}/src/test/resources/avro</testSourceDirectory>
               <testOutputDirectory>${project.basedir}/src/test/java/</testOutputDirectory>
             </configuration>
-=======
-        <groupId>org.codehaus.mojo</groupId>
-        <artifactId>templating-maven-plugin</artifactId>
-        <version>1.0.0</version>
-        <executions>
-          <execution>
-            <id>filtering-java-templates</id>
-            <goals>
-              <goal>filter-sources</goal>
-            </goals>
->>>>>>> 1921bd98
           </execution>
         </executions>
       </plugin>
