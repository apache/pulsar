/**
 * Licensed to the Apache Software Foundation (ASF) under one
 * or more contributor license agreements.  See the NOTICE file
 * distributed with this work for additional information
 * regarding copyright ownership.  The ASF licenses this file
 * to you under the Apache License, Version 2.0 (the
 * "License"); you may not use this file except in compliance
 * with the License.  You may obtain a copy of the License at
 *
 *   http://www.apache.org/licenses/LICENSE-2.0
 *
 * Unless required by applicable law or agreed to in writing,
 * software distributed under the License is distributed on an
 * "AS IS" BASIS, WITHOUT WARRANTIES OR CONDITIONS OF ANY
 * KIND, either express or implied.  See the License for the
 * specific language governing permissions and limitations
 * under the License.
 */

package org.apache.pulsar.client.impl;

import java.util.Map;
import java.util.Optional;
import org.apache.pulsar.client.api.Message;
import org.apache.pulsar.client.api.MessageId;
import org.apache.pulsar.common.api.EncryptionContext;

public class TopicMessageImpl<T> implements Message<T> {

<<<<<<< HEAD
=======
    /** This topicPartitionName is get from ConsumerImpl, it contains partition part. */
    private final String topicPartitionName;
    private final String topicName;
>>>>>>> a45ea9c7
    private final Message<T> msg;
    private final TopicMessageIdImpl messageId;

    TopicMessageImpl(String topicPartitionName,
                     String topicName,
                     Message<T> msg) {
<<<<<<< HEAD
=======
        this.topicPartitionName = topicPartitionName;
        this.topicName = topicName;

>>>>>>> a45ea9c7
        this.msg = msg;
        this.messageId = new TopicMessageIdImpl(topicPartitionName, topicName, msg.getMessageId());
    }

    /**
     * Get the topic name without partition part of this message.
     * @return the name of the topic on which this message was published
     */
    @Override
    public String getTopicName() {
        return msg.getTopicName();
    }

    /**
     * Get the topic name which contains partition part for this message.
     * @return the topic name which contains Partition part
     */
    public String getTopicPartitionName() {
        return topicPartitionName;
    }

    @Override
    public MessageId getMessageId() {
        return messageId;
    }

    public MessageId getInnerMessageId() {
        return messageId.getInnerMessageId();
    }

    @Override
    public Map<String, String> getProperties() {
        return msg.getProperties();
    }

    @Override
    public boolean hasProperty(String name) {
        return msg.hasProperty(name);
    }

    @Override
    public String getProperty(String name) {
        return msg.getProperty(name);
    }

    @Override
    public byte[] getData() {
        return msg.getData();
    }

    @Override
    public long getPublishTime() {
        return msg.getPublishTime();
    }

    @Override
    public long getEventTime() {
        return msg.getEventTime();
    }

    @Override
    public long getSequenceId() {
        return msg.getSequenceId();
    }

    @Override
    public String getProducerName() {
        return msg.getProducerName();
    }

    @Override
    public boolean hasKey() {
        return msg.hasKey();
    }

    @Override
    public String getKey() {
        return msg.getKey();
    }

    @Override
    public T getValue() {
        return msg.getValue();
    }

    @Override
    public Optional<EncryptionContext> getEncryptionCtx() {
        return msg.getEncryptionCtx();
    }

    public Message<T> getMessage() {
        return msg;
    }
}<|MERGE_RESOLUTION|>--- conflicted
+++ resolved
@@ -27,24 +27,17 @@
 
 public class TopicMessageImpl<T> implements Message<T> {
 
-<<<<<<< HEAD
-=======
     /** This topicPartitionName is get from ConsumerImpl, it contains partition part. */
     private final String topicPartitionName;
-    private final String topicName;
->>>>>>> a45ea9c7
+
     private final Message<T> msg;
     private final TopicMessageIdImpl messageId;
 
     TopicMessageImpl(String topicPartitionName,
                      String topicName,
                      Message<T> msg) {
-<<<<<<< HEAD
-=======
         this.topicPartitionName = topicPartitionName;
-        this.topicName = topicName;
 
->>>>>>> a45ea9c7
         this.msg = msg;
         this.messageId = new TopicMessageIdImpl(topicPartitionName, topicName, msg.getMessageId());
     }
