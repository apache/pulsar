/**
 * Licensed to the Apache Software Foundation (ASF) under one
 * or more contributor license agreements.  See the NOTICE file
 * distributed with this work for additional information
 * regarding copyright ownership.  The ASF licenses this file
 * to you under the Apache License, Version 2.0 (the
 * "License"); you may not use this file except in compliance
 * with the License.  You may obtain a copy of the License at
 *
 *   http://www.apache.org/licenses/LICENSE-2.0
 *
 * Unless required by applicable law or agreed to in writing,
 * software distributed under the License is distributed on an
 * "AS IS" BASIS, WITHOUT WARRANTIES OR CONDITIONS OF ANY
 * KIND, either express or implied.  See the License for the
 * specific language governing permissions and limitations
 * under the License.
 */
package org.apache.pulsar.client.impl;

import static java.nio.charset.StandardCharsets.UTF_8;
<<<<<<< HEAD
import static org.apache.pulsar.client.impl.ConsumerImpl.DEFAULT_CONSUMER_EPOCH;

=======
>>>>>>> 35f0e13f
import com.google.common.annotations.VisibleForTesting;
import io.netty.buffer.ByteBuf;
import io.netty.buffer.Unpooled;
import io.netty.util.Recycler;
import io.netty.util.Recycler.Handle;
import io.netty.util.ReferenceCountUtil;
import java.io.IOException;
import java.nio.ByteBuffer;
import java.util.Base64;
import java.util.Collections;
import java.util.List;
import java.util.Map;
import java.util.Optional;
import java.util.TreeMap;
import java.util.concurrent.TimeUnit;
import java.util.stream.Collectors;
<<<<<<< HEAD

import lombok.Getter;
=======
>>>>>>> 35f0e13f
import org.apache.pulsar.client.api.Message;
import org.apache.pulsar.client.api.MessageId;
import org.apache.pulsar.client.api.Schema;
import org.apache.pulsar.client.impl.schema.AbstractSchema;
import org.apache.pulsar.client.impl.schema.AutoConsumeSchema;
import org.apache.pulsar.client.impl.schema.KeyValueSchemaImpl;
import org.apache.pulsar.common.api.EncryptionContext;
import org.apache.pulsar.common.api.proto.BrokerEntryMetadata;
import org.apache.pulsar.common.api.proto.KeyValue;
import org.apache.pulsar.common.api.proto.MessageMetadata;
import org.apache.pulsar.common.api.proto.SingleMessageMetadata;
import org.apache.pulsar.common.protocol.Commands;
import org.apache.pulsar.common.protocol.schema.BytesSchemaVersion;
import org.apache.pulsar.common.schema.KeyValueEncodingType;
import org.apache.pulsar.common.schema.SchemaInfo;
import org.apache.pulsar.common.schema.SchemaType;

public class MessageImpl<T> implements Message<T> {

    protected MessageId messageId;
    private final MessageMetadata msgMetadata;
    private ClientCnx cnx;
    private ByteBuf payload;

    private Schema<T> schema;
    private SchemaInfo schemaInfoForReplicator;
    private SchemaState schemaState = SchemaState.None;
    private Optional<EncryptionContext> encryptionCtx = Optional.empty();

    private String topic; // only set for incoming messages
    private transient Map<String, String> properties;
    private int redeliveryCount;
    private int uncompressedSize;

    private BrokerEntryMetadata brokerEntryMetadata;

    private boolean poolMessage;

<<<<<<< HEAD
    @Getter
    private long consumerEpoch;
    
=======
>>>>>>> 35f0e13f
    // Constructor for out-going message
    public static <T> MessageImpl<T> create(MessageMetadata msgMetadata, ByteBuffer payload, Schema<T> schema,
            String topic) {
        @SuppressWarnings("unchecked")
        MessageImpl<T> msg = (MessageImpl<T>) RECYCLER.get();
        msg.msgMetadata.clear();
        msg.msgMetadata.copyFrom(msgMetadata);
        msg.messageId = null;
        msg.topic = topic;
        msg.cnx = null;
        msg.payload = Unpooled.wrappedBuffer(payload);
        msg.properties = null;
        msg.schema = schema;
        msg.uncompressedSize = payload.remaining();
        return msg;
    }

    // Constructor for incoming message
    MessageImpl(String topic, MessageIdImpl messageId, MessageMetadata msgMetadata,
                ByteBuf payload, ClientCnx cnx, Schema<T> schema) {
        this(topic, messageId, msgMetadata, payload, Optional.empty(), cnx, schema);
    }

    MessageImpl(String topic, MessageIdImpl messageId, MessageMetadata msgMetadata, ByteBuf payload,
                Optional<EncryptionContext> encryptionCtx, ClientCnx cnx, Schema<T> schema) {
        this(topic, messageId, msgMetadata, payload, encryptionCtx, cnx, schema, 0, false, DEFAULT_CONSUMER_EPOCH);
    }

    MessageImpl(String topic, MessageIdImpl messageId, MessageMetadata msgMetadata, ByteBuf payload,
                Optional<EncryptionContext> encryptionCtx, ClientCnx cnx, Schema<T> schema, int redeliveryCount,
                boolean pooledMessage, long consumerEpoch) {
        this.msgMetadata = new MessageMetadata();
        init(this, topic, messageId, msgMetadata, payload, encryptionCtx, cnx, schema, redeliveryCount, pooledMessage, consumerEpoch);
    }

    public static <T> MessageImpl<T> create(String topic, MessageIdImpl messageId, MessageMetadata msgMetadata,
            ByteBuf payload, Optional<EncryptionContext> encryptionCtx, ClientCnx cnx, Schema<T> schema,
            int redeliveryCount, boolean pooledMessage, long consumerEpoch) {
        if (pooledMessage) {
            @SuppressWarnings("unchecked")
            MessageImpl<T> msg = (MessageImpl<T>) RECYCLER.get();
            init(msg, topic, messageId, msgMetadata, payload, encryptionCtx, cnx, schema, redeliveryCount,
                    pooledMessage, consumerEpoch);
            return msg;
        } else {
            return new MessageImpl<>(topic, messageId, msgMetadata, payload, encryptionCtx, cnx, schema,
                    redeliveryCount, pooledMessage, consumerEpoch);
        }
    }

    MessageImpl(String topic, BatchMessageIdImpl batchMessageIdImpl, MessageMetadata msgMetadata,
            SingleMessageMetadata singleMessageMetadata, ByteBuf payload, Optional<EncryptionContext> encryptionCtx,
            ClientCnx cnx, Schema<T> schema, long consumerEpoch) {
        this(topic, batchMessageIdImpl, msgMetadata, singleMessageMetadata, payload, encryptionCtx, cnx, schema, 0,
                false, consumerEpoch);
    }

    MessageImpl(String topic, BatchMessageIdImpl batchMessageIdImpl, MessageMetadata batchMetadata,
            SingleMessageMetadata singleMessageMetadata, ByteBuf payload, Optional<EncryptionContext> encryptionCtx,
            ClientCnx cnx, Schema<T> schema, int redeliveryCount, boolean keepMessageInDirectMemory, long consumerEpoch) {
        this.msgMetadata = new MessageMetadata();
        init(this, topic, batchMessageIdImpl, batchMetadata, singleMessageMetadata, payload, encryptionCtx, cnx, schema,
                redeliveryCount, keepMessageInDirectMemory, consumerEpoch);

    }

    public static <T> MessageImpl<T> create(String topic, BatchMessageIdImpl batchMessageIdImpl,
            MessageMetadata batchMetadata, SingleMessageMetadata singleMessageMetadata, ByteBuf payload,
            Optional<EncryptionContext> encryptionCtx, ClientCnx cnx, Schema<T> schema, int redeliveryCount,
            boolean pooledMessage, long consumerEpoch) {
        if (pooledMessage) {
            @SuppressWarnings("unchecked")
            MessageImpl<T> msg = (MessageImpl<T>) RECYCLER.get();
            init(msg, topic, batchMessageIdImpl, batchMetadata, singleMessageMetadata, payload, encryptionCtx, cnx,
                    schema, redeliveryCount, pooledMessage, consumerEpoch);
            return msg;
        } else {
            return new MessageImpl<>(topic, batchMessageIdImpl, batchMetadata, singleMessageMetadata, payload,
                    encryptionCtx, cnx, schema, redeliveryCount, pooledMessage, consumerEpoch);
        }
    }

    static <T> void init(MessageImpl<T> msg, String topic, MessageIdImpl messageId, MessageMetadata msgMetadata,
            ByteBuf payload, Optional<EncryptionContext> encryptionCtx, ClientCnx cnx, Schema<T> schema,
            int redeliveryCount, boolean poolMessage, long consumerEpoch) {
        init(msg, topic, null /* batchMessageIdImpl */, msgMetadata, null /* singleMessageMetadata */, payload,
                encryptionCtx, cnx, schema, redeliveryCount, poolMessage, consumerEpoch);
        msg.messageId = messageId;
    }

    private static <T> void init(MessageImpl<T> msg, String topic, BatchMessageIdImpl batchMessageIdImpl,
            MessageMetadata msgMetadata, SingleMessageMetadata singleMessageMetadata, ByteBuf payload,
            Optional<EncryptionContext> encryptionCtx, ClientCnx cnx, Schema<T> schema, int redeliveryCount,
            boolean poolMessage, long consumerEpoch) {
        msg.msgMetadata.clear();
        msg.msgMetadata.copyFrom(msgMetadata);
        msg.messageId = batchMessageIdImpl;
        msg.topic = topic;
        msg.cnx = cnx;
        msg.redeliveryCount = redeliveryCount;
        msg.encryptionCtx = encryptionCtx;
        msg.schema = schema;
        msg.consumerEpoch = consumerEpoch;

        msg.poolMessage = poolMessage;
        // If it's not pool message then need to make a copy since the passed payload is
        // using a ref-count buffer that we don't know when could release, since the
        // Message is passed to the user. Also, the passed ByteBuf is coming from network
        // and is backed by a direct buffer which we could not expose as a byte[]
        msg.payload = poolMessage ? payload.retain() : Unpooled.copiedBuffer(payload);

        if (singleMessageMetadata != null) {
            if (singleMessageMetadata.getPropertiesCount() > 0) {
                Map<String, String> properties = new TreeMap<>();
                for (KeyValue entry : singleMessageMetadata.getPropertiesList()) {
                    properties.put(entry.getKey(), entry.getValue());
                }
                msg.properties = Collections.unmodifiableMap(properties);
            } else {
                msg.properties = Collections.emptyMap();
            }
            if (singleMessageMetadata.hasPartitionKey()) {
                msg.msgMetadata.setPartitionKeyB64Encoded(singleMessageMetadata.isPartitionKeyB64Encoded())
                        .setPartitionKey(singleMessageMetadata.getPartitionKey());
            } else if (msg.msgMetadata.hasPartitionKey()) {
                msg.msgMetadata.clearPartitionKey();
                msg.msgMetadata.clearPartitionKeyB64Encoded();
            }

            if (singleMessageMetadata.hasOrderingKey()) {
                msg.msgMetadata.setOrderingKey(singleMessageMetadata.getOrderingKey());
            } else if (msg.msgMetadata.hasOrderingKey()) {
                msg.msgMetadata.clearOrderingKey();
            }

            if (singleMessageMetadata.hasEventTime()) {
                msg.msgMetadata.setEventTime(singleMessageMetadata.getEventTime());
            }

            if (singleMessageMetadata.hasSequenceId()) {
                msg.msgMetadata.setSequenceId(singleMessageMetadata.getSequenceId());
            }

            if (singleMessageMetadata.hasNullValue()) {
                msg.msgMetadata.setNullValue(singleMessageMetadata.isNullValue());
            }

            if (singleMessageMetadata.hasNullPartitionKey()) {
                msg.msgMetadata.setNullPartitionKey(singleMessageMetadata.isNullPartitionKey());
            }
        } else if (msgMetadata.getPropertiesCount() > 0) {
            msg.properties = Collections.unmodifiableMap(msgMetadata.getPropertiesList().stream().collect(
                    Collectors.toMap(KeyValue::getKey, KeyValue::getValue, (oldValue, newValue) -> newValue)));
        } else {
            msg.properties = Collections.emptyMap();
        }
    }

    public MessageImpl(String topic, String msgId, Map<String, String> properties,
            byte[] payload, Schema<T> schema, MessageMetadata msgMetadata) {
        this(topic, msgId, properties, Unpooled.wrappedBuffer(payload), schema, msgMetadata);
    }

    public MessageImpl(String topic, String msgId, Map<String, String> properties,
                       ByteBuf payload, Schema<T> schema, MessageMetadata msgMetadata) {
        String[] data = msgId.split(":");
        long ledgerId = Long.parseLong(data[0]);
        long entryId = Long.parseLong(data[1]);
        if (data.length == 3) {
            this.messageId = new BatchMessageIdImpl(ledgerId, entryId, -1, Integer.parseInt(data[2]));
        } else {
            this.messageId = new MessageIdImpl(ledgerId, entryId, -1);
        }
        this.topic = topic;
        this.cnx = null;
        this.payload = payload;
        this.properties = Collections.unmodifiableMap(properties);
        this.schema = schema;
        this.redeliveryCount = 0;
        this.msgMetadata = new MessageMetadata().copyFrom(msgMetadata);
    }

    public static MessageImpl<byte[]> deserialize(ByteBuf headersAndPayload) throws IOException {
        @SuppressWarnings("unchecked")
        MessageImpl<byte[]> msg = (MessageImpl<byte[]>) RECYCLER.get();
        Commands.parseMessageMetadata(headersAndPayload, msg.msgMetadata);
        msg.payload = headersAndPayload;
        msg.messageId = null;
        msg.topic = null;
        msg.cnx = null;
        msg.properties = Collections.emptyMap();
        msg.brokerEntryMetadata = null;
        return msg;
    }

    public static boolean isEntryExpired(int messageTTLInSeconds, long entryTimestamp) {
        return messageTTLInSeconds != 0
                && (System.currentTimeMillis() > entryTimestamp + TimeUnit.SECONDS.toMillis(messageTTLInSeconds));
    }

    public static boolean isEntryPublishedEarlierThan(long entryTimestamp, long timestamp) {
        return entryTimestamp < timestamp;
    }

    public static MessageImpl<byte[]> deserializeSkipBrokerEntryMetaData(
            ByteBuf headersAndPayloadWithBrokerEntryMetadata) throws IOException {
        @SuppressWarnings("unchecked")
        MessageImpl<byte[]> msg = (MessageImpl<byte[]>) RECYCLER.get();

        BrokerEntryMetadata brokerEntryMetadata =
                Commands.parseBrokerEntryMetadataIfExist(headersAndPayloadWithBrokerEntryMetadata);
        Commands.parseMessageMetadata(headersAndPayloadWithBrokerEntryMetadata, msg.msgMetadata);
        msg.payload = headersAndPayloadWithBrokerEntryMetadata;
        msg.messageId = null;
        msg.topic = null;
        msg.cnx = null;
        msg.brokerEntryMetadata = brokerEntryMetadata;
        msg.consumerEpoch = DEFAULT_CONSUMER_EPOCH;
        return msg;
    }

    public void setReplicatedFrom(String cluster) {
        msgMetadata.setReplicatedFrom(cluster);
    }

    @Override
    public boolean isReplicated() {
        return msgMetadata.hasReplicatedFrom();
    }

    @Override
    public String getReplicatedFrom() {
        if (isReplicated()) {
            return msgMetadata.getReplicatedFrom();
        } else {
            return null;
        }
    }

    @Override
    public long getPublishTime() {
        return msgMetadata.getPublishTime();
    }

    @Override
    public long getEventTime() {
        if (msgMetadata.hasEventTime()) {
            return msgMetadata.getEventTime();
        }
        return 0;
    }

    public long getDeliverAtTime() {
        if (msgMetadata.hasDeliverAtTime()) {
            return msgMetadata.getDeliverAtTime();
        }
        return 0;
    }

    public boolean isExpired(int messageTTLInSeconds) {
        return messageTTLInSeconds != 0 && (brokerEntryMetadata == null || !brokerEntryMetadata.hasBrokerTimestamp()
                ? (System.currentTimeMillis() > getPublishTime() + TimeUnit.SECONDS.toMillis(messageTTLInSeconds))
                : (System.currentTimeMillis()
                > brokerEntryMetadata.getBrokerTimestamp() + TimeUnit.SECONDS.toMillis(messageTTLInSeconds)));
    }

    @Override
    public byte[] getData() {
        if (msgMetadata.isNullValue()) {
            return null;
        }
        if (payload.isDirect()) {
            byte[] data = new byte[payload.readableBytes()];
            payload.getBytes(payload.readerIndex(), data);
            return data;
        }
        if (payload.arrayOffset() == 0 && payload.capacity() == payload.array().length) {
            return payload.array();
        } else {
            // Need to copy into a smaller byte array
            byte[] data = new byte[payload.readableBytes()];
            payload.readBytes(data);
            return data;
        }
    }

    @Override
    public int size() {
        if (msgMetadata.isNullValue()) {
            return 0;
        }
        return payload.readableBytes();
    }

    public Schema<T> getSchemaInternal() {
        return this.schema;
    }

    @Override
    public Optional<Schema<?>> getReaderSchema() {
        ensureSchemaIsLoaded();
        if (schema == null) {
            return Optional.empty();
        }
        if (schema instanceof AutoConsumeSchema) {
            byte[] schemaVersion = getSchemaVersion();
            return Optional.of(((AutoConsumeSchema) schema)
                    .atSchemaVersion(schemaVersion));
        } else if (schema instanceof AbstractSchema) {
            byte[] schemaVersion = getSchemaVersion();
            return Optional.of(((AbstractSchema<?>) schema)
                    .atSchemaVersion(schemaVersion));
        } else {
            return Optional.of(schema);
        }
    }

    @Override
    public byte[] getSchemaVersion() {
        if (msgMetadata.hasSchemaVersion()) {
            return msgMetadata.getSchemaVersion();
        } else {
            return null;
        }
    }

    private void ensureSchemaIsLoaded() {
        if (schema instanceof AutoConsumeSchema) {
            ((AutoConsumeSchema) schema).fetchSchemaIfNeeded(BytesSchemaVersion.of(getSchemaVersion()));
        } else if (schema instanceof KeyValueSchemaImpl) {
            ((KeyValueSchemaImpl) schema)
                    .fetchSchemaIfNeeded(getTopicName(), BytesSchemaVersion.of(getSchemaVersion()));
        }
    }

    public SchemaInfo getSchemaInfo() {
        if (schema == null) {
            return null;
        }
        ensureSchemaIsLoaded();
        if (schema instanceof AutoConsumeSchema) {
            return ((AutoConsumeSchema) schema).getSchemaInfo(getSchemaVersion());
        }
        return schema.getSchemaInfo();
    }

    public void setSchemaInfoForReplicator(SchemaInfo schemaInfo) {
        if (msgMetadata.hasReplicatedFrom()) {
            this.schemaInfoForReplicator = schemaInfo;
        } else {
            throw new IllegalArgumentException("Only allowed to set schemaInfoForReplicator for a replicated message.");
        }
    }

    public SchemaInfo getSchemaInfoForReplicator() {
        return msgMetadata.hasReplicatedFrom() ? this.schemaInfoForReplicator : null;
    }

    @Override
    public T getValue() {
        SchemaInfo schemaInfo = getSchemaInfo();
        if (schemaInfo != null && SchemaType.KEY_VALUE == schemaInfo.getType()) {
            if (schema.supportSchemaVersioning()) {
                return getKeyValueBySchemaVersion();
            } else {
                return getKeyValue();
            }
        } else {
            if (msgMetadata.isNullValue()) {
                return null;
            }
            // check if the schema passed in from client supports schema versioning or not
            // this is an optimization to only get schema version when necessary
            return decode(schema.supportSchemaVersioning() ? getSchemaVersion() : null);
        }
    }


    private KeyValueSchemaImpl getKeyValueSchema() {
        if (schema instanceof AutoConsumeSchema) {
            return (KeyValueSchemaImpl) ((AutoConsumeSchema) schema).getInternalSchema(getSchemaVersion());
        } else {
            return (KeyValueSchemaImpl) schema;
        }
    }


    private T decode(byte[] schemaVersion) {
        T value = poolMessage ? schema.decode(payload.nioBuffer(), schemaVersion) : null;
        if (value != null) {
            return value;
        }
        if (null == schemaVersion) {
            return schema.decode(getData());
        } else {
            return schema.decode(getData(), schemaVersion);
        }
    }

    private T getKeyValueBySchemaVersion() {
        KeyValueSchemaImpl kvSchema = getKeyValueSchema();
        byte[] schemaVersion = getSchemaVersion();
        if (kvSchema.getKeyValueEncodingType() == KeyValueEncodingType.SEPARATED) {
            org.apache.pulsar.common.schema.KeyValue keyValue =
                    (org.apache.pulsar.common.schema.KeyValue) kvSchema.decode(getKeyBytes(), getData(), schemaVersion);
            if (schema instanceof AutoConsumeSchema) {
                return (T) AutoConsumeSchema.wrapPrimitiveObject(keyValue,
                        ((AutoConsumeSchema) schema).getSchemaInfo(schemaVersion).getType(), schemaVersion);
            } else {
                return (T) keyValue;
            }
        } else {
            return decode(schemaVersion);
        }
    }

    private T getKeyValue() {
        KeyValueSchemaImpl kvSchema = getKeyValueSchema();
        if (kvSchema.getKeyValueEncodingType() == KeyValueEncodingType.SEPARATED) {
            org.apache.pulsar.common.schema.KeyValue keyValue =
                    (org.apache.pulsar.common.schema.KeyValue) kvSchema.decode(getKeyBytes(), getData(), null);
            if (schema instanceof AutoConsumeSchema) {
                return (T) AutoConsumeSchema.wrapPrimitiveObject(keyValue,
                        ((AutoConsumeSchema) schema).getSchemaInfo(getSchemaVersion()).getType(), null);
            } else {
                return (T) keyValue;
            }
        } else {
            return decode(null);
        }
    }

    @Override
    public long getSequenceId() {
        if (msgMetadata.hasSequenceId()) {
            return msgMetadata.getSequenceId();
        }
        return -1;
    }

    @Override
    public String getProducerName() {
        if (msgMetadata.hasProducerName()) {
            return msgMetadata.getProducerName();
        }
        return null;
    }

    public ByteBuf getDataBuffer() {
        return payload;
    }

    @Override
    public MessageId getMessageId() {
        return messageId;
    }

    @Override
    public synchronized Map<String, String> getProperties() {
        if (this.properties == null) {
            if (msgMetadata.getPropertiesCount() > 0) {
                  this.properties = Collections.unmodifiableMap(msgMetadata.getPropertiesList().stream()
                           .collect(Collectors.toMap(KeyValue::getKey, KeyValue::getValue,
                                   (oldValue, newValue) -> newValue)));

            } else {
                this.properties = Collections.emptyMap();
            }
        }
        return this.properties;
    }

    @Override
    public boolean hasProperty(String name) {
        return getProperties().containsKey(name);
    }

    @Override
    public String getProperty(String name) {
        return this.getProperties().get(name);
    }

    public MessageMetadata getMessageBuilder() {
        return msgMetadata;
    }

    @Override
    public boolean hasKey() {
        return msgMetadata.hasPartitionKey();
    }

    @Override
    public String getTopicName() {
        return topic;
    }

    @Override
    public String getKey() {
        if (msgMetadata.hasPartitionKey()) {
            return msgMetadata.getPartitionKey();
        } else {
            return null;
        }
    }

    @Override
    public boolean hasBase64EncodedKey() {
        return msgMetadata.isPartitionKeyB64Encoded();
    }

    @Override
    public byte[] getKeyBytes() {
        if (!msgMetadata.hasPartitionKey() || msgMetadata.isNullPartitionKey()) {
            return null;
        } else if (hasBase64EncodedKey()) {
            return Base64.getDecoder().decode(getKey());
        } else {
            return getKey().getBytes(UTF_8);
        }
    }

    @Override
    public boolean hasOrderingKey() {
        return msgMetadata.hasOrderingKey();
    }

    @Override
    public byte[] getOrderingKey() {
        if (msgMetadata.hasOrderingKey()) {
            return msgMetadata.getOrderingKey();
        } else {
            return null;
        }
    }

    public BrokerEntryMetadata getBrokerEntryMetadata() {
        return brokerEntryMetadata;
    }

    public void setBrokerEntryMetadata(BrokerEntryMetadata brokerEntryMetadata) {
        this.brokerEntryMetadata = brokerEntryMetadata;
    }

    public ClientCnx getCnx() {
        return cnx;
    }

    public void recycle() {
        if (msgMetadata != null) {
            msgMetadata.clear();
        }
        if (brokerEntryMetadata != null) {
            brokerEntryMetadata.clear();
        }
        cnx = null;
        messageId = null;
        topic = null;
        payload = null;
        encryptionCtx = null;
        redeliveryCount = 0;
        uncompressedSize = 0;
        properties = null;
        schema = null;
        schemaState = SchemaState.None;
        poolMessage = false;
        consumerEpoch = DEFAULT_CONSUMER_EPOCH;

        if (recyclerHandle != null) {
            recyclerHandle.recycle(this);
        }
    }

    @Override
    public void release() {
        if (poolMessage) {
            ReferenceCountUtil.safeRelease(payload);
            recycle();
        }
    }

    @Override
    public boolean hasBrokerPublishTime() {
        return brokerEntryMetadata != null && brokerEntryMetadata.hasBrokerTimestamp();
    }

    @Override
    public Optional<Long> getBrokerPublishTime() {
        if (brokerEntryMetadata != null && brokerEntryMetadata.hasBrokerTimestamp()) {
            return Optional.of(brokerEntryMetadata.getBrokerTimestamp());
        }
        return Optional.empty();
    }

    @Override
    public boolean hasIndex() {
        return brokerEntryMetadata != null && brokerEntryMetadata.hasIndex();
    }

    @Override
    public Optional<Long> getIndex() {
        if (brokerEntryMetadata != null && brokerEntryMetadata.hasIndex()) {
            if (msgMetadata.hasNumMessagesInBatch() && messageId instanceof BatchMessageIdImpl) {
                int batchSize = ((BatchMessageIdImpl) messageId).getBatchSize();
                int batchIndex = ((BatchMessageIdImpl) messageId).getBatchIndex();
                return Optional.of(brokerEntryMetadata.getIndex() - batchSize + batchIndex + 1);
            }
            return Optional.of(brokerEntryMetadata.getIndex());
        }
        return Optional.empty();
    }

    private MessageImpl(Handle<MessageImpl<?>> recyclerHandle) {
        this.recyclerHandle = recyclerHandle;
        this.redeliveryCount = 0;
        this.msgMetadata = new MessageMetadata();
        this.brokerEntryMetadata = new BrokerEntryMetadata();
        this.consumerEpoch = DEFAULT_CONSUMER_EPOCH;
    }

    private Handle<MessageImpl<?>> recyclerHandle;

    private static final Recycler<MessageImpl<?>> RECYCLER = new Recycler<MessageImpl<?>>() {
        @Override
        protected MessageImpl<?> newObject(Handle<MessageImpl<?>> handle) {
            return new MessageImpl<>(handle);
        }
    };

    public boolean hasReplicateTo() {
        return msgMetadata.getReplicateTosCount() > 0;
    }

    public List<String> getReplicateTo() {
        return msgMetadata.getReplicateTosList();
    }

    public boolean hasReplicateFrom() {
        return msgMetadata.hasReplicatedFrom();
    }

    void setMessageId(MessageId messageId) {
        this.messageId = messageId;
    }

    @Override
    public Optional<EncryptionContext> getEncryptionCtx() {
        return encryptionCtx;
    }

    @Override
    public int getRedeliveryCount() {
        return redeliveryCount;
    }

    int getUncompressedSize() {
        return uncompressedSize;
    }

    SchemaState getSchemaState() {
        if (getSchemaInfo() == null) {
            return SchemaState.Ready;
        }
        return schemaState;
    }

    void setSchemaState(SchemaState schemaState) {
        this.schemaState = schemaState;
    }

    /**
     * used only for unit-test to validate payload's state and ref-cnt.
     *
     * @return
     */
    @VisibleForTesting
    ByteBuf getPayload() {
        return payload;
    }

    enum SchemaState {
        None, Ready, Broken
    }
}<|MERGE_RESOLUTION|>--- conflicted
+++ resolved
@@ -19,11 +19,7 @@
 package org.apache.pulsar.client.impl;
 
 import static java.nio.charset.StandardCharsets.UTF_8;
-<<<<<<< HEAD
 import static org.apache.pulsar.client.impl.ConsumerImpl.DEFAULT_CONSUMER_EPOCH;
-
-=======
->>>>>>> 35f0e13f
 import com.google.common.annotations.VisibleForTesting;
 import io.netty.buffer.ByteBuf;
 import io.netty.buffer.Unpooled;
@@ -40,11 +36,7 @@
 import java.util.TreeMap;
 import java.util.concurrent.TimeUnit;
 import java.util.stream.Collectors;
-<<<<<<< HEAD
-
 import lombok.Getter;
-=======
->>>>>>> 35f0e13f
 import org.apache.pulsar.client.api.Message;
 import org.apache.pulsar.client.api.MessageId;
 import org.apache.pulsar.client.api.Schema;
@@ -82,13 +74,8 @@
     private BrokerEntryMetadata brokerEntryMetadata;
 
     private boolean poolMessage;
-
-<<<<<<< HEAD
     @Getter
     private long consumerEpoch;
-    
-=======
->>>>>>> 35f0e13f
     // Constructor for out-going message
     public static <T> MessageImpl<T> create(MessageMetadata msgMetadata, ByteBuffer payload, Schema<T> schema,
             String topic) {
@@ -121,7 +108,8 @@
                 Optional<EncryptionContext> encryptionCtx, ClientCnx cnx, Schema<T> schema, int redeliveryCount,
                 boolean pooledMessage, long consumerEpoch) {
         this.msgMetadata = new MessageMetadata();
-        init(this, topic, messageId, msgMetadata, payload, encryptionCtx, cnx, schema, redeliveryCount, pooledMessage, consumerEpoch);
+        init(this, topic, messageId, msgMetadata, payload, encryptionCtx, cnx,
+                schema, redeliveryCount, pooledMessage, consumerEpoch);
     }
 
     public static <T> MessageImpl<T> create(String topic, MessageIdImpl messageId, MessageMetadata msgMetadata,
@@ -148,10 +136,11 @@
 
     MessageImpl(String topic, BatchMessageIdImpl batchMessageIdImpl, MessageMetadata batchMetadata,
             SingleMessageMetadata singleMessageMetadata, ByteBuf payload, Optional<EncryptionContext> encryptionCtx,
-            ClientCnx cnx, Schema<T> schema, int redeliveryCount, boolean keepMessageInDirectMemory, long consumerEpoch) {
+            ClientCnx cnx, Schema<T> schema, int redeliveryCount,
+                boolean keepMessageInDirectMemory, long consumerEpoch) {
         this.msgMetadata = new MessageMetadata();
-        init(this, topic, batchMessageIdImpl, batchMetadata, singleMessageMetadata, payload, encryptionCtx, cnx, schema,
-                redeliveryCount, keepMessageInDirectMemory, consumerEpoch);
+        init(this, topic, batchMessageIdImpl, batchMetadata, singleMessageMetadata, payload, encryptionCtx,
+                cnx, schema, redeliveryCount, keepMessageInDirectMemory, consumerEpoch);
 
     }
 
