--- conflicted
+++ resolved
@@ -244,9 +244,9 @@
     public T getValue() {
         // check if the schema passed in from client supports schema versioning or not
         // this is an optimization to only get schema version when necessary
-<<<<<<< HEAD
-        if (schema.supportSchemaVersioning()) {
-            return schema.decode(getData(), getSchemaVersion());
+        byte [] schemaVersion = getSchemaVersion();
+        if (schema.supportSchemaVersioning() && schemaVersion != null) {
+            return schema.decode(getData(), schemaVersion);
         } else if (SchemaType.KEY_VALUE == schema.getSchemaInfo().getType()) {
             KeyValueSchema kvSchema = (KeyValueSchema) schema;
             if (kvSchema.getKeyValueEncodingType() == KeyValueEncodingType.SEPARATED) {
@@ -254,14 +254,7 @@
             } else {
                 return schema.decode(getData());
             }
-        }
-        else {
-=======
-        byte [] schemaVersion = getSchemaVersion();
-        if (schema.supportSchemaVersioning() && schemaVersion != null) {
-            return schema.decode(getData(), schemaVersion);
-        } else {
->>>>>>> d5ff0828
+        } else {
             return schema.decode(getData());
         }
     }
