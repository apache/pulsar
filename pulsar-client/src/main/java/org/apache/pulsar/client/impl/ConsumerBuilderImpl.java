/**
 * Licensed to the Apache Software Foundation (ASF) under one
 * or more contributor license agreements.  See the NOTICE file
 * distributed with this work for additional information
 * regarding copyright ownership.  The ASF licenses this file
 * to you under the Apache License, Version 2.0 (the
 * "License"); you may not use this file except in compliance
 * with the License.  You may obtain a copy of the License at
 *
 *   http://www.apache.org/licenses/LICENSE-2.0
 *
 * Unless required by applicable law or agreed to in writing,
 * software distributed under the License is distributed on an
 * "AS IS" BASIS, WITHOUT WARRANTIES OR CONDITIONS OF ANY
 * KIND, either express or implied.  See the License for the
 * specific language governing permissions and limitations
 * under the License.
 */
package org.apache.pulsar.client.impl;

import static com.google.common.base.Preconditions.checkArgument;

import java.util.ArrayList;
import java.util.Arrays;
import java.util.List;
import java.util.Map;
import java.util.concurrent.CompletableFuture;
import java.util.concurrent.ExecutionException;
import java.util.concurrent.TimeUnit;
import java.util.regex.Pattern;

import org.apache.commons.lang3.StringUtils;
import org.apache.pulsar.client.api.Consumer;
import org.apache.pulsar.client.api.ConsumerBuilder;
import org.apache.pulsar.client.api.ConsumerCryptoFailureAction;
import org.apache.pulsar.client.api.ConsumerEventListener;
import org.apache.pulsar.client.api.ConsumerInterceptor;
import org.apache.pulsar.client.api.CryptoKeyReader;
import org.apache.pulsar.client.api.MessageListener;
import org.apache.pulsar.client.api.PulsarClientException;
import org.apache.pulsar.client.api.PulsarClientException.InvalidConfigurationException;
import org.apache.pulsar.client.api.Schema;
import org.apache.pulsar.client.api.SubscriptionInitialPosition;
import org.apache.pulsar.client.api.SubscriptionType;
import org.apache.pulsar.client.impl.conf.ConfigurationDataUtils;
import org.apache.pulsar.client.impl.conf.ConsumerConfigurationData;
import org.apache.pulsar.common.api.proto.PulsarApi;
import org.apache.pulsar.common.api.proto.PulsarApi.CommandGetTopicsOfNamespace.Mode;
import org.apache.pulsar.common.util.FutureUtil;

import com.google.common.collect.Lists;

import lombok.NonNull;

public class ConsumerBuilderImpl<T> implements ConsumerBuilder<T> {

    private final PulsarClientImpl client;
    private ConsumerConfigurationData<T> conf;
    private final Schema<T> schema;
    private List<ConsumerInterceptor<T>> interceptorList;

    private static long MIN_ACK_TIMEOUT_MILLIS = 1000;

    ConsumerBuilderImpl(PulsarClientImpl client, Schema<T> schema) {
        this(client, new ConsumerConfigurationData<T>(), schema);
    }

    ConsumerBuilderImpl(PulsarClientImpl client, ConsumerConfigurationData<T> conf, Schema<T> schema) {
        this.client = client;
        this.conf = conf;
        this.schema = schema;
    }

    @Override
    public ConsumerBuilder<T> loadConf(Map<String, Object> config) {
        this.conf = ConfigurationDataUtils.loadData(config, conf, ConsumerConfigurationData.class);
        return this;
    }

    @Override
    public ConsumerBuilder<T> clone() {
        return new ConsumerBuilderImpl<>(client, conf.clone(), schema);
    }

    @Override
    public Consumer<T> subscribe() throws PulsarClientException {
        try {
            return subscribeAsync().get();
        } catch (ExecutionException e) {
            Throwable t = e.getCause();
            if (t instanceof PulsarClientException) {
                throw (PulsarClientException) t;
            } else {
                throw new PulsarClientException(t);
            }
        } catch (InterruptedException e) {
            Thread.currentThread().interrupt();
            throw new PulsarClientException(e);
        }
    }

    @Override
    public CompletableFuture<Consumer<T>> subscribeAsync() {
        if (conf.getTopicNames().isEmpty() && conf.getTopicsPattern() == null) {
            return FutureUtil
                    .failedFuture(new InvalidConfigurationException("Topic name must be set on the consumer builder"));
        }

        if (StringUtils.isBlank(conf.getSubscriptionName())) {
            return FutureUtil.failedFuture(
                    new InvalidConfigurationException("Subscription name must be set on the consumer builder"));
        }
        return interceptorList == null || interceptorList.size() == 0 ?
                client.subscribeAsync(conf, schema, null) :
                client.subscribeAsync(conf, schema, new ConsumerInterceptors<>(interceptorList));
    }

    @Override
    public ConsumerBuilder<T> topic(String... topicNames) {
        checkArgument(topicNames.length > 0, "Passed in topicNames should not be empty.");
        conf.getTopicNames().addAll(Lists.newArrayList(topicNames));
        return this;
    }

    @Override
    public ConsumerBuilder<T> topics(List<String> topicNames) {
        checkArgument(topicNames != null && !topicNames.isEmpty(), "Passed in topicNames list should not be empty.");
        conf.getTopicNames().addAll(topicNames);
        return this;
    }

    @Override
    public ConsumerBuilder<T> topicsPattern(Pattern topicsPattern) {
        checkArgument(conf.getTopicsPattern() == null, "Pattern has already been set.");
        conf.setTopicsPattern(topicsPattern);
        return this;
    }

    @Override
    public ConsumerBuilder<T> topicsPattern(String topicsPattern) {
        checkArgument(conf.getTopicsPattern() == null, "Pattern has already been set.");
        conf.setTopicsPattern(Pattern.compile(topicsPattern));
        return this;
    }

    @Override
    public ConsumerBuilder<T> subscriptionName(String subscriptionName) {
        conf.setSubscriptionName(subscriptionName);
        return this;
    }

    @Override
    public ConsumerBuilder<T> ackTimeout(long ackTimeout, TimeUnit timeUnit) {
        checkArgument(timeUnit.toMillis(ackTimeout) >= MIN_ACK_TIMEOUT_MILLIS,
                "Ack timeout should be should be greater than " + MIN_ACK_TIMEOUT_MILLIS + " ms");
        conf.setAckTimeoutMillis(timeUnit.toMillis(ackTimeout));
        return this;
    }

    @Override
    public ConsumerBuilder<T> subscriptionType(@NonNull SubscriptionType subscriptionType) {
        conf.setSubscriptionType(subscriptionType);
        return this;
    }

    @Override
    public ConsumerBuilder<T> messageListener(@NonNull MessageListener<T> messageListener) {
        conf.setMessageListener(messageListener);
        return this;
    }

    @Override
    public ConsumerBuilder<T> consumerEventListener(ConsumerEventListener consumerEventListener) {
        conf.setConsumerEventListener(consumerEventListener);
        return this;
    }

    @Override
    public ConsumerBuilder<T> cryptoKeyReader(CryptoKeyReader cryptoKeyReader) {
        conf.setCryptoKeyReader(cryptoKeyReader);
        return this;
    }

    @Override
    public ConsumerBuilder<T> cryptoFailureAction(ConsumerCryptoFailureAction action) {
        conf.setCryptoFailureAction(action);
        return this;
    }

    @Override
    public ConsumerBuilder<T> receiverQueueSize(int receiverQueueSize) {
        checkArgument(receiverQueueSize >= 0);
        conf.setReceiverQueueSize(receiverQueueSize);
        return this;
    }

    @Override
    public ConsumerBuilder<T> acknowledgmentGroupTime(long delay, TimeUnit unit) {
        checkArgument(delay >= 0);
        conf.setAcknowledgementsGroupTimeMicros(unit.toMicros(delay));
        return this;
    }

    @Override
    public ConsumerBuilder<T> consumerName(String consumerName) {
        conf.setConsumerName(consumerName);
        return this;
    }

    @Override
    public ConsumerBuilder<T> priorityLevel(int priorityLevel) {
        conf.setPriorityLevel(priorityLevel);
        return this;
    }

    @Override
    public ConsumerBuilder<T> property(String key, String value) {
        conf.getProperties().put(key, value);
        return this;
    }

    @Override
    public ConsumerBuilder<T> properties(Map<String, String> properties) {
        conf.getProperties().putAll(properties);
        return this;
    }

    @Override
    public ConsumerBuilder<T> maxTotalReceiverQueueSizeAcrossPartitions(int maxTotalReceiverQueueSizeAcrossPartitions) {
        conf.setMaxTotalReceiverQueueSizeAcrossPartitions(maxTotalReceiverQueueSizeAcrossPartitions);
        return this;
    }

    @Override
    public ConsumerBuilder<T> readCompacted(boolean readCompacted) {
        conf.setReadCompacted(readCompacted);
        return this;
    }

    @Override
    public ConsumerBuilder<T> patternAutoDiscoveryPeriod(int periodInMinutes) {
        conf.setPatternAutoDiscoveryPeriod(periodInMinutes);
        return this;
    }

	@Override
	public ConsumerBuilder<T> subscriptionInitialPosition(SubscriptionInitialPosition subscriptionInitialPosition) {
        conf.setSubscriptionInitialPosition(subscriptionInitialPosition);
		return this;
	}

    @Override
<<<<<<< HEAD
    public ConsumerBuilder<T> subscriptionTopicsMode(Mode mode) {
        conf.setSubscriptionTopicsMode(mode);
=======
    public ConsumerBuilder<T> intercept(ConsumerInterceptor<T>... interceptors) {
        if (interceptorList == null) {
            interceptorList = new ArrayList<>();
        }
        interceptorList.addAll(Arrays.asList(interceptors));
>>>>>>> 0ce9e1f4
        return this;
    }

    public ConsumerConfigurationData<T> getConf() {
	    return conf;
	}
}<|MERGE_RESOLUTION|>--- conflicted
+++ resolved
@@ -250,20 +250,21 @@
 	}
 
     @Override
-<<<<<<< HEAD
     public ConsumerBuilder<T> subscriptionTopicsMode(Mode mode) {
         conf.setSubscriptionTopicsMode(mode);
-=======
+        return this;
+    }
+
+    @Override
     public ConsumerBuilder<T> intercept(ConsumerInterceptor<T>... interceptors) {
         if (interceptorList == null) {
             interceptorList = new ArrayList<>();
         }
         interceptorList.addAll(Arrays.asList(interceptors));
->>>>>>> 0ce9e1f4
         return this;
     }
 
     public ConsumerConfigurationData<T> getConf() {
-	    return conf;
-	}
+        return conf;
+    }
 }