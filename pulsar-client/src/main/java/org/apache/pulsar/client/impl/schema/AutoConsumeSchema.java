--- conflicted
+++ resolved
@@ -20,7 +20,6 @@
 
 import com.google.common.collect.Maps;
 import lombok.extern.slf4j.Slf4j;
-import org.apache.pulsar.client.api.PulsarClientException;
 import org.apache.pulsar.client.api.Schema;
 import org.apache.pulsar.client.api.SchemaSerializationException;
 import org.apache.pulsar.client.api.schema.GenericRecord;
@@ -31,17 +30,11 @@
 import org.apache.pulsar.common.protocol.schema.SchemaVersion;
 import org.apache.pulsar.common.schema.KeyValue;
 import org.apache.pulsar.common.schema.SchemaInfo;
-<<<<<<< HEAD
-import org.apache.pulsar.common.util.FutureUtil;
-
-import java.util.concurrent.CompletableFuture;
-=======
 import org.apache.pulsar.common.schema.SchemaType;
 
 import java.util.Map;
 import java.util.Optional;
 import java.util.concurrent.ConcurrentMap;
->>>>>>> 38d037c9
 import java.util.concurrent.ExecutionException;
 
 import static com.google.common.base.Preconditions.checkState;
@@ -120,17 +113,10 @@
 
     @Override
     public void setSchemaInfoProvider(SchemaInfoProvider schemaInfoProvider) {
-<<<<<<< HEAD
-        if (schema != null) {
-            schema.setSchemaInfoProvider(schemaInfoProvider);
-=======
         this.schemaInfoProvider = schemaInfoProvider;
         if (schemaMap.containsKey(SchemaVersion.Latest)) {
             schemaMap.get(SchemaVersion.Latest).setSchemaInfoProvider(schemaInfoProvider);
->>>>>>> 38d037c9
-        }
-
-        this.schemaInfoProvider = schemaInfoProvider;
+        }
     }
 
     @Override
@@ -141,29 +127,6 @@
         return schemaMap.get(SchemaVersion.Latest).getSchemaInfo();
     }
 
-<<<<<<< HEAD
-    @Override
-    public CompletableFuture<SchemaInfo> getSchemaInfo(byte[] schemaVersion) {
-        ensureSchemaInitialized();
-        if (schemaVersion == null) {
-            return FutureUtil.failedFuture(new PulsarClientException
-                    .NotAllowedException("Schema version is null when message get schemaInfo by schema version!"));
-        }
-        if (schema.supportSchemaVersioning()) {
-            if (schemaInfoProvider == null) {
-                return FutureUtil.failedFuture(new PulsarClientException("SchemaInfoProvider don't initialized"));
-            } else {
-                return schemaInfoProvider.getSchemaByVersion(schemaVersion);
-            }
-        } else {
-            return CompletableFuture.completedFuture(this.schema.getSchemaInfo());
-        }
-    }
-
-    @Override
-    public boolean requireFetchingSchemaInfo() {
-        return true;
-=======
     public SchemaInfo getSchemaInfo(byte[] schemaVersion) {
         if (schemaVersion == null) {
             return Schema.BYTES.getSchemaInfo();
@@ -173,7 +136,6 @@
             return schemaMap.get(sv).getSchemaInfo();
         }
         return null;
->>>>>>> 38d037c9
     }
 
     @Override
