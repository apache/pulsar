/**
 * Licensed to the Apache Software Foundation (ASF) under one
 * or more contributor license agreements.  See the NOTICE file
 * distributed with this work for additional information
 * regarding copyright ownership.  The ASF licenses this file
 * to you under the Apache License, Version 2.0 (the
 * "License"); you may not use this file except in compliance
 * with the License.  You may obtain a copy of the License at
 *
 *   http://www.apache.org/licenses/LICENSE-2.0
 *
 * Unless required by applicable law or agreed to in writing,
 * software distributed under the License is distributed on an
 * "AS IS" BASIS, WITHOUT WARRANTIES OR CONDITIONS OF ANY
 * KIND, either express or implied.  See the License for the
 * specific language governing permissions and limitations
 * under the License.
 */
package org.apache.pulsar.client.impl.schema;

import lombok.extern.slf4j.Slf4j;
import org.apache.pulsar.client.api.Schema;
import org.apache.pulsar.client.api.SchemaSerializationException;
import org.apache.pulsar.client.api.schema.GenericRecord;
import org.apache.pulsar.client.api.schema.SchemaInfoProvider;
import org.apache.pulsar.client.impl.schema.generic.GenericProtobufNativeSchema;
import org.apache.pulsar.client.impl.schema.generic.GenericSchemaImpl;
import org.apache.pulsar.common.schema.KeyValue;
import org.apache.pulsar.common.schema.SchemaInfo;

import java.util.Optional;
import java.util.concurrent.ExecutionException;

import static com.google.common.base.Preconditions.checkState;

/**
 * Auto detect schema, returns only GenericRecord instances.
 */
@Slf4j
public class AutoConsumeSchema implements Schema<GenericRecord> {

    private Schema<?> schema;

    private String topicName;

    private String componentName;

    private SchemaInfoProvider schemaInfoProvider;

    public void setSchema(Schema<?> schema) {
        this.schema = schema;
    }

    private void ensureSchemaInitialized() {
        checkState(null != schema, "Schema is not initialized before used");
    }

    @Override
    public void validate(byte[] message) {
        ensureSchemaInitialized();

        schema.validate(message);
    }

    @Override
    public byte[] encode(GenericRecord message) {
        ensureSchemaInitialized();

        throw new UnsupportedOperationException("AutoConsumeSchema is not intended to be used for encoding");
    }

    @Override
    public boolean supportSchemaVersioning() {
        return schema == null || schema.supportSchemaVersioning();
    }

    @Override
    public GenericRecord decode(byte[] bytes, byte[] schemaVersion) {
        if (schema == null) {
            SchemaInfo schemaInfo = null;
            try {
                schemaInfo = schemaInfoProvider.getLatestSchema().get();
                if (schemaInfo == null) {
                    // schemaless topic
                    schemaInfo = BytesSchema.of().getSchemaInfo();
                }
            } catch (InterruptedException | ExecutionException e ) {
                if (e instanceof InterruptedException) {
                    Thread.currentThread().interrupt();
                }
                log.error("Can't get last schema for topic {} use AutoConsumeSchema", topicName);
                throw new SchemaSerializationException(e.getCause());
            }
            // schemaInfo null means that there is no schema attached to the topic.
            schema = generateSchema(schemaInfo);
            schema.setSchemaInfoProvider(schemaInfoProvider);
            log.info("Configure {} schema for topic {} : {}",
                    componentName, topicName, schemaInfo.getSchemaDefinition());
        }
        ensureSchemaInitialized();
        return adapt(schema.decode(bytes, schemaVersion), schemaVersion);
    }

    @Override
    public void setSchemaInfoProvider(SchemaInfoProvider schemaInfoProvider) {
        if (schema == null) {
            this.schemaInfoProvider = schemaInfoProvider;
        } else {
            schema.setSchemaInfoProvider(schemaInfoProvider);
        }
    }

    @Override
    public SchemaInfo getSchemaInfo() {
        if (schema == null) {
            return null;
        }
        return schema.getSchemaInfo();
    }

    @Override
    public void configureSchemaInfo(String topicName,
                                    String componentName,
                                    SchemaInfo schemaInfo) {
        this.topicName = topicName;
        this.componentName = componentName;
        if (schemaInfo != null) {
            Schema<?> genericSchema = generateSchema(schemaInfo);
            setSchema(genericSchema);
            log.info("Configure {} schema for topic {} : {}",
                    componentName, topicName, schemaInfo.getSchemaDefinition());
        }
    }

    private Schema<?> generateSchema(SchemaInfo schemaInfo) {

<<<<<<< HEAD
=======
    @Override
    public Optional<Object> getNativeSchema() {
        ensureSchemaInitialized();
        if (schema == null) {
            return Optional.empty();
        } else {
            return schema.getNativeSchema();
        }
    }

    private GenericSchema generateSchema(SchemaInfo schemaInfo) {
>>>>>>> 6c3ebbb0
        // when using `AutoConsumeSchema`, we use the schema associated with the messages as schema reader
        // to decode the messages.
        final boolean useProvidedSchemaAsReaderSchema = false;
        switch (schemaInfo.getType()) {
            case JSON:
            case AVRO:
                return GenericSchemaImpl.of(schemaInfo,useProvidedSchemaAsReaderSchema);
            case PROTOBUF_NATIVE:
                return GenericProtobufNativeSchema.of(schemaInfo, useProvidedSchemaAsReaderSchema);
            default:
                return getSchema(schemaInfo);
        }
    }

    public static Schema<?> getSchema(SchemaInfo schemaInfo) {
        switch (schemaInfo.getType()) {
            case INT8:
                return ByteSchema.of();
            case INT16:
                return ShortSchema.of();
            case INT32:
                return IntSchema.of();
            case INT64:
                return LongSchema.of();
            case STRING:
                return StringSchema.utf8();
            case FLOAT:
                return FloatSchema.of();
            case DOUBLE:
                return DoubleSchema.of();
            case BOOLEAN:
                return BooleanSchema.of();
            case BYTES:
                return BytesSchema.of();
            case DATE:
                return DateSchema.of();
            case TIME:
                return TimeSchema.of();
            case TIMESTAMP:
                return TimestampSchema.of();
            case INSTANT:
                return InstantSchema.of();
            case LOCAL_DATE:
                return LocalDateSchema.of();
            case LOCAL_TIME:
                return LocalTimeSchema.of();
            case LOCAL_DATE_TIME:
                return LocalDateTimeSchema.of();
            case JSON:
            case AVRO:
                return GenericSchemaImpl.of(schemaInfo);
            case PROTOBUF_NATIVE:
                return GenericProtobufNativeSchema.of(schemaInfo);
            case KEY_VALUE:
                KeyValue<SchemaInfo, SchemaInfo> kvSchemaInfo =
                        KeyValueSchemaInfo.decodeKeyValueSchemaInfo(schemaInfo);
                Schema<?> keySchema = getSchema(kvSchemaInfo.getKey());
                Schema<?> valueSchema = getSchema(kvSchemaInfo.getValue());
                return KeyValueSchema.of(keySchema, valueSchema,
                        KeyValueSchemaInfo.decodeKeyValueEncodingType(schemaInfo));
            default:
                throw new IllegalArgumentException("Retrieve schema instance from schema info for type '"
                        + schemaInfo.getType() + "' is not supported yet");
        }
    }

    public Schema<GenericRecord> clone() {
        Schema<GenericRecord> schema = new AutoConsumeSchema();
        if (this.schema != null) {
            schema.configureSchemaInfo(topicName, componentName, this.schema.getSchemaInfo());
        } else {
            schema.configureSchemaInfo(topicName, componentName, null);
        }
        if (schemaInfoProvider != null) {
            schema.setSchemaInfoProvider(schemaInfoProvider);
        }
        return schema;
    }

    @Override
    public boolean requireFetchingSchemaInfo() {
        return true;
    }

    protected GenericRecord adapt(Object value, byte[] schemaVersion) {
        if (value instanceof GenericRecord) {
            return (GenericRecord) value;
        }
        if (this.schema == null) {
            throw new IllegalStateException("Cannot decode a message without schema");
        }
        return GenericObjectWrapper.of(value,
                this.schema.getSchemaInfo().getType(), schemaVersion);
    }
}<|MERGE_RESOLUTION|>--- conflicted
+++ resolved
@@ -134,8 +134,6 @@
 
     private Schema<?> generateSchema(SchemaInfo schemaInfo) {
 
-<<<<<<< HEAD
-=======
     @Override
     public Optional<Object> getNativeSchema() {
         ensureSchemaInitialized();
@@ -147,7 +145,6 @@
     }
 
     private GenericSchema generateSchema(SchemaInfo schemaInfo) {
->>>>>>> 6c3ebbb0
         // when using `AutoConsumeSchema`, we use the schema associated with the messages as schema reader
         // to decode the messages.
         final boolean useProvidedSchemaAsReaderSchema = false;
