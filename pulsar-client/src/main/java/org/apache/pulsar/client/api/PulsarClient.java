/**
 * Licensed to the Apache Software Foundation (ASF) under one
 * or more contributor license agreements.  See the NOTICE file
 * distributed with this work for additional information
 * regarding copyright ownership.  The ASF licenses this file
 * to you under the Apache License, Version 2.0 (the
 * "License"); you may not use this file except in compliance
 * with the License.  You may obtain a copy of the License at
 *
 *   http://www.apache.org/licenses/LICENSE-2.0
 *
 * Unless required by applicable law or agreed to in writing,
 * software distributed under the License is distributed on an
 * "AS IS" BASIS, WITHOUT WARRANTIES OR CONDITIONS OF ANY
 * KIND, either express or implied.  See the License for the
 * specific language governing permissions and limitations
 * under the License.
 */
package org.apache.pulsar.client.api;

import java.io.Closeable;
import java.util.concurrent.CompletableFuture;

import org.apache.pulsar.client.impl.ClientBuilderImpl;
import org.apache.pulsar.client.impl.PulsarClientImpl;

/**
 * Class that provides a client interface to Pulsar.
 * <p>
 * Client instances are thread-safe and can be reused for managing multiple {@link Producer}, {@link Consumer} and
 * {@link Reader} instances.
 */
public interface PulsarClient extends Closeable {

    /**
     * Get a new builder instance that can used to configure and build a {@link PulsarClient} instance.
     *
     * @return the {@link ClientBuilder}
     *
     * @since 2.0.0
     */
    public static ClientBuilder builder() {
        return new ClientBuilderImpl();
    }

    /**
     * Create a new PulsarClient object using default client configuration
     *
     * @param serviceUrl
     *            the url of the Pulsar endpoint to be used
     * @return a new pulsar client object
     * @throws PulsarClientException.InvalidServiceURL
     *             if the serviceUrl is invalid
     * @deprecated use {@link #builder()} to construct a client instance
     */
    @Deprecated
    public static PulsarClient create(String serviceUrl) throws PulsarClientException {
        return create(serviceUrl, new ClientConfiguration());
    }

    /**
     * Create a new PulsarClient object
     *
     * @param serviceUrl
     *            the url of the Pulsar endpoint to be used
     * @param conf
     *            the client configuration
     * @return a new pulsar client object
     * @throws PulsarClientException.InvalidServiceURL
     *             if the serviceUrl is invalid
     * @deprecated use {@link #builder()} to construct a client instance
     */
    @Deprecated
    public static PulsarClient create(String serviceUrl, ClientConfiguration conf) throws PulsarClientException {
        return new PulsarClientImpl(serviceUrl, conf);
    }

    /**
     * Create a producer with default for publishing on a specific topic
     * <p>
     * Example:
     *
     * <code>
     * Producer producer = client.newProducer().topic(myTopic).create();
     * </code>
     *
     *
     * @return a {@link ProducerBuilder} object to configure and construct the {@link Producer} instance
     *
     * @since 2.0.0
     */
    ProducerBuilder newProducer();

    /**
     * Create a producer with default for publishing on a specific topic
     *
     * @return a {@link ProducerBuilder} object to configure and construct the {@link Producer} instance
     *
     * @since 2.0.0
     */
    ConsumerBuilder newConsumer();

    /**
     * Create a topic reader for reading messages from the specified topic.
     * <p>
     * The Reader provides a low-level abstraction that allows for manual positioning in the topic, without using a
     * subscription. Reader can only work on non-partitioned topics.
     *
     * @return a {@link ReaderBuilder} that can be used to configure and construct a {@link Reader} instance
     *
     * @since 2.0.0
     */
    ReaderBuilder newReader();

    /**
     * Create a producer with default {@link ProducerConfiguration} for publishing on a specific topic
     *
     * @param topic
     *            The name of the topic where to produce
     * @return The producer object
     * @throws PulsarClientException.AlreadyClosedException
     *             if the client was already closed
     * @throws PulsarClientException.InvalidTopicNameException
     *             if the topic name is not valid
     * @throws PulsarClientException.AuthenticationException
     *             if there was an error with the supplied credentials
     * @throws PulsarClientException.AuthorizationException
     *             if the authorization to publish on topic was denied
     * @deprecated use {@link #newProducer()} to build a new producer
     */
<<<<<<< HEAD
    Producer<byte[]> createProducer(String topic) throws PulsarClientException;

    /**
     * Create a producer with default {@link ProducerConfiguration} for publishing on a specific topic
     *
     * @param topic
     *            The name of the topic where to produce
     * @param schema
     *            A schema used to validate objects as well as serialize/deserialize
     * @return The producer object
     * @throws PulsarClientException.AlreadyClosedException
     *             if the client was already closed
     * @throws PulsarClientException.InvalidTopicNameException
     *             if the topic name is not valid
     * @throws PulsarClientException.AuthenticationException
     *             if there was an error with the supplied credentials
     * @throws PulsarClientException.AuthorizationException
     *             if the authorization to publish on topic was denied
     */
    <T> Producer<T> createProducer(String topic, Schema<T> schema) throws PulsarClientException;
=======
    @Deprecated
    Producer createProducer(String topic) throws PulsarClientException;
>>>>>>> c308bd5f

    /**
     * Asynchronously create a producer with default {@link ProducerConfiguration} for publishing on a specific topic
     *
     * @param topic
     *            The name of the topic where to produce
     * @return Future of the asynchronously created producer object
     * @deprecated use {@link #newProducer()} to build a new producer
     */
<<<<<<< HEAD
    CompletableFuture<Producer<byte[]>> createProducerAsync(String topic);

    /**
     * Asynchronously create a producer with default {@link ProducerConfiguration} for publishing on a specific topic
     *
     * @param topic
     *            The name of the topic where to produce
     * @param schema
     *            A schema used to validate objects as well as serialize/deserialize
     * @return Future of the asynchronously created producer object
     */
    <T> CompletableFuture<Producer<T>> createProducerAsync(String topic, Schema<T> schema);

    /**
     * Create a producer with given {@code ProducerConfiguration} for publishing on a specific topic
     *
     * @param topic
     *            The name of the topic where to produce
     * @param conf
     *            The {@code ProducerConfiguration} object
     * @return The producer object
     * @throws PulsarClientException
     *             if it was not possible to create the producer
     * @throws InterruptedException
     */
    Producer<byte[]> createProducer(String topic, ProducerConfiguration conf) throws PulsarClientException;
=======
    @Deprecated
    CompletableFuture<Producer> createProducerAsync(String topic);
>>>>>>> c308bd5f

    /**
     * Create a producer with given {@code ProducerConfiguration} for publishing on a specific topic
     *
     * @param topic
     *            The name of the topic where to produce
     * @param conf
     *            The {@code ProducerConfiguration} object
     * @param schema
     *            A schema used to validate objects as well as serialize/deserialize
     * @return The producer object
     * @throws PulsarClientException
     *             if it was not possible to create the producer
     * @throws InterruptedException
     * @deprecated use {@link #newProducer()} to build a new producer
     */
<<<<<<< HEAD
    <T> Producer<T> createProducer(String topic, ProducerConfiguration conf, Schema<T> schema) throws PulsarClientException;
=======
    @Deprecated
    Producer createProducer(String topic, ProducerConfiguration conf) throws PulsarClientException;
>>>>>>> c308bd5f

    /**
     * Asynchronously create a producer with given {@code ProducerConfiguration} for publishing on a specific topic
     *
     * @param topic
     *            The name of the topic where to produce
     * @param conf
     *            The {@code ProducerConfiguration} object
     * @return Future of the asynchronously created producer object
     * @deprecated use {@link #newProducer()} to build a new producer
     */
<<<<<<< HEAD
    CompletableFuture<Producer<byte[]>> createProducerAsync(String topic, ProducerConfiguration conf);

    /**
     * Asynchronously create a producer with given {@code ProducerConfiguration} for publishing on a specific topic
     *
     * @param topic
     *            The name of the topic where to produce
     * @param conf
     *            The {@code ProducerConfiguration} object
     * @param schema
     *            A schema used to validate objects as well as serialize/deserialize
     * @return Future of the asynchronously created producer object
     */
    <T> CompletableFuture<Producer<T>> createProducerAsync(String topic, ProducerConfiguration conf, Schema<T> schema);
=======
    @Deprecated
    CompletableFuture<Producer> createProducerAsync(String topic, ProducerConfiguration conf);
>>>>>>> c308bd5f

    /**
     * Subscribe to the given topic and subscription combination with default {@code ConsumerConfiguration}
     *
     * @param topic
     *            The name of the topic
     * @param subscription
     *            The name of the subscription
     * @return The {@code Consumer} object
     * @throws PulsarClientException
     * @throws InterruptedException
     *
     * @deprecated Use {@link #newConsumer()} to build a new consumer
     */
<<<<<<< HEAD
    Consumer<byte[]> subscribe(String topic, String subscription) throws PulsarClientException;

    /**
     * Subscribe to the given topic and subscription combination with default {@code ConsumerConfiguration}
     *
     * @param topic
     *            The name of the topic
     * @param subscription
     *            The name of the subscription
     * @param schema
     *            A schema used to validate objects as well as serialize/deserialize
     * @return The {@code Consumer} object
     * @throws PulsarClientException
     * @throws InterruptedException
     */
    <T> Consumer<T> subscribe(String topic, String subscription, Schema<T> schema) throws PulsarClientException;

    /**
     * Asynchronously subscribe to the given topic and subscription combination using default
     * {@code ConsumerConfiguration}
     *
     * @param topic
     *            The topic name
     * @param subscription
     *            The subscription name
     * @return Future of the {@code Consumer} object
     */
    CompletableFuture<Consumer<byte[]>> subscribeAsync(String topic, String subscription);
=======
    @Deprecated
    Consumer subscribe(String topic, String subscription) throws PulsarClientException;
>>>>>>> c308bd5f

    /**
     * Asynchronously subscribe to the given topic and subscription combination using default
     * {@code ConsumerConfiguration}
     *
     * @param topic
     *            The topic name
     * @param subscription
     *            The subscription name
     * @param schema
     *            A schema used to validate objects as well as serialize/deserialize
     * @return Future of the {@code Consumer} object
     * @deprecated Use {@link #newConsumer()} to build a new consumer
     */
<<<<<<< HEAD
    <T> CompletableFuture<Consumer<T>> subscribeAsync(String topic, String subscription, Schema<T> schema);
=======
    @Deprecated
    CompletableFuture<Consumer> subscribeAsync(String topic, String subscription);
>>>>>>> c308bd5f

    /**
     * Subscribe to the given topic and subscription combination with given {@code ConsumerConfiguration}
     *
     * @param topic
     *            The name of the topic
     * @param subscription
     *            The name of the subscription
     * @param conf
     *            The {@code ConsumerConfiguration} object
     * @return The {@code Consumer} object
     * @throws PulsarClientException
     * @deprecated Use {@link #newConsumer()} to build a new consumer
     */
<<<<<<< HEAD
    Consumer<byte[]> subscribe(String topic, String subscription, ConsumerConfig<byte[]> conf) throws PulsarClientException;

    /**
     * Subscribe to the given topic and subscription combination with given {@code ConsumerConfiguration}
     *
     * @param topic
     *            The name of the topic
     * @param subscription
     *            The name of the subscription
     * @param conf
     *            The {@code ConsumerConfiguration} object
     * @param schema
     *            A schema used to validate objects as well as serialize/deserialize
     * @return The {@code Consumer} object
     * @throws PulsarClientException
     */
    <T> Consumer<T> subscribe(String topic, String subscription, ConsumerConfig<T> conf, Schema<T> schema) throws PulsarClientException;
=======
    @Deprecated
    Consumer subscribe(String topic, String subscription, ConsumerConfiguration conf) throws PulsarClientException;
>>>>>>> c308bd5f

    /**
     * Asynchronously subscribe to the given topic and subscription combination using given
     * {@code ConsumerConfiguration}
     *
     * @param topic
     *            The name of the topic
     * @param subscription
     *            The name of the subscription
     * @param conf
     *            The {@code ConsumerConfiguration} object
     * @return Future of the {@code Consumer} object
     * @deprecated Use {@link #newConsumer()} to build a new consumer
     */
<<<<<<< HEAD
    CompletableFuture<Consumer<byte[]>> subscribeAsync(String topic, String subscription, ConsumerConfig<byte[]> conf);

    /**
     * Asynchronously subscribe to the given topic and subscription combination using given
     * {@code ConsumerConfiguration}
     *
     * @param topic
     *            The name of the topic
     * @param subscription
     *            The name of the subscription
     * @param conf
     *            The {@code ConsumerConfiguration} object
     * @param schema
     *            A schema used to validate objects as well as serialize/deserialize
     * @return Future of the {@code Consumer} object
     */
    <T> CompletableFuture<Consumer<T>> subscribeAsync(String topic, String subscription, ConsumerConfig<T> conf, Schema<T> schema);
=======
    @Deprecated
    CompletableFuture<Consumer> subscribeAsync(String topic, String subscription, ConsumerConfiguration conf);
>>>>>>> c308bd5f

    /**
     * Create a topic reader with given {@code ReaderConfiguration} for reading messages from the specified topic.
     * <p>
     * The Reader provides a low-level abstraction that allows for manual positioning in the topic, without using a
     * subscription. Reader can only work on non-partitioned topics.
     * <p>
     * The initial reader positioning is done by specifying a message id. The options are:
     * <ul>
     * <li><code>MessageId.earliest</code> : Start reading from the earliest message available in the topic
     * <li><code>MessageId.latest</code> : Start reading from the end topic, only getting messages published after the
     * reader was created
     * <li><code>MessageId</code> : When passing a particular message id, the reader will position itself on that
     * specific position. The first message to be read will be the message next to the specified messageId.
     * </ul>
     *
     * @param topic
     *            The name of the topic where to read
     * @param startMessageId
     *            The message id where the reader will position itself. The first message returned will be the one after
     *            the specified startMessageId
     * @param conf
     *            The {@code ReaderConfiguration} object
     * @return The {@code Reader} object
     * @deprecated Use {@link #newReader()} to build a new reader
     */
<<<<<<< HEAD
    Reader<byte[]> createReader(String topic, MessageId startMessageId, ReaderConfig<byte[]> conf) throws PulsarClientException;

    /**
     * Create a topic reader with given {@code ReaderConfiguration} for reading messages from the specified topic.
     * <p>
     * The Reader provides a low-level abstraction that allows for manual positioning in the topic, without using a
     * subscription. Reader can only work on non-partitioned topics.
     * <p>
     * The initial reader positioning is done by specifying a message id. The options are:
     * <ul>
     * <li><code>MessageId.earliest</code> : Start reading from the earliest message available in the topic
     * <li><code>MessageId.latest</code> : Start reading from the end topic, only getting messages published after the
     * reader was created
     * <li><code>MessageId</code> : When passing a particular message id, the reader will position itself on that
     * specific position. The first message to be read will be the message next to the specified messageId.
     * </ul>
     *
     * @param topic
     *            The name of the topic where to read
     * @param startMessageId
     *            The message id where the reader will position itself. The first message returned will be the one after
     *            the specified startMessageId
     * @param conf
     *            The {@code ReaderConfiguration} object
     * @param schema
     *            A schema used to validate objects as well as serialize/deserialize
     * @return The {@code Reader} object
     */
    <T> Reader<T> createReader(String topic, MessageId startMessageId, ReaderConfig<T> conf, Schema<T> schema) throws PulsarClientException;

    /**
     * Asynchronously create a topic reader with given {@code ReaderConfiguration} for reading messages from the
     * specified topic.
     * <p>
     * The Reader provides a low-level abstraction that allows for manual positioning in the topic, without using a
     * subscription. Reader can only work on non-partitioned topics.
     * <p>
     * The initial reader positioning is done by specifying a message id. The options are:
     * <ul>
     * <li><code>MessageId.earliest</code> : Start reading from the earliest message available in the topic
     * <li><code>MessageId.latest</code> : Start reading from the end topic, only getting messages published after the
     * reader was created
     * <li><code>MessageId</code> : When passing a particular message id, the reader will position itself on that
     * specific position. The first message to be read will be the message next to the specified messageId.
     * </ul>
     *
     * @param topic
     *            The name of the topic where to read
     * @param startMessageId
     *            The message id where the reader will position itself. The first message returned will be the one after
     *            the specified startMessageId
     * @param conf
     *            The {@code ReaderConfiguration} object
     * @return Future of the asynchronously created producer object
     */
    CompletableFuture<Reader<byte[]>> createReaderAsync(String topic, MessageId startMessageId, ReaderConfig<byte[]> conf);
=======
    @Deprecated
    Reader createReader(String topic, MessageId startMessageId, ReaderConfiguration conf) throws PulsarClientException;
>>>>>>> c308bd5f

    /**
     * Asynchronously create a topic reader with given {@code ReaderConfiguration} for reading messages from the
     * specified topic.
     * <p>
     * The Reader provides a low-level abstraction that allows for manual positioning in the topic, without using a
     * subscription. Reader can only work on non-partitioned topics.
     * <p>
     * The initial reader positioning is done by specifying a message id. The options are:
     * <ul>
     * <li><code>MessageId.earliest</code> : Start reading from the earliest message available in the topic
     * <li><code>MessageId.latest</code> : Start reading from the end topic, only getting messages published after the
     * reader was created
     * <li><code>MessageId</code> : When passing a particular message id, the reader will position itself on that
     * specific position. The first message to be read will be the message next to the specified messageId.
     * </ul>
     *
     * @param topic
     *            The name of the topic where to read
     * @param startMessageId
     *            The message id where the reader will position itself. The first message returned will be the one after
     *            the specified startMessageId
     * @param conf
     *            The {@code ReaderConfiguration} object
     * @param schema
     *            A schema used to validate objects as well as serialize/deserialize
     * @return Future of the asynchronously created producer object
     * @deprecated Use {@link #newReader()} to build a new reader
     */
<<<<<<< HEAD
    <T> CompletableFuture<Reader<T>> createReaderAsync(String topic, MessageId startMessageId, ReaderConfig<T> conf, Schema<T> schema);
=======
    @Deprecated
    CompletableFuture<Reader> createReaderAsync(String topic, MessageId startMessageId, ReaderConfiguration conf);
>>>>>>> c308bd5f

    /**
     * Close the PulsarClient and release all the resources.
     *
     * All the producers and consumers will be orderly closed. Waits until all pending write request are persisted.
     *
     * @throws PulsarClientException
     *             if the close operation fails
     */
    @Override
    void close() throws PulsarClientException;

    /**
     * Asynchronously close the PulsarClient and release all the resources.
     *
     * All the producers and consumers will be orderly closed. Waits until all pending write request are persisted.
     *
     * @throws PulsarClientException
     *             if the close operation fails
     */
    CompletableFuture<Void> closeAsync();

    /**
     * Perform immediate shutdown of PulsarClient.
     *
     * Release all the resources and close all the producers without waiting for ongoing operations to complete.
     *
     * @throws PulsarClientException
     *             if the forceful shutdown fails
     */
    void shutdown() throws PulsarClientException;
}<|MERGE_RESOLUTION|>--- conflicted
+++ resolved
@@ -128,31 +128,8 @@
      *             if the authorization to publish on topic was denied
      * @deprecated use {@link #newProducer()} to build a new producer
      */
-<<<<<<< HEAD
-    Producer<byte[]> createProducer(String topic) throws PulsarClientException;
-
-    /**
-     * Create a producer with default {@link ProducerConfiguration} for publishing on a specific topic
-     *
-     * @param topic
-     *            The name of the topic where to produce
-     * @param schema
-     *            A schema used to validate objects as well as serialize/deserialize
-     * @return The producer object
-     * @throws PulsarClientException.AlreadyClosedException
-     *             if the client was already closed
-     * @throws PulsarClientException.InvalidTopicNameException
-     *             if the topic name is not valid
-     * @throws PulsarClientException.AuthenticationException
-     *             if there was an error with the supplied credentials
-     * @throws PulsarClientException.AuthorizationException
-     *             if the authorization to publish on topic was denied
-     */
-    <T> Producer<T> createProducer(String topic, Schema<T> schema) throws PulsarClientException;
-=======
     @Deprecated
     Producer createProducer(String topic) throws PulsarClientException;
->>>>>>> c308bd5f
 
     /**
      * Asynchronously create a producer with default {@link ProducerConfiguration} for publishing on a specific topic
@@ -162,59 +139,24 @@
      * @return Future of the asynchronously created producer object
      * @deprecated use {@link #newProducer()} to build a new producer
      */
-<<<<<<< HEAD
+    @Deprecated
     CompletableFuture<Producer<byte[]>> createProducerAsync(String topic);
 
     /**
-     * Asynchronously create a producer with default {@link ProducerConfiguration} for publishing on a specific topic
+     * Create a producer with given {@code ProducerConfiguration} for publishing on a specific topic
      *
      * @param topic
      *            The name of the topic where to produce
-     * @param schema
-     *            A schema used to validate objects as well as serialize/deserialize
-     * @return Future of the asynchronously created producer object
-     */
-    <T> CompletableFuture<Producer<T>> createProducerAsync(String topic, Schema<T> schema);
-
-    /**
-     * Create a producer with given {@code ProducerConfiguration} for publishing on a specific topic
-     *
-     * @param topic
-     *            The name of the topic where to produce
      * @param conf
      *            The {@code ProducerConfiguration} object
-     * @return The producer object
-     * @throws PulsarClientException
-     *             if it was not possible to create the producer
-     * @throws InterruptedException
-     */
-    Producer<byte[]> createProducer(String topic, ProducerConfiguration conf) throws PulsarClientException;
-=======
-    @Deprecated
-    CompletableFuture<Producer> createProducerAsync(String topic);
->>>>>>> c308bd5f
-
-    /**
-     * Create a producer with given {@code ProducerConfiguration} for publishing on a specific topic
-     *
-     * @param topic
-     *            The name of the topic where to produce
-     * @param conf
-     *            The {@code ProducerConfiguration} object
-     * @param schema
-     *            A schema used to validate objects as well as serialize/deserialize
      * @return The producer object
      * @throws PulsarClientException
      *             if it was not possible to create the producer
      * @throws InterruptedException
      * @deprecated use {@link #newProducer()} to build a new producer
      */
-<<<<<<< HEAD
-    <T> Producer<T> createProducer(String topic, ProducerConfiguration conf, Schema<T> schema) throws PulsarClientException;
-=======
-    @Deprecated
-    Producer createProducer(String topic, ProducerConfiguration conf) throws PulsarClientException;
->>>>>>> c308bd5f
+    @Deprecated
+    Producer<byte[]> createProducer(String topic, ProducerConfiguration conf) throws PulsarClientException;
 
     /**
      * Asynchronously create a producer with given {@code ProducerConfiguration} for publishing on a specific topic
@@ -226,25 +168,8 @@
      * @return Future of the asynchronously created producer object
      * @deprecated use {@link #newProducer()} to build a new producer
      */
-<<<<<<< HEAD
+    @Deprecated
     CompletableFuture<Producer<byte[]>> createProducerAsync(String topic, ProducerConfiguration conf);
-
-    /**
-     * Asynchronously create a producer with given {@code ProducerConfiguration} for publishing on a specific topic
-     *
-     * @param topic
-     *            The name of the topic where to produce
-     * @param conf
-     *            The {@code ProducerConfiguration} object
-     * @param schema
-     *            A schema used to validate objects as well as serialize/deserialize
-     * @return Future of the asynchronously created producer object
-     */
-    <T> CompletableFuture<Producer<T>> createProducerAsync(String topic, ProducerConfiguration conf, Schema<T> schema);
-=======
-    @Deprecated
-    CompletableFuture<Producer> createProducerAsync(String topic, ProducerConfiguration conf);
->>>>>>> c308bd5f
 
     /**
      * Subscribe to the given topic and subscription combination with default {@code ConsumerConfiguration}
@@ -259,23 +184,8 @@
      *
      * @deprecated Use {@link #newConsumer()} to build a new consumer
      */
-<<<<<<< HEAD
-    Consumer<byte[]> subscribe(String topic, String subscription) throws PulsarClientException;
-
-    /**
-     * Subscribe to the given topic and subscription combination with default {@code ConsumerConfiguration}
-     *
-     * @param topic
-     *            The name of the topic
-     * @param subscription
-     *            The name of the subscription
-     * @param schema
-     *            A schema used to validate objects as well as serialize/deserialize
-     * @return The {@code Consumer} object
-     * @throws PulsarClientException
-     * @throws InterruptedException
-     */
-    <T> Consumer<T> subscribe(String topic, String subscription, Schema<T> schema) throws PulsarClientException;
+    @Deprecated
+    Consumer subscribe(String topic, String subscription) throws PulsarClientException;
 
     /**
      * Asynchronously subscribe to the given topic and subscription combination using default
@@ -286,32 +196,10 @@
      * @param subscription
      *            The subscription name
      * @return Future of the {@code Consumer} object
-     */
+     * @deprecated Use {@link #newConsumer()} to build a new consumer
+     */
+    @Deprecated
     CompletableFuture<Consumer<byte[]>> subscribeAsync(String topic, String subscription);
-=======
-    @Deprecated
-    Consumer subscribe(String topic, String subscription) throws PulsarClientException;
->>>>>>> c308bd5f
-
-    /**
-     * Asynchronously subscribe to the given topic and subscription combination using default
-     * {@code ConsumerConfiguration}
-     *
-     * @param topic
-     *            The topic name
-     * @param subscription
-     *            The subscription name
-     * @param schema
-     *            A schema used to validate objects as well as serialize/deserialize
-     * @return Future of the {@code Consumer} object
-     * @deprecated Use {@link #newConsumer()} to build a new consumer
-     */
-<<<<<<< HEAD
-    <T> CompletableFuture<Consumer<T>> subscribeAsync(String topic, String subscription, Schema<T> schema);
-=======
-    @Deprecated
-    CompletableFuture<Consumer> subscribeAsync(String topic, String subscription);
->>>>>>> c308bd5f
 
     /**
      * Subscribe to the given topic and subscription combination with given {@code ConsumerConfiguration}
@@ -326,11 +214,12 @@
      * @throws PulsarClientException
      * @deprecated Use {@link #newConsumer()} to build a new consumer
      */
-<<<<<<< HEAD
-    Consumer<byte[]> subscribe(String topic, String subscription, ConsumerConfig<byte[]> conf) throws PulsarClientException;
-
-    /**
-     * Subscribe to the given topic and subscription combination with given {@code ConsumerConfiguration}
+    @Deprecated
+    Consumer<byte[]> subscribe(String topic, String subscription, ConsumerConfiguration conf) throws PulsarClientException;
+
+    /**
+     * Asynchronously subscribe to the given topic and subscription combination using given
+     * {@code ConsumerConfiguration}
      *
      * @param topic
      *            The name of the topic
@@ -338,52 +227,11 @@
      *            The name of the subscription
      * @param conf
      *            The {@code ConsumerConfiguration} object
-     * @param schema
-     *            A schema used to validate objects as well as serialize/deserialize
-     * @return The {@code Consumer} object
-     * @throws PulsarClientException
-     */
-    <T> Consumer<T> subscribe(String topic, String subscription, ConsumerConfig<T> conf, Schema<T> schema) throws PulsarClientException;
-=======
-    @Deprecated
-    Consumer subscribe(String topic, String subscription, ConsumerConfiguration conf) throws PulsarClientException;
->>>>>>> c308bd5f
-
-    /**
-     * Asynchronously subscribe to the given topic and subscription combination using given
-     * {@code ConsumerConfiguration}
-     *
-     * @param topic
-     *            The name of the topic
-     * @param subscription
-     *            The name of the subscription
-     * @param conf
-     *            The {@code ConsumerConfiguration} object
      * @return Future of the {@code Consumer} object
      * @deprecated Use {@link #newConsumer()} to build a new consumer
      */
-<<<<<<< HEAD
-    CompletableFuture<Consumer<byte[]>> subscribeAsync(String topic, String subscription, ConsumerConfig<byte[]> conf);
-
-    /**
-     * Asynchronously subscribe to the given topic and subscription combination using given
-     * {@code ConsumerConfiguration}
-     *
-     * @param topic
-     *            The name of the topic
-     * @param subscription
-     *            The name of the subscription
-     * @param conf
-     *            The {@code ConsumerConfiguration} object
-     * @param schema
-     *            A schema used to validate objects as well as serialize/deserialize
-     * @return Future of the {@code Consumer} object
-     */
-    <T> CompletableFuture<Consumer<T>> subscribeAsync(String topic, String subscription, ConsumerConfig<T> conf, Schema<T> schema);
-=======
-    @Deprecated
-    CompletableFuture<Consumer> subscribeAsync(String topic, String subscription, ConsumerConfiguration conf);
->>>>>>> c308bd5f
+    @Deprecated
+    CompletableFuture<Consumer<byte[]>> subscribeAsync(String topic, String subscription, ConsumerConfiguration conf);
 
     /**
      * Create a topic reader with given {@code ReaderConfiguration} for reading messages from the specified topic.
@@ -410,11 +258,12 @@
      * @return The {@code Reader} object
      * @deprecated Use {@link #newReader()} to build a new reader
      */
-<<<<<<< HEAD
-    Reader<byte[]> createReader(String topic, MessageId startMessageId, ReaderConfig<byte[]> conf) throws PulsarClientException;
-
-    /**
-     * Create a topic reader with given {@code ReaderConfiguration} for reading messages from the specified topic.
+    @Deprecated
+    Reader createReader(String topic, MessageId startMessageId, ReaderConfiguration conf) throws PulsarClientException;
+
+    /**
+     * Asynchronously create a topic reader with given {@code ReaderConfiguration} for reading messages from the
+     * specified topic.
      * <p>
      * The Reader provides a low-level abstraction that allows for manual positioning in the topic, without using a
      * subscription. Reader can only work on non-partitioned topics.
@@ -435,77 +284,11 @@
      *            the specified startMessageId
      * @param conf
      *            The {@code ReaderConfiguration} object
-     * @param schema
-     *            A schema used to validate objects as well as serialize/deserialize
-     * @return The {@code Reader} object
-     */
-    <T> Reader<T> createReader(String topic, MessageId startMessageId, ReaderConfig<T> conf, Schema<T> schema) throws PulsarClientException;
-
-    /**
-     * Asynchronously create a topic reader with given {@code ReaderConfiguration} for reading messages from the
-     * specified topic.
-     * <p>
-     * The Reader provides a low-level abstraction that allows for manual positioning in the topic, without using a
-     * subscription. Reader can only work on non-partitioned topics.
-     * <p>
-     * The initial reader positioning is done by specifying a message id. The options are:
-     * <ul>
-     * <li><code>MessageId.earliest</code> : Start reading from the earliest message available in the topic
-     * <li><code>MessageId.latest</code> : Start reading from the end topic, only getting messages published after the
-     * reader was created
-     * <li><code>MessageId</code> : When passing a particular message id, the reader will position itself on that
-     * specific position. The first message to be read will be the message next to the specified messageId.
-     * </ul>
-     *
-     * @param topic
-     *            The name of the topic where to read
-     * @param startMessageId
-     *            The message id where the reader will position itself. The first message returned will be the one after
-     *            the specified startMessageId
-     * @param conf
-     *            The {@code ReaderConfiguration} object
-     * @return Future of the asynchronously created producer object
-     */
-    CompletableFuture<Reader<byte[]>> createReaderAsync(String topic, MessageId startMessageId, ReaderConfig<byte[]> conf);
-=======
-    @Deprecated
-    Reader createReader(String topic, MessageId startMessageId, ReaderConfiguration conf) throws PulsarClientException;
->>>>>>> c308bd5f
-
-    /**
-     * Asynchronously create a topic reader with given {@code ReaderConfiguration} for reading messages from the
-     * specified topic.
-     * <p>
-     * The Reader provides a low-level abstraction that allows for manual positioning in the topic, without using a
-     * subscription. Reader can only work on non-partitioned topics.
-     * <p>
-     * The initial reader positioning is done by specifying a message id. The options are:
-     * <ul>
-     * <li><code>MessageId.earliest</code> : Start reading from the earliest message available in the topic
-     * <li><code>MessageId.latest</code> : Start reading from the end topic, only getting messages published after the
-     * reader was created
-     * <li><code>MessageId</code> : When passing a particular message id, the reader will position itself on that
-     * specific position. The first message to be read will be the message next to the specified messageId.
-     * </ul>
-     *
-     * @param topic
-     *            The name of the topic where to read
-     * @param startMessageId
-     *            The message id where the reader will position itself. The first message returned will be the one after
-     *            the specified startMessageId
-     * @param conf
-     *            The {@code ReaderConfiguration} object
-     * @param schema
-     *            A schema used to validate objects as well as serialize/deserialize
      * @return Future of the asynchronously created producer object
      * @deprecated Use {@link #newReader()} to build a new reader
      */
-<<<<<<< HEAD
-    <T> CompletableFuture<Reader<T>> createReaderAsync(String topic, MessageId startMessageId, ReaderConfig<T> conf, Schema<T> schema);
-=======
     @Deprecated
     CompletableFuture<Reader> createReaderAsync(String topic, MessageId startMessageId, ReaderConfiguration conf);
->>>>>>> c308bd5f
 
     /**
      * Close the PulsarClient and release all the resources.
