/**
 * Licensed to the Apache Software Foundation (ASF) under one
 * or more contributor license agreements.  See the NOTICE file
 * distributed with this work for additional information
 * regarding copyright ownership.  The ASF licenses this file
 * to you under the Apache License, Version 2.0 (the
 * "License"); you may not use this file except in compliance
 * with the License.  You may obtain a copy of the License at
 *
 *   http://www.apache.org/licenses/LICENSE-2.0
 *
 * Unless required by applicable law or agreed to in writing,
 * software distributed under the License is distributed on an
 * "AS IS" BASIS, WITHOUT WARRANTIES OR CONDITIONS OF ANY
 * KIND, either express or implied.  See the License for the
 * specific language governing permissions and limitations
 * under the License.
 */
package org.apache.pulsar.client.impl.transaction;

import com.google.common.collect.Lists;
import io.netty.util.Timeout;
import io.netty.util.TimerTask;
import java.util.ArrayList;
import java.util.HashMap;
import java.util.List;
import java.util.Map;
import java.util.concurrent.CompletableFuture;
import java.util.concurrent.ConcurrentHashMap;
import java.util.concurrent.TimeUnit;
import java.util.concurrent.atomic.AtomicReferenceFieldUpdater;
import lombok.Getter;
import lombok.extern.slf4j.Slf4j;
import org.apache.commons.lang3.tuple.Pair;
import org.apache.pulsar.client.api.MessageId;
import org.apache.pulsar.client.api.transaction.Transaction;
import org.apache.pulsar.client.api.transaction.TransactionCoordinatorClientException.InvalidTxnStatusException;
import org.apache.pulsar.client.api.transaction.TransactionCoordinatorClientException.TransactionNotFoundException;
import org.apache.pulsar.client.api.transaction.TxnID;
import org.apache.pulsar.client.impl.ConsumerImpl;
import org.apache.pulsar.client.impl.PulsarClientImpl;
import org.apache.pulsar.common.util.FutureUtil;

/**
 * The default implementation of {@link Transaction}.
 *
 * <p>All the error handling and retry logic are handled by this class.
 * The original pulsar client doesn't handle any transaction logic. It is only responsible
 * for sending the messages and acknowledgements carrying the transaction id and retrying on
 * failures. This decouples the transactional operations from non-transactional operations as
 * much as possible.
 */
@Slf4j
@Getter
public class TransactionImpl implements Transaction , TimerTask {

    private final PulsarClientImpl client;
    private final long transactionTimeoutMs;
    private final long txnIdLeastBits;
    private final long txnIdMostBits;

    private final Map<String, CompletableFuture<Void>> registerPartitionMap;
    private final Map<Pair<String, String>, CompletableFuture<Void>> registerSubscriptionMap;
    private final TransactionCoordinatorClientImpl tcClient;
    private Map<ConsumerImpl<?>, Integer> cumulativeAckConsumers;

    private final ArrayList<CompletableFuture<MessageId>> sendFutureList;
    private final ArrayList<CompletableFuture<Void>> ackFutureList;
    private volatile State state;
    private static final AtomicReferenceFieldUpdater<TransactionImpl, State> STATE_UPDATE =
        AtomicReferenceFieldUpdater.newUpdater(TransactionImpl.class, State.class, "state");
    private final Timeout timeout;

    @Override
    public void run(Timeout timeout) throws Exception {
        STATE_UPDATE.compareAndSet(this, State.OPEN, State.TIMEOUT);
    }

    public enum State {
        OPEN,
        COMMITTING,
        ABORTING,
        COMMITTED,
        ABORTED,
        ERROR,
        TIMEOUT
    }

    TransactionImpl(PulsarClientImpl client,
                    long transactionTimeoutMs,
                    long txnIdLeastBits,
                    long txnIdMostBits) {
        this.state = State.OPEN;
        this.client = client;
        this.transactionTimeoutMs = transactionTimeoutMs;
        this.txnIdLeastBits = txnIdLeastBits;
        this.txnIdMostBits = txnIdMostBits;

        this.registerPartitionMap = new ConcurrentHashMap<>();
        this.registerSubscriptionMap = new ConcurrentHashMap<>();
        this.tcClient = client.getTcClient();

        this.sendFutureList = new ArrayList<>();
        this.ackFutureList = new ArrayList<>();
        this.timeout = client.getTimer().newTimeout(this, transactionTimeoutMs, TimeUnit.MILLISECONDS);

    }

    // register the topics that will be modified by this transaction
    public CompletableFuture<Void> registerProducedTopic(String topic) {
        CompletableFuture<Void> completableFuture = new CompletableFuture<>();
        if (checkIfOpen(completableFuture)) {
            synchronized (TransactionImpl.this) {
                // we need to issue the request to TC to register the produced topic
                return registerPartitionMap.compute(topic, (key, future) -> {
                    if (future != null) {
                        return future.thenCompose(ignored -> CompletableFuture.completedFuture(null));
                    } else {
                        return tcClient.addPublishPartitionToTxnAsync(
                                new TxnID(txnIdMostBits, txnIdLeastBits), Lists.newArrayList(topic))
                                .thenCompose(ignored -> CompletableFuture.completedFuture(null));
                    }
                });
            }
        } else {
            return completableFuture;
        }
    }

    public synchronized void registerSendOp(CompletableFuture<MessageId> sendFuture) {
        sendFutureList.add(sendFuture);
    }

    // register the topics that will be modified by this transaction
    public CompletableFuture<Void> registerAckedTopic(String topic, String subscription) {
        CompletableFuture<Void> completableFuture = new CompletableFuture<>();
        if (checkIfOpen(completableFuture)) {
            synchronized (TransactionImpl.this) {
                // we need to issue the request to TC to register the acked topic
                return registerSubscriptionMap.compute(Pair.of(topic, subscription), (key, future) -> {
                    if (future != null) {
                        return future.thenCompose(ignored -> CompletableFuture.completedFuture(null));
                    } else {
                        return tcClient.addSubscriptionToTxnAsync(
                                new TxnID(txnIdMostBits, txnIdLeastBits), topic, subscription)
                                .thenCompose(ignored -> CompletableFuture.completedFuture(null));
                    }
                });
            }
        } else {
            return completableFuture;
        }
    }

    public synchronized void registerAckOp(CompletableFuture<Void> ackFuture) {
        ackFutureList.add(ackFuture);
    }

    public synchronized void registerCumulativeAckConsumer(ConsumerImpl<?> consumer) {
        if (this.cumulativeAckConsumers == null) {
            this.cumulativeAckConsumers = new HashMap<>();
        }
        cumulativeAckConsumers.put(consumer, 0);
    }

    @Override
    public CompletableFuture<Void> commit() {
        return checkIfOpenOrCommitting().thenCompose((value) -> {
            CompletableFuture<Void> commitFuture = new CompletableFuture<>();
            this.state = State.COMMITTING;
<<<<<<< HEAD
            tcClient.commitAsync(new TxnID(txnIdMostBits, txnIdLeastBits))
                    .whenComplete((vx, ex) -> {
                        if (ex != null) {
                            if (ex instanceof TransactionNotFoundException
                                    || ex instanceof InvalidTxnStatusException) {
                                this.state = State.ERROR;
                            }
                            commitFuture.completeExceptionally(ex);
                        } else {
                            this.state = State.COMMITTED;
                            commitFuture.complete(vx);
                        }
                    });
=======
            timeout.cancel();
            allOpComplete().whenComplete((v, e) -> {
                if (e != null) {
                    abort().whenComplete((vx, ex) -> commitFuture.completeExceptionally(e));
                } else {
                    tcClient.commitAsync(new TxnID(txnIdMostBits, txnIdLeastBits))
                            .whenComplete((vx, ex) -> {
                                if (ex != null) {
                                    if (ex instanceof TransactionNotFoundException
                                            || ex instanceof InvalidTxnStatusException) {
                                        this.state = State.ERROR;
                                    }
                                    commitFuture.completeExceptionally(ex);
                                } else {
                                    this.state = State.COMMITTED;
                                    commitFuture.complete(vx);
                                }
                            });
                }
            });
>>>>>>> edf4858d
            return commitFuture;
        });
    }

    @Override
    public CompletableFuture<Void> abort() {
        return checkIfOpenOrAborting().thenCompose(value -> {
            CompletableFuture<Void> abortFuture = new CompletableFuture<>();
            this.state = State.ABORTING;
<<<<<<< HEAD
            if (cumulativeAckConsumers != null) {
                cumulativeAckConsumers.forEach((consumer, integer) ->
                        cumulativeAckConsumers
                                .putIfAbsent(consumer, consumer.clearIncomingMessagesAndGetMessageNumber()));
            }
            tcClient.abortAsync(new TxnID(txnIdMostBits, txnIdLeastBits)).whenComplete((vx, ex) -> {
=======
            timeout.cancel();
            allOpComplete().whenComplete((v, e) -> {
                if (e != null) {
                    log.error(e.getMessage());
                }
>>>>>>> edf4858d
                if (cumulativeAckConsumers != null) {
                    cumulativeAckConsumers.forEach(ConsumerImpl::increaseAvailablePermits);
                    cumulativeAckConsumers.clear();
                }

                if (ex != null) {
                    if (ex instanceof TransactionNotFoundException
                            || ex instanceof InvalidTxnStatusException) {
                        this.state = State.ERROR;
                    }
                    abortFuture.completeExceptionally(ex);
                } else {
                    this.state = State.ABORTED;
                    abortFuture.complete(null);
                }

            });

            return abortFuture;
        });
    }

    @Override
    public TxnID getTxnID() {
        return new TxnID(txnIdMostBits, txnIdLeastBits);
    }

    public <T> boolean checkIfOpen(CompletableFuture<T> completableFuture) {
        if (state == State.OPEN) {
            return true;
        } else {
            completableFuture
                    .completeExceptionally(new InvalidTxnStatusException(
                            new TxnID(txnIdMostBits, txnIdLeastBits).toString(), state.name(), State.OPEN.name()));
            return false;
        }
    }

    private CompletableFuture<Void> checkIfOpenOrCommitting() {
        if (state == State.OPEN || state == State.COMMITTING) {
            return CompletableFuture.completedFuture(null);
        } else {
            return invalidTxnStatusFuture();
        }
    }

    private CompletableFuture<Void> checkIfOpenOrAborting() {
        if (state == State.OPEN || state == State.ABORTING) {
            return CompletableFuture.completedFuture(null);
        } else {
            return invalidTxnStatusFuture();
        }
    }

    private CompletableFuture<Void> invalidTxnStatusFuture() {
        return FutureUtil.failedFuture(new InvalidTxnStatusException("[" + txnIdMostBits + ":"
                + txnIdLeastBits + "] with unexpected state : "
                + state.name() + ", expect " + State.OPEN + " state!"));
    }


    private CompletableFuture<Void> allOpComplete() {
        List<CompletableFuture<?>> futureList = new ArrayList<>();
        futureList.addAll(sendFutureList);
        futureList.addAll(ackFutureList);
        return CompletableFuture.allOf(futureList.toArray(new CompletableFuture[0]));
    }
}<|MERGE_RESOLUTION|>--- conflicted
+++ resolved
@@ -168,7 +168,7 @@
         return checkIfOpenOrCommitting().thenCompose((value) -> {
             CompletableFuture<Void> commitFuture = new CompletableFuture<>();
             this.state = State.COMMITTING;
-<<<<<<< HEAD
+            timeout.cancel();
             tcClient.commitAsync(new TxnID(txnIdMostBits, txnIdLeastBits))
                     .whenComplete((vx, ex) -> {
                         if (ex != null) {
@@ -182,28 +182,6 @@
                             commitFuture.complete(vx);
                         }
                     });
-=======
-            timeout.cancel();
-            allOpComplete().whenComplete((v, e) -> {
-                if (e != null) {
-                    abort().whenComplete((vx, ex) -> commitFuture.completeExceptionally(e));
-                } else {
-                    tcClient.commitAsync(new TxnID(txnIdMostBits, txnIdLeastBits))
-                            .whenComplete((vx, ex) -> {
-                                if (ex != null) {
-                                    if (ex instanceof TransactionNotFoundException
-                                            || ex instanceof InvalidTxnStatusException) {
-                                        this.state = State.ERROR;
-                                    }
-                                    commitFuture.completeExceptionally(ex);
-                                } else {
-                                    this.state = State.COMMITTED;
-                                    commitFuture.complete(vx);
-                                }
-                            });
-                }
-            });
->>>>>>> edf4858d
             return commitFuture;
         });
     }
@@ -213,20 +191,13 @@
         return checkIfOpenOrAborting().thenCompose(value -> {
             CompletableFuture<Void> abortFuture = new CompletableFuture<>();
             this.state = State.ABORTING;
-<<<<<<< HEAD
+            timeout.cancel();
             if (cumulativeAckConsumers != null) {
                 cumulativeAckConsumers.forEach((consumer, integer) ->
                         cumulativeAckConsumers
                                 .putIfAbsent(consumer, consumer.clearIncomingMessagesAndGetMessageNumber()));
             }
             tcClient.abortAsync(new TxnID(txnIdMostBits, txnIdLeastBits)).whenComplete((vx, ex) -> {
-=======
-            timeout.cancel();
-            allOpComplete().whenComplete((v, e) -> {
-                if (e != null) {
-                    log.error(e.getMessage());
-                }
->>>>>>> edf4858d
                 if (cumulativeAckConsumers != null) {
                     cumulativeAckConsumers.forEach(ConsumerImpl::increaseAvailablePermits);
                     cumulativeAckConsumers.clear();
