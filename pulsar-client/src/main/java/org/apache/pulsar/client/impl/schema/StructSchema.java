--- conflicted
+++ resolved
@@ -159,9 +159,6 @@
         }
     }
 
-<<<<<<< HEAD
-    public static org.apache.avro.Schema parseAvroSchema(String schemaJson) {
-=======
     protected static Schema extractAvroSchema(SchemaDefinition schemaDefinition, Class pojo) {
         try {
             return parseAvroSchema(pojo.getDeclaredField("SCHEMA$").get(null).toString());
@@ -172,7 +169,6 @@
     }
 
     protected static org.apache.avro.Schema parseAvroSchema(String schemaJson) {
->>>>>>> 2936e176
         final Parser parser = new Parser();
         parser.setValidateDefaults(false);
         return parser.parse(schemaJson);
