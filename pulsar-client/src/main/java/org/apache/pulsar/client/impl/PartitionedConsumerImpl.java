/**
 * Licensed to the Apache Software Foundation (ASF) under one
 * or more contributor license agreements.  See the NOTICE file
 * distributed with this work for additional information
 * regarding copyright ownership.  The ASF licenses this file
 * to you under the Apache License, Version 2.0 (the
 * "License"); you may not use this file except in compliance
 * with the License.  You may obtain a copy of the License at
 *
 *   http://www.apache.org/licenses/LICENSE-2.0
 *
 * Unless required by applicable law or agreed to in writing,
 * software distributed under the License is distributed on an
 * "AS IS" BASIS, WITHOUT WARRANTIES OR CONDITIONS OF ANY
 * KIND, either express or implied.  See the License for the
 * specific language governing permissions and limitations
 * under the License.
 */
package org.apache.pulsar.client.impl;

import static com.google.common.base.Preconditions.checkArgument;

import java.util.*;
import java.util.concurrent.CompletableFuture;
import java.util.concurrent.ConcurrentLinkedQueue;
import java.util.concurrent.ExecutionException;
import java.util.concurrent.ExecutorService;
import java.util.concurrent.TimeUnit;
import java.util.concurrent.atomic.AtomicInteger;
import java.util.concurrent.atomic.AtomicReference;
import java.util.concurrent.locks.ReadWriteLock;
import java.util.concurrent.locks.ReentrantReadWriteLock;
import java.util.stream.Collectors;

<<<<<<< HEAD
import org.apache.pulsar.client.api.*;
=======
import com.google.common.collect.ImmutableMap;
import org.apache.pulsar.client.api.Consumer;
import org.apache.pulsar.client.api.ConsumerConfiguration;
import org.apache.pulsar.client.api.Message;
import org.apache.pulsar.client.api.MessageId;
import org.apache.pulsar.client.api.PulsarClientException;
import org.apache.pulsar.client.api.SubscriptionType;
>>>>>>> df9d4e55
import org.apache.pulsar.client.util.FutureUtil;
import org.apache.pulsar.common.api.proto.PulsarApi.CommandAck.AckType;
import org.apache.pulsar.common.naming.DestinationName;
import org.slf4j.Logger;
import org.slf4j.LoggerFactory;

import com.google.common.collect.Lists;

public class PartitionedConsumerImpl extends ConsumerBase {

    private final List<ConsumerImpl> consumers;

    // Queue of partition consumers on which we have stopped calling receiveAsync() because the
    // shared incoming queue was full
    private final ConcurrentLinkedQueue<ConsumerImpl> pausedConsumers;

    // Threshold for the shared queue. When the size of the shared queue goes below the threshold, we are going to
    // resume receiving from the paused consumer partitions
    private final int sharedQueueResumeThreshold;

    private final int numPartitions;
    private final ReadWriteLock lock = new ReentrantReadWriteLock();
    private final ConsumerStats stats;
    private final UnAckedMessageTracker unAckedMessageTracker;

<<<<<<< HEAD
    PartitionedConsumerImpl(PulsarClientImpl client, String topic, String subscription, ConsumerConfig conf,
            int numPartitions, ExecutorService listenerExecutor, CompletableFuture<Consumer<byte[]>> subscribeFuture) {
        super(client, topic, subscription, conf, Math.max(numPartitions, conf.getReceiverQueueSize()), listenerExecutor,
=======
    PartitionedConsumerImpl(PulsarClientImpl client, String topic, String subscription, ConsumerConfiguration conf,
            int numPartitions, ExecutorService listenerExecutor, CompletableFuture<Consumer> subscribeFuture) {
        super(client, topic, subscription, conf, Math.max(Math.max(2, numPartitions), conf.getReceiverQueueSize()), listenerExecutor,
>>>>>>> df9d4e55
                subscribeFuture);
        this.consumers = Lists.newArrayListWithCapacity(numPartitions);
        this.pausedConsumers = new ConcurrentLinkedQueue<>();
        this.sharedQueueResumeThreshold = maxReceiverQueueSize / 2;
        this.numPartitions = numPartitions;

        if (conf.getAckTimeoutMillis() != 0) {
            this.unAckedMessageTracker = new UnAckedMessageTracker(client, this, conf.getAckTimeoutMillis());
        } else {
            this.unAckedMessageTracker = UnAckedMessageTracker.UNACKED_MESSAGE_TRACKER_DISABLED;
        }

        stats = client.getConfiguration().getStatsIntervalSeconds() > 0 ? new ConsumerStats() : null;
        checkArgument(conf.getReceiverQueueSize() > 0,
                "Receiver queue size needs to be greater than 0 for Partitioned Topics");
        start();
    }

    private void start() {
        AtomicReference<Throwable> subscribeFail = new AtomicReference<Throwable>();
        AtomicInteger completed = new AtomicInteger();
        ConsumerConfiguration internalConfig = getInternalConsumerConfig();
        for (int partitionIndex = 0; partitionIndex < numPartitions; partitionIndex++) {
            String partitionName = DestinationName.get(topic).getPartition(partitionIndex).toString();
            ConsumerImpl consumer = new ConsumerImpl(client, partitionName, subscription, internalConfig,
                    client.externalExecutorProvider().getExecutor(), partitionIndex, new CompletableFuture<>());
            consumers.add(consumer);
            consumer.subscribeFuture().handle((cons, subscribeException) -> {
                if (subscribeException != null) {
                    setState(State.Failed);
                    subscribeFail.compareAndSet(null, subscribeException);
                    client.cleanupConsumer(this);
                }
                if (completed.incrementAndGet() == numPartitions) {
                    if (subscribeFail.get() == null) {
                        try {
                            // We have successfully created N consumers, so we can start receiving messages now
                            starReceivingMessages();
                            setState(State.Ready);
                            subscribeFuture().complete(PartitionedConsumerImpl.this);
                            log.info("[{}] [{}] Created partitioned consumer", topic, subscription);
                            return null;
                        } catch (PulsarClientException e) {
                            subscribeFail.set(e);
                        }
                    }
                    closeAsync().handle((ok, closeException) -> {
                        subscribeFuture().completeExceptionally(subscribeFail.get());
                        client.cleanupConsumer(this);
                        return null;
                    });
                    log.error("[{}] [{}] Could not create partitioned consumer.", topic, subscription,
                            subscribeFail.get().getCause());
                }
                return null;
            });
        }
    }

    private void starReceivingMessages() throws PulsarClientException {
        for (ConsumerImpl consumer : consumers) {
            consumer.sendFlowPermitsToBroker(consumer.cnx(), conf.getReceiverQueueSize());
            receiveMessageFromConsumer(consumer);
        }
    }

    private void receiveMessageFromConsumer(ConsumerImpl consumer) {
        consumer.receiveAsync().thenAccept(message -> {
            // Process the message, add to the queue and trigger listener or async callback
            messageReceived(message);

            // we're modifying pausedConsumers
            lock.writeLock().lock();
            try {
                int size = incomingMessages.size();
                if (size >= maxReceiverQueueSize
                        || (size > sharedQueueResumeThreshold && !pausedConsumers.isEmpty())) {
                    // mark this consumer to be resumed later: if No more space left in shared queue,
                    // or if any consumer is already paused (to create fair chance for already paused consumers)
                    pausedConsumers.add(consumer);
                } else {
                    // Schedule next receiveAsync() if the incoming queue is not full. Use a different thread to avoid
                    // recursion and stack overflow
                    client.eventLoopGroup().execute(() -> {
                        receiveMessageFromConsumer(consumer);
                    });
                }
            } finally {
                lock.writeLock().unlock();
            }
        });
    }

    private void resumeReceivingFromPausedConsumersIfNeeded() {
        lock.readLock().lock();
        try {
            if (incomingMessages.size() <= sharedQueueResumeThreshold && !pausedConsumers.isEmpty()) {
                while (true) {
                    ConsumerImpl consumer = pausedConsumers.poll();
                    if (consumer == null) {
                        break;
                    }

                    // if messages are readily available on consumer we will attempt to writeLock on the same thread
                    client.eventLoopGroup().execute(() -> {
                        receiveMessageFromConsumer(consumer);
                    });
                }
            }
        } finally {
            lock.readLock().unlock();
        }
    }

    @Override
    protected Message internalReceive() throws PulsarClientException {
        Message message;
        try {
            message = incomingMessages.take();
            unAckedMessageTracker.add((MessageIdImpl) message.getMessageId());
            resumeReceivingFromPausedConsumersIfNeeded();
            return message;
        } catch (InterruptedException e) {
            Thread.currentThread().interrupt();
            throw new PulsarClientException(e);
        }
    }

    @Override
    protected Message internalReceive(int timeout, TimeUnit unit) throws PulsarClientException {
        Message message;
        try {
            message = incomingMessages.poll(timeout, unit);
            if (message != null) {
                unAckedMessageTracker.add((MessageIdImpl) message.getMessageId());
            }
            resumeReceivingFromPausedConsumersIfNeeded();
            return message;
        } catch (InterruptedException e) {
            Thread.currentThread().interrupt();
            throw new PulsarClientException(e);
        }
    }

    @Override
<<<<<<< HEAD
    protected CompletableFuture<Message<byte[]>> internalReceiveAsync() {

        CompletableFuture<Message<byte[]>> result = new CompletableFuture<>();
        Message<byte[]> message;
=======
    protected CompletableFuture<Message> internalReceiveAsync() {
        CompletableFuture<Message> result = new CompletableFuture<>();
        Message message;
>>>>>>> df9d4e55
        try {
            lock.writeLock().lock();
            message = incomingMessages.poll(0, TimeUnit.SECONDS);
            if (message == null) {
                pendingReceives.add(result);
            } else {
                unAckedMessageTracker.add((MessageIdImpl) message.getMessageId());
                resumeReceivingFromPausedConsumersIfNeeded();
                result.complete(message);
            }
        } catch (InterruptedException e) {
            Thread.currentThread().interrupt();
            result.completeExceptionally(new PulsarClientException(e));
        } finally {
            lock.writeLock().unlock();
        }

        return result;
    }

    @Override
    protected CompletableFuture<Void> doAcknowledge(MessageId messageId, AckType ackType) {
        checkArgument(messageId instanceof MessageIdImpl);

        if (getState() != State.Ready) {
            return FutureUtil.failedFuture(new PulsarClientException("Consumer already closed"));
        }

        if (ackType == AckType.Cumulative) {
            return FutureUtil.failedFuture(new PulsarClientException.NotSupportedException(
                    "Cumulative acknowledge not supported for partitioned topics"));
        } else {

            ConsumerImpl consumer = consumers.get(((MessageIdImpl) messageId).getPartitionIndex());
            return consumer.doAcknowledge(messageId, ackType).thenRun(() ->
                    unAckedMessageTracker.remove((MessageIdImpl) messageId));
        }

    }

    @Override
    public CompletableFuture<Void> unsubscribeAsync() {
        if (getState() == State.Closing || getState() == State.Closed) {
            return FutureUtil.failedFuture(
                    new PulsarClientException.AlreadyClosedException("Partitioned Consumer was already closed"));
        }
        setState(State.Closing);

        AtomicReference<Throwable> unsubscribeFail = new AtomicReference<Throwable>();
        AtomicInteger completed = new AtomicInteger(numPartitions);
        CompletableFuture<Void> unsubscribeFuture = new CompletableFuture<>();
        for (Consumer<byte[]> consumer : consumers) {
            if (consumer != null) {
                consumer.unsubscribeAsync().handle((unsubscribed, ex) -> {
                    if (ex != null) {
                        unsubscribeFail.compareAndSet(null, ex);
                    }
                    if (completed.decrementAndGet() == 0) {
                        if (unsubscribeFail.get() == null) {
                            setState(State.Closed);
                            unAckedMessageTracker.close();
                            unsubscribeFuture.complete(null);
                            log.info("[{}] [{}] Unsubscribed Partitioned Consumer", topic, subscription);
                        } else {
                            setState(State.Failed);
                            unsubscribeFuture.completeExceptionally(unsubscribeFail.get());
                            log.error("[{}] [{}] Could not unsubscribe Partitioned Consumer", topic, subscription,
                                    unsubscribeFail.get().getCause());
                        }
                    }

                    return null;
                });
            }

        }

        return unsubscribeFuture;
    }

    @Override
    public CompletableFuture<Void> closeAsync() {
        if (getState() == State.Closing || getState() == State.Closed) {
            unAckedMessageTracker.close();
            return CompletableFuture.completedFuture(null);
        }
        setState(State.Closing);

        AtomicReference<Throwable> closeFail = new AtomicReference<Throwable>();
        AtomicInteger completed = new AtomicInteger(numPartitions);
        CompletableFuture<Void> closeFuture = new CompletableFuture<>();
        for (Consumer<byte[]> consumer : consumers) {
            if (consumer != null) {
                consumer.closeAsync().handle((closed, ex) -> {
                    if (ex != null) {
                        closeFail.compareAndSet(null, ex);
                    }
                    if (completed.decrementAndGet() == 0) {
                        if (closeFail.get() == null) {
                            setState(State.Closed);
                            unAckedMessageTracker.close();
                            closeFuture.complete(null);
                            log.info("[{}] [{}] Closed Partitioned Consumer", topic, subscription);
                            client.cleanupConsumer(this);
                            // fail all pending-receive futures to notify application
                            failPendingReceive();
                        } else {
                            setState(State.Failed);
                            closeFuture.completeExceptionally(closeFail.get());
                            log.error("[{}] [{}] Could not close Partitioned Consumer", topic, subscription,
                                    closeFail.get().getCause());
                        }
                    }

                    return null;
                });
            }

        }

        return closeFuture;
    }

    private void failPendingReceive() {
        lock.readLock().lock();
        try {
            if (listenerExecutor != null && !listenerExecutor.isShutdown()) {
                while (!pendingReceives.isEmpty()) {
                    CompletableFuture<Message<byte[]>> receiveFuture = pendingReceives.poll();
                    if (receiveFuture != null) {
                        receiveFuture.completeExceptionally(
                                new PulsarClientException.AlreadyClosedException("Consumer is already closed"));
                    } else {
                        break;
                    }
                }
            }
        } finally {
            lock.readLock().unlock();
        }
    }

    @Override
    public boolean isConnected() {
        for (ConsumerImpl consumer : consumers) {
            if (!consumer.isConnected()) {
                return false;
            }
        }
        return true;
    }

    @Override
    void connectionFailed(PulsarClientException exception) {
        // noop

    }

    @Override
    void connectionOpened(ClientCnx cnx) {
        // noop

    }

    void messageReceived(Message message) {
        lock.writeLock().lock();
        try {
            unAckedMessageTracker.add((MessageIdImpl) message.getMessageId());
            if (log.isDebugEnabled()) {
                log.debug("[{}][{}] Received message from partitioned-consumer {}", topic, subscription, message.getMessageId());
            }
            // if asyncReceive is waiting : return message to callback without adding to incomingMessages queue
            if (!pendingReceives.isEmpty()) {
                CompletableFuture<Message<byte[]>> receivedFuture = pendingReceives.poll();
                listenerExecutor.execute(() -> receivedFuture.complete(message));
            } else {
                // Enqueue the message so that it can be retrieved when application calls receive()
                // Waits for the queue to have space for the message
                // This should never block cause PartitonedConsumerImpl should always use GrowableArrayBlockingQueue
                incomingMessages.put(message);
            }
        } catch (InterruptedException e) {
            Thread.currentThread().interrupt();
        } finally {
            lock.writeLock().unlock();
        }

        if (listener != null) {
            // Trigger the notification on the message listener in a separate thread to avoid blocking the networking
            // thread while the message processing happens
            listenerExecutor.execute(() -> {
                Message msg;
                try {
                    msg = internalReceive();
                } catch (PulsarClientException e) {
                    log.warn("[{}] [{}] Failed to dequeue the message for listener", topic, subscription, e);
                    return;
                }

                try {
                    if (log.isDebugEnabled()) {
                        log.debug("[{}][{}] Calling message listener for message {}", topic, subscription, message.getMessageId());
                    }
                    listener.received(PartitionedConsumerImpl.this, msg);
                } catch (Throwable t) {
                    log.error("[{}][{}] Message listener error in processing message: {}", topic, subscription, message,
                            t);
                }
            });
        }
    }

    @Override
    String getHandlerName() {
        return subscription;
    }

    private ConsumerConfiguration getInternalConsumerConfig() {
        ConsumerConfiguration internalConsumerConfig = new ConsumerConfiguration();
        internalConsumerConfig.setReceiverQueueSize(conf.getReceiverQueueSize());
        internalConsumerConfig.setSubscriptionType(conf.getSubscriptionType());
        internalConsumerConfig.setConsumerName(consumerName);
        if (conf.getCryptoKeyReader() != null) {
            internalConsumerConfig.setCryptoKeyReader(conf.getCryptoKeyReader());
            internalConsumerConfig.setCryptoFailureAction(conf.getCryptoFailureAction());
        }
        if (conf.getAckTimeoutMillis() != 0) {
            internalConsumerConfig.setAckTimeout(conf.getAckTimeoutMillis(), TimeUnit.MILLISECONDS);
        }

        return internalConsumerConfig;
    }

    @Override
    public void redeliverUnacknowledgedMessages() {
        synchronized (this) {
            for (ConsumerImpl c : consumers) {
                c.redeliverUnacknowledgedMessages();
            }
            incomingMessages.clear();
            unAckedMessageTracker.clear();
            resumeReceivingFromPausedConsumersIfNeeded();
        }
    }

    @Override
    public void redeliverUnacknowledgedMessages(Set<MessageIdImpl> messageIds) {
        if (conf.getSubscriptionType() != SubscriptionType.Shared) {
            // We cannot redeliver single messages if subscription type is not Shared
            redeliverUnacknowledgedMessages();
            return;
        }
        removeExpiredMessagesFromQueue(messageIds);
        messageIds.stream()
                .collect(Collectors.groupingBy(MessageIdImpl::getPartitionIndex, Collectors.toSet()))
                .forEach((partitionIndex, messageIds1) ->
                        consumers.get(partitionIndex).redeliverUnacknowledgedMessages(messageIds1));
        resumeReceivingFromPausedConsumersIfNeeded();
    }

    @Override
    public void seek(MessageId messageId) throws PulsarClientException {
        try {
            seekAsync(messageId).get();
        } catch (ExecutionException e) {
            throw new PulsarClientException(e.getCause());
        } catch (InterruptedException e) {
            throw new PulsarClientException(e);
        }
    }

    @Override
    public CompletableFuture<Void> seekAsync(MessageId messageId) {
        return FutureUtil.failedFuture(new PulsarClientException("Seek operation not supported on partitioned topics"));
    }

    /**
     * helper method that returns current state of data structure used to track acks for batch messages
     *
     * @return true if all batch messages have been acknowledged
     */
    public boolean isBatchingAckTrackerEmpty() {
        boolean state = true;
        for (Consumer consumer : consumers) {
            state &= ((ConsumerImpl) consumer).isBatchingAckTrackerEmpty();
        }
        return state;
    }

    List<ConsumerImpl> getConsumers() {
        return consumers;
    }

    @Override
    public int getAvailablePermits() {
        return consumers.stream().mapToInt(ConsumerImpl::getAvailablePermits).sum();
    }

    @Override
    public boolean hasReachedEndOfTopic() {
        return consumers.stream().allMatch(Consumer::hasReachedEndOfTopic);
    }

    @Override
    public int numMessagesInQueue() {
        return incomingMessages.size() + consumers.stream().mapToInt(ConsumerImpl::numMessagesInQueue).sum();
    }

    @Override
    public synchronized ConsumerStats getStats() {
        if (stats == null) {
            return null;
        }
        stats.reset();
        for (int i = 0; i < numPartitions; i++) {
            stats.updateCumulativeStats(consumers.get(i).getStats());
        }
        return stats;
    }

    public UnAckedMessageTracker getUnAckedMessageTracker() {
        return unAckedMessageTracker;
    }

    private void removeExpiredMessagesFromQueue(Set<MessageIdImpl> messageIds) {
        Message peek = incomingMessages.peek();
        if (peek != null) {
            if (!messageIds.contains((MessageIdImpl) peek.getMessageId())) {
                // first message is not expired, then no message is expired in queue.
                return;
            }

            // try not to remove elements that are added while we remove
            Message message = incomingMessages.poll();
            while (message != null) {
                MessageIdImpl messageId = (MessageIdImpl) message.getMessageId();
                if (!messageIds.contains(messageId)) {
                    messageIds.add(messageId);
                    break;
                }
                message = incomingMessages.poll();
            }
        }
    }

    private static final Logger log = LoggerFactory.getLogger(PartitionedConsumerImpl.class);
}<|MERGE_RESOLUTION|>--- conflicted
+++ resolved
@@ -32,17 +32,7 @@
 import java.util.concurrent.locks.ReentrantReadWriteLock;
 import java.util.stream.Collectors;
 
-<<<<<<< HEAD
 import org.apache.pulsar.client.api.*;
-=======
-import com.google.common.collect.ImmutableMap;
-import org.apache.pulsar.client.api.Consumer;
-import org.apache.pulsar.client.api.ConsumerConfiguration;
-import org.apache.pulsar.client.api.Message;
-import org.apache.pulsar.client.api.MessageId;
-import org.apache.pulsar.client.api.PulsarClientException;
-import org.apache.pulsar.client.api.SubscriptionType;
->>>>>>> df9d4e55
 import org.apache.pulsar.client.util.FutureUtil;
 import org.apache.pulsar.common.api.proto.PulsarApi.CommandAck.AckType;
 import org.apache.pulsar.common.naming.DestinationName;
@@ -68,15 +58,9 @@
     private final ConsumerStats stats;
     private final UnAckedMessageTracker unAckedMessageTracker;
 
-<<<<<<< HEAD
-    PartitionedConsumerImpl(PulsarClientImpl client, String topic, String subscription, ConsumerConfig conf,
+    PartitionedConsumerImpl(PulsarClientImpl client, String topic, String subscription, ConsumerConfig<byte[]> conf,
             int numPartitions, ExecutorService listenerExecutor, CompletableFuture<Consumer<byte[]>> subscribeFuture) {
-        super(client, topic, subscription, conf, Math.max(numPartitions, conf.getReceiverQueueSize()), listenerExecutor,
-=======
-    PartitionedConsumerImpl(PulsarClientImpl client, String topic, String subscription, ConsumerConfiguration conf,
-            int numPartitions, ExecutorService listenerExecutor, CompletableFuture<Consumer> subscribeFuture) {
         super(client, topic, subscription, conf, Math.max(Math.max(2, numPartitions), conf.getReceiverQueueSize()), listenerExecutor,
->>>>>>> df9d4e55
                 subscribeFuture);
         this.consumers = Lists.newArrayListWithCapacity(numPartitions);
         this.pausedConsumers = new ConcurrentLinkedQueue<>();
@@ -222,16 +206,9 @@
     }
 
     @Override
-<<<<<<< HEAD
     protected CompletableFuture<Message<byte[]>> internalReceiveAsync() {
-
         CompletableFuture<Message<byte[]>> result = new CompletableFuture<>();
         Message<byte[]> message;
-=======
-    protected CompletableFuture<Message> internalReceiveAsync() {
-        CompletableFuture<Message> result = new CompletableFuture<>();
-        Message message;
->>>>>>> df9d4e55
         try {
             lock.writeLock().lock();
             message = incomingMessages.poll(0, TimeUnit.SECONDS);
