/**
 * Licensed to the Apache Software Foundation (ASF) under one
 * or more contributor license agreements.  See the NOTICE file
 * distributed with this work for additional information
 * regarding copyright ownership.  The ASF licenses this file
 * to you under the Apache License, Version 2.0 (the
 * "License"); you may not use this file except in compliance
 * with the License.  You may obtain a copy of the License at
 *
 *   http://www.apache.org/licenses/LICENSE-2.0
 *
 * Unless required by applicable law or agreed to in writing,
 * software distributed under the License is distributed on an
 * "AS IS" BASIS, WITHOUT WARRANTIES OR CONDITIONS OF ANY
 * KIND, either express or implied.  See the License for the
 * specific language governing permissions and limitations
 * under the License.
 */
package org.apache.pulsar.client.impl;

import com.google.common.annotations.VisibleForTesting;
import io.netty.buffer.ByteBuf;
import io.netty.buffer.ByteBufAllocator;
import io.netty.util.ReferenceCountUtil;
import java.io.IOException;
import java.util.ArrayList;
import java.util.Arrays;
import java.util.List;
import lombok.Getter;
import lombok.Setter;
import org.apache.pulsar.client.api.PulsarClientException;
import org.apache.pulsar.client.impl.ProducerImpl.OpSendMsg;
import org.apache.pulsar.common.allocator.PulsarByteBufAllocator;
import org.apache.pulsar.common.api.proto.CompressionType;
import org.apache.pulsar.common.api.proto.MessageMetadata;
import org.apache.pulsar.common.protocol.ByteBufPair;
import org.apache.pulsar.common.protocol.Commands;
import org.slf4j.Logger;
import org.slf4j.LoggerFactory;

/**
 * Default batch message container.
 *
 * incoming single messages:
 * (k1, v1), (k2, v1), (k3, v1), (k1, v2), (k2, v2), (k3, v2), (k1, v3), (k2, v3), (k3, v3)
 *
 * batched into single batch message:
 * [(k1, v1), (k2, v1), (k3, v1), (k1, v2), (k2, v2), (k3, v2), (k1, v3), (k2, v3), (k3, v3)]
 */
class BatchMessageContainerImpl extends AbstractBatchMessageContainer {

    private MessageMetadata messageMetadata = new MessageMetadata();
    // sequence id for this batch which will be persisted as a single entry by broker
    @Getter
    @Setter
    private long lowestSequenceId = -1L;
    @Getter
    @Setter
    private long highestSequenceId = -1L;
    private ByteBuf batchedMessageMetadataAndPayload;
    private List<MessageImpl<?>> messages = new ArrayList<>();
    protected SendCallback previousCallback = null;
    // keep track of callbacks for individual messages being published in a batch
    protected SendCallback firstCallback;

    private final ByteBufAllocator allocator;

    public BatchMessageContainerImpl() {
        this(PulsarByteBufAllocator.DEFAULT);
    }

    /**
     * This constructor is for testing only. The global allocator is always
     * {@link PulsarByteBufAllocator#DEFAULT}.
     */
    @VisibleForTesting
    BatchMessageContainerImpl(ByteBufAllocator allocator) {
        this.allocator = allocator;
    }

    public BatchMessageContainerImpl(ProducerImpl<?> producer) {
        this();
        setProducer(producer);
    }

    @Override
    public boolean add(MessageImpl<?> msg, SendCallback callback) {

        if (log.isDebugEnabled()) {
            log.debug("[{}] [{}] add message to batch, num messages in batch so far {}", topicName, producerName,
                    numMessagesInBatch);
        }

        if (++numMessagesInBatch == 1) {
            try {
                // some properties are common amongst the different messages in the batch, hence we just pick it up from
                // the first message
                messageMetadata.setSequenceId(msg.getSequenceId());
                lowestSequenceId = Commands.initBatchMessageMetadata(messageMetadata, msg.getMessageBuilder());
                this.firstCallback = callback;
<<<<<<< HEAD
                batchedMessageMetadataAndPayload = PulsarByteBufAllocator.DEFAULT.compositeBuffer();
=======
                batchedMessageMetadataAndPayload = allocator.buffer(
                        Math.min(maxBatchSize, ClientCnx.getMaxMessageSize()));
>>>>>>> 06bac43e
                if (msg.getMessageBuilder().hasTxnidMostBits() && currentTxnidMostBits == -1) {
                    currentTxnidMostBits = msg.getMessageBuilder().getTxnidMostBits();
                }
                if (msg.getMessageBuilder().hasTxnidLeastBits() && currentTxnidLeastBits == -1) {
                    currentTxnidLeastBits = msg.getMessageBuilder().getTxnidLeastBits();
                }
            } catch (Throwable e) {
                log.error("construct first message failed, exception is ", e);
                producer.semaphoreRelease(getNumMessagesInBatch());
                producer.client.getMemoryLimitController().releaseMemory(msg.getUncompressedSize());
                discard(new PulsarClientException(e));
                return false;
            }
        }

        if (previousCallback != null) {
            previousCallback.addCallback(msg, callback);
        }
        previousCallback = callback;
        currentBatchSizeBytes += msg.getDataBuffer().readableBytes();
        messages.add(msg);

        if (lowestSequenceId == -1L) {
            lowestSequenceId = msg.getSequenceId();
            messageMetadata.setSequenceId(lowestSequenceId);
        }
        highestSequenceId = msg.getSequenceId();
        ProducerImpl.LAST_SEQ_ID_PUSHED_UPDATER.getAndUpdate(producer, prev -> Math.max(prev, msg.getSequenceId()));
        return isBatchFull();
    }

    private ByteBuf getCompressedBatchMetadataAndPayload() {
        int batchWriteIndex = batchedMessageMetadataAndPayload.writerIndex();
        int batchReadIndex = batchedMessageMetadataAndPayload.readerIndex();

        for (int i = 0, n = messages.size(); i < n; i++) {
            MessageImpl<?> msg = messages.get(i);
            msg.getDataBuffer().markReaderIndex();
            try {
                if (n == 1) {
                    batchedMessageMetadataAndPayload.writeBytes(msg.getDataBuffer());
                } else  {
                    batchedMessageMetadataAndPayload = Commands.serializeSingleMessageInBatchWithPayload(
                        msg.getMessageBuilder(), msg.getDataBuffer(), batchedMessageMetadataAndPayload);
                }
            } catch (Throwable th) {
                // serializing batch message can corrupt the index of message and batch-message. Reset the index so,
                // next iteration doesn't send corrupt message to broker.
                for (int j = 0; j <= i; j++) {
                    MessageImpl<?> previousMsg = messages.get(j);
                    previousMsg.getDataBuffer().resetReaderIndex();
                }
                batchedMessageMetadataAndPayload.writerIndex(batchWriteIndex);
                batchedMessageMetadataAndPayload.readerIndex(batchReadIndex);
                throw new RuntimeException(th);
            }
        }

        int uncompressedSize = batchedMessageMetadataAndPayload.readableBytes();
        ByteBuf compressedPayload = compressor.encode(batchedMessageMetadataAndPayload);
        batchedMessageMetadataAndPayload.release();
        if (compressionType != CompressionType.NONE) {
            messageMetadata.setCompression(compressionType);
            messageMetadata.setUncompressedSize(uncompressedSize);
        }

        // Update the current max batch size using the uncompressed size, which is what we need in any case to
        // accumulate the batch content
        maxBatchSize = Math.max(maxBatchSize, uncompressedSize);
        return compressedPayload;
    }

    @Override
    public void clear() {
        messages = new ArrayList<>();
        firstCallback = null;
        previousCallback = null;
        messageMetadata.clear();
        numMessagesInBatch = 0;
        currentBatchSizeBytes = 0;
        lowestSequenceId = -1L;
        highestSequenceId = -1L;
        batchedMessageMetadataAndPayload = null;
        currentTxnidMostBits = -1L;
        currentTxnidLeastBits = -1L;
    }

    @Override
    public boolean isEmpty() {
        return messages.isEmpty();
    }

    @Override
    public void discard(Exception ex) {
        try {
            // Need to protect ourselves from any exception being thrown in the future handler from the application
            if (firstCallback != null) {
                firstCallback.sendComplete(ex);
            }
            if (batchedMessageMetadataAndPayload != null) {
                ReferenceCountUtil.safeRelease(batchedMessageMetadataAndPayload);
                batchedMessageMetadataAndPayload = null;
            }
        } catch (Throwable t) {
            log.warn("[{}] [{}] Got exception while completing the callback for msg {}:", topicName, producerName,
                    lowestSequenceId, t);
        }
        clear();
    }

    @Override
    public boolean isMultiBatches() {
        return false;
    }

    @Override
    public OpSendMsg createOpSendMsg() throws IOException {
        if (messages.size() == 1) {
            messageMetadata.clear();
            messageMetadata.copyFrom(messages.get(0).getMessageBuilder());
            ByteBuf encryptedPayload = producer.encryptMessage(messageMetadata, getCompressedBatchMetadataAndPayload());
            ByteBufPair cmd = producer.sendMessage(producer.producerId, messageMetadata.getSequenceId(),
                1, null, messageMetadata, encryptedPayload);
            final OpSendMsg op;

            // Shouldn't call create(MessageImpl<?> msg, ByteBufPair cmd, long sequenceId, SendCallback callback),
            // otherwise it will bring message out of order problem.
            // Because when invoke `ProducerImpl.processOpSendMsg` on flush,
            // if `op.msg != null && isBatchMessagingEnabled()` checks true, it will call `batchMessageAndSend` to flush
            // messageContainers before publishing this one-batch message.
            op = OpSendMsg.create(messages, cmd, messageMetadata.getSequenceId(), firstCallback);

            // NumMessagesInBatch and BatchSizeByte will not be serialized to the binary cmd. It's just useful for the
            // ProducerStats
            op.setNumMessagesInBatch(1);
            op.setBatchSizeByte(encryptedPayload.readableBytes());

            // handle mgs size check as non-batched in `ProducerImpl.isMessageSizeExceeded`
            if (op.getMessageHeaderAndPayloadSize() > ClientCnx.getMaxMessageSize()) {
                producer.semaphoreRelease(1);
                producer.client.getMemoryLimitController().releaseMemory(messages.get(0).getUncompressedSize());
                discard(new PulsarClientException.InvalidMessageException(
                    "Message size is bigger than " + ClientCnx.getMaxMessageSize() + " bytes"));
                return null;
            }
            lowestSequenceId = -1L;
            return op;
        }

        ByteBuf encryptedPayload = producer.encryptMessage(messageMetadata, getCompressedBatchMetadataAndPayload());
        if (encryptedPayload.readableBytes() > ClientCnx.getMaxMessageSize()) {
            producer.semaphoreRelease(messages.size());
            messages.forEach(msg -> producer.client.getMemoryLimitController()
                    .releaseMemory(msg.getUncompressedSize()));
            discard(new PulsarClientException.InvalidMessageException(
                    "Message size is bigger than " + ClientCnx.getMaxMessageSize() + " bytes"));
            return null;
        }
        messageMetadata.setNumMessagesInBatch(numMessagesInBatch);
        messageMetadata.setSequenceId(lowestSequenceId);
        messageMetadata.setHighestSequenceId(highestSequenceId);
        if (currentTxnidMostBits != -1) {
            messageMetadata.setTxnidMostBits(currentTxnidMostBits);
        }
        if (currentTxnidLeastBits != -1) {
            messageMetadata.setTxnidLeastBits(currentTxnidLeastBits);
        }
        ByteBufPair cmd = producer.sendMessage(producer.producerId, messageMetadata.getSequenceId(),
                messageMetadata.getHighestSequenceId(), numMessagesInBatch, messageMetadata, encryptedPayload);

        OpSendMsg op = OpSendMsg.create(messages, cmd, messageMetadata.getSequenceId(),
                messageMetadata.getHighestSequenceId(), firstCallback);

        op.setNumMessagesInBatch(numMessagesInBatch);
        op.setBatchSizeByte(currentBatchSizeBytes);
        lowestSequenceId = -1L;
        return op;
    }

    @Override
    public boolean hasSameSchema(MessageImpl<?> msg) {
        if (numMessagesInBatch == 0) {
            return true;
        }
        if (!messageMetadata.hasSchemaVersion()) {
            return msg.getSchemaVersion() == null;
        }
        return Arrays.equals(msg.getSchemaVersion(), messageMetadata.getSchemaVersion());
    }

    private static final Logger log = LoggerFactory.getLogger(BatchMessageContainerImpl.class);
}<|MERGE_RESOLUTION|>--- conflicted
+++ resolved
@@ -98,12 +98,7 @@
                 messageMetadata.setSequenceId(msg.getSequenceId());
                 lowestSequenceId = Commands.initBatchMessageMetadata(messageMetadata, msg.getMessageBuilder());
                 this.firstCallback = callback;
-<<<<<<< HEAD
-                batchedMessageMetadataAndPayload = PulsarByteBufAllocator.DEFAULT.compositeBuffer();
-=======
-                batchedMessageMetadataAndPayload = allocator.buffer(
-                        Math.min(maxBatchSize, ClientCnx.getMaxMessageSize()));
->>>>>>> 06bac43e
+                batchedMessageMetadataAndPayload = allocator.compositeBuffer();
                 if (msg.getMessageBuilder().hasTxnidMostBits() && currentTxnidMostBits == -1) {
                     currentTxnidMostBits = msg.getMessageBuilder().getTxnidMostBits();
                 }
