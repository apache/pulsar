/**
 * Licensed to the Apache Software Foundation (ASF) under one
 * or more contributor license agreements.  See the NOTICE file
 * distributed with this work for additional information
 * regarding copyright ownership.  The ASF licenses this file
 * to you under the Apache License, Version 2.0 (the
 * "License"); you may not use this file except in compliance
 * with the License.  You may obtain a copy of the License at
 *
 *   http://www.apache.org/licenses/LICENSE-2.0
 *
 * Unless required by applicable law or agreed to in writing,
 * software distributed under the License is distributed on an
 * "AS IS" BASIS, WITHOUT WARRANTIES OR CONDITIONS OF ANY
 * KIND, either express or implied.  See the License for the
 * specific language governing permissions and limitations
 * under the License.
 */
package org.apache.pulsar.client.impl;

import com.google.common.collect.Lists;

import io.netty.buffer.ByteBuf;

import java.io.IOException;
import java.util.Arrays;
import java.util.List;

import io.netty.util.ReferenceCountUtil;
import org.apache.pulsar.client.api.PulsarClientException;
import org.apache.pulsar.client.impl.ProducerImpl.OpSendMsg;
import org.apache.pulsar.common.allocator.PulsarByteBufAllocator;

import org.apache.pulsar.common.api.proto.PulsarApi;
import org.apache.pulsar.common.protocol.ByteBufPair;
import org.apache.pulsar.common.protocol.Commands;
import org.slf4j.Logger;
import org.slf4j.LoggerFactory;

/**
 * Default batch message container
 *
 * incoming single messages:
 * (k1, v1), (k2, v1), (k3, v1), (k1, v2), (k2, v2), (k3, v2), (k1, v3), (k2, v3), (k3, v3)
 *
 * batched into single batch message:
 * [(k1, v1), (k2, v1), (k3, v1), (k1, v2), (k2, v2), (k3, v2), (k1, v3), (k2, v3), (k3, v3)]
 */
class BatchMessageContainerImpl extends AbstractBatchMessageContainer {

    private PulsarApi.MessageMetadata.Builder messageMetadata = PulsarApi.MessageMetadata.newBuilder();
    // sequence id for this batch which will be persisted as a single entry by broker
    private long lowestSequenceId = -1L;
    private long highestSequenceId = -1L;
    private ByteBuf batchedMessageMetadataAndPayload;
    private List<MessageImpl<?>> messages = Lists.newArrayList();
    protected SendCallback previousCallback = null;
    // keep track of callbacks for individual messages being published in a batch
    protected SendCallback firstCallback;

    @Override
    public boolean add(MessageImpl<?> msg, SendCallback callback) {

        if (log.isDebugEnabled()) {
            log.debug("[{}] [{}] add message to batch, num messages in batch so far {}", topicName, producerName,
                    numMessagesInBatch);
        }

        if (++numMessagesInBatch == 1) {
            // some properties are common amongst the different messages in the batch, hence we just pick it up from
            // the first message
            lowestSequenceId = Commands.initBatchMessageMetadata(messageMetadata, msg.getMessageBuilder());
            this.firstCallback = callback;
            batchedMessageMetadataAndPayload = PulsarByteBufAllocator.DEFAULT
                    .buffer(Math.min(maxBatchSize, ClientCnx.getMaxMessageSize()));
        }

        if (previousCallback != null) {
            previousCallback.addCallback(msg, callback);
        }
        previousCallback = callback;
        currentBatchSizeBytes += msg.getDataBuffer().readableBytes();
        messages.add(msg);
<<<<<<< HEAD

        return isBatchFull();
=======
        if (lowestSequenceId == -1L) {
            lowestSequenceId = msg.getSequenceId();
            messageMetadata.setSequenceId(lowestSequenceId);
        }
        highestSequenceId = msg.getSequenceId();
        producer.lastSequenceIdPushed = msg.getSequenceId();
>>>>>>> d3cb1085
    }

    private ByteBuf getCompressedBatchMetadataAndPayload() {
        int batchWriteIndex = batchedMessageMetadataAndPayload.writerIndex();
        int batchReadIndex = batchedMessageMetadataAndPayload.readerIndex();

        for (int i = 0, n = messages.size(); i < n; i++) {
            MessageImpl<?> msg = messages.get(i);
            PulsarApi.MessageMetadata.Builder msgBuilder = msg.getMessageBuilder();
            msg.getDataBuffer().markReaderIndex();
            try {
                batchedMessageMetadataAndPayload = Commands.serializeSingleMessageInBatchWithPayload(msgBuilder,
                        msg.getDataBuffer(), batchedMessageMetadataAndPayload);
            } catch (Throwable th) {
                // serializing batch message can corrupt the index of message and batch-message. Reset the index so,
                // next iteration doesn't send corrupt message to broker.
                for (int j = 0; j <= i; j++) {
                    MessageImpl<?> previousMsg = messages.get(j);
                    previousMsg.getDataBuffer().resetReaderIndex();
                }
                batchedMessageMetadataAndPayload.writerIndex(batchWriteIndex);
                batchedMessageMetadataAndPayload.readerIndex(batchReadIndex);
                throw new RuntimeException(th);
            }
        }
        // Recycle messages only once they serialized successfully in batch
        for (MessageImpl<?> msg : messages) {
            msg.getMessageBuilder().recycle();
        }
        int uncompressedSize = batchedMessageMetadataAndPayload.readableBytes();
        ByteBuf compressedPayload = compressor.encode(batchedMessageMetadataAndPayload);
        batchedMessageMetadataAndPayload.release();
        if (compressionType != PulsarApi.CompressionType.NONE) {
            messageMetadata.setCompression(compressionType);
            messageMetadata.setUncompressedSize(uncompressedSize);
        }

        // Update the current max batch size using the uncompressed size, which is what we need in any case to
        // accumulate the batch content
        maxBatchSize = Math.max(maxBatchSize, uncompressedSize);
        return compressedPayload;
    }

    @Override
    public void clear() {
        messages = Lists.newArrayList();
        firstCallback = null;
        previousCallback = null;
        messageMetadata.clear();
        numMessagesInBatch = 0;
        currentBatchSizeBytes = 0;
        lowestSequenceId = -1L;
        highestSequenceId = -1L;
        batchedMessageMetadataAndPayload = null;
    }

    @Override
    public boolean isEmpty() {
        return messages.isEmpty();
    }

    @Override
    public void discard(Exception ex) {
        try {
            // Need to protect ourselves from any exception being thrown in the future handler from the application
            if (firstCallback != null) {
                firstCallback.sendComplete(ex);
            }
        } catch (Throwable t) {
            log.warn("[{}] [{}] Got exception while completing the callback for msg {}:", topicName, producerName,
                    lowestSequenceId, t);
        }
        ReferenceCountUtil.safeRelease(batchedMessageMetadataAndPayload);
        clear();
    }

    @Override
    public boolean isMultiBatches() {
        return false;
    }

    @Override
    public OpSendMsg createOpSendMsg() throws IOException {
        ByteBuf encryptedPayload = producer.encryptMessage(messageMetadata, getCompressedBatchMetadataAndPayload());
        messageMetadata.setNumMessagesInBatch(numMessagesInBatch);
        messageMetadata.setHighestSequenceId(highestSequenceId);
        ByteBufPair cmd = producer.sendMessage(producer.producerId, messageMetadata.getSequenceId(),
                messageMetadata.getHighestSequenceId(), numMessagesInBatch, messageMetadata.build(), encryptedPayload);

        OpSendMsg op = OpSendMsg.create(messages, cmd, messageMetadata.getSequenceId(),
                messageMetadata.getHighestSequenceId(), firstCallback);

        if (encryptedPayload.readableBytes() > ClientCnx.getMaxMessageSize()) {
            cmd.release();
            discard(new PulsarClientException.InvalidMessageException(
                    "Message size is bigger than " + ClientCnx.getMaxMessageSize() + " bytes"));
            if (op != null) {
                op.recycle();
            }
            return null;
        }

        op.setNumMessagesInBatch(numMessagesInBatch);
        op.setBatchSizeByte(currentBatchSizeBytes);
        lowestSequenceId = -1L;
        return op;
    }

    @Override
    public boolean hasSameSchema(MessageImpl<?> msg) {
        if (numMessagesInBatch == 0) {
            return true;
        }
        if (!messageMetadata.hasSchemaVersion()) {
            return msg.getSchemaVersion() == null;
        }
        return Arrays.equals(msg.getSchemaVersion(),
                             messageMetadata.getSchemaVersion().toByteArray());
    }

    private static final Logger log = LoggerFactory.getLogger(BatchMessageContainerImpl.class);
}<|MERGE_RESOLUTION|>--- conflicted
+++ resolved
@@ -81,17 +81,15 @@
         previousCallback = callback;
         currentBatchSizeBytes += msg.getDataBuffer().readableBytes();
         messages.add(msg);
-<<<<<<< HEAD
-
-        return isBatchFull();
-=======
+
         if (lowestSequenceId == -1L) {
             lowestSequenceId = msg.getSequenceId();
             messageMetadata.setSequenceId(lowestSequenceId);
         }
         highestSequenceId = msg.getSequenceId();
         producer.lastSequenceIdPushed = msg.getSequenceId();
->>>>>>> d3cb1085
+
+        return isBatchFull();
     }
 
     private ByteBuf getCompressedBatchMetadataAndPayload() {
