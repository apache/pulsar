--- conflicted
+++ resolved
@@ -114,11 +114,9 @@
     )
     private ConsumerCryptoFailureAction cryptoFailureAction = ConsumerCryptoFailureAction.FAIL;
 
-<<<<<<< HEAD
     @JsonIgnore
     private transient MessageCrypto messageCrypto = null;
 
-=======
     @ApiModelProperty(
             name = "readCompacted",
             value = "If enabling `readCompacted`, a consumer reads messages from a compacted topic rather than a full "
@@ -134,7 +132,6 @@
                     + "Attempting to enable it on subscriptions to non-persistent topics or on shared subscriptions "
                     + "leads to a subscription call throwing a `PulsarClientException`."
     )
->>>>>>> 6acd01d7
     private boolean readCompacted = false;
 
     @ApiModelProperty(
