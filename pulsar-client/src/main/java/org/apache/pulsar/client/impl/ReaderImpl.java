--- conflicted
+++ resolved
@@ -83,17 +83,8 @@
 
         final int partitionIdx = TopicName.getPartitionIndex(readerConfiguration.getTopicName());
         consumer = new ConsumerImpl<>(client, readerConfiguration.getTopicName(), consumerConfiguration, listenerExecutor,
-<<<<<<< HEAD
                 partitionIdx, false, consumerFuture, SubscriptionMode.NonDurable, readerConfiguration.getStartMessageId(), schema, null,
-                true /* createTopicIfDoesNotExist */,
-                client.getConfiguration().getDefaultBackoffIntervalNanos(), client.getConfiguration().getMaxBackoffIntervalNanos());
-
-=======
-                partitionIdx, false, consumerFuture, SubscriptionMode.NonDurable, readerConfiguration.getStartMessageId(), schema, null
-
-        );
-        
->>>>>>> ee42cf40
+                true /* createTopicIfDoesNotExist */);
     }
 
     @Override
