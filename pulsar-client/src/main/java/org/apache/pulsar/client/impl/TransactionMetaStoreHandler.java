/**
 * Licensed to the Apache Software Foundation (ASF) under one
 * or more contributor license agreements.  See the NOTICE file
 * distributed with this work for additional information
 * regarding copyright ownership.  The ASF licenses this file
 * to you under the Apache License, Version 2.0 (the
 * "License"); you may not use this file except in compliance
 * with the License.  You may obtain a copy of the License at
 *
 *   http://www.apache.org/licenses/LICENSE-2.0
 *
 * Unless required by applicable law or agreed to in writing,
 * software distributed under the License is distributed on an
 * "AS IS" BASIS, WITHOUT WARRANTIES OR CONDITIONS OF ANY
 * KIND, either express or implied.  See the License for the
 * specific language governing permissions and limitations
 * under the License.
 */
package org.apache.pulsar.client.impl;

import io.netty.buffer.ByteBuf;
import io.netty.util.Recycler;
import io.netty.util.ReferenceCountUtil;
import io.netty.util.Timeout;
import io.netty.util.TimerTask;
import org.apache.pulsar.client.api.PulsarClientException;
import org.apache.pulsar.client.api.transaction.TransactionCoordinatorClientException;
import org.apache.pulsar.client.api.transaction.TxnID;
import org.apache.pulsar.common.api.proto.BaseCommand;
import org.apache.pulsar.common.api.proto.CommandAddPartitionToTxnResponse;
import org.apache.pulsar.common.api.proto.CommandAddSubscriptionToTxnResponse;
import org.apache.pulsar.common.api.proto.CommandEndTxnResponse;
import org.apache.pulsar.common.api.proto.CommandNewTxnResponse;
import org.apache.pulsar.common.api.proto.ServerError;
import org.apache.pulsar.common.api.proto.Subscription;
import org.apache.pulsar.common.api.proto.TxnAction;
import org.apache.pulsar.common.protocol.Commands;
import org.apache.pulsar.common.util.collections.ConcurrentLongHashMap;
import org.slf4j.Logger;
import org.slf4j.LoggerFactory;
import java.io.Closeable;
import java.io.IOException;
import java.util.List;
import java.util.concurrent.CompletableFuture;
import java.util.concurrent.ConcurrentLinkedQueue;
import java.util.concurrent.Semaphore;
import java.util.concurrent.TimeUnit;

/**
 * Handler for transaction meta store.
 */
public class TransactionMetaStoreHandler extends HandlerState implements ConnectionHandler.Connection, Closeable, TimerTask {

    private static final Logger LOG = LoggerFactory.getLogger(TransactionMetaStoreHandler.class);

    private final long transactionCoordinatorId;
    private final ConnectionHandler connectionHandler;
    private final ConcurrentLongHashMap<OpBase<?>> pendingRequests =
        new ConcurrentLongHashMap<>(16, 1);
    private final ConcurrentLinkedQueue<RequestTime> timeoutQueue;

    private static class RequestTime {
        final long creationTimeMs;
        final long requestId;

        public RequestTime(long creationTime, long requestId) {
            this.creationTimeMs = creationTime;
            this.requestId = requestId;
        }
    }

    private final boolean blockIfReachMaxPendingOps;
    private final Semaphore semaphore;

    private Timeout requestTimeout;

    private final CompletableFuture<Void> connectFuture;

    public TransactionMetaStoreHandler(long transactionCoordinatorId, PulsarClientImpl pulsarClient, String topic,
                                       CompletableFuture<Void> connectFuture) {
        super(pulsarClient, topic);
        this.transactionCoordinatorId = transactionCoordinatorId;
        this.timeoutQueue = new ConcurrentLinkedQueue<>();
        this.blockIfReachMaxPendingOps = true;
        this.semaphore = new Semaphore(1000);
        this.requestTimeout = pulsarClient.timer().newTimeout(this, pulsarClient.getConfiguration().getOperationTimeoutMs(), TimeUnit.MILLISECONDS);
        this.connectionHandler = new ConnectionHandler(
            this,
            new BackoffBuilder()
                .setInitialTime(pulsarClient.getConfiguration().getInitialBackoffIntervalNanos(), TimeUnit.NANOSECONDS)
                .setMax(pulsarClient.getConfiguration().getMaxBackoffIntervalNanos(), TimeUnit.NANOSECONDS)
                .setMandatoryStop(100, TimeUnit.MILLISECONDS)
                .create(),
            this);
        this.connectFuture = connectFuture;
        this.connectionHandler.grabCnx();
    }

    @Override
    public void connectionFailed(PulsarClientException exception) {
        LOG.error("Transaction meta handler with transaction coordinator id {} connection failed.",
            transactionCoordinatorId, exception);
        if (!this.connectFuture.isDone()) {
            this.connectFuture.completeExceptionally(exception);
        }
    }

    @Override
    public void connectionOpened(ClientCnx cnx) {
        LOG.info("Transaction meta handler with transaction coordinator id {} connection opened.",
            transactionCoordinatorId);

        if (getState() == State.Closing || getState() == State.Closed) {
            setState(State.Closed);
            failPendingRequest();
            this.pendingRequests.clear();
            return;
        }

        connectionHandler.setClientCnx(cnx);
        cnx.registerTransactionMetaStoreHandler(transactionCoordinatorId, this);
        long requestId = client.newRequestId();
<<<<<<< HEAD
        ByteBuf request = Commands.newTcClientConnectRequest(transactionCoordinatorId, requestId);
=======
        ByteBuf request = Commands.newTcClientConnect(transactionCoordinatorId, requestId);
>>>>>>> c14d079f

        cnx.sendRequestWithId(request, requestId).thenRun(() -> {
            LOG.info("Transaction coordinator client connect success! tcId : {}", transactionCoordinatorId);
            if (!changeToReadyState()) {
                setState(State.Closed);
                cnx.channel().close();
            }

            if (!this.connectFuture.isDone()) {
                this.connectFuture.complete(null);
            }
            this.connectionHandler.resetBackoff();
        }).exceptionally((e) -> {
            LOG.error("Transaction coordinator client connect fail! tcId : {}", transactionCoordinatorId, e.getCause());
            if (getState() == State.Closing || getState() == State.Closed
                    || e.getCause() instanceof PulsarClientException.NotAllowedException) {
                setState(State.Closed);
                cnx.channel().close();
            } else {
                connectionHandler.reconnectLater(e.getCause());
            }
            return null;
        });
    }

    private void failPendingRequest() {
        pendingRequests.keys().forEach(k -> {
            OpBase<?> op = pendingRequests.remove(k);
            if (op != null && !op.callback.isDone()) {
                op.callback.completeExceptionally(new PulsarClientException.AlreadyClosedException(
                        "Could not get response from transaction meta store when " +
                                "the transaction meta store has already close."));
                onResponse(op);
            }
        });
    }

    public CompletableFuture<TxnID> newTransactionAsync(long timeout, TimeUnit unit) {
        if (LOG.isDebugEnabled()) {
            LOG.debug("New transaction with timeout in ms {}", unit.toMillis(timeout));
        }
        CompletableFuture<TxnID> callback = new CompletableFuture<>();

        if (!canSendRequest(callback)) {
            return callback;
        }
        long requestId = client.newRequestId();
        ByteBuf cmd = Commands.newTxn(transactionCoordinatorId, requestId, unit.toMillis(timeout));
        OpForTxnIdCallBack op = OpForTxnIdCallBack.create(cmd, callback);
        pendingRequests.put(requestId, op);
        timeoutQueue.add(new RequestTime(System.currentTimeMillis(), requestId));
        cmd.retain();
        cnx().ctx().writeAndFlush(cmd, cnx().ctx().voidPromise());
        return callback;
    }

    void handleNewTxnResponse(CommandNewTxnResponse response) {
        OpForTxnIdCallBack op = (OpForTxnIdCallBack) pendingRequests.remove(response.getRequestId());
        if (op == null) {
            if (LOG.isDebugEnabled()) {
                LOG.debug("Got new txn response for timeout {} - {}", response.getTxnidMostBits(),
                    response.getTxnidLeastBits());
            }
            return;
        }

        if (!response.hasError()) {
            TxnID txnID = new TxnID(response.getTxnidMostBits(), response.getTxnidLeastBits());
            if (LOG.isDebugEnabled()) {
                LOG.debug("Got new txn response {} for request {}", txnID, response.getRequestId());
            }
            op.callback.complete(txnID);
        } else {
            LOG.error("Got new txn for request {} error {}", response.getRequestId(), response.getError());
            handleTransactionFailOp(response.getError(), response.getMessage(), op);
        }

        onResponse(op);
    }

    public CompletableFuture<Void> addPublishPartitionToTxnAsync(TxnID txnID, List<String> partitions) {
        if (LOG.isDebugEnabled()) {
            LOG.debug("Add publish partition {} to txn {}", partitions, txnID);
        }
        CompletableFuture<Void> callback = new CompletableFuture<>();

        if (!canSendRequest(callback)) {
            return callback;
        }
        long requestId = client.newRequestId();
        ByteBuf cmd = Commands.newAddPartitionToTxn(
                requestId, txnID.getLeastSigBits(), txnID.getMostSigBits(), partitions);
        OpForVoidCallBack op = OpForVoidCallBack.create(cmd, callback);
        pendingRequests.put(requestId, op);
        timeoutQueue.add(new RequestTime(System.currentTimeMillis(), requestId));
        cmd.retain();
        cnx().ctx().writeAndFlush(cmd, cnx().ctx().voidPromise());
        return callback;
    }

    void handleAddPublishPartitionToTxnResponse(CommandAddPartitionToTxnResponse response) {
        OpForVoidCallBack op = (OpForVoidCallBack) pendingRequests.remove(response.getRequestId());
        if (op == null) {
            if (LOG.isDebugEnabled()) {
                LOG.debug("Got add publish partition to txn response for timeout {} - {}", response.getTxnidMostBits(),
                        response.getTxnidLeastBits());
            }
            return;
        }

        if (!response.hasError()) {
            if (LOG.isDebugEnabled()) {
                LOG.debug("Add publish partition for request {} success.", response.getRequestId());
            }
            op.callback.complete(null);
        } else {
            LOG.error("Add publish partition for request {} error {}.", response.getRequestId(), response.getError());
            handleTransactionFailOp(response.getError(), response.getMessage(), op);
        }

        onResponse(op);
    }

    public CompletableFuture<Void> addSubscriptionToTxn(TxnID txnID, List<Subscription> subscriptionList) {
        if (LOG.isDebugEnabled()) {
            LOG.debug("Add subscription {} to txn {}.", subscriptionList, txnID);
        }

        CompletableFuture<Void> callback = new CompletableFuture<>();

        if (!canSendRequest(callback)) {
            return callback;
        }
        long requestId = client.newRequestId();
        ByteBuf cmd = Commands.newAddSubscriptionToTxn(
                requestId, txnID.getLeastSigBits(), txnID.getMostSigBits(), subscriptionList);
        OpForVoidCallBack op = OpForVoidCallBack.create(cmd, callback);
        pendingRequests.put(requestId, op);
        timeoutQueue.add(new RequestTime(System.currentTimeMillis(), requestId));
        cmd.retain();
        cnx().ctx().writeAndFlush(cmd, cnx().ctx().voidPromise());
        return callback;
    }

    public void handleAddSubscriptionToTxnResponse(CommandAddSubscriptionToTxnResponse response) {
        OpForVoidCallBack op = (OpForVoidCallBack) pendingRequests.remove(response.getRequestId());
        if (op == null) {
            if (LOG.isDebugEnabled()) {
                LOG.debug("Add subscription to txn timeout for request {}.", response.getRequestId());
            }
            return;
        }

        if (!response.hasError()) {
            if (LOG.isDebugEnabled()) {
                LOG.debug("Add subscription to txn success for request {}.", response.getRequestId());
            }
            op.callback.complete(null);
        } else {
            LOG.error("Add subscription to txn failed for request {} error {}.",
                    response.getRequestId(), response.getError());
            handleTransactionFailOp(response.getError(), response.getMessage(), op);
        }
        onResponse(op);
    }

    public CompletableFuture<Void> endTxnAsync(TxnID txnID, TxnAction action) {
        if (LOG.isDebugEnabled()) {
            LOG.debug("End txn {}, action {}", txnID, action);
        }
        CompletableFuture<Void> callback = new CompletableFuture<>();

        if (!canSendRequest(callback)) {
            return callback;
        }
        long requestId = client.newRequestId();
        BaseCommand cmd = Commands.newEndTxn(requestId, txnID.getLeastSigBits(), txnID.getMostSigBits(), action);
        ByteBuf buf = Commands.serializeWithSize(cmd);
        OpForVoidCallBack op = OpForVoidCallBack.create(buf, callback);
        pendingRequests.put(requestId, op);
        timeoutQueue.add(new RequestTime(System.currentTimeMillis(), requestId));
        buf.retain();
        cnx().ctx().writeAndFlush(buf, cnx().ctx().voidPromise());
        return callback;
    }

    void handleEndTxnResponse(CommandEndTxnResponse response) {
        OpForVoidCallBack op = (OpForVoidCallBack) pendingRequests.remove(response.getRequestId());
        if (op == null) {
            if (LOG.isDebugEnabled()) {
                LOG.debug("Got end txn response for timeout {} - {}", response.getTxnidMostBits(),
                        response.getTxnidLeastBits());
            }
            return;
        }

        if (!response.hasError()) {
            if (LOG.isDebugEnabled()) {
                LOG.debug("Got end txn response success for request {}", response.getRequestId());
            }
            op.callback.complete(null);
        } else {
            LOG.error("Got end txn response for request {} error {}", response.getRequestId(), response.getError());
            handleTransactionFailOp(response.getError(), response.getMessage(), op);
        }

        onResponse(op);
    }

    private void handleTransactionFailOp(ServerError error, String message, OpBase<?> op) {
        if (error == ServerError.TransactionCoordinatorNotFound && getState() != State.Connecting) {
            connectionHandler.reconnectLater(new TransactionCoordinatorClientException
                    .CoordinatorNotFoundException(message));
        }

        if (op != null) {
            op.callback.completeExceptionally(getExceptionByServerError(error, message));
        }
    }

    private static abstract class OpBase<T> {
        protected ByteBuf cmd;
        protected CompletableFuture<T> callback;

        abstract void recycle();
    }

    private static class OpForTxnIdCallBack extends OpBase<TxnID> {

        static OpForTxnIdCallBack create(ByteBuf cmd, CompletableFuture<TxnID> callback) {
            OpForTxnIdCallBack op = RECYCLER.get();
            op.callback = callback;
            op.cmd = cmd;
            return op;
        }

        private OpForTxnIdCallBack(Recycler.Handle<OpForTxnIdCallBack> recyclerHandle) {
            this.recyclerHandle = recyclerHandle;
        }

        @Override
        void recycle() {
            recyclerHandle.recycle(this);
        }

        private final Recycler.Handle<OpForTxnIdCallBack> recyclerHandle;
        private static final Recycler<OpForTxnIdCallBack> RECYCLER = new Recycler<OpForTxnIdCallBack>() {
            @Override
            protected OpForTxnIdCallBack newObject(Handle<OpForTxnIdCallBack> handle) {
                return new OpForTxnIdCallBack(handle);
            }
        };
    }

    private static class OpForVoidCallBack extends OpBase<Void> {

        static OpForVoidCallBack create(ByteBuf cmd, CompletableFuture<Void> callback) {
            OpForVoidCallBack op = RECYCLER.get();
            op.callback = callback;
            op.cmd = cmd;
            return op;
        }
        private OpForVoidCallBack(Recycler.Handle<OpForVoidCallBack> recyclerHandle) {
            this.recyclerHandle = recyclerHandle;
        }

        @Override
        void recycle() {
            recyclerHandle.recycle(this);
        }

        private final Recycler.Handle<OpForVoidCallBack> recyclerHandle;
        private static final Recycler<OpForVoidCallBack> RECYCLER = new Recycler<OpForVoidCallBack>() {
            @Override
            protected OpForVoidCallBack newObject(Handle<OpForVoidCallBack> handle) {
                return new OpForVoidCallBack(handle);
            }
        };
    }

    public static TransactionCoordinatorClientException getExceptionByServerError(ServerError serverError, String msg) {
        switch (serverError) {
            case TransactionCoordinatorNotFound:
                return new TransactionCoordinatorClientException.CoordinatorNotFoundException(msg);
            case InvalidTxnStatus:
                return new TransactionCoordinatorClientException.InvalidTxnStatusException(msg);
            case TransactionNotFound:
                return new TransactionCoordinatorClientException.TransactionNotFoundException(msg);
            default:
                return new TransactionCoordinatorClientException(msg);
        }
    }

    private void onResponse(OpBase<?> op) {
        ReferenceCountUtil.safeRelease(op.cmd);
        op.recycle();
        semaphore.release();
    }

    private boolean canSendRequest(CompletableFuture<?> callback) {
        if (!isValidHandlerState(callback)) {
            return false;
        }
        try {
            if (blockIfReachMaxPendingOps) {
                semaphore.acquire();
            } else {
                if (!semaphore.tryAcquire()) {
                    callback.completeExceptionally(new TransactionCoordinatorClientException("Reach max pending ops."));
                    return false;
                }
            }
        } catch (InterruptedException e) {
            Thread.currentThread().interrupt();
            callback.completeExceptionally(TransactionCoordinatorClientException.unwrap(e));
            return false;
        }
        return true;
    }

    private boolean isValidHandlerState(CompletableFuture<?> callback) {
        switch (getState()) {
            case Ready:
                return true;
            case Connecting:
                callback.completeExceptionally(
                        new TransactionCoordinatorClientException.MetaStoreHandlerNotReadyException(
                                "Transaction meta store handler for tcId "
                                + transactionCoordinatorId
                                + " is connecting now, please try later."));
                return false;
            case Closing:
            case Closed:
                callback.completeExceptionally(
                        new TransactionCoordinatorClientException.MetaStoreHandlerNotReadyException(
                                "Transaction meta store handler for tcId "
                                        + transactionCoordinatorId
                                        + " is closing or closed."));
                return false;
            case Failed:
            case Uninitialized:
                callback.completeExceptionally(
                        new TransactionCoordinatorClientException.MetaStoreHandlerNotReadyException(
                                "Transaction meta store handler for tcId "
                                        + transactionCoordinatorId
                                        + " not connected."));
                return false;
            default:
                callback.completeExceptionally(
                        new TransactionCoordinatorClientException.MetaStoreHandlerNotReadyException(
                                transactionCoordinatorId));
                return false;
        }
    }

    @Override
    public void run(Timeout timeout) throws Exception {
        if (timeout.isCancelled()) {
            return;
        }
        long timeToWaitMs;
        if (getState() == State.Closing || getState() == State.Closed) {
            return;
        }
        RequestTime peeked = timeoutQueue.peek();
        while (peeked != null && peeked.creationTimeMs + client.getConfiguration().getOperationTimeoutMs()
                - System.currentTimeMillis() <= 0) {
            RequestTime lastPolled = timeoutQueue.poll();
            if (lastPolled != null) {
                OpBase<?> op = pendingRequests.remove(lastPolled.requestId);
                if (op != null && !op.callback.isDone()) {
                    op.callback.completeExceptionally(new PulsarClientException.TimeoutException(
                            "Could not get response from transaction meta store within given timeout."));
                    if (LOG.isDebugEnabled()) {
                        LOG.debug("Transaction coordinator request {} is timeout.", lastPolled.requestId);
                    }
                    onResponse(op);
                }
            } else {
                break;
            }
            peeked = timeoutQueue.peek();
        }

        if (peeked == null) {
            timeToWaitMs = client.getConfiguration().getOperationTimeoutMs();
        } else {
            long diff = (peeked.creationTimeMs + client.getConfiguration().getOperationTimeoutMs()) - System.currentTimeMillis();
            if (diff <= 0) {
                timeToWaitMs = client.getConfiguration().getOperationTimeoutMs();
            } else {
                timeToWaitMs = diff;
            }
        }
        requestTimeout = client.timer().newTimeout(this, timeToWaitMs, TimeUnit.MILLISECONDS);
    }

    private ClientCnx cnx() {
        return this.connectionHandler.cnx();
    }

    void connectionClosed(ClientCnx cnx) {
        this.connectionHandler.connectionClosed(cnx);
    }

    @Override
    public void close() throws IOException {
        this.requestTimeout.cancel();
    }

    @Override
    public String getHandlerName() {
        return "Transaction meta store handler [" + transactionCoordinatorId + "]";
    }
}<|MERGE_RESOLUTION|>--- conflicted
+++ resolved
@@ -31,6 +31,7 @@
 import org.apache.pulsar.common.api.proto.CommandAddSubscriptionToTxnResponse;
 import org.apache.pulsar.common.api.proto.CommandEndTxnResponse;
 import org.apache.pulsar.common.api.proto.CommandNewTxnResponse;
+import org.apache.pulsar.common.api.proto.ProtocolVersion;
 import org.apache.pulsar.common.api.proto.ServerError;
 import org.apache.pulsar.common.api.proto.Subscription;
 import org.apache.pulsar.common.api.proto.TxnAction;
@@ -119,35 +120,41 @@
 
         connectionHandler.setClientCnx(cnx);
         cnx.registerTransactionMetaStoreHandler(transactionCoordinatorId, this);
-        long requestId = client.newRequestId();
-<<<<<<< HEAD
-        ByteBuf request = Commands.newTcClientConnectRequest(transactionCoordinatorId, requestId);
-=======
-        ByteBuf request = Commands.newTcClientConnect(transactionCoordinatorId, requestId);
->>>>>>> c14d079f
-
-        cnx.sendRequestWithId(request, requestId).thenRun(() -> {
-            LOG.info("Transaction coordinator client connect success! tcId : {}", transactionCoordinatorId);
+
+        // if broker protocol version < 19, don't send TcClientConnectRequest to broker.
+        if (cnx.getRemoteEndpointProtocolVersion() > ProtocolVersion.v18.getValue()) {
+            long requestId = client.newRequestId();
+            ByteBuf request = Commands.newTcClientConnectRequest(transactionCoordinatorId, requestId);
+
+            cnx.sendRequestWithId(request, requestId).thenRun(() -> {
+                LOG.info("Transaction coordinator client connect success! tcId : {}", transactionCoordinatorId);
+                if (!changeToReadyState()) {
+                    setState(State.Closed);
+                    cnx.channel().close();
+                }
+
+                if (!this.connectFuture.isDone()) {
+                    this.connectFuture.complete(null);
+                }
+                this.connectionHandler.resetBackoff();
+            }).exceptionally((e) -> {
+                LOG.error("Transaction coordinator client connect fail! tcId : {}",
+                        transactionCoordinatorId, e.getCause());
+                if (getState() == State.Closing || getState() == State.Closed
+                        || e.getCause() instanceof PulsarClientException.NotAllowedException) {
+                    setState(State.Closed);
+                    cnx.channel().close();
+                } else {
+                    connectionHandler.reconnectLater(e.getCause());
+                }
+                return null;
+            });
+        } else {
             if (!changeToReadyState()) {
-                setState(State.Closed);
                 cnx.channel().close();
             }
-
-            if (!this.connectFuture.isDone()) {
-                this.connectFuture.complete(null);
-            }
-            this.connectionHandler.resetBackoff();
-        }).exceptionally((e) -> {
-            LOG.error("Transaction coordinator client connect fail! tcId : {}", transactionCoordinatorId, e.getCause());
-            if (getState() == State.Closing || getState() == State.Closed
-                    || e.getCause() instanceof PulsarClientException.NotAllowedException) {
-                setState(State.Closed);
-                cnx.channel().close();
-            } else {
-                connectionHandler.reconnectLater(e.getCause());
-            }
-            return null;
-        });
+            this.connectFuture.complete(null);
+        }
     }
 
     private void failPendingRequest() {
