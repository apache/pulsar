/**
 * Licensed to the Apache Software Foundation (ASF) under one
 * or more contributor license agreements.  See the NOTICE file
 * distributed with this work for additional information
 * regarding copyright ownership.  The ASF licenses this file
 * to you under the Apache License, Version 2.0 (the
 * "License"); you may not use this file except in compliance
 * with the License.  You may obtain a copy of the License at
 *
 *   http://www.apache.org/licenses/LICENSE-2.0
 *
 * Unless required by applicable law or agreed to in writing,
 * software distributed under the License is distributed on an
 * "AS IS" BASIS, WITHOUT WARRANTIES OR CONDITIONS OF ANY
 * KIND, either express or implied.  See the License for the
 * specific language governing permissions and limitations
 * under the License.
 */
package org.apache.pulsar.client.impl;

import static com.google.common.base.Preconditions.checkArgument;
import static com.google.common.base.Preconditions.checkState;

import com.google.common.annotations.VisibleForTesting;
import com.google.common.collect.Queues;

import io.netty.buffer.ByteBuf;
import io.netty.channel.Channel;
import io.netty.channel.ChannelHandler;
import io.netty.channel.ChannelHandlerContext;
import io.netty.channel.EventLoopGroup;
import io.netty.channel.unix.Errors.NativeIoException;
import io.netty.handler.codec.LengthFieldBasedFrameDecoder;
import io.netty.handler.ssl.SslHandler;
import io.netty.util.concurrent.Promise;

import java.net.InetSocketAddress;
import java.net.SocketAddress;
import java.nio.channels.ClosedChannelException;
<<<<<<< HEAD
import java.util.Arrays;
=======
import java.util.ArrayList;
import java.util.Collections;
>>>>>>> ed5d94cc
import java.util.List;
import java.util.Optional;
import java.util.Queue;
import java.util.concurrent.CompletableFuture;
import java.util.concurrent.ConcurrentLinkedQueue;
import java.util.concurrent.ScheduledFuture;
import java.util.concurrent.Semaphore;
import java.util.concurrent.TimeUnit;
import java.util.concurrent.atomic.AtomicIntegerFieldUpdater;

import javax.net.ssl.SSLSession;

import lombok.Getter;
import org.apache.commons.lang3.exception.ExceptionUtils;
import org.apache.commons.lang3.tuple.Pair;
import org.apache.pulsar.PulsarVersion;
import org.apache.pulsar.client.api.Authentication;
import org.apache.pulsar.client.api.AuthenticationDataProvider;
import org.apache.pulsar.client.api.PulsarClientException;
import org.apache.pulsar.client.api.PulsarClientException.TimeoutException;
import org.apache.pulsar.client.impl.BinaryProtoLookupService.LookupDataResult;
import org.apache.pulsar.client.impl.conf.ClientConfigurationData;
import org.apache.pulsar.client.impl.tls.TlsHostnameVerifier;
import org.apache.pulsar.common.api.AuthData;
import org.apache.pulsar.common.protocol.Commands;
import org.apache.pulsar.common.protocol.PulsarHandler;
import org.apache.pulsar.common.api.proto.CommandAckResponse;
import org.apache.pulsar.common.api.proto.CommandActiveConsumerChange;
import org.apache.pulsar.common.api.proto.CommandAddPartitionToTxnResponse;
import org.apache.pulsar.common.api.proto.CommandAddSubscriptionToTxnResponse;
import org.apache.pulsar.common.api.proto.CommandAuthChallenge;
import org.apache.pulsar.common.api.proto.CommandCloseConsumer;
import org.apache.pulsar.common.api.proto.CommandCloseProducer;
import org.apache.pulsar.common.api.proto.CommandConnected;
import org.apache.pulsar.common.api.proto.CommandEndTxnOnPartitionResponse;
import org.apache.pulsar.common.api.proto.CommandEndTxnOnSubscriptionResponse;
import org.apache.pulsar.common.api.proto.CommandEndTxnResponse;
import org.apache.pulsar.common.api.proto.CommandError;
import org.apache.pulsar.common.api.proto.CommandGetLastMessageIdResponse;
import org.apache.pulsar.common.api.proto.CommandGetSchemaResponse;
import org.apache.pulsar.common.api.proto.CommandGetOrCreateSchemaResponse;
import org.apache.pulsar.common.api.proto.CommandGetTopicsOfNamespaceResponse;
import org.apache.pulsar.common.api.proto.CommandLookupTopicResponse;
import org.apache.pulsar.common.api.proto.CommandMessage;
import org.apache.pulsar.common.api.proto.CommandNewTxnResponse;
import org.apache.pulsar.common.api.proto.CommandPartitionedTopicMetadataResponse;
import org.apache.pulsar.common.api.proto.CommandProducerSuccess;
import org.apache.pulsar.common.api.proto.CommandReachedEndOfTopic;
import org.apache.pulsar.common.api.proto.CommandSendError;
import org.apache.pulsar.common.api.proto.CommandSendReceipt;
import org.apache.pulsar.common.api.proto.CommandSuccess;
import org.apache.pulsar.common.api.proto.MessageIdData;
import org.apache.pulsar.common.api.proto.ServerError;
import org.apache.pulsar.common.protocol.schema.SchemaVersion;
import org.apache.pulsar.common.schema.SchemaInfo;
import org.apache.pulsar.common.protocol.schema.SchemaInfoUtil;
import org.apache.pulsar.common.util.FutureUtil;
import org.apache.pulsar.common.util.collections.ConcurrentLongHashMap;
import org.apache.pulsar.client.impl.transaction.TransactionBufferHandler;
import org.apache.pulsar.client.util.TimedCompletableFuture;
import org.slf4j.Logger;
import org.slf4j.LoggerFactory;

@SuppressWarnings("unchecked")
public class ClientCnx extends PulsarHandler {

    protected final Authentication authentication;
    private State state;

    private final ConcurrentLongHashMap<TimedCompletableFuture<? extends Object>> pendingRequests =
        new ConcurrentLongHashMap<>(16, 1);
    // LookupRequests that waiting in client side.
    private final Queue<Pair<Long, Pair<ByteBuf, TimedCompletableFuture<LookupDataResult>>>> waitingLookupRequests;

    private final ConcurrentLongHashMap<ProducerImpl<?>> producers = new ConcurrentLongHashMap<>(16, 1);
    private final ConcurrentLongHashMap<ConsumerImpl<?>> consumers = new ConcurrentLongHashMap<>(16, 1);
    private final ConcurrentLongHashMap<TransactionMetaStoreHandler> transactionMetaStoreHandlers = new ConcurrentLongHashMap<>(16, 1);

    private final CompletableFuture<Void> connectionFuture = new CompletableFuture<Void>();
    private final ConcurrentLinkedQueue<RequestTime> requestTimeoutQueue = new ConcurrentLinkedQueue<>();
    private final Semaphore pendingLookupRequestSemaphore;
    private final Semaphore maxLookupRequestSemaphore;
    private final EventLoopGroup eventLoopGroup;

    private static final AtomicIntegerFieldUpdater<ClientCnx> NUMBER_OF_REJECTED_REQUESTS_UPDATER = AtomicIntegerFieldUpdater
            .newUpdater(ClientCnx.class, "numberOfRejectRequests");
    @SuppressWarnings("unused")
    private volatile int numberOfRejectRequests = 0;

    @Getter
    private static int maxMessageSize = Commands.DEFAULT_MAX_MESSAGE_SIZE;

    private final int maxNumberOfRejectedRequestPerConnection;
    private final int rejectedRequestResetTimeSec = 60;
    private final int protocolVersion;
    private final long operationTimeoutMs;

    protected String proxyToTargetBrokerAddress = null;
    // Remote hostName with which client is connected
    protected String remoteHostName = null;
    private boolean isTlsHostnameVerificationEnable;

    private static final TlsHostnameVerifier HOSTNAME_VERIFIER = new TlsHostnameVerifier();

    private ScheduledFuture<?> timeoutTask;

    // Added for mutual authentication.
    protected AuthenticationDataProvider authenticationDataProvider;
    private TransactionBufferHandler transactionBufferHandler;

    enum State {
        None, SentConnectFrame, Ready, Failed, Connecting
    }

    private static class RequestTime {
        final long creationTimeMs;
        final long requestId;
        final RequestType requestType;

        RequestTime(long creationTime, long requestId, RequestType requestType) {
            this.creationTimeMs = creationTime;
            this.requestId = requestId;
            this.requestType = requestType;
        }
    }

    private enum RequestType {
        Command,
        GetLastMessageId,
        GetTopics,
        GetSchema,
        GetOrCreateSchema;

        String getDescription() {
            if (this == Command) {
                return "request";
            } else {
                return name() + " request";
            }
        }
    }


    public ClientCnx(ClientConfigurationData conf, EventLoopGroup eventLoopGroup) {
        this(conf, eventLoopGroup, Commands.getCurrentProtocolVersion());
    }

    public ClientCnx(ClientConfigurationData conf, EventLoopGroup eventLoopGroup, int protocolVersion) {
        super(conf.getKeepAliveIntervalSeconds(), TimeUnit.SECONDS);
        checkArgument(conf.getMaxLookupRequest() > conf.getConcurrentLookupRequest());
        this.pendingLookupRequestSemaphore = new Semaphore(conf.getConcurrentLookupRequest(), false);
        this.maxLookupRequestSemaphore = new Semaphore(conf.getMaxLookupRequest() - conf.getConcurrentLookupRequest(), false);
        this.waitingLookupRequests = Queues.newConcurrentLinkedQueue();
        this.authentication = conf.getAuthentication();
        this.eventLoopGroup = eventLoopGroup;
        this.maxNumberOfRejectedRequestPerConnection = conf.getMaxNumberOfRejectedRequestPerConnection();
        this.operationTimeoutMs = conf.getOperationTimeoutMs();
        this.state = State.None;
        this.isTlsHostnameVerificationEnable = conf.isTlsHostnameVerificationEnable();
        this.protocolVersion = protocolVersion;
    }

    @Override
    public void channelActive(ChannelHandlerContext ctx) throws Exception {
        super.channelActive(ctx);
        this.timeoutTask = this.eventLoopGroup.scheduleAtFixedRate(() -> checkRequestTimeout(), operationTimeoutMs,
                operationTimeoutMs, TimeUnit.MILLISECONDS);

        if (proxyToTargetBrokerAddress == null) {
            if (log.isDebugEnabled()) {
                log.debug("{} Connected to broker", ctx.channel());
            }
        } else {
            log.info("{} Connected through proxy to target broker at {}", ctx.channel(), proxyToTargetBrokerAddress);
        }
        // Send CONNECT command
        ctx.writeAndFlush(newConnectCommand())
                .addListener(future -> {
                    if (future.isSuccess()) {
                        if (log.isDebugEnabled()) {
                            log.debug("Complete: {}", future.isSuccess());
                        }
                        state = State.SentConnectFrame;
                    } else {
                        log.warn("Error during handshake", future.cause());
                        ctx.close();
                    }
                });
    }

    protected ByteBuf newConnectCommand() throws Exception {
        // mutual authentication is to auth between `remoteHostName` and this client for this channel.
        // each channel will have a mutual client/server pair, mutual client evaluateChallenge with init data,
        // and return authData to server.
        authenticationDataProvider = authentication.getAuthData(remoteHostName);
        AuthData authData = authenticationDataProvider.authenticate(AuthData.INIT_AUTH_DATA);
        return Commands.newConnect(authentication.getAuthMethodName(), authData, this.protocolVersion,
                PulsarVersion.getVersion(), proxyToTargetBrokerAddress, null, null, null);
    }

    @Override
    public void channelInactive(ChannelHandlerContext ctx) throws Exception {
        super.channelInactive(ctx);
        log.info("{} Disconnected", ctx.channel());
        if (!connectionFuture.isDone()) {
            connectionFuture.completeExceptionally(new PulsarClientException("Connection already closed"));
        }

        PulsarClientException e = new PulsarClientException(
                "Disconnected from server at " + ctx.channel().remoteAddress());

        // Fail out all the pending ops
        pendingRequests.forEach((key, future) -> future.completeExceptionally(e));
        waitingLookupRequests.forEach(pair -> pair.getRight().getRight().completeExceptionally(e));

        // Notify all attached producers/consumers so they have a chance to reconnect
        producers.forEach((id, producer) -> producer.connectionClosed(this));
        consumers.forEach((id, consumer) -> consumer.connectionClosed(this));
        transactionMetaStoreHandlers.forEach((id, handler) -> handler.connectionClosed(this));

        pendingRequests.clear();
        waitingLookupRequests.clear();

        producers.clear();
        consumers.clear();

        timeoutTask.cancel(true);
    }

    // Command Handlers

    @Override
    public void exceptionCaught(ChannelHandlerContext ctx, Throwable cause) throws Exception {
        if (state != State.Failed) {
            // No need to report stack trace for known exceptions that happen in disconnections
            log.warn("[{}] Got exception {}", remoteAddress,
                    ClientCnx.isKnownException(cause) ? cause : ExceptionUtils.getStackTrace(cause));
            state = State.Failed;
        } else {
            // At default info level, suppress all subsequent exceptions that are thrown when the connection has already
            // failed
            if (log.isDebugEnabled()) {
                log.debug("[{}] Got exception: {}", remoteAddress, cause.getMessage(), cause);
            }
        }

        ctx.close();
    }

    public static boolean isKnownException(Throwable t) {
        return t instanceof NativeIoException || t instanceof ClosedChannelException;
    }

    @Override
    protected void handleConnected(CommandConnected connected) {

        if (isTlsHostnameVerificationEnable && remoteHostName != null && !verifyTlsHostName(remoteHostName, ctx)) {
            // close the connection if host-verification failed with the broker
            log.warn("[{}] Failed to verify hostname of {}", ctx.channel(), remoteHostName);
            ctx.close();
            return;
        }

        checkArgument(state == State.SentConnectFrame || state == State.Connecting);
        if (connected.hasMaxMessageSize()) {
            if (log.isDebugEnabled()) {
                log.debug("{} Connection has max message size setting, replace old frameDecoder with "
                          + "server frame size {}", ctx.channel(), connected.getMaxMessageSize());
            }
            maxMessageSize = connected.getMaxMessageSize();
            ctx.pipeline().replace("frameDecoder", "newFrameDecoder", new LengthFieldBasedFrameDecoder(
                connected.getMaxMessageSize() + Commands.MESSAGE_SIZE_FRAME_PADDING, 0, 4, 0, 4));
        }
        if (log.isDebugEnabled()) {
            log.debug("{} Connection is ready", ctx.channel());
        }
        // set remote protocol version to the correct version before we complete the connection future
        remoteEndpointProtocolVersion = connected.getProtocolVersion();
        connectionFuture.complete(null);
        state = State.Ready;
    }

    @Override
    protected void handleAuthChallenge(CommandAuthChallenge authChallenge) {
        checkArgument(authChallenge.hasChallenge());
        checkArgument(authChallenge.getChallenge().hasAuthData());

        if (Arrays.equals(AuthData.REFRESH_AUTH_DATA_BYTES, authChallenge.getChallenge().getAuthData().toByteArray())) {
            try {
                authenticationDataProvider = authentication.getAuthData(remoteHostName);
            } catch (PulsarClientException e) {
                log.error("{} Error when refreshing authentication data provider: {}", ctx.channel(), e);
                connectionFuture.completeExceptionally(e);
                return;
            }
        }

        // mutual authn. If auth not complete, continue auth; if auth complete, complete connectionFuture.
        try {
            AuthData authData = authenticationDataProvider
                .authenticate(AuthData.of(authChallenge.getChallenge().getAuthData()));

            checkState(!authData.isComplete());

            ByteBuf request = Commands.newAuthResponse(authentication.getAuthMethodName(),
                authData,
                this.protocolVersion,
                PulsarVersion.getVersion());

            if (log.isDebugEnabled()) {
                log.debug("{} Mutual auth {}", ctx.channel(), authentication.getAuthMethodName());
            }

            ctx.writeAndFlush(request).addListener(writeFuture -> {
                if (!writeFuture.isSuccess()) {
                    log.warn("{} Failed to send request for mutual auth to broker: {}", ctx.channel(),
                        writeFuture.cause().getMessage());
                    connectionFuture.completeExceptionally(writeFuture.cause());
                }
            });

            if (state == State.SentConnectFrame) {
                state = State.Connecting;
            }
        } catch (Exception e) {
            log.error("{} Error mutual verify: {}", ctx.channel(), e);
            connectionFuture.completeExceptionally(e);
            return;
        }
    }

    @Override
    protected void handleSendReceipt(CommandSendReceipt sendReceipt) {
        checkArgument(state == State.Ready);

        long producerId = sendReceipt.getProducerId();
        long sequenceId = sendReceipt.getSequenceId();
        long highestSequenceId = sendReceipt.getHighestSequenceId();
        long ledgerId = -1;
        long entryId = -1;
        if (sendReceipt.hasMessageId()) {
            ledgerId = sendReceipt.getMessageId().getLedgerId();
            entryId = sendReceipt.getMessageId().getEntryId();
        }

        if (ledgerId == -1 && entryId == -1) {
            log.warn("{} Message with sequence-id {} published by producer {} has been dropped", ctx.channel(),
                    sequenceId, producerId);
        }

        if (log.isDebugEnabled()) {
            log.debug("{} Got receipt for producer: {} -- msg: {} -- id: {}:{}", ctx.channel(), producerId, sequenceId,
                    ledgerId, entryId);
        }

        ProducerImpl<?> producer = producers.get(producerId);
        if (producer != null) {
            producer.ackReceived(this, sequenceId, highestSequenceId, ledgerId, entryId);
        } else {
            if (log.isDebugEnabled()) {
                log.debug("Producer is {} already closed, ignore published message [{}-{}]", producerId, ledgerId,
                        entryId);
            }
        }
    }

    @Override
    protected void handleAckResponse(CommandAckResponse ackResponse) {
        checkArgument(state == State.Ready);
        checkArgument(ackResponse.getRequestId() >= 0);
        long consumerId = ackResponse.getConsumerId();
        if (!ackResponse.hasError()) {
            consumers.get(consumerId).ackReceipt(ackResponse.getRequestId());
        } else {
            consumers.get(consumerId).ackError(ackResponse.getRequestId(),
                    getPulsarClientException(ackResponse.getError(), ackResponse.getMessage()));
        }
    }


    @Override
    protected void handleMessage(CommandMessage cmdMessage, ByteBuf headersAndPayload) {
        checkArgument(state == State.Ready);

        if (log.isDebugEnabled()) {
            log.debug("{} Received a message from the server: {}", ctx.channel(), cmdMessage);
        }
        ConsumerImpl<?> consumer = consumers.get(cmdMessage.getConsumerId());
        if (consumer != null) {
            List<Long> ackSets = Collections.emptyList();
            if (cmdMessage.getAckSetsCount() > 0) {
                ackSets = new ArrayList<>(cmdMessage.getAckSetsCount());
                for (int i = 0; i < cmdMessage.getAckSetsCount(); i++) {
                    ackSets.add(cmdMessage.getAckSetAt(i));
                }
            }
            consumer.messageReceived(cmdMessage.getMessageId(), cmdMessage.getRedeliveryCount(), ackSets, headersAndPayload, this);
        }
    }

    @Override
    protected void handleActiveConsumerChange(CommandActiveConsumerChange change) {
        checkArgument(state == State.Ready);

        if (log.isDebugEnabled()) {
            log.debug("{} Received a consumer group change message from the server : {}", ctx.channel(), change);
        }
        ConsumerImpl<?> consumer = consumers.get(change.getConsumerId());
        if (consumer != null) {
            consumer.activeConsumerChanged(change.isIsActive());
        }
    }

    @Override
    protected void handleSuccess(CommandSuccess success) {
        checkArgument(state == State.Ready);

        if (log.isDebugEnabled()) {
            log.debug("{} Received success response from server: {}", ctx.channel(), success.getRequestId());
        }
        long requestId = success.getRequestId();
        CompletableFuture<?> requestFuture = pendingRequests.remove(requestId);
        if (requestFuture != null) {
            requestFuture.complete(null);
        } else {
            log.warn("{} Received unknown request id from server: {}", ctx.channel(), success.getRequestId());
        }
    }

    @Override
    protected void handleGetLastMessageIdSuccess(CommandGetLastMessageIdResponse success) {
        checkArgument(state == State.Ready);

        if (log.isDebugEnabled()) {
            log.debug("{} Received success GetLastMessageId response from server: {}", ctx.channel(), success.getRequestId());
        }
        long requestId = success.getRequestId();
        CompletableFuture<MessageIdData> requestFuture = (CompletableFuture<MessageIdData>) pendingRequests.remove(requestId);
        if (requestFuture != null) {
            requestFuture.complete(success.getLastMessageId());
        } else {
            log.warn("{} Received unknown request id from server: {}", ctx.channel(), success.getRequestId());
        }
    }

    @Override
    protected void handleProducerSuccess(CommandProducerSuccess success) {
        checkArgument(state == State.Ready);

        if (log.isDebugEnabled()) {
            log.debug("{} Received producer success response from server: {} - producer-name: {}", ctx.channel(),
                    success.getRequestId(), success.getProducerName());
        }
        long requestId = success.getRequestId();
        if (!success.isProducerReady()) {
            // We got a success operation but the producer is not ready. This means that the producer has been queued up
            // in broker. We need to leave the future pending until we get the final confirmation. We just mark that
            // we have received a response, in order to avoid the timeout.
            TimedCompletableFuture<?> requestFuture = (TimedCompletableFuture<?>) pendingRequests.get(requestId);
            if (requestFuture != null) {
                log.info("{} Producer {} has been queued up at broker. request: {}", ctx.channel(),
                        success.getProducerName(), requestId);
                requestFuture.markAsResponded();
            }
            return;
        }

        CompletableFuture<ProducerResponse> requestFuture = (CompletableFuture<ProducerResponse>) pendingRequests.remove(requestId);
        if (requestFuture != null) {
            ProducerResponse pr = new ProducerResponse(success.getProducerName(),
                    success.getLastSequenceId(),
                    success.getSchemaVersion(),
                    success.hasTopicEpoch() ? Optional.of(success.getTopicEpoch()) : Optional.empty());
            requestFuture.complete(pr);
        } else {
            log.warn("{} Received unknown request id from server: {}", ctx.channel(), success.getRequestId());
        }
    }

    @Override
    protected void handleLookupResponse(CommandLookupTopicResponse lookupResult) {
        if (log.isDebugEnabled()) {
            log.debug("Received Broker lookup response: {}", lookupResult.getResponse());
        }

        long requestId = lookupResult.getRequestId();
        CompletableFuture<LookupDataResult> requestFuture = getAndRemovePendingLookupRequest(requestId);

        if (requestFuture != null) {
            if (requestFuture.isCompletedExceptionally()) {
                if (log.isDebugEnabled()) {
                    log.debug("{} Request {} already timed-out", ctx.channel(), lookupResult.getRequestId());
                }
                return;
            }
            // Complete future with exception if : Result.response=fail/null
            if (!lookupResult.hasResponse()
                    || CommandLookupTopicResponse.LookupType.Failed.equals(lookupResult.getResponse())) {
                if (lookupResult.hasError()) {
                    checkServerError(lookupResult.getError(), lookupResult.getMessage());
                    requestFuture.completeExceptionally(
                            getPulsarClientException(lookupResult.getError(), lookupResult.getMessage()));
                } else {
                    requestFuture
                            .completeExceptionally(new PulsarClientException.LookupException("Empty lookup response"));
                }
            } else {
                requestFuture.complete(new LookupDataResult(lookupResult));
            }
        } else {
            log.warn("{} Received unknown request id from server: {}", ctx.channel(), lookupResult.getRequestId());
        }
    }

    @Override
    protected void handlePartitionResponse(CommandPartitionedTopicMetadataResponse lookupResult) {
        if (log.isDebugEnabled()) {
            log.debug("Received Broker Partition response: {}", lookupResult.getPartitions());
        }

        long requestId = lookupResult.getRequestId();
        CompletableFuture<LookupDataResult> requestFuture = getAndRemovePendingLookupRequest(requestId);

        if (requestFuture != null) {
            if (requestFuture.isCompletedExceptionally()) {
                if (log.isDebugEnabled()) {
                    log.debug("{} Request {} already timed-out", ctx.channel(), lookupResult.getRequestId());
                }
                return;
            }
            // Complete future with exception if : Result.response=fail/null
            if (!lookupResult.hasResponse()
                    || CommandPartitionedTopicMetadataResponse.LookupType.Failed.equals(lookupResult.getResponse())) {
                if (lookupResult.hasError()) {
                    checkServerError(lookupResult.getError(), lookupResult.getMessage());
                    requestFuture.completeExceptionally(
                            getPulsarClientException(lookupResult.getError(), lookupResult.getMessage()));
                } else {
                    requestFuture
                            .completeExceptionally(new PulsarClientException.LookupException("Empty lookup response"));
                }
            } else {
                // return LookupDataResult when Result.response = success/redirect
                requestFuture.complete(new LookupDataResult(lookupResult.getPartitions()));
            }
        } else {
            log.warn("{} Received unknown request id from server: {}", ctx.channel(), lookupResult.getRequestId());
        }
    }

    @Override
    protected void handleReachedEndOfTopic(CommandReachedEndOfTopic commandReachedEndOfTopic) {
        final long consumerId = commandReachedEndOfTopic.getConsumerId();

        log.info("[{}] Broker notification reached the end of topic: {}", remoteAddress, consumerId);

        ConsumerImpl<?> consumer = consumers.get(consumerId);
        if (consumer != null) {
            consumer.setTerminated();
        }
    }

    // caller of this method needs to be protected under pendingLookupRequestSemaphore
    private void addPendingLookupRequests(long requestId, TimedCompletableFuture<LookupDataResult> future) {
        pendingRequests.put(requestId, future);
        eventLoopGroup.schedule(() -> {
            if (!future.isDone()) {
                future.completeExceptionally(new TimeoutException(
                    requestId + " lookup request timedout after ms " + operationTimeoutMs));
            }
        }, operationTimeoutMs, TimeUnit.MILLISECONDS);
    }

    private CompletableFuture<LookupDataResult> getAndRemovePendingLookupRequest(long requestId) {
        CompletableFuture<LookupDataResult> result = (CompletableFuture<LookupDataResult>) pendingRequests.remove(requestId);
        if (result != null) {
            Pair<Long, Pair<ByteBuf, TimedCompletableFuture<LookupDataResult>>> firstOneWaiting = waitingLookupRequests.poll();
            if (firstOneWaiting != null) {
                maxLookupRequestSemaphore.release();
                // schedule a new lookup in.
                eventLoopGroup.submit(() -> {
                    long newId = firstOneWaiting.getLeft();
                    TimedCompletableFuture<LookupDataResult> newFuture = firstOneWaiting.getRight().getRight();
                    addPendingLookupRequests(newId, newFuture);
                    ctx.writeAndFlush(firstOneWaiting.getRight().getLeft()).addListener(writeFuture -> {
                        if (!writeFuture.isSuccess()) {
                            log.warn("{} Failed to send request {} to broker: {}", ctx.channel(), newId,
                                writeFuture.cause().getMessage());
                            getAndRemovePendingLookupRequest(newId);
                            newFuture.completeExceptionally(writeFuture.cause());
                        }
                    });
                });
            } else {
                pendingLookupRequestSemaphore.release();
            }
        }
        return result;
    }

    @Override
    protected void handleSendError(CommandSendError sendError) {
        log.warn("{} Received send error from server: {} : {}", ctx.channel(), sendError.getError(),
                sendError.getMessage());

        long producerId = sendError.getProducerId();
        long sequenceId = sendError.getSequenceId();

        switch (sendError.getError()) {
        case ChecksumError:
            producers.get(producerId).recoverChecksumError(this, sequenceId);
            break;

        case TopicTerminatedError:
            producers.get(producerId).terminated(this);
            break;
        case NotAllowedError:
            producers.get(producerId).recoverNotAllowedError(sequenceId);
            break;

        default:
            // By default, for transient error, let the reconnection logic
            // to take place and re-establish the produce again
            ctx.close();
        }
    }

    @Override
    protected void handleError(CommandError error) {
        checkArgument(state == State.SentConnectFrame || state == State.Ready);

        log.warn("{} Received error from server: {}", ctx.channel(), error.getMessage());
        long requestId = error.getRequestId();
        if (error.getError() == ServerError.ProducerBlockedQuotaExceededError) {
            log.warn("{} Producer creation has been blocked because backlog quota exceeded for producer topic",
                    ctx.channel());
        }
        if (error.getError() == ServerError.AuthenticationError) {
            connectionFuture.completeExceptionally(new PulsarClientException.AuthenticationException(error.getMessage()));
            log.error("{} Failed to authenticate the client", ctx.channel());
        }
        CompletableFuture<?> requestFuture = pendingRequests.remove(requestId);
        if (requestFuture != null) {
            requestFuture.completeExceptionally(getPulsarClientException(error.getError(), error.getMessage()));
        } else {
            log.warn("{} Received unknown request id from server: {}", ctx.channel(), error.getRequestId());
        }
    }

    @Override
    protected void handleCloseProducer(CommandCloseProducer closeProducer) {
        log.info("[{}] Broker notification of Closed producer: {}", remoteAddress, closeProducer.getProducerId());
        final long producerId = closeProducer.getProducerId();
        ProducerImpl<?> producer = producers.get(producerId);
        if (producer != null) {
            producer.connectionClosed(this);
        } else {
            log.warn("Producer with id {} not found while closing producer ", producerId);
        }
    }

    @Override
    protected void handleCloseConsumer(CommandCloseConsumer closeConsumer) {
        log.info("[{}] Broker notification of Closed consumer: {}", remoteAddress, closeConsumer.getConsumerId());
        final long consumerId = closeConsumer.getConsumerId();
        ConsumerImpl<?> consumer = consumers.get(consumerId);
        if (consumer != null) {
            consumer.connectionClosed(this);
        } else {
            log.warn("Consumer with id {} not found while closing consumer ", consumerId);
        }
    }

    @Override
    protected boolean isHandshakeCompleted() {
        return state == State.Ready;
    }

    public CompletableFuture<LookupDataResult> newLookup(ByteBuf request, long requestId) {
        TimedCompletableFuture<LookupDataResult> future = new TimedCompletableFuture<>();

        if (pendingLookupRequestSemaphore.tryAcquire()) {
            addPendingLookupRequests(requestId, future);
            ctx.writeAndFlush(request).addListener(writeFuture -> {
                if (!writeFuture.isSuccess()) {
                    log.warn("{} Failed to send request {} to broker: {}", ctx.channel(), requestId,
                        writeFuture.cause().getMessage());
                    getAndRemovePendingLookupRequest(requestId);
                    future.completeExceptionally(writeFuture.cause());
                }
            });
        } else {
            if (log.isDebugEnabled()) {
                log.debug("{} Failed to add lookup-request into pending queue", requestId);
            }

            if (maxLookupRequestSemaphore.tryAcquire()) {
                waitingLookupRequests.add(Pair.of(requestId, Pair.of(request, future)));
            } else {
                if (log.isDebugEnabled()) {
                    log.debug("{} Failed to add lookup-request into waiting queue", requestId);
                }
                future.completeExceptionally(new PulsarClientException.TooManyRequestsException(String.format(
                    "Requests number out of config: There are {%s} lookup requests outstanding and {%s} requests pending.",
                    pendingLookupRequestSemaphore.availablePermits(),
                    waitingLookupRequests.size())));
            }
        }
        return future;
    }

    public CompletableFuture<List<String>> newGetTopicsOfNamespace(ByteBuf request, long requestId) {
        return sendRequestAndHandleTimeout(request, requestId, RequestType.GetTopics);
    }

    @Override
    protected void handleGetTopicsOfNamespaceSuccess(CommandGetTopicsOfNamespaceResponse success) {
        checkArgument(state == State.Ready);

        long requestId = success.getRequestId();
        List<String> topics = new ArrayList<String>(success.getTopicsCount());
        for (int i = 0; i < success.getTopicsCount(); i++) {
            topics.add(success.getTopicAt(i));
        }

        if (log.isDebugEnabled()) {
            log.debug("{} Received get topics of namespace success response from server: {} - topics.size: {}",
                ctx.channel(), success.getRequestId(), topics.size());
        }

        CompletableFuture<List<String>> requestFuture = (CompletableFuture<List<String>>) pendingRequests.remove(requestId);
        if (requestFuture != null) {
            requestFuture.complete(topics);
        } else {
            log.warn("{} Received unknown request id from server: {}", ctx.channel(), success.getRequestId());
        }
    }

    @Override
    protected void handleGetSchemaResponse(CommandGetSchemaResponse commandGetSchemaResponse) {
        checkArgument(state == State.Ready);

        long requestId = commandGetSchemaResponse.getRequestId();

        CompletableFuture<CommandGetSchemaResponse> future = (CompletableFuture<CommandGetSchemaResponse>) pendingRequests
                .remove(requestId);
        if (future == null) {
            log.warn("{} Received unknown request id from server: {}", ctx.channel(), requestId);
            return;
        }
        future.complete(commandGetSchemaResponse);
    }

    @Override
    protected void handleGetOrCreateSchemaResponse(CommandGetOrCreateSchemaResponse commandGetOrCreateSchemaResponse) {
        checkArgument(state == State.Ready);
        long requestId = commandGetOrCreateSchemaResponse.getRequestId();
        CompletableFuture<CommandGetOrCreateSchemaResponse> future = (CompletableFuture<CommandGetOrCreateSchemaResponse>) pendingRequests
                .remove(requestId);
        if (future == null) {
            log.warn("{} Received unknown request id from server: {}", ctx.channel(), requestId);
            return;
        }
        future.complete(commandGetOrCreateSchemaResponse);
    }

    Promise<Void> newPromise() {
        return ctx.newPromise();
    }

    public ChannelHandlerContext ctx() {
        return ctx;
    }

    Channel channel() {
        return ctx.channel();
    }

    SocketAddress serverAddrees() {
        return remoteAddress;
    }

    CompletableFuture<Void> connectionFuture() {
        return connectionFuture;
    }

    CompletableFuture<ProducerResponse> sendRequestWithId(ByteBuf cmd, long requestId) {
        return sendRequestAndHandleTimeout(cmd, requestId, RequestType.Command);
    }

    private <T> CompletableFuture<T> sendRequestAndHandleTimeout(ByteBuf requestMessage, long requestId, RequestType requestType) {
        TimedCompletableFuture<T> future = new TimedCompletableFuture<>();
        pendingRequests.put(requestId, future);
        ctx.writeAndFlush(requestMessage).addListener(writeFuture -> {
            if (!writeFuture.isSuccess()) {
                log.warn("{} Failed to send {} to broker: {}", ctx.channel(), requestType.getDescription(), writeFuture.cause().getMessage());
                pendingRequests.remove(requestId);
                future.completeExceptionally(writeFuture.cause());
            }
        });
        requestTimeoutQueue.add(new RequestTime(System.currentTimeMillis(), requestId, requestType));
        return future;
    }

    public CompletableFuture<MessageIdData> sendGetLastMessageId(ByteBuf request, long requestId) {
        return sendRequestAndHandleTimeout(request, requestId, RequestType.GetLastMessageId);
    }

    public CompletableFuture<Optional<SchemaInfo>> sendGetSchema(ByteBuf request, long requestId) {
        return sendGetRawSchema(request, requestId).thenCompose(commandGetSchemaResponse -> {
            if (commandGetSchemaResponse.hasErrorCode()) {
                // Request has failed
                ServerError rc = commandGetSchemaResponse.getErrorCode();
                if (rc == ServerError.TopicNotFound) {
                    return CompletableFuture.completedFuture(Optional.empty());
                } else {
                    return FutureUtil.failedFuture(
                        getPulsarClientException(rc, commandGetSchemaResponse.getErrorMessage()));
                }
            } else {
                return CompletableFuture.completedFuture(
                    Optional.of(SchemaInfoUtil.newSchemaInfo(commandGetSchemaResponse.getSchema())));
            }
        });
    }

    public CompletableFuture<CommandGetSchemaResponse> sendGetRawSchema(ByteBuf request, long requestId) {
        return sendRequestAndHandleTimeout(request, requestId, RequestType.GetSchema);
    }

    public CompletableFuture<byte[]> sendGetOrCreateSchema(ByteBuf request, long requestId) {
        CompletableFuture<CommandGetOrCreateSchemaResponse> future = sendRequestAndHandleTimeout(request, requestId, RequestType.GetOrCreateSchema);
        return future.thenCompose(response -> {
            if (response.hasErrorCode()) {
                // Request has failed
                ServerError rc = response.getErrorCode();
                if (rc == ServerError.TopicNotFound) {
                    return CompletableFuture.completedFuture(SchemaVersion.Empty.bytes());
                } else {
                    return FutureUtil.failedFuture(getPulsarClientException(
                            rc, response.getErrorMessage()));
                }
            } else {
                return CompletableFuture.completedFuture(response.getSchemaVersion());
            }
        });
    }

    @Override
    protected void handleNewTxnResponse(CommandNewTxnResponse command) {
        TransactionMetaStoreHandler handler = checkAndGetTransactionMetaStoreHandler(command.getTxnidMostBits());
        if (handler != null) {
            handler.handleNewTxnResponse(command);
        }
    }

    @Override
    protected void handleAddPartitionToTxnResponse(CommandAddPartitionToTxnResponse command) {
        TransactionMetaStoreHandler handler = checkAndGetTransactionMetaStoreHandler(command.getTxnidMostBits());
        if (handler != null) {
            handler.handleAddPublishPartitionToTxnResponse(command);
        }
    }

    @Override
    protected void handleAddSubscriptionToTxnResponse(CommandAddSubscriptionToTxnResponse command) {
        TransactionMetaStoreHandler handler = checkAndGetTransactionMetaStoreHandler(command.getTxnidMostBits());
        if (handler != null) {
            handler.handleAddSubscriptionToTxnResponse(command);
        }
    }

    @Override
    protected void handleEndTxnOnPartitionResponse(CommandEndTxnOnPartitionResponse command) {
        log.info("handleEndTxnOnPartitionResponse");
        TransactionBufferHandler handler = checkAndGetTransactionBufferHandler();
        if (handler != null) {
            handler.handleEndTxnOnTopicResponse(command.getRequestId(), command);
        }
    }

    @Override
    protected void handleEndTxnOnSubscriptionResponse(CommandEndTxnOnSubscriptionResponse command) {
        TransactionBufferHandler handler = checkAndGetTransactionBufferHandler();
        if (handler != null) {
            handler.handleEndTxnOnSubscriptionResponse(command.getRequestId(), command);
        }
    }

    @Override
    protected void handleEndTxnResponse(CommandEndTxnResponse command) {
        TransactionMetaStoreHandler handler = checkAndGetTransactionMetaStoreHandler(command.getTxnidMostBits());
        if (handler != null) {
            handler.handleEndTxnResponse(command);
        }
    }

    private TransactionMetaStoreHandler checkAndGetTransactionMetaStoreHandler(long tcId) {
        TransactionMetaStoreHandler handler = transactionMetaStoreHandlers.get(tcId);
        if (handler == null) {
            channel().close();
            log.warn("Close the channel since can't get the transaction meta store handler, will reconnect later.");
        }
        return handler;
    }

    private TransactionBufferHandler checkAndGetTransactionBufferHandler() {
        if (transactionBufferHandler == null) {
            channel().close();
            log.warn("Close the channel since can't get the transaction buffer handler.");
        }
        return transactionBufferHandler;
    }

    /**
     * check serverError and take appropriate action
     * <ul>
     * <li>InternalServerError: close connection immediately</li>
     * <li>TooManyRequest: received error count is more than maxNumberOfRejectedRequestPerConnection in
     * #rejectedRequestResetTimeSec</li>
     * </ul>
     *
     * @param error
     * @param errMsg
     */
    private void checkServerError(ServerError error, String errMsg) {
        if (ServerError.ServiceNotReady.equals(error)) {
            log.error("{} Close connection because received internal-server error {}", ctx.channel(), errMsg);
            ctx.close();
        } else if (ServerError.TooManyRequests.equals(error)) {
            long rejectedRequests = NUMBER_OF_REJECTED_REQUESTS_UPDATER.getAndIncrement(this);
            if (rejectedRequests == 0) {
                // schedule timer
                eventLoopGroup.schedule(() -> NUMBER_OF_REJECTED_REQUESTS_UPDATER.set(ClientCnx.this, 0),
                        rejectedRequestResetTimeSec, TimeUnit.SECONDS);
            } else if (rejectedRequests >= maxNumberOfRejectedRequestPerConnection) {
                log.error("{} Close connection because received {} rejected request in {} seconds ", ctx.channel(),
                        NUMBER_OF_REJECTED_REQUESTS_UPDATER.get(ClientCnx.this), rejectedRequestResetTimeSec);
                ctx.close();
            }
        }
    }

    /**
     * verifies host name provided in x509 Certificate in tls session
     *
     * it matches hostname with below scenarios
     *
     * <pre>
     *  1. Supports IPV4 and IPV6 host matching
     *  2. Supports wild card matching for DNS-name
     *  eg:
     *     HostName                     CN           Result
     * 1.  localhost                    localhost    PASS
     * 2.  localhost                    local*       PASS
     * 3.  pulsar1-broker.com           pulsar*.com  PASS
     * </pre>
     *
     * @param ctx
     * @return true if hostname is verified else return false
     */
    private boolean verifyTlsHostName(String hostname, ChannelHandlerContext ctx) {
        ChannelHandler sslHandler = ctx.channel().pipeline().get("tls");

        SSLSession sslSession = null;
        if (sslHandler != null) {
            sslSession = ((SslHandler) sslHandler).engine().getSession();
            if (log.isDebugEnabled()) {
                log.debug("Verifying HostName for {}, Cipher {}, Protocols {}", hostname, sslSession.getCipherSuite(),
                        sslSession.getProtocol());
            }
            return HOSTNAME_VERIFIER.verify(hostname, sslSession);
        }
        return false;
    }

    void registerConsumer(final long consumerId, final ConsumerImpl<?> consumer) {
        consumers.put(consumerId, consumer);
    }

    void registerProducer(final long producerId, final ProducerImpl<?> producer) {
        producers.put(producerId, producer);
    }

    void registerTransactionMetaStoreHandler(final long transactionMetaStoreId, final TransactionMetaStoreHandler handler) {
        transactionMetaStoreHandlers.put(transactionMetaStoreId, handler);
    }

    public void registerTransactionBufferHandler(final TransactionBufferHandler handler) {
        transactionBufferHandler = handler;
    }

    void removeProducer(final long producerId) {
        producers.remove(producerId);
    }

    void removeConsumer(final long consumerId) {
        consumers.remove(consumerId);
    }

    void setTargetBroker(InetSocketAddress targetBrokerAddress) {
        this.proxyToTargetBrokerAddress = String.format("%s:%d", targetBrokerAddress.getHostString(),
                targetBrokerAddress.getPort());
    }

     void setRemoteHostName(String remoteHostName) {
        this.remoteHostName = remoteHostName;
    }

    private PulsarClientException getPulsarClientException(ServerError error, String errorMsg) {
        switch (error) {
        case AuthenticationError:
            return new PulsarClientException.AuthenticationException(errorMsg);
        case AuthorizationError:
            return new PulsarClientException.AuthorizationException(errorMsg);
        case ProducerBusy:
            return new PulsarClientException.ProducerBusyException(errorMsg);
        case ConsumerBusy:
            return new PulsarClientException.ConsumerBusyException(errorMsg);
        case MetadataError:
            return new PulsarClientException.BrokerMetadataException(errorMsg);
        case PersistenceError:
            return new PulsarClientException.BrokerPersistenceException(errorMsg);
        case ServiceNotReady:
            return new PulsarClientException.LookupException(errorMsg);
        case TooManyRequests:
            return new PulsarClientException.TooManyRequestsException(errorMsg);
        case ProducerBlockedQuotaExceededError:
            return new PulsarClientException.ProducerBlockedQuotaExceededError(errorMsg);
        case ProducerBlockedQuotaExceededException:
            return new PulsarClientException.ProducerBlockedQuotaExceededException(errorMsg);
        case TopicTerminatedError:
            return new PulsarClientException.TopicTerminatedException(errorMsg);
        case IncompatibleSchema:
            return new PulsarClientException.IncompatibleSchemaException(errorMsg);
        case TopicNotFound:
            return new PulsarClientException.TopicDoesNotExistException(errorMsg);
        case ConsumerAssignError:
            return new PulsarClientException.ConsumerAssignException(errorMsg);
        case NotAllowedError:
            return new PulsarClientException.NotAllowedException(errorMsg);
        case TransactionConflict:
            return new PulsarClientException.TransactionConflictException(errorMsg);
        case ProducerFenced:
            return new PulsarClientException.ProducerFencedException(errorMsg);
        case UnknownError:
        default:
            return new PulsarClientException(errorMsg);
        }
    }

    @VisibleForTesting
    public void close() {
       if (ctx != null) {
           ctx.close();
       }
    }

    private void checkRequestTimeout() {
        while (!requestTimeoutQueue.isEmpty()) {
            RequestTime request = requestTimeoutQueue.peek();
            if (request == null || (System.currentTimeMillis() - request.creationTimeMs) < operationTimeoutMs) {
                // if there is no request that is timed out then exit the loop
                break;
            }
            request = requestTimeoutQueue.poll();
            TimedCompletableFuture<?> requestFuture = pendingRequests.remove(request.requestId);
            if (requestFuture != null
                    && !requestFuture.isDone()
                    && !requestFuture.hasGotResponse()) {
                String timeoutMessage = String.format("%d %s timedout after ms %d", request.requestId, request.requestType.getDescription(), operationTimeoutMs);
                if (requestFuture.completeExceptionally(new TimeoutException(timeoutMessage))) {
                    log.warn("{} {}", ctx.channel(), timeoutMessage);
                }
            }
        }
    }

    private static final Logger log = LoggerFactory.getLogger(ClientCnx.class);
}<|MERGE_RESOLUTION|>--- conflicted
+++ resolved
@@ -37,12 +37,8 @@
 import java.net.InetSocketAddress;
 import java.net.SocketAddress;
 import java.nio.channels.ClosedChannelException;
-<<<<<<< HEAD
-import java.util.Arrays;
-=======
 import java.util.ArrayList;
 import java.util.Collections;
->>>>>>> ed5d94cc
 import java.util.List;
 import java.util.Optional;
 import java.util.Queue;
@@ -133,7 +129,7 @@
     private volatile int numberOfRejectRequests = 0;
 
     @Getter
-    private static int maxMessageSize = Commands.DEFAULT_MAX_MESSAGE_SIZE;
+    private static int maxMessageSize = Commpulsar-client/src/main/java/org/apache/pulsar/client/impl/ClientCnx.javaands.DEFAULT_MAX_MESSAGE_SIZE;
 
     private final int maxNumberOfRejectedRequestPerConnection;
     private final int rejectedRequestResetTimeSec = 60;
