--- conflicted
+++ resolved
@@ -38,14 +38,6 @@
 import java.util.concurrent.TimeUnit;
 import java.util.concurrent.atomic.AtomicIntegerFieldUpdater;
 import javax.net.ssl.SSLSession;
-<<<<<<< HEAD
-
-import org.apache.commons.lang3.tuple.ImmutablePair;
-import org.apache.commons.lang3.tuple.ImmutableTriple;
-import org.apache.commons.lang3.tuple.Pair;
-import org.apache.commons.lang3.tuple.Triple;
-=======
->>>>>>> 8ad606b0
 import org.apache.http.conn.ssl.DefaultHostnameVerifier;
 import org.apache.pulsar.client.api.Authentication;
 import org.apache.pulsar.client.api.PulsarClientException;
@@ -80,16 +72,6 @@
     private final Authentication authentication;
     private State state;
 
-<<<<<<< HEAD
-    private final ConcurrentLongHashMap<CompletableFuture<Triple<String, Long, byte[]>>> pendingRequests = new ConcurrentLongHashMap<>(
-            16, 1);
-    private final ConcurrentLongHashMap<CompletableFuture<LookupDataResult>> pendingLookupRequests = new ConcurrentLongHashMap<>(
-            16, 1);
-    private final ConcurrentLongHashMap<CompletableFuture<MessageIdData>> pendingGetLastMessageIdRequests = new ConcurrentLongHashMap<>(
-        16, 1);
-    private final ConcurrentLongHashMap<CompletableFuture<List<String>>> pendingGetTopicsRequests = new ConcurrentLongHashMap<>(
-        16, 1);
-=======
     private final ConcurrentLongHashMap<CompletableFuture<ProducerResponse>> pendingRequests =
         new ConcurrentLongHashMap<>(16, 1);
     private final ConcurrentLongHashMap<CompletableFuture<LookupDataResult>> pendingLookupRequests =
@@ -98,7 +80,6 @@
         new ConcurrentLongHashMap<>(16, 1);
     private final ConcurrentLongHashMap<CompletableFuture<List<String>>> pendingGetTopicsRequests =
         new ConcurrentLongHashMap<>(16, 1);
->>>>>>> 8ad606b0
 
     private final ConcurrentLongHashMap<ProducerImpl<?>> producers = new ConcurrentLongHashMap<>(16, 1);
     private final ConcurrentLongHashMap<ConsumerImpl<?>> consumers = new ConcurrentLongHashMap<>(16, 1);
@@ -294,11 +275,7 @@
             log.debug("{} Received success response from server: {}", ctx.channel(), success.getRequestId());
         }
         long requestId = success.getRequestId();
-<<<<<<< HEAD
-        CompletableFuture<Triple<String, Long, byte[]>> requestFuture = pendingRequests.remove(requestId);
-=======
         CompletableFuture<ProducerResponse> requestFuture = pendingRequests.remove(requestId);
->>>>>>> 8ad606b0
         if (requestFuture != null) {
             requestFuture.complete(null);
         } else {
@@ -331,15 +308,9 @@
                     success.getRequestId(), success.getProducerName());
         }
         long requestId = success.getRequestId();
-<<<<<<< HEAD
-        CompletableFuture<Triple<String, Long, byte[]>> requestFuture = pendingRequests.remove(requestId);
-        if (requestFuture != null) {
-            requestFuture.complete(ImmutableTriple.of(success.getProducerName(), success.getLastSequenceId(), success.getSchemaVersion().toByteArray()));
-=======
         CompletableFuture<ProducerResponse> requestFuture = pendingRequests.remove(requestId);
         if (requestFuture != null) {
             requestFuture.complete(new ProducerResponse(success.getProducerName(), success.getLastSequenceId(), success.getSchemaVersion().toByteArray()));
->>>>>>> 8ad606b0
         } else {
             log.warn("{} Received unknown request id from server: {}", ctx.channel(), success.getRequestId());
         }
@@ -484,11 +455,7 @@
             log.warn("{} Producer creation has been blocked because backlog quota exceeded for producer topic",
                     ctx.channel());
         }
-<<<<<<< HEAD
-        CompletableFuture<Triple<String, Long, byte[]>> requestFuture = pendingRequests.remove(requestId);
-=======
         CompletableFuture<ProducerResponse> requestFuture = pendingRequests.remove(requestId);
->>>>>>> 8ad606b0
         if (requestFuture != null) {
             requestFuture.completeExceptionally(getPulsarClientException(error.getError(), error.getMessage()));
         } else {
@@ -603,13 +570,8 @@
         return connectionFuture;
     }
 
-<<<<<<< HEAD
-    CompletableFuture<Triple<String, Long, byte[]>> sendRequestWithId(ByteBuf cmd, long requestId) {
-        CompletableFuture<Triple<String, Long, byte[]>> future = new CompletableFuture<>();
-=======
     CompletableFuture<ProducerResponse> sendRequestWithId(ByteBuf cmd, long requestId) {
         CompletableFuture<ProducerResponse> future = new CompletableFuture<>();
->>>>>>> 8ad606b0
         pendingRequests.put(requestId, future);
         ctx.writeAndFlush(cmd).addListener(writeFuture -> {
             if (!writeFuture.isSuccess()) {
