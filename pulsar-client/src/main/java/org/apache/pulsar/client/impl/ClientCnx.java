/**
 * Licensed to the Apache Software Foundation (ASF) under one
 * or more contributor license agreements.  See the NOTICE file
 * distributed with this work for additional information
 * regarding copyright ownership.  The ASF licenses this file
 * to you under the Apache License, Version 2.0 (the
 * "License"); you may not use this file except in compliance
 * with the License.  You may obtain a copy of the License at
 *
 *   http://www.apache.org/licenses/LICENSE-2.0
 *
 * Unless required by applicable law or agreed to in writing,
 * software distributed under the License is distributed on an
 * "AS IS" BASIS, WITHOUT WARRANTIES OR CONDITIONS OF ANY
 * KIND, either express or implied.  See the License for the
 * specific language governing permissions and limitations
 * under the License.
 */
package org.apache.pulsar.client.impl;

import static com.google.common.base.Preconditions.checkArgument;
import static com.google.common.base.Preconditions.checkState;
import static org.apache.pulsar.client.impl.TransactionMetaStoreHandler.getExceptionByServerError;
import static org.apache.pulsar.common.util.Runnables.catchingAndLoggingThrowables;
import com.google.common.collect.Queues;
import io.netty.buffer.ByteBuf;
import io.netty.channel.Channel;
import io.netty.channel.ChannelHandler;
import io.netty.channel.ChannelHandlerContext;
import io.netty.channel.EventLoopGroup;
import io.netty.channel.unix.Errors.NativeIoException;
import io.netty.handler.codec.LengthFieldBasedFrameDecoder;
import io.netty.handler.ssl.SslHandler;
import io.netty.util.concurrent.Promise;
import java.net.InetSocketAddress;
import java.net.SocketAddress;
import java.nio.channels.ClosedChannelException;
import java.util.ArrayList;
import java.util.Arrays;
import java.util.Collections;
import java.util.List;
import java.util.Optional;
import java.util.Queue;
import java.util.concurrent.CompletableFuture;
import java.util.concurrent.ConcurrentLinkedQueue;
import java.util.concurrent.ScheduledFuture;
import java.util.concurrent.Semaphore;
import java.util.concurrent.TimeUnit;
import java.util.concurrent.atomic.AtomicIntegerFieldUpdater;
import javax.net.ssl.SSLSession;
import lombok.Getter;
import org.apache.commons.lang3.exception.ExceptionUtils;
import org.apache.commons.lang3.tuple.Pair;
import org.apache.pulsar.PulsarVersion;
import org.apache.pulsar.client.api.Authentication;
import org.apache.pulsar.client.api.AuthenticationDataProvider;
import org.apache.pulsar.client.api.PulsarClientException;
import org.apache.pulsar.client.api.PulsarClientException.ConnectException;
import org.apache.pulsar.client.api.PulsarClientException.TimeoutException;
import org.apache.pulsar.client.impl.BinaryProtoLookupService.LookupDataResult;
import org.apache.pulsar.client.impl.conf.ClientConfigurationData;
import org.apache.pulsar.client.impl.schema.SchemaInfoUtil;
import org.apache.pulsar.client.impl.transaction.TransactionBufferHandler;
import org.apache.pulsar.client.util.TimedCompletableFuture;
import org.apache.pulsar.common.api.AuthData;
import org.apache.pulsar.common.api.proto.CommandAckResponse;
import org.apache.pulsar.common.api.proto.CommandActiveConsumerChange;
import org.apache.pulsar.common.api.proto.CommandAddPartitionToTxnResponse;
import org.apache.pulsar.common.api.proto.CommandAddSubscriptionToTxnResponse;
import org.apache.pulsar.common.api.proto.CommandAuthChallenge;
import org.apache.pulsar.common.api.proto.CommandCloseConsumer;
import org.apache.pulsar.common.api.proto.CommandCloseProducer;
import org.apache.pulsar.common.api.proto.CommandConnected;
import org.apache.pulsar.common.api.proto.CommandEndTxnOnPartitionResponse;
import org.apache.pulsar.common.api.proto.CommandEndTxnOnSubscriptionResponse;
import org.apache.pulsar.common.api.proto.CommandEndTxnResponse;
import org.apache.pulsar.common.api.proto.CommandError;
import org.apache.pulsar.common.api.proto.CommandGetLastMessageIdResponse;
import org.apache.pulsar.common.api.proto.CommandGetOrCreateSchemaResponse;
import org.apache.pulsar.common.api.proto.CommandGetSchemaResponse;
import org.apache.pulsar.common.api.proto.CommandGetTopicsOfNamespaceResponse;
import org.apache.pulsar.common.api.proto.CommandLookupTopicResponse;
import org.apache.pulsar.common.api.proto.CommandMessage;
import org.apache.pulsar.common.api.proto.CommandNewTxnResponse;
import org.apache.pulsar.common.api.proto.CommandPartitionedTopicMetadataResponse;
import org.apache.pulsar.common.api.proto.CommandProducerSuccess;
import org.apache.pulsar.common.api.proto.CommandReachedEndOfTopic;
import org.apache.pulsar.common.api.proto.CommandSendError;
import org.apache.pulsar.common.api.proto.CommandSendReceipt;
import org.apache.pulsar.common.api.proto.CommandSuccess;
import org.apache.pulsar.common.api.proto.CommandTcClientConnectResponse;
import org.apache.pulsar.common.api.proto.ServerError;
import org.apache.pulsar.common.protocol.Commands;
import org.apache.pulsar.common.protocol.PulsarHandler;
import org.apache.pulsar.common.protocol.schema.SchemaVersion;
import org.apache.pulsar.common.schema.SchemaInfo;
import org.apache.pulsar.common.tls.TlsHostnameVerifier;
import org.apache.pulsar.common.util.FutureUtil;
import org.apache.pulsar.common.util.collections.ConcurrentLongHashMap;
import org.slf4j.Logger;
import org.slf4j.LoggerFactory;

@SuppressWarnings("unchecked")
public class ClientCnx extends PulsarHandler {

    protected final Authentication authentication;
    private State state;

    private final ConcurrentLongHashMap<TimedCompletableFuture<? extends Object>> pendingRequests =
        new ConcurrentLongHashMap<>(16, 1);
    // LookupRequests that waiting in client side.
    private final Queue<Pair<Long, Pair<ByteBuf, TimedCompletableFuture<LookupDataResult>>>> waitingLookupRequests;

    private final ConcurrentLongHashMap<ProducerImpl<?>> producers = new ConcurrentLongHashMap<>(16, 1);
    private final ConcurrentLongHashMap<ConsumerImpl<?>> consumers = new ConcurrentLongHashMap<>(16, 1);
    private final ConcurrentLongHashMap<TransactionMetaStoreHandler> transactionMetaStoreHandlers =
            new ConcurrentLongHashMap<>(16, 1);

    private final CompletableFuture<Void> connectionFuture = new CompletableFuture<Void>();
    private final ConcurrentLinkedQueue<RequestTime> requestTimeoutQueue = new ConcurrentLinkedQueue<>();
    private final Semaphore pendingLookupRequestSemaphore;
    private final Semaphore maxLookupRequestSemaphore;
    private final EventLoopGroup eventLoopGroup;

    private static final AtomicIntegerFieldUpdater<ClientCnx> NUMBER_OF_REJECTED_REQUESTS_UPDATER =
            AtomicIntegerFieldUpdater.newUpdater(ClientCnx.class, "numberOfRejectRequests");
    @SuppressWarnings("unused")
    private volatile int numberOfRejectRequests = 0;

    @Getter
    private static int maxMessageSize = Commands.DEFAULT_MAX_MESSAGE_SIZE;

    private final int maxNumberOfRejectedRequestPerConnection;
    private final int rejectedRequestResetTimeSec = 60;
    private final int protocolVersion;
    private final long operationTimeoutMs;

    protected String proxyToTargetBrokerAddress = null;
    // Remote hostName with which client is connected
    protected String remoteHostName = null;
    private boolean isTlsHostnameVerificationEnable;

    private static final TlsHostnameVerifier HOSTNAME_VERIFIER = new TlsHostnameVerifier();

    private ScheduledFuture<?> timeoutTask;
    private SocketAddress localAddress;
    private SocketAddress remoteAddress;

    // Added for mutual authentication.
    @Getter
    protected AuthenticationDataProvider authenticationDataProvider;
    private TransactionBufferHandler transactionBufferHandler;

    enum State {
        None, SentConnectFrame, Ready, Failed, Connecting
    }

    private static class RequestTime {
        private final long creationTimeNanos;
        final long requestId;
        final RequestType requestType;

        RequestTime(long requestId, RequestType requestType) {
            this.creationTimeNanos = System.nanoTime();
            this.requestId = requestId;
            this.requestType = requestType;
        }

        boolean isTimedOut(long timeoutMillis) {
            long requestAgeMillis = TimeUnit.NANOSECONDS.toMillis(System.nanoTime() - creationTimeNanos);
            return requestAgeMillis > timeoutMillis;
        }
    }

    private enum RequestType {
        Command,
        GetLastMessageId,
        GetTopics,
        GetSchema,
        GetOrCreateSchema,
        AckResponse,
        Lookup;

        String getDescription() {
            if (this == Command) {
                return "request";
            } else {
                return name() + " request";
            }
        }
    }


    public ClientCnx(ClientConfigurationData conf, EventLoopGroup eventLoopGroup) {
        this(conf, eventLoopGroup, Commands.getCurrentProtocolVersion());
    }

    public ClientCnx(ClientConfigurationData conf, EventLoopGroup eventLoopGroup, int protocolVersion) {
        super(conf.getKeepAliveIntervalSeconds(), TimeUnit.SECONDS);
        checkArgument(conf.getMaxLookupRequest() > conf.getConcurrentLookupRequest());
        this.pendingLookupRequestSemaphore = new Semaphore(conf.getConcurrentLookupRequest(), false);
        this.maxLookupRequestSemaphore =
                new Semaphore(conf.getMaxLookupRequest() - conf.getConcurrentLookupRequest(), false);
        this.waitingLookupRequests = Queues.newConcurrentLinkedQueue();
        this.authentication = conf.getAuthentication();
        this.eventLoopGroup = eventLoopGroup;
        this.maxNumberOfRejectedRequestPerConnection = conf.getMaxNumberOfRejectedRequestPerConnection();
        this.operationTimeoutMs = conf.getOperationTimeoutMs();
        this.state = State.None;
        this.isTlsHostnameVerificationEnable = conf.isTlsHostnameVerificationEnable();
        this.protocolVersion = protocolVersion;
    }

    @Override
    public void channelActive(ChannelHandlerContext ctx) throws Exception {
        super.channelActive(ctx);
        this.localAddress = ctx.channel().localAddress();
        this.remoteAddress = ctx.channel().remoteAddress();

        this.timeoutTask = this.eventLoopGroup
                .scheduleAtFixedRate(catchingAndLoggingThrowables(this::checkRequestTimeout), operationTimeoutMs,
                        operationTimeoutMs, TimeUnit.MILLISECONDS);

        if (proxyToTargetBrokerAddress == null) {
            if (log.isDebugEnabled()) {
                log.debug("{} Connected to broker", ctx.channel());
            }
        } else {
            log.info("{} Connected through proxy to target broker at {}", ctx.channel(), proxyToTargetBrokerAddress);
        }
        // Send CONNECT command
        ctx.writeAndFlush(newConnectCommand())
                .addListener(future -> {
                    if (future.isSuccess()) {
                        if (log.isDebugEnabled()) {
                            log.debug("Complete: {}", future.isSuccess());
                        }
                        state = State.SentConnectFrame;
                    } else {
                        log.warn("Error during handshake", future.cause());
                        ctx.close();
                    }
                });
    }

    protected ByteBuf newConnectCommand() throws Exception {
        // mutual authentication is to auth between `remoteHostName` and this client for this channel.
        // each channel will have a mutual client/server pair, mutual client evaluateChallenge with init data,
        // and return authData to server.
        authenticationDataProvider = authentication.getAuthData(remoteHostName);
        AuthData authData = authenticationDataProvider.authenticate(AuthData.INIT_AUTH_DATA);
        return Commands.newConnect(authentication.getAuthMethodName(), authData, this.protocolVersion,
                PulsarVersion.getVersion(), proxyToTargetBrokerAddress, null, null, null);
    }

    @Override
    public void channelInactive(ChannelHandlerContext ctx) throws Exception {
        super.channelInactive(ctx);
        log.info("{} Disconnected", ctx.channel());
        if (!connectionFuture.isDone()) {
            connectionFuture.completeExceptionally(new PulsarClientException("Connection already closed"));
        }

        ConnectException e = new ConnectException(
                "Disconnected from server at " + ctx.channel().remoteAddress());

        // Fail out all the pending ops
        pendingRequests.forEach((key, future) -> future.completeExceptionally(e));
        waitingLookupRequests.forEach(pair -> pair.getRight().getRight().completeExceptionally(e));

        // Notify all attached producers/consumers so they have a chance to reconnect
        producers.forEach((id, producer) -> producer.connectionClosed(this));
        consumers.forEach((id, consumer) -> consumer.connectionClosed(this));
        transactionMetaStoreHandlers.forEach((id, handler) -> handler.connectionClosed(this));

        pendingRequests.clear();
        waitingLookupRequests.clear();

        producers.clear();
        consumers.clear();

        timeoutTask.cancel(true);
    }

    // Command Handlers

    @Override
    public void exceptionCaught(ChannelHandlerContext ctx, Throwable cause) throws Exception {
        if (state != State.Failed) {
            // No need to report stack trace for known exceptions that happen in disconnections
            log.warn("[{}] Got exception {}", remoteAddress,
                    ClientCnx.isKnownException(cause) ? cause : ExceptionUtils.getStackTrace(cause));
            state = State.Failed;
        } else {
            // At default info level, suppress all subsequent exceptions that are thrown when the connection has already
            // failed
            if (log.isDebugEnabled()) {
                log.debug("[{}] Got exception: {}", remoteAddress, cause.getMessage(), cause);
            }
        }

        ctx.close();
    }

    public static boolean isKnownException(Throwable t) {
        return t instanceof NativeIoException || t instanceof ClosedChannelException;
    }

    @Override
    protected void handleConnected(CommandConnected connected) {

        if (isTlsHostnameVerificationEnable && remoteHostName != null && !verifyTlsHostName(remoteHostName, ctx)) {
            // close the connection if host-verification failed with the broker
            log.warn("[{}] Failed to verify hostname of {}", ctx.channel(), remoteHostName);
            ctx.close();
            return;
        }

        checkArgument(state == State.SentConnectFrame || state == State.Connecting);
        if (connected.hasMaxMessageSize()) {
            if (log.isDebugEnabled()) {
                log.debug("{} Connection has max message size setting, replace old frameDecoder with "
                          + "server frame size {}", ctx.channel(), connected.getMaxMessageSize());
            }
            maxMessageSize = connected.getMaxMessageSize();
            ctx.pipeline().replace("frameDecoder", "newFrameDecoder", new LengthFieldBasedFrameDecoder(
                connected.getMaxMessageSize() + Commands.MESSAGE_SIZE_FRAME_PADDING, 0, 4, 0, 4));
        }
        if (log.isDebugEnabled()) {
            log.debug("{} Connection is ready", ctx.channel());
        }
        // set remote protocol version to the correct version before we complete the connection future
        setRemoteEndpointProtocolVersion(connected.getProtocolVersion());
        connectionFuture.complete(null);
        state = State.Ready;
    }

    @Override
    protected void handleAuthChallenge(CommandAuthChallenge authChallenge) {
        checkArgument(authChallenge.hasChallenge());
        checkArgument(authChallenge.getChallenge().hasAuthData());

        if (Arrays.equals(AuthData.REFRESH_AUTH_DATA_BYTES, authChallenge.getChallenge().getAuthData())) {
            try {
                authenticationDataProvider = authentication.getAuthData(remoteHostName);
            } catch (PulsarClientException e) {
                log.error("{} Error when refreshing authentication data provider: {}", ctx.channel(), e);
                connectionFuture.completeExceptionally(e);
                return;
            }
        }

        // mutual authn. If auth not complete, continue auth; if auth complete, complete connectionFuture.
        try {
            AuthData authData = authenticationDataProvider
                .authenticate(AuthData.of(authChallenge.getChallenge().getAuthData()));

            checkState(!authData.isComplete());

            ByteBuf request = Commands.newAuthResponse(authentication.getAuthMethodName(),
                authData,
                this.protocolVersion,
                PulsarVersion.getVersion());

            if (log.isDebugEnabled()) {
                log.debug("{} Mutual auth {}", ctx.channel(), authentication.getAuthMethodName());
            }

            ctx.writeAndFlush(request).addListener(writeFuture -> {
                if (!writeFuture.isSuccess()) {
                    log.warn("{} Failed to send request for mutual auth to broker: {}", ctx.channel(),
                        writeFuture.cause().getMessage());
                    connectionFuture.completeExceptionally(writeFuture.cause());
                }
            });

            if (state == State.SentConnectFrame) {
                state = State.Connecting;
            }
        } catch (Exception e) {
            log.error("{} Error mutual verify: {}", ctx.channel(), e);
            connectionFuture.completeExceptionally(e);
            return;
        }
    }

    @Override
    protected void handleSendReceipt(CommandSendReceipt sendReceipt) {
        checkArgument(state == State.Ready);

        long producerId = sendReceipt.getProducerId();
        long sequenceId = sendReceipt.getSequenceId();
        long highestSequenceId = sendReceipt.getHighestSequenceId();
        long ledgerId = -1;
        long entryId = -1;
        if (sendReceipt.hasMessageId()) {
            ledgerId = sendReceipt.getMessageId().getLedgerId();
            entryId = sendReceipt.getMessageId().getEntryId();
        }

        if (ledgerId == -1 && entryId == -1) {
            log.warn("{} Message with sequence-id {} published by producer {} has been dropped", ctx.channel(),
                    sequenceId, producerId);
        }

        if (log.isDebugEnabled()) {
            log.debug("{} Got receipt for producer: {} -- msg: {} -- id: {}:{}", ctx.channel(), producerId, sequenceId,
                    ledgerId, entryId);
        }

        ProducerImpl<?> producer = producers.get(producerId);
        if (producer != null) {
            producer.ackReceived(this, sequenceId, highestSequenceId, ledgerId, entryId);
        } else {
            if (log.isDebugEnabled()) {
                log.debug("Producer is {} already closed, ignore published message [{}-{}]", producerId, ledgerId,
                        entryId);
            }
        }
    }

    @Override
    protected void handleAckResponse(CommandAckResponse ackResponse) {
        checkArgument(state == State.Ready);
        checkArgument(ackResponse.getRequestId() >= 0);
        CompletableFuture<?> completableFuture = pendingRequests.remove(ackResponse.getRequestId());
        if (completableFuture != null && !completableFuture.isDone()) {
            if (!ackResponse.hasError()) {
                completableFuture.complete(null);
            } else {
                completableFuture.completeExceptionally(
                        getPulsarClientException(ackResponse.getError(),
                                                 buildError(ackResponse.getRequestId(), ackResponse.getMessage())));
            }
        } else {
            log.warn("AckResponse has complete when receive response! requestId : {}, consumerId : {}",
                    ackResponse.getRequestId(), ackResponse.hasConsumerId());
        }
    }


    @Override
    protected void handleMessage(CommandMessage cmdMessage, ByteBuf headersAndPayload) {
        checkArgument(state == State.Ready);

        if (log.isDebugEnabled()) {
            log.debug("{} Received a message from the server: {}", ctx.channel(), cmdMessage);
        }
        ConsumerImpl<?> consumer = consumers.get(cmdMessage.getConsumerId());
        if (consumer != null) {
<<<<<<< HEAD
            consumer.messageReceived(cmdMessage, headersAndPayload, this);
=======
            List<Long> ackSets = Collections.emptyList();
            if (cmdMessage.getAckSetsCount() > 0) {
                ackSets = new ArrayList<>(cmdMessage.getAckSetsCount());
                for (int i = 0; i < cmdMessage.getAckSetsCount(); i++) {
                    ackSets.add(cmdMessage.getAckSetAt(i));
                }
            }
            consumer.messageReceived(cmdMessage.getMessageId(), cmdMessage.getRedeliveryCount(), ackSets,
                    headersAndPayload, this);
>>>>>>> 35f0e13f
        }
    }

    @Override
    protected void handleActiveConsumerChange(CommandActiveConsumerChange change) {
        checkArgument(state == State.Ready);

        if (log.isDebugEnabled()) {
            log.debug("{} Received a consumer group change message from the server : {}", ctx.channel(), change);
        }
        ConsumerImpl<?> consumer = consumers.get(change.getConsumerId());
        if (consumer != null) {
            consumer.activeConsumerChanged(change.isIsActive());
        }
    }

    @Override
    protected void handleSuccess(CommandSuccess success) {
        checkArgument(state == State.Ready);

        if (log.isDebugEnabled()) {
            log.debug("{} Received success response from server: {}", ctx.channel(), success.getRequestId());
        }
        long requestId = success.getRequestId();
        CompletableFuture<?> requestFuture = pendingRequests.remove(requestId);
        if (requestFuture != null) {
            requestFuture.complete(null);
        } else {
            log.warn("{} Received unknown request id from server: {}", ctx.channel(), success.getRequestId());
        }
    }

    @Override
    protected void handleGetLastMessageIdSuccess(CommandGetLastMessageIdResponse success) {
        checkArgument(state == State.Ready);

        if (log.isDebugEnabled()) {
            log.debug("{} Received success GetLastMessageId response from server: {}",
                    ctx.channel(), success.getRequestId());
        }
        long requestId = success.getRequestId();
        CompletableFuture<CommandGetLastMessageIdResponse> requestFuture =
                (CompletableFuture<CommandGetLastMessageIdResponse>) pendingRequests.remove(requestId);
        if (requestFuture != null) {
            requestFuture.complete(new CommandGetLastMessageIdResponse().copyFrom(success));
        } else {
            log.warn("{} Received unknown request id from server: {}", ctx.channel(), success.getRequestId());
        }
    }

    @Override
    protected void handleProducerSuccess(CommandProducerSuccess success) {
        checkArgument(state == State.Ready);

        if (log.isDebugEnabled()) {
            log.debug("{} Received producer success response from server: {} - producer-name: {}", ctx.channel(),
                    success.getRequestId(), success.getProducerName());
        }
        long requestId = success.getRequestId();
        if (!success.isProducerReady()) {
            // We got a success operation but the producer is not ready. This means that the producer has been queued up
            // in broker. We need to leave the future pending until we get the final confirmation. We just mark that
            // we have received a response, in order to avoid the timeout.
            TimedCompletableFuture<?> requestFuture = pendingRequests.get(requestId);
            if (requestFuture != null) {
                log.info("{} Producer {} has been queued up at broker. request: {}", ctx.channel(),
                        success.getProducerName(), requestId);
                requestFuture.markAsResponded();
            }
            return;
        }

        CompletableFuture<ProducerResponse> requestFuture =
                (CompletableFuture<ProducerResponse>) pendingRequests.remove(requestId);
        if (requestFuture != null) {
            ProducerResponse pr = new ProducerResponse(success.getProducerName(),
                    success.getLastSequenceId(),
                    success.getSchemaVersion(),
                    success.hasTopicEpoch() ? Optional.of(success.getTopicEpoch()) : Optional.empty());
            requestFuture.complete(pr);
        } else {
            log.warn("{} Received unknown request id from server: {}", ctx.channel(), success.getRequestId());
        }
    }

    @Override
    protected void handleLookupResponse(CommandLookupTopicResponse lookupResult) {
        if (log.isDebugEnabled()) {
            CommandLookupTopicResponse.LookupType response =
                    lookupResult.hasResponse() ? lookupResult.getResponse() : null;
            log.debug("Received Broker lookup response: {} {}", lookupResult.getRequestId(), response);
        }

        long requestId = lookupResult.getRequestId();
        CompletableFuture<LookupDataResult> requestFuture = getAndRemovePendingLookupRequest(requestId);

        if (requestFuture != null) {
            if (requestFuture.isCompletedExceptionally()) {
                if (log.isDebugEnabled()) {
                    log.debug("{} Request {} already timed-out", ctx.channel(), lookupResult.getRequestId());
                }
                return;
            }
            // Complete future with exception if : Result.response=fail/null
            if (!lookupResult.hasResponse()
                    || CommandLookupTopicResponse.LookupType.Failed.equals(lookupResult.getResponse())) {
                if (lookupResult.hasError()) {
                    checkServerError(lookupResult.getError(), lookupResult.getMessage());
                    requestFuture.completeExceptionally(
                            getPulsarClientException(lookupResult.getError(),
                                    buildError(lookupResult.getRequestId(), lookupResult.getMessage())));
                } else {
                    requestFuture
                            .completeExceptionally(new PulsarClientException.LookupException("Empty lookup response"));
                }
            } else {
                requestFuture.complete(new LookupDataResult(lookupResult));
            }
        } else {
            log.warn("{} Received unknown request id from server: {}", ctx.channel(), lookupResult.getRequestId());
        }
    }

    @Override
    protected void handlePartitionResponse(CommandPartitionedTopicMetadataResponse lookupResult) {
        if (log.isDebugEnabled()) {
            CommandPartitionedTopicMetadataResponse.LookupType response =
                    lookupResult.hasResponse() ? lookupResult.getResponse() : null;
            int partitions = lookupResult.hasPartitions() ? lookupResult.getPartitions() : -1;
            log.debug("Received Broker Partition response: {} {} {}", lookupResult.getRequestId(), response,
                    partitions);
        }

        long requestId = lookupResult.getRequestId();
        CompletableFuture<LookupDataResult> requestFuture = getAndRemovePendingLookupRequest(requestId);

        if (requestFuture != null) {
            if (requestFuture.isCompletedExceptionally()) {
                if (log.isDebugEnabled()) {
                    log.debug("{} Request {} already timed-out", ctx.channel(), lookupResult.getRequestId());
                }
                return;
            }
            // Complete future with exception if : Result.response=fail/null
            if (!lookupResult.hasResponse()
                    || CommandPartitionedTopicMetadataResponse.LookupType.Failed.equals(lookupResult.getResponse())) {
                if (lookupResult.hasError()) {
                    String message = buildError(lookupResult.getRequestId(),
                                                lookupResult.hasMessage() ? lookupResult.getMessage() : null);
                    checkServerError(lookupResult.getError(), message);
                    requestFuture.completeExceptionally(
                            getPulsarClientException(lookupResult.getError(), message));
                } else {
                    requestFuture
                            .completeExceptionally(new PulsarClientException.LookupException("Empty lookup response"));
                }
            } else {
                // return LookupDataResult when Result.response = success/redirect
                requestFuture.complete(new LookupDataResult(lookupResult.getPartitions()));
            }
        } else {
            log.warn("{} Received unknown request id from server: {}", ctx.channel(), lookupResult.getRequestId());
        }
    }

    @Override
    protected void handleReachedEndOfTopic(CommandReachedEndOfTopic commandReachedEndOfTopic) {
        final long consumerId = commandReachedEndOfTopic.getConsumerId();

        log.info("[{}] Broker notification reached the end of topic: {}", remoteAddress, consumerId);

        ConsumerImpl<?> consumer = consumers.get(consumerId);
        if (consumer != null) {
            consumer.setTerminated();
        }
    }

    // caller of this method needs to be protected under pendingLookupRequestSemaphore
    private void addPendingLookupRequests(long requestId, TimedCompletableFuture<LookupDataResult> future) {
        pendingRequests.put(requestId, future);
        requestTimeoutQueue.add(new RequestTime(requestId, RequestType.Lookup));
    }

    private CompletableFuture<LookupDataResult> getAndRemovePendingLookupRequest(long requestId) {
        CompletableFuture<LookupDataResult> result =
                (CompletableFuture<LookupDataResult>) pendingRequests.remove(requestId);
        if (result != null) {
            Pair<Long, Pair<ByteBuf, TimedCompletableFuture<LookupDataResult>>> firstOneWaiting =
                    waitingLookupRequests.poll();
            if (firstOneWaiting != null) {
                maxLookupRequestSemaphore.release();
                // schedule a new lookup in.
                eventLoopGroup.submit(() -> {
                    long newId = firstOneWaiting.getLeft();
                    TimedCompletableFuture<LookupDataResult> newFuture = firstOneWaiting.getRight().getRight();
                    addPendingLookupRequests(newId, newFuture);
                    ctx.writeAndFlush(firstOneWaiting.getRight().getLeft()).addListener(writeFuture -> {
                        if (!writeFuture.isSuccess()) {
                            log.warn("{} Failed to send request {} to broker: {}", ctx.channel(), newId,
                                writeFuture.cause().getMessage());
                            getAndRemovePendingLookupRequest(newId);
                            newFuture.completeExceptionally(writeFuture.cause());
                        }
                    });
                });
            } else {
                pendingLookupRequestSemaphore.release();
            }
        }
        return result;
    }

    @Override
    protected void handleSendError(CommandSendError sendError) {
        log.warn("{} Received send error from server: {} : {}", ctx.channel(), sendError.getError(),
                sendError.getMessage());

        long producerId = sendError.getProducerId();
        long sequenceId = sendError.getSequenceId();

        switch (sendError.getError()) {
        case ChecksumError:
            producers.get(producerId).recoverChecksumError(this, sequenceId);
            break;

        case TopicTerminatedError:
            producers.get(producerId).terminated(this);
            break;
        case NotAllowedError:
            producers.get(producerId).recoverNotAllowedError(sequenceId);
            break;

        default:
            // By default, for transient error, let the reconnection logic
            // to take place and re-establish the produce again
            ctx.close();
        }
    }

    @Override
    protected void handleError(CommandError error) {
        checkArgument(state == State.SentConnectFrame || state == State.Ready);

        log.warn("{} Received error from server: {}", ctx.channel(), error.getMessage());
        long requestId = error.getRequestId();
        if (error.getError() == ServerError.ProducerBlockedQuotaExceededError) {
            log.warn("{} Producer creation has been blocked because backlog quota exceeded for producer topic",
                    ctx.channel());
        }
        if (error.getError() == ServerError.AuthenticationError) {
            connectionFuture.completeExceptionally(
                    new PulsarClientException.AuthenticationException(error.getMessage()));
            log.error("{} Failed to authenticate the client", ctx.channel());
        }
        if (error.getError() == ServerError.NotAllowedError) {
            log.error("Get not allowed error, {}", error.getMessage());
            connectionFuture.completeExceptionally(new PulsarClientException.NotAllowedException(error.getMessage()));
        }
        CompletableFuture<?> requestFuture = pendingRequests.remove(requestId);
        if (requestFuture != null) {
            requestFuture.completeExceptionally(
                    getPulsarClientException(error.getError(),
                                             buildError(error.getRequestId(), error.getMessage())));
        } else {
            log.warn("{} Received unknown request id from server: {}", ctx.channel(), error.getRequestId());
        }
    }

    @Override
    protected void handleCloseProducer(CommandCloseProducer closeProducer) {
        log.info("[{}] Broker notification of Closed producer: {}", remoteAddress, closeProducer.getProducerId());
        final long producerId = closeProducer.getProducerId();
        ProducerImpl<?> producer = producers.get(producerId);
        if (producer != null) {
            producer.connectionClosed(this);
        } else {
            log.warn("Producer with id {} not found while closing producer ", producerId);
        }
    }

    @Override
    protected void handleCloseConsumer(CommandCloseConsumer closeConsumer) {
        log.info("[{}] Broker notification of Closed consumer: {}", remoteAddress, closeConsumer.getConsumerId());
        final long consumerId = closeConsumer.getConsumerId();
        ConsumerImpl<?> consumer = consumers.get(consumerId);
        if (consumer != null) {
            consumer.connectionClosed(this);
        } else {
            log.warn("Consumer with id {} not found while closing consumer ", consumerId);
        }
    }

    @Override
    protected boolean isHandshakeCompleted() {
        return state == State.Ready;
    }

    public CompletableFuture<LookupDataResult> newLookup(ByteBuf request, long requestId) {
        TimedCompletableFuture<LookupDataResult> future = new TimedCompletableFuture<>();

        if (pendingLookupRequestSemaphore.tryAcquire()) {
            addPendingLookupRequests(requestId, future);
            ctx.writeAndFlush(request).addListener(writeFuture -> {
                if (!writeFuture.isSuccess()) {
                    log.warn("{} Failed to send request {} to broker: {}", ctx.channel(), requestId,
                        writeFuture.cause().getMessage());
                    getAndRemovePendingLookupRequest(requestId);
                    future.completeExceptionally(writeFuture.cause());
                }
            });
        } else {
            if (log.isDebugEnabled()) {
                log.debug("{} Failed to add lookup-request into pending queue", requestId);
            }

            if (maxLookupRequestSemaphore.tryAcquire()) {
                waitingLookupRequests.add(Pair.of(requestId, Pair.of(request, future)));
            } else {
                if (log.isDebugEnabled()) {
                    log.debug("{} Failed to add lookup-request into waiting queue", requestId);
                }
                future.completeExceptionally(new PulsarClientException.TooManyRequestsException(String.format(
                    "Requests number out of config: There are {%s} lookup requests outstanding and {%s} requests"
                            + " pending.",
                    pendingLookupRequestSemaphore.availablePermits(),
                    waitingLookupRequests.size())));
            }
        }
        return future;
    }

    public CompletableFuture<List<String>> newGetTopicsOfNamespace(ByteBuf request, long requestId) {
        return sendRequestAndHandleTimeout(request, requestId, RequestType.GetTopics, true);
    }

    public CompletableFuture<Void> newAckForReceipt(ByteBuf request, long requestId) {
        return sendRequestAndHandleTimeout(request, requestId, RequestType.AckResponse, true);
    }

    public void newAckForReceiptWithFuture(ByteBuf request, long requestId,
                                           TimedCompletableFuture<Void> future) {
        sendRequestAndHandleTimeout(request, requestId, RequestType.AckResponse, false, future);
    }

    @Override
    protected void handleGetTopicsOfNamespaceSuccess(CommandGetTopicsOfNamespaceResponse success) {
        checkArgument(state == State.Ready);

        long requestId = success.getRequestId();
        List<String> topics = new ArrayList<String>(success.getTopicsCount());
        for (int i = 0; i < success.getTopicsCount(); i++) {
            topics.add(success.getTopicAt(i));
        }

        if (log.isDebugEnabled()) {
            log.debug("{} Received get topics of namespace success response from server: {} - topics.size: {}",
                ctx.channel(), success.getRequestId(), topics.size());
        }

        CompletableFuture<List<String>> requestFuture =
                (CompletableFuture<List<String>>) pendingRequests.remove(requestId);
        if (requestFuture != null) {
            requestFuture.complete(topics);
        } else {
            log.warn("{} Received unknown request id from server: {}", ctx.channel(), success.getRequestId());
        }
    }

    @Override
    protected void handleGetSchemaResponse(CommandGetSchemaResponse commandGetSchemaResponse) {
        checkArgument(state == State.Ready);

        long requestId = commandGetSchemaResponse.getRequestId();

        CompletableFuture<CommandGetSchemaResponse> future =
                (CompletableFuture<CommandGetSchemaResponse>) pendingRequests.remove(requestId);
        if (future == null) {
            log.warn("{} Received unknown request id from server: {}", ctx.channel(), requestId);
            return;
        }
        future.complete(new CommandGetSchemaResponse().copyFrom(commandGetSchemaResponse));
    }

    @Override
    protected void handleGetOrCreateSchemaResponse(CommandGetOrCreateSchemaResponse commandGetOrCreateSchemaResponse) {
        checkArgument(state == State.Ready);
        long requestId = commandGetOrCreateSchemaResponse.getRequestId();
        CompletableFuture<CommandGetOrCreateSchemaResponse> future =
                (CompletableFuture<CommandGetOrCreateSchemaResponse>) pendingRequests.remove(requestId);
        if (future == null) {
            log.warn("{} Received unknown request id from server: {}", ctx.channel(), requestId);
            return;
        }
        future.complete(new CommandGetOrCreateSchemaResponse().copyFrom(commandGetOrCreateSchemaResponse));
    }

    Promise<Void> newPromise() {
        return ctx.newPromise();
    }

    public ChannelHandlerContext ctx() {
        return ctx;
    }

    Channel channel() {
        return ctx.channel();
    }

    SocketAddress serverAddrees() {
        return remoteAddress;
    }

    CompletableFuture<Void> connectionFuture() {
        return connectionFuture;
    }

    CompletableFuture<ProducerResponse> sendRequestWithId(ByteBuf cmd, long requestId) {
        return sendRequestAndHandleTimeout(cmd, requestId, RequestType.Command, true);
    }

    private <T> void sendRequestAndHandleTimeout(ByteBuf requestMessage, long requestId,
                                                                 RequestType requestType, boolean flush,
                                                                 TimedCompletableFuture<T> future) {
        pendingRequests.put(requestId, future);
        if (flush) {
            ctx.writeAndFlush(requestMessage).addListener(writeFuture -> {
                if (!writeFuture.isSuccess()) {
                    CompletableFuture<?> newFuture = pendingRequests.remove(requestId);
                    if (newFuture != null && !newFuture.isDone()) {
                        log.warn("{} Failed to send {} to broker: {}", ctx.channel(),
                                requestType.getDescription(), writeFuture.cause().getMessage());
                        future.completeExceptionally(writeFuture.cause());
                    }
                }
            });
        } else {
            ctx.write(requestMessage, ctx().voidPromise());
        }
        requestTimeoutQueue.add(new RequestTime(requestId, requestType));
    }

    private <T> CompletableFuture<T> sendRequestAndHandleTimeout(ByteBuf requestMessage, long requestId,
                                                 RequestType requestType, boolean flush) {
        TimedCompletableFuture<T> future = new TimedCompletableFuture<>();
        sendRequestAndHandleTimeout(requestMessage, requestId, requestType, flush, future);
        return future;
    }

    public CompletableFuture<CommandGetLastMessageIdResponse> sendGetLastMessageId(ByteBuf request, long requestId) {
        return sendRequestAndHandleTimeout(request, requestId, RequestType.GetLastMessageId, true);
    }

    public CompletableFuture<Optional<SchemaInfo>> sendGetSchema(ByteBuf request, long requestId) {
        return sendGetRawSchema(request, requestId).thenCompose(commandGetSchemaResponse -> {
            if (commandGetSchemaResponse.hasErrorCode()) {
                // Request has failed
                ServerError rc = commandGetSchemaResponse.getErrorCode();
                if (rc == ServerError.TopicNotFound) {
                    return CompletableFuture.completedFuture(Optional.empty());
                } else {
                    return FutureUtil.failedFuture(
                        getPulsarClientException(rc,
                                buildError(requestId, commandGetSchemaResponse.getErrorMessage())));
                }
            } else {
                return CompletableFuture.completedFuture(
                    Optional.of(SchemaInfoUtil.newSchemaInfo(commandGetSchemaResponse.getSchema())));
            }
        });
    }

    public CompletableFuture<CommandGetSchemaResponse> sendGetRawSchema(ByteBuf request, long requestId) {
        return sendRequestAndHandleTimeout(request, requestId, RequestType.GetSchema, true);
    }

    public CompletableFuture<byte[]> sendGetOrCreateSchema(ByteBuf request, long requestId) {
        CompletableFuture<CommandGetOrCreateSchemaResponse> future = sendRequestAndHandleTimeout(request, requestId,
                RequestType.GetOrCreateSchema, true);
        return future.thenCompose(response -> {
            if (response.hasErrorCode()) {
                // Request has failed
                ServerError rc = response.getErrorCode();
                if (rc == ServerError.TopicNotFound) {
                    return CompletableFuture.completedFuture(SchemaVersion.Empty.bytes());
                } else {
                    return FutureUtil.failedFuture(getPulsarClientException(
                                                           rc, buildError(requestId, response.getErrorMessage())));
                }
            } else {
                return CompletableFuture.completedFuture(response.getSchemaVersion());
            }
        });
    }

    @Override
    protected void handleNewTxnResponse(CommandNewTxnResponse command) {
        TransactionMetaStoreHandler handler = checkAndGetTransactionMetaStoreHandler(command.getTxnidMostBits());
        if (handler != null) {
            handler.handleNewTxnResponse(command);
        }
    }

    @Override
    protected void handleAddPartitionToTxnResponse(CommandAddPartitionToTxnResponse command) {
        TransactionMetaStoreHandler handler = checkAndGetTransactionMetaStoreHandler(command.getTxnidMostBits());
        if (handler != null) {
            handler.handleAddPublishPartitionToTxnResponse(command);
        }
    }

    @Override
    protected void handleAddSubscriptionToTxnResponse(CommandAddSubscriptionToTxnResponse command) {
        TransactionMetaStoreHandler handler = checkAndGetTransactionMetaStoreHandler(command.getTxnidMostBits());
        if (handler != null) {
            handler.handleAddSubscriptionToTxnResponse(command);
        }
    }

    @Override
    protected void handleEndTxnOnPartitionResponse(CommandEndTxnOnPartitionResponse command) {
        TransactionBufferHandler handler = checkAndGetTransactionBufferHandler();
        if (handler != null) {
            handler.handleEndTxnOnTopicResponse(command.getRequestId(), command);
        }
    }

    @Override
    protected void handleEndTxnOnSubscriptionResponse(CommandEndTxnOnSubscriptionResponse command) {
        TransactionBufferHandler handler = checkAndGetTransactionBufferHandler();
        if (handler != null) {
            handler.handleEndTxnOnSubscriptionResponse(command.getRequestId(), command);
        }
    }

    @Override
    protected void handleEndTxnResponse(CommandEndTxnResponse command) {
        TransactionMetaStoreHandler handler = checkAndGetTransactionMetaStoreHandler(command.getTxnidMostBits());
        if (handler != null) {
            handler.handleEndTxnResponse(command);
        }
    }

    @Override
    protected void handleTcClientConnectResponse(CommandTcClientConnectResponse response) {
        checkArgument(state == State.Ready);

        if (log.isDebugEnabled()) {
            log.debug("{} Received tc client connect response "
                    + "from server: {}", ctx.channel(), response.getRequestId());
        }
        long requestId = response.getRequestId();
        CompletableFuture<?> requestFuture = pendingRequests.remove(requestId);

        if (requestFuture != null && !requestFuture.isDone()) {
            if (!response.hasError()) {
                requestFuture.complete(null);
            } else {
                ServerError error = response.getError();
                log.error("Got tc client connect response for request: {}, error: {}, errorMessage: {}",
                        response.getRequestId(), response.getError(), response.getMessage());
                requestFuture.completeExceptionally(getExceptionByServerError(error, response.getMessage()));
            }
        } else {
            log.warn("Tc client connect command has been completed and get response for request: {}",
                    response.getRequestId());
        }
    }

    private TransactionMetaStoreHandler checkAndGetTransactionMetaStoreHandler(long tcId) {
        TransactionMetaStoreHandler handler = transactionMetaStoreHandlers.get(tcId);
        if (handler == null) {
            channel().close();
            log.warn("Close the channel since can't get the transaction meta store handler, will reconnect later.");
        }
        return handler;
    }

    private TransactionBufferHandler checkAndGetTransactionBufferHandler() {
        if (transactionBufferHandler == null) {
            channel().close();
            log.warn("Close the channel since can't get the transaction buffer handler.");
        }
        return transactionBufferHandler;
    }

    /**
     * check serverError and take appropriate action.
     * <ul>
     * <li>InternalServerError: close connection immediately</li>
     * <li>TooManyRequest: received error count is more than maxNumberOfRejectedRequestPerConnection in
     * #rejectedRequestResetTimeSec</li>
     * </ul>
     *
     * @param error
     * @param errMsg
     */
    private void checkServerError(ServerError error, String errMsg) {
        if (ServerError.ServiceNotReady.equals(error)) {
            log.error("{} Close connection because received internal-server error {}", ctx.channel(), errMsg);
            ctx.close();
        } else if (ServerError.TooManyRequests.equals(error)) {
            incrementRejectsAndMaybeClose();
        }
    }

    private void incrementRejectsAndMaybeClose() {
        long rejectedRequests = NUMBER_OF_REJECTED_REQUESTS_UPDATER.getAndIncrement(this);
        if (rejectedRequests == 0) {
            // schedule timer
            eventLoopGroup.schedule(() -> NUMBER_OF_REJECTED_REQUESTS_UPDATER.set(ClientCnx.this, 0),
                                    rejectedRequestResetTimeSec, TimeUnit.SECONDS);
        } else if (rejectedRequests >= maxNumberOfRejectedRequestPerConnection) {
            log.error("{} Close connection because received {} rejected request in {} seconds ", ctx.channel(),
                      NUMBER_OF_REJECTED_REQUESTS_UPDATER.get(ClientCnx.this), rejectedRequestResetTimeSec);
            ctx.close();
        }
    }

    /**
     * verifies host name provided in x509 Certificate in tls session
     *
     * it matches hostname with below scenarios
     *
     * <pre>
     *  1. Supports IPV4 and IPV6 host matching
     *  2. Supports wild card matching for DNS-name
     *  eg:
     *     HostName                     CN           Result
     * 1.  localhost                    localhost    PASS
     * 2.  localhost                    local*       PASS
     * 3.  pulsar1-broker.com           pulsar*.com  PASS
     * </pre>
     *
     * @param ctx
     * @return true if hostname is verified else return false
     */
    private boolean verifyTlsHostName(String hostname, ChannelHandlerContext ctx) {
        ChannelHandler sslHandler = ctx.channel().pipeline().get("tls");

        SSLSession sslSession = null;
        if (sslHandler != null) {
            sslSession = ((SslHandler) sslHandler).engine().getSession();
            if (log.isDebugEnabled()) {
                log.debug("Verifying HostName for {}, Cipher {}, Protocols {}", hostname, sslSession.getCipherSuite(),
                        sslSession.getProtocol());
            }
            return HOSTNAME_VERIFIER.verify(hostname, sslSession);
        }
        return false;
    }

    void registerConsumer(final long consumerId, final ConsumerImpl<?> consumer) {
        consumers.put(consumerId, consumer);
    }

    void registerProducer(final long producerId, final ProducerImpl<?> producer) {
        producers.put(producerId, producer);
    }

    void registerTransactionMetaStoreHandler(final long transactionMetaStoreId,
                                             final TransactionMetaStoreHandler handler) {
        transactionMetaStoreHandlers.put(transactionMetaStoreId, handler);
    }

    public void registerTransactionBufferHandler(final TransactionBufferHandler handler) {
        transactionBufferHandler = handler;
    }

    void removeProducer(final long producerId) {
        producers.remove(producerId);
    }

    void removeConsumer(final long consumerId) {
        consumers.remove(consumerId);
    }

    void setTargetBroker(InetSocketAddress targetBrokerAddress) {
        this.proxyToTargetBrokerAddress = String.format("%s:%d", targetBrokerAddress.getHostString(),
                targetBrokerAddress.getPort());
    }

     void setRemoteHostName(String remoteHostName) {
        this.remoteHostName = remoteHostName;
    }

    private String buildError(long requestId, String errorMsg) {
        return new StringBuilder().append("{\"errorMsg\":\"").append(errorMsg)
            .append("\",\"reqId\":").append(requestId)
            .append(", \"remote\":\"").append(remoteAddress)
            .append("\", \"local\":\"").append(localAddress)
            .append("\"}").toString();
    }

    public static PulsarClientException getPulsarClientException(ServerError error, String errorMsg) {
        switch (error) {
        case AuthenticationError:
            return new PulsarClientException.AuthenticationException(errorMsg);
        case AuthorizationError:
            return new PulsarClientException.AuthorizationException(errorMsg);
        case ProducerBusy:
            return new PulsarClientException.ProducerBusyException(errorMsg);
        case ConsumerBusy:
            return new PulsarClientException.ConsumerBusyException(errorMsg);
        case MetadataError:
            return new PulsarClientException.BrokerMetadataException(errorMsg);
        case PersistenceError:
            return new PulsarClientException.BrokerPersistenceException(errorMsg);
        case ServiceNotReady:
            return new PulsarClientException.LookupException(errorMsg);
        case TooManyRequests:
            return new PulsarClientException.TooManyRequestsException(errorMsg);
        case ProducerBlockedQuotaExceededError:
            return new PulsarClientException.ProducerBlockedQuotaExceededError(errorMsg);
        case ProducerBlockedQuotaExceededException:
            return new PulsarClientException.ProducerBlockedQuotaExceededException(errorMsg);
        case TopicTerminatedError:
            return new PulsarClientException.TopicTerminatedException(errorMsg);
        case IncompatibleSchema:
            return new PulsarClientException.IncompatibleSchemaException(errorMsg);
        case TopicNotFound:
            return new PulsarClientException.TopicDoesNotExistException(errorMsg);
        case ConsumerAssignError:
            return new PulsarClientException.ConsumerAssignException(errorMsg);
        case NotAllowedError:
            return new PulsarClientException.NotAllowedException(errorMsg);
        case TransactionConflict:
            return new PulsarClientException.TransactionConflictException(errorMsg);
        case ProducerFenced:
            return new PulsarClientException.ProducerFencedException(errorMsg);
        case UnknownError:
        default:
            return new PulsarClientException(errorMsg);
        }
    }

    public void close() {
       if (ctx != null) {
           ctx.close();
       }
    }

    private void checkRequestTimeout() {
        while (!requestTimeoutQueue.isEmpty()) {
            RequestTime request = requestTimeoutQueue.peek();
            if (request == null || !request.isTimedOut(operationTimeoutMs)) {
                // if there is no request that is timed out then exit the loop
                break;
            }
            request = requestTimeoutQueue.poll();
            TimedCompletableFuture<?> requestFuture = pendingRequests.get(request.requestId);
            if (requestFuture != null
                    && !requestFuture.hasGotResponse()) {
                pendingRequests.remove(request.requestId, requestFuture);
                if (!requestFuture.isDone()) {
                    String timeoutMessage = String.format(
                            "%s timeout {'durationMs': '%d', 'reqId':'%d', 'remote':'%s', 'local':'%s'}",
                            request.requestType.getDescription(), operationTimeoutMs,
                            request.requestId, remoteAddress, localAddress);
                    if (requestFuture.completeExceptionally(new TimeoutException(timeoutMessage))) {
                        if (request.requestType == RequestType.Lookup) {
                            incrementRejectsAndMaybeClose();
                        }
                        log.warn("{} {}", ctx.channel(), timeoutMessage);
                    }
                }
            }
        }
    }

    private static final Logger log = LoggerFactory.getLogger(ClientCnx.class);
}<|MERGE_RESOLUTION|>--- conflicted
+++ resolved
@@ -37,7 +37,6 @@
 import java.nio.channels.ClosedChannelException;
 import java.util.ArrayList;
 import java.util.Arrays;
-import java.util.Collections;
 import java.util.List;
 import java.util.Optional;
 import java.util.Queue;
@@ -448,19 +447,7 @@
         }
         ConsumerImpl<?> consumer = consumers.get(cmdMessage.getConsumerId());
         if (consumer != null) {
-<<<<<<< HEAD
             consumer.messageReceived(cmdMessage, headersAndPayload, this);
-=======
-            List<Long> ackSets = Collections.emptyList();
-            if (cmdMessage.getAckSetsCount() > 0) {
-                ackSets = new ArrayList<>(cmdMessage.getAckSetsCount());
-                for (int i = 0; i < cmdMessage.getAckSetsCount(); i++) {
-                    ackSets.add(cmdMessage.getAckSetAt(i));
-                }
-            }
-            consumer.messageReceived(cmdMessage.getMessageId(), cmdMessage.getRedeliveryCount(), ackSets,
-                    headersAndPayload, this);
->>>>>>> 35f0e13f
         }
     }
 
