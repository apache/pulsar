/**
 * Licensed to the Apache Software Foundation (ASF) under one
 * or more contributor license agreements.  See the NOTICE file
 * distributed with this work for additional information
 * regarding copyright ownership.  The ASF licenses this file
 * to you under the Apache License, Version 2.0 (the
 * "License"); you may not use this file except in compliance
 * with the License.  You may obtain a copy of the License at
 *
 *   http://www.apache.org/licenses/LICENSE-2.0
 *
 * Unless required by applicable law or agreed to in writing,
 * software distributed under the License is distributed on an
 * "AS IS" BASIS, WITHOUT WARRANTIES OR CONDITIONS OF ANY
 * KIND, either express or implied.  See the License for the
 * specific language governing permissions and limitations
 * under the License.
 */
package org.apache.pulsar.client.impl.conf;

import com.fasterxml.jackson.annotation.JsonIgnore;
import lombok.AllArgsConstructor;
import lombok.Builder;
import lombok.Data;
import lombok.NoArgsConstructor;
import org.apache.pulsar.client.api.Authentication;
import org.apache.pulsar.client.api.ServiceUrlProvider;
import org.apache.pulsar.client.impl.auth.AuthenticationDisabled;

import java.io.Serializable;
import java.util.concurrent.TimeUnit;

/**
 * This is a simple holder of the client configuration values.
 */
@Data
@NoArgsConstructor
@AllArgsConstructor
public class ClientConfigurationData implements Serializable, Cloneable {
    private static final long serialVersionUID = 1L;

    private String serviceUrl;
    @JsonIgnore
    private transient ServiceUrlProvider serviceUrlProvider;

    @JsonIgnore
    private transient Authentication authentication = new AuthenticationDisabled();
    private String authPluginClassName;
    private String authParams;

    private long operationTimeoutMs = 30000;
    private long statsIntervalSeconds = 60;

    private int numIoThreads = 1;
    private int numListenerThreads = 1;
    private int connectionsPerBroker = 1;

    private boolean useTcpNoDelay = true;

    private boolean useTls = false;
    private String tlsTrustCertsFilePath = "";
    private boolean tlsAllowInsecureConnection = false;
    private boolean tlsHostnameVerificationEnable = false;
    private int concurrentLookupRequest = 5000;
    private int maxLookupRequest = 50000;
    private int maxNumberOfRejectedRequestPerConnection = 50;
    private int keepAliveIntervalSeconds = 30;
    private int connectionTimeoutMs = 10000;
    private int requestTimeoutMs = 60000;
    private long defaultBackoffIntervalNanos = TimeUnit.MILLISECONDS.toNanos(100);
    private long maxBackoffIntervalNanos = TimeUnit.SECONDS.toNanos(30);

<<<<<<< HEAD
    public Authentication getAuthentication() {
        if (authentication == null) {
            this.authentication = new AuthenticationDisabled();
        }
        return authentication;
=======
    public boolean isUseTls() {
        if (useTls)
            return true;
        if (getServiceUrl() != null && (this.getServiceUrl().startsWith("pulsar+ssl") || this.getServiceUrl().startsWith("https"))) {
            this.useTls = true;
            return true;
        }
        return false;
>>>>>>> c540e28d
    }

    public ClientConfigurationData clone() {
        try {
            return (ClientConfigurationData) super.clone();
        } catch (CloneNotSupportedException e) {
            throw new RuntimeException("Failed to clone ClientConfigurationData");
        }
    }


}<|MERGE_RESOLUTION|>--- conflicted
+++ resolved
@@ -70,13 +70,13 @@
     private long defaultBackoffIntervalNanos = TimeUnit.MILLISECONDS.toNanos(100);
     private long maxBackoffIntervalNanos = TimeUnit.SECONDS.toNanos(30);
 
-<<<<<<< HEAD
     public Authentication getAuthentication() {
         if (authentication == null) {
             this.authentication = new AuthenticationDisabled();
         }
         return authentication;
-=======
+    }
+
     public boolean isUseTls() {
         if (useTls)
             return true;
@@ -85,7 +85,6 @@
             return true;
         }
         return false;
->>>>>>> c540e28d
     }
 
     public ClientConfigurationData clone() {
