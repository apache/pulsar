/**
 * Licensed to the Apache Software Foundation (ASF) under one
 * or more contributor license agreements.  See the NOTICE file
 * distributed with this work for additional information
 * regarding copyright ownership.  The ASF licenses this file
 * to you under the Apache License, Version 2.0 (the
 * "License"); you may not use this file except in compliance
 * with the License.  You may obtain a copy of the License at
 *
 *   http://www.apache.org/licenses/LICENSE-2.0
 *
 * Unless required by applicable law or agreed to in writing,
 * software distributed under the License is distributed on an
 * "AS IS" BASIS, WITHOUT WARRANTIES OR CONDITIONS OF ANY
 * KIND, either express or implied.  See the License for the
 * specific language governing permissions and limitations
 * under the License.
 */
package org.apache.pulsar.client.impl;

import static com.google.common.base.Preconditions.checkArgument;
import static java.lang.String.format;
import static org.apache.pulsar.checksum.utils.Crc32cChecksum.computeChecksum;
import static org.apache.pulsar.checksum.utils.Crc32cChecksum.resumeChecksum;
import static org.apache.pulsar.common.api.Commands.hasChecksum;
import static org.apache.pulsar.common.api.Commands.readChecksum;

import java.io.IOException;
<<<<<<< HEAD
import java.util.Collections;
import java.util.HashMap;
=======
>>>>>>> 2eb3e497
import java.util.List;
import java.util.Map;
import java.util.concurrent.BlockingQueue;
import java.util.concurrent.CompletableFuture;
import java.util.concurrent.Semaphore;
import java.util.concurrent.TimeUnit;
import java.util.concurrent.atomic.AtomicInteger;
import java.util.concurrent.atomic.AtomicLongFieldUpdater;

import org.apache.pulsar.client.api.CompressionType;
import org.apache.pulsar.client.api.Message;
import org.apache.pulsar.client.api.MessageId;
import org.apache.pulsar.client.api.Producer;
import org.apache.pulsar.client.api.ProducerConfiguration;
import org.apache.pulsar.client.api.ProducerCryptoFailureAction;
import org.apache.pulsar.client.api.PulsarClientException;
import org.apache.pulsar.client.api.PulsarClientException.CryptoException;
import org.apache.pulsar.common.api.Commands;
import org.apache.pulsar.common.api.Commands.ChecksumType;
import org.apache.pulsar.common.api.DoubleByteBuf;
import org.apache.pulsar.common.api.PulsarDecoder;
import org.apache.pulsar.common.api.proto.PulsarApi;
import org.apache.pulsar.common.api.proto.PulsarApi.MessageMetadata;
import org.apache.pulsar.common.api.proto.PulsarApi.ProtocolVersion;
import org.apache.pulsar.common.compression.CompressionCodec;
import org.apache.pulsar.common.compression.CompressionCodecProvider;
import org.apache.pulsar.common.util.DateFormatter;
import org.slf4j.Logger;
import org.slf4j.LoggerFactory;

import com.google.common.collect.Queues;

import io.netty.buffer.ByteBuf;
import io.netty.util.Recycler;
import io.netty.util.Recycler.Handle;
import io.netty.util.ReferenceCountUtil;
import io.netty.util.Timeout;
import io.netty.util.TimerTask;
import io.netty.util.concurrent.ScheduledFuture;

public class ProducerImpl extends ProducerBase implements TimerTask {

    // Producer id, used to identify a producer within a single connection
    private final long producerId;

    // Variable is used through the atomic updater
    @SuppressWarnings("unused")
    private volatile long msgIdGenerator;

    private final BlockingQueue<OpSendMsg> pendingMessages;
    private final BlockingQueue<OpSendMsg> pendingCallbacks;
    private final Semaphore semaphore;
    private volatile Timeout sendTimeout = null;
    private long createProducerTimeout;
    private final int maxNumMessagesInBatch;
    private final BatchMessageContainer batchMessageContainer;

    // Globally unique producer name
    private String producerName;

    private String connectionId;
    private String connectedSince;
    private final int partitionIndex;

    private final ProducerStats stats;

    private final CompressionCodec compressor;

    private volatile long lastSequenceIdPublished;
    private MessageCrypto msgCrypto = null;
    
    private ScheduledFuture<?> keyGeneratorTask = null;

    private final Map<String, String> metadata;

    private static final AtomicLongFieldUpdater<ProducerImpl> msgIdGeneratorUpdater = AtomicLongFieldUpdater
            .newUpdater(ProducerImpl.class, "msgIdGenerator");

    public ProducerImpl(PulsarClientImpl client, String topic, ProducerConfiguration conf,
            CompletableFuture<Producer> producerCreatedFuture, int partitionIndex) {
        super(client, topic, conf, producerCreatedFuture);
        this.producerId = client.newProducerId();
        this.producerName = conf.getProducerName();
        this.partitionIndex = partitionIndex;
        this.pendingMessages = Queues.newArrayBlockingQueue(conf.getMaxPendingMessages());
        this.pendingCallbacks = Queues.newArrayBlockingQueue(conf.getMaxPendingMessages());
        this.semaphore = new Semaphore(conf.getMaxPendingMessages(), true);
        this.compressor = CompressionCodecProvider
                .getCompressionCodec(convertCompressionType(conf.getCompressionType()));

        if (conf.getInitialSequenceId().isPresent()) {
            long initialSequenceId = conf.getInitialSequenceId().get();
            this.lastSequenceIdPublished = initialSequenceId;
            this.msgIdGenerator = initialSequenceId + 1;
        } else {
            this.lastSequenceIdPublished = -1;
            this.msgIdGenerator = 0;
        }

        if (conf.isEncryptionEnabled()) {
            String logCtx = "[" + topic + "] [" + producerName + "] [" + producerId + "]";
            this.msgCrypto = new MessageCrypto(logCtx , true);

            // Regenerate data key cipher at fixed interval
            keyGeneratorTask = client.eventLoopGroup().scheduleWithFixedDelay(() -> {
                try {
                    msgCrypto.addPublicKeyCipher(conf.getEncryptionKeys(), conf.getCryptoKeyReader());
                } catch (CryptoException e) {
                    if (!producerCreatedFuture.isDone()) {
                        log.warn("[{}] [{}] [{}] Failed to add public key cipher.", topic, producerName, producerId);
                        producerCreatedFuture.completeExceptionally(e);
                    }
                }
            }, 0L, 4L, TimeUnit.HOURS);

        }

        if (conf.getSendTimeoutMs() > 0) {
            sendTimeout = client.timer().newTimeout(this, conf.getSendTimeoutMs(), TimeUnit.MILLISECONDS);
        }

        this.createProducerTimeout = System.currentTimeMillis() + client.getConfiguration().getOperationTimeoutMs();
        if (conf.getBatchingEnabled()) {
            this.maxNumMessagesInBatch = conf.getBatchingMaxMessages();
            this.batchMessageContainer = new BatchMessageContainer(maxNumMessagesInBatch,
                    convertCompressionType(conf.getCompressionType()), topic, producerName);
        } else {
            this.maxNumMessagesInBatch = 1;
            this.batchMessageContainer = null;
        }
        if (client.getConfiguration().getStatsIntervalSeconds() > 0) {
            stats = new ProducerStats(client, conf, this);
        } else {
            stats = ProducerStats.PRODUCER_STATS_DISABLED;
        }

        if (conf.getProperties().isEmpty()) {
            metadata = Collections.emptyMap();
        } else {
            metadata = Collections.unmodifiableMap(new HashMap<>(conf.getProperties()));
        }

        grabCnx();
    }

    private boolean isBatchMessagingEnabled() {
        return conf.getBatchingEnabled();
    }

    @Override
    public long getLastSequenceId() {
        return lastSequenceIdPublished;
    }

    @Override
    public CompletableFuture<MessageId> sendAsync(Message message) {
        CompletableFuture<MessageId> future = new CompletableFuture<>();

        sendAsync(message, new SendCallback() {
            SendCallback nextCallback = null;
            long createdAt = System.nanoTime();

            @Override
            public CompletableFuture<MessageId> getFuture() {
                return future;
            }

            @Override
            public SendCallback getNextSendCallback() {
                return nextCallback;
            }

            @Override
            public void sendComplete(Exception e) {
                if (e != null) {
                    stats.incrementSendFailed();
                    future.completeExceptionally(e);
                } else {
                    future.complete(message.getMessageId());
                    stats.incrementNumAcksReceived(System.nanoTime() - createdAt);
                }
                while (nextCallback != null) {
                    SendCallback sendCallback = nextCallback;
                    if (e != null) {
                        stats.incrementSendFailed();
                        sendCallback.getFuture().completeExceptionally(e);
                    } else {
                        sendCallback.getFuture().complete(message.getMessageId());
                        stats.incrementNumAcksReceived(System.nanoTime() - createdAt);
                    }
                    nextCallback = nextCallback.getNextSendCallback();
                    sendCallback = null;
                }
            }

            @Override
            public void addCallback(SendCallback scb) {
                nextCallback = scb;
            }
        });
        return future;
    }

    public void sendAsync(Message message, SendCallback callback) {
        checkArgument(message instanceof MessageImpl);

        if (!isValidProducerState(callback)) {
            return;
        }

        if (!canEnqueueRequest(callback)) {
            return;
        }

        MessageImpl msg = (MessageImpl) message;
        MessageMetadata.Builder msgMetadata = msg.getMessageBuilder();
        ByteBuf payload = msg.getDataBuffer();

        // If compression is enabled, we are compressing, otherwise it will simply use the same buffer
        int uncompressedSize = payload.readableBytes();
        ByteBuf compressedPayload = payload;
        // batch will be compressed when closed
        if (!isBatchMessagingEnabled()) {
            compressedPayload = compressor.encode(payload);
            payload.release();
        }
        int compressedSize = compressedPayload.readableBytes();

        // validate msg-size (validate uncompressed-payload size for batch as we can't discard later on while building a
        // batch)
        if (compressedSize > PulsarDecoder.MaxMessageSize) {
            compressedPayload.release();
            String compressedStr = (!isBatchMessagingEnabled() && conf.getCompressionType() != CompressionType.NONE)
                    ? "Compressed" : "";
            callback.sendComplete(new PulsarClientException.InvalidMessageException(
                    format("%s Message payload size %d cannot exceed %d bytes", compressedStr, compressedSize,
                            PulsarDecoder.MaxMessageSize)));
            return;
        }

        if (!msg.isReplicated() && msgMetadata.hasProducerName()) {
            callback.sendComplete(new PulsarClientException.InvalidMessageException("Cannot re-use the same message"));
            compressedPayload.release();
            return;
        }

        try {
            synchronized (this) {
                long sequenceId;
                if (!msgMetadata.hasSequenceId()) {
                    sequenceId = msgIdGeneratorUpdater.getAndIncrement(this);
                    msgMetadata.setSequenceId(sequenceId);
                } else {
                    sequenceId = msgMetadata.getSequenceId();
                }
                if (!msgMetadata.hasPublishTime()) {
                    msgMetadata.setPublishTime(System.currentTimeMillis());

                    checkArgument(!msgMetadata.hasProducerName());

                    msgMetadata.setProducerName(producerName);

                    if (conf.getCompressionType() != CompressionType.NONE) {
                        msgMetadata.setCompression(convertCompressionType(conf.getCompressionType()));
                        msgMetadata.setUncompressedSize(uncompressedSize);
                    }
                }

                if (isBatchMessagingEnabled()) {
                    // handle boundary cases where message being added would exceed
                    // batch size and/or max message size
                    if (batchMessageContainer.hasSpaceInBatch(msg)) {
                        batchMessageContainer.add(msg, callback);
                        payload.release();
                        if (batchMessageContainer.numMessagesInBatch == maxNumMessagesInBatch
                                || batchMessageContainer.currentBatchSizeBytes >= BatchMessageContainer.MAX_MESSAGE_BATCH_SIZE_BYTES) {
                            batchMessageAndSend();
                        }
                    } else {
                        doBatchSendAndAdd(msg, callback, payload);
                    }
                } else {
                    ByteBuf encryptedPayload = encryptMessage(msgMetadata, compressedPayload);
                    ByteBuf cmd = sendMessage(producerId, sequenceId, 1, msgMetadata.build(), encryptedPayload);
                    msgMetadata.recycle();

                    final OpSendMsg op = OpSendMsg.create(msg, cmd, sequenceId, callback);
                    op.setNumMessagesInBatch(1);
                    op.setBatchSizeByte(encryptedPayload.readableBytes());
                    pendingMessages.put(op);

                    // Read the connection before validating if it's still connected, so that we avoid reading a null
                    // value
                    ClientCnx cnx = cnx();
                    if (isConnected()) {
                        // If we do have a connection, the message is sent immediately, otherwise we'll try again once a
                        // new
                        // connection is established
                        cmd.retain();
                        cnx.ctx().channel().eventLoop().execute(WriteInEventLoopCallback.create(this, cnx, op));
                        stats.updateNumMsgsSent(op.numMessagesInBatch, op.batchSizeByte);
                    } else {
                        if (log.isDebugEnabled()) {
                            log.debug("[{}] [{}] Connection is not ready -- sequenceId {}", topic, producerName,
                                    sequenceId);
                        }
                    }
                }
            }
        } catch (InterruptedException ie) {
            Thread.currentThread().interrupt();
            semaphore.release();
            callback.sendComplete(new PulsarClientException(ie));
        } catch (PulsarClientException e) {
            semaphore.release();
            callback.sendComplete(e);
        } catch (Throwable t) {
            semaphore.release();
            callback.sendComplete(new PulsarClientException(t));
        }
    }

    private ByteBuf encryptMessage(MessageMetadata.Builder msgMetadata, ByteBuf compressedPayload) throws PulsarClientException {

        ByteBuf encryptedPayload = compressedPayload;
        if (!conf.isEncryptionEnabled() || msgCrypto == null) {
            return encryptedPayload;
        }
        try {
            encryptedPayload = msgCrypto.encrypt(conf.getEncryptionKeys(), conf.getCryptoKeyReader(), msgMetadata, compressedPayload);
        } catch (PulsarClientException e) {
            // Unless config is set to explicitly publish un-encrypted message upon failure, fail the request
            if (conf.getCryptoFailureAction() == ProducerCryptoFailureAction.SEND) {
                log.warn("[{}] [{}] Failed to encrypt message {}. Proceeding with publishing unencrypted message",
                        topic, producerName, e.getMessage());
                return compressedPayload;
            }
            throw e;
        }
        return encryptedPayload;
    }

    private ByteBuf sendMessage(long producerId, long sequenceId, int numMessages, MessageMetadata msgMetadata,
            ByteBuf compressedPayload) throws IOException {
        ChecksumType checksumType;

        if (getClientCnx() == null
                || getClientCnx().getRemoteEndpointProtocolVersion() >= brokerChecksumSupportedVersion()) {
            checksumType = ChecksumType.Crc32c;
        } else {
            checksumType = ChecksumType.None;
        }
        return Commands.newSend(producerId, sequenceId, numMessages, checksumType, msgMetadata, compressedPayload);
    }

    private void doBatchSendAndAdd(MessageImpl msg, SendCallback callback, ByteBuf payload) {
        if (log.isDebugEnabled()) {
            log.debug("[{}] [{}] Closing out batch to accomodate large message with size {}", topic, producerName,
                    msg.getDataBuffer().readableBytes());
        }
        batchMessageAndSend();
        batchMessageContainer.add(msg, callback);
        payload.release();
    }

    private boolean isValidProducerState(SendCallback callback) {
        switch (getState()) {
        case Ready:
            // OK
        case Connecting:
            // We are OK to queue the messages on the client, it will be sent to the broker once we get the connection
            return true;
        case Closing:
        case Closed:
            callback.sendComplete(new PulsarClientException.AlreadyClosedException("Producer already closed"));
            return false;
        case Terminated:
            callback.sendComplete(new PulsarClientException.TopicTerminatedException("Topic was terminated"));
            return false;
        case Failed:
        case Uninitialized:
        default:
            callback.sendComplete(new PulsarClientException.NotConnectedException());
            return false;
        }
    }

    private boolean canEnqueueRequest(SendCallback callback) {
        try {
            if (conf.getBlockIfQueueFull()) {
                semaphore.acquire();
            } else {
                if (!semaphore.tryAcquire()) {
                    callback.sendComplete(
                            new PulsarClientException.ProducerQueueIsFullError("Producer send queue is full"));
                    return false;
                }
            }
        } catch (InterruptedException e) {
            Thread.currentThread().interrupt();
            callback.sendComplete(new PulsarClientException(e));
            return false;
        }

        return true;
    }

    private static final class WriteInEventLoopCallback implements Runnable {
        private ProducerImpl producer;
        private ClientCnx cnx;
        private OpSendMsg op;

        static WriteInEventLoopCallback create(ProducerImpl producer, ClientCnx cnx, OpSendMsg op) {
            WriteInEventLoopCallback c = RECYCLER.get();
            c.producer = producer;
            c.cnx = cnx;
            c.op = op;
            return c;
        }

        @Override
        public void run() {
            if (log.isDebugEnabled()) {
                log.debug("[{}] [{}] Sending message cnx {}, sequenceId {}", producer.topic, producer.producerName, cnx,
                        op.sequenceId);
            }

            try {
                cnx.ctx().writeAndFlush(op.cmd, cnx.ctx().voidPromise());
            } finally {
                recycle();
            }
        }

        private void recycle() {
            producer = null;
            cnx = null;
            op = null;
            recyclerHandle.recycle(this);
        }

        private final Handle<WriteInEventLoopCallback> recyclerHandle;

        private WriteInEventLoopCallback(Handle<WriteInEventLoopCallback> recyclerHandle) {
            this.recyclerHandle = recyclerHandle;
        }

        private static final Recycler<WriteInEventLoopCallback> RECYCLER = new Recycler<WriteInEventLoopCallback>() {
            @Override
            protected WriteInEventLoopCallback newObject(Handle<WriteInEventLoopCallback> handle) {
                return new WriteInEventLoopCallback(handle);
            }
        };
    }

    @Override
    public CompletableFuture<Void> closeAsync() {
        final State currentState = getAndUpdateState(state -> {
            if (state == State.Closed) {
                return state;
            }
            return State.Closing;
        });

        if (currentState == State.Closed || currentState == State.Closing) {
            return CompletableFuture.completedFuture(null);
        }

        Timeout timeout = sendTimeout;
        if (timeout != null) {
            timeout.cancel();
            sendTimeout = null;
        }

        if (keyGeneratorTask != null && !keyGeneratorTask.isCancelled()) {
            keyGeneratorTask.cancel(false);
        }

        stats.cancelStatsTimeout();

        ClientCnx cnx = cnx();
        if (cnx == null || currentState != State.Ready) {
            log.info("[{}] [{}] Closed Producer (not connected)", topic, producerName);
            synchronized (this) {
                setState(State.Closed);
                client.cleanupProducer(this);
                PulsarClientException ex = new PulsarClientException.AlreadyClosedException(
                        "Producer was already closed");
                pendingMessages.forEach(msg -> {
                    msg.callback.sendComplete(ex);
                    msg.cmd.release();
                    msg.recycle();
                });
                pendingMessages.clear();
            }

            return CompletableFuture.completedFuture(null);
        }

        long requestId = client.newRequestId();
        ByteBuf cmd = Commands.newCloseProducer(producerId, requestId);

        CompletableFuture<Void> closeFuture = new CompletableFuture<>();
        cnx.sendRequestWithId(cmd, requestId).handle((v, exception) -> {
            cnx.removeProducer(producerId);
            if (exception == null || !cnx.ctx().channel().isActive()) {
                // Either we've received the success response for the close producer command from the broker, or the
                // connection did break in the meantime. In any case, the producer is gone.
                synchronized (ProducerImpl.this) {
                    log.info("[{}] [{}] Closed Producer", topic, producerName);
                    setState(State.Closed);
                    pendingMessages.forEach(msg -> {
                        msg.cmd.release();
                        msg.recycle();
                    });
                    pendingMessages.clear();
                }

                closeFuture.complete(null);
                client.cleanupProducer(this);
            } else {
                closeFuture.completeExceptionally(exception);
            }

            return null;
        });

        return closeFuture;
    }

    @Override
    public boolean isConnected() {
        return getClientCnx() != null && (getState() == State.Ready);
    }

    public boolean isWritable() {
        ClientCnx cnx = getClientCnx();
        return cnx != null && cnx.channel().isWritable();
    }

    public void terminated(ClientCnx cnx) {
        State previousState = getAndUpdateState(state -> (state == State.Closed ? State.Closed : State.Terminated));
        if (previousState != State.Terminated && previousState != State.Closed) {
            log.info("[{}] [{}] The topic has been terminated", topic, producerName);
            setClientCnx(null);

            failPendingMessages(cnx,
                    new PulsarClientException.TopicTerminatedException("The topic has been terminated"));
        }
    }

    void ackReceived(ClientCnx cnx, long sequenceId, long ledgerId, long entryId) {
        OpSendMsg op = null;
        boolean callback = false;
        synchronized (this) {
            op = pendingMessages.peek();
            if (op == null) {
                if (log.isDebugEnabled()) {
                    log.debug("[{}] [{}] Got ack for timed out msg {}", topic, producerName, sequenceId);
                }
                return;
            }

            long expectedSequenceId = op.sequenceId;
            if (sequenceId > expectedSequenceId) {
                log.warn("[{}] [{}] Got ack for msg. expecting: {} - got: {} - queue-size: {}", topic, producerName,
                        expectedSequenceId, sequenceId, pendingMessages.size());
                // Force connection closing so that messages can be retransmitted in a new connection
                cnx.channel().close();
            } else if (sequenceId < expectedSequenceId) {
                // Ignoring the ack since it's referring to a message that has already timed out.
                if (log.isDebugEnabled()) {
                    log.debug("[{}] [{}] Got ack for timed out msg {} last-seq: {}", topic, producerName, sequenceId,
                            expectedSequenceId);
                }
            } else {
                // Message was persisted correctly
                if (log.isDebugEnabled()) {
                    log.debug("[{}] [{}] Received ack for msg {} ", topic, producerName, sequenceId);
                }
                pendingMessages.remove();
                semaphore.release(op.numMessagesInBatch);
                callback = true;
                pendingCallbacks.add(op);
            }
        }
        if (callback) {
            op = pendingCallbacks.poll();
            if (op != null) {
                lastSequenceIdPublished = op.sequenceId + op.numMessagesInBatch - 1;
                op.setMessageId(ledgerId, entryId, partitionIndex);
                try {
                    // Need to protect ourselves from any exception being thrown in the future handler from the
                    // application
                    op.callback.sendComplete(null);
                } catch (Throwable t) {
                    log.warn("[{}] [{}] Got exception while completing the callback for msg {}:", topic, producerName,
                            sequenceId, t);
                }
                ReferenceCountUtil.safeRelease(op.cmd);
                op.recycle();
            }
        }
    }

    /**
     * Checks message checksum to retry if message was corrupted while sending to broker. Recomputes checksum of the
     * message header-payload again.
     * <ul>
     * <li><b>if matches with existing checksum</b>: it means message was corrupt while sending to broker. So, resend
     * message</li>
     * <li><b>if doesn't match with existing checksum</b>: it means message is already corrupt and can't retry again.
     * So, fail send-message by failing callback</li>
     * </ul>
     *
     * @param cnx
     * @param sequenceId
     */
    protected synchronized void recoverChecksumError(ClientCnx cnx, long sequenceId) {
        OpSendMsg op = pendingMessages.peek();
        if (op == null) {
            if (log.isDebugEnabled()) {
                log.debug("[{}] [{}] Got send failure for timed out msg {}", topic, producerName, sequenceId);
            }
        } else {
            long expectedSequenceId = op.sequenceId;
            if (sequenceId == expectedSequenceId) {
                boolean corrupted = !verifyLocalBufferIsNotCorrupted(op);
                if (corrupted) {
                    // remove message from pendingMessages queue and fail callback
                    pendingMessages.remove();
                    semaphore.release(op.numMessagesInBatch);
                    try {
                        op.callback.sendComplete(
                                new PulsarClientException.ChecksumException("Checksum failded on corrupt message"));
                    } catch (Throwable t) {
                        log.warn("[{}] [{}] Got exception while completing the callback for msg {}:", topic,
                                producerName, sequenceId, t);
                    }
                    ReferenceCountUtil.safeRelease(op.cmd);
                    op.recycle();
                    return;
                } else {
                    if (log.isDebugEnabled()) {
                        log.debug("[{}] [{}] Message is not corrupted, retry send-message with sequenceId {}", topic,
                                producerName, sequenceId);
                    }
                }

            } else {
                if (log.isDebugEnabled()) {
                    log.debug("[{}] [{}] Corrupt message is already timed out {}", topic, producerName, sequenceId);
                }
            }
        }
        // as msg is not corrupted : let producer resend pending-messages again including checksum failed message
        resendMessages(cnx);
    }

    /**
     * Computes checksum again and verifies it against existing checksum. If checksum doesn't match it means that
     * message is corrupt.
     *
     * @param op
     * @return returns true only if message is not modified and computed-checksum is same as previous checksum else
     *         return false that means that message is corrupted. Returns true if checksum is not present.
     */
    protected boolean verifyLocalBufferIsNotCorrupted(OpSendMsg op) {
        DoubleByteBuf msg = getDoubleByteBuf(op.cmd);

        if (msg != null) {
            ByteBuf headerFrame = msg.getFirst();
            msg.markReaderIndex();
            headerFrame.markReaderIndex();
            try {
                // skip bytes up to checksum index
                headerFrame.skipBytes(4); // skip [total-size]
                int cmdSize = (int) headerFrame.readUnsignedInt();
                headerFrame.skipBytes(cmdSize);
                // verify if checksum present
                if (hasChecksum(headerFrame)) {
                    int checksum = readChecksum(headerFrame).intValue();
                    // msg.readerIndex is already at header-payload index, Recompute checksum for headers-payload
                    int metadataChecksum = computeChecksum(headerFrame);
                    long computedChecksum = resumeChecksum(metadataChecksum, msg.getSecond());
                    return checksum == computedChecksum;
                } else {
                    log.warn("[{}] [{}] checksum is not present into message with id {}", topic, producerName,
                            op.sequenceId);
                }
            } finally {
                headerFrame.resetReaderIndex();
                msg.resetReaderIndex();
            }
            return true;
        } else {
            log.warn("[{}] Failed while casting {} into DoubleByteBuf", producerName, op.cmd.getClass().getName());
            return false;
        }
    }

    protected static final class OpSendMsg {
        MessageImpl msg;
        List<MessageImpl> msgs;
        ByteBuf cmd;
        SendCallback callback;
        long sequenceId;
        long createdAt;
        long batchSizeByte = 0;
        int numMessagesInBatch = 1;

        static OpSendMsg create(MessageImpl msg, ByteBuf cmd, long sequenceId, SendCallback callback) {
            OpSendMsg op = RECYCLER.get();
            op.msg = msg;
            op.cmd = cmd;
            op.callback = callback;
            op.sequenceId = sequenceId;
            op.createdAt = System.currentTimeMillis();
            return op;
        }

        static OpSendMsg create(List<MessageImpl> msgs, ByteBuf cmd, long sequenceId, SendCallback callback) {
            OpSendMsg op = RECYCLER.get();
            op.msgs = msgs;
            op.cmd = cmd;
            op.callback = callback;
            op.sequenceId = sequenceId;
            op.createdAt = System.currentTimeMillis();
            return op;
        }

        void recycle() {
            msg = null;
            msgs = null;
            cmd = null;
            callback = null;
            sequenceId = -1;
            createdAt = -1;
            recyclerHandle.recycle(this);
        }

        void setNumMessagesInBatch(int numMessagesInBatch) {
            this.numMessagesInBatch = numMessagesInBatch;
        }

        void setBatchSizeByte(long batchSizeByte) {
            this.batchSizeByte = batchSizeByte;
        }

        void setMessageId(long ledgerId, long entryId, int partitionIndex) {
            if (msg != null) {
                msg.setMessageId(new MessageIdImpl(ledgerId, entryId, partitionIndex));
            } else {
                for (int batchIndex = 0; batchIndex < msgs.size(); batchIndex++) {
                    msgs.get(batchIndex)
                            .setMessageId(new BatchMessageIdImpl(ledgerId, entryId, partitionIndex, batchIndex));
                }
            }
        }

        private OpSendMsg(Handle<OpSendMsg> recyclerHandle) {
            this.recyclerHandle = recyclerHandle;
        }

        private final Handle<OpSendMsg> recyclerHandle;
        private static final Recycler<OpSendMsg> RECYCLER = new Recycler<OpSendMsg>() {
            @Override
            protected OpSendMsg newObject(Handle<OpSendMsg> handle) {
                return new OpSendMsg(handle);
            }
        };
    }

    @Override
    void connectionOpened(final ClientCnx cnx) {
        // we set the cnx reference before registering the producer on the cnx, so if the cnx breaks before creating the
        // producer, it will try to grab a new cnx
        setClientCnx(cnx);
        cnx.registerProducer(producerId, this);

        log.info("[{}] [{}] Creating producer on cnx {}", topic, producerName, cnx.ctx().channel());

        long requestId = client.newRequestId();

<<<<<<< HEAD
        cnx.sendRequestWithId(Commands.newProducer(topic, producerId, requestId, producerName, metadata), requestId)
=======
        cnx.sendRequestWithId(Commands.newProducer(topic, producerId, requestId, producerName, conf.isEncryptionEnabled()), requestId)
>>>>>>> 2eb3e497
                .thenAccept(pair -> {
                    String producerName = pair.getLeft();
                    long lastSequenceId = pair.getRight();

                    // We are now reconnected to broker and clear to send messages. Re-send all pending messages and
                    // set the cnx pointer so that new messages will be sent immediately
                    synchronized (ProducerImpl.this) {
                        if (getState() == State.Closing || getState() == State.Closed) {
                            // Producer was closed while reconnecting, close the connection to make sure the broker
                            // drops the producer on its side
                            cnx.removeProducer(producerId);
                            cnx.channel().close();
                            return;
                        }
                        resetBackoff();

                        log.info("[{}] [{}] Created producer on cnx {}", topic, producerName, cnx.ctx().channel());
                        connectionId = cnx.ctx().channel().toString();
                        connectedSince = DateFormatter.now();

                        if (this.producerName == null) {
                            this.producerName = producerName;
                        }

                        if (this.lastSequenceIdPublished == -1 && !conf.getInitialSequenceId().isPresent()) {
                            this.lastSequenceIdPublished = lastSequenceId;
                            this.msgIdGenerator = lastSequenceId + 1;
                        }

                        if (!producerCreatedFuture.isDone() && isBatchMessagingEnabled()) {
                            // schedule the first batch message task
                            client.timer().newTimeout(batchMessageAndSendTask, conf.getBatchingMaxPublishDelayMs(),
                                    TimeUnit.MILLISECONDS);
                        }
                        resendMessages(cnx);
                    }
                }).exceptionally((e) -> {
                    Throwable cause = e.getCause();
                    cnx.removeProducer(producerId);
                    if (getState() == State.Closing || getState() == State.Closed) {
                        // Producer was closed while reconnecting, close the connection to make sure the broker
                        // drops the producer on its side
                        cnx.channel().close();
                        return null;
                    }
                    log.error("[{}] [{}] Failed to create producer: {}", topic, producerName, cause.getMessage());

                    if (cause instanceof PulsarClientException.ProducerBlockedQuotaExceededException) {
                        synchronized (this) {
                            log.warn("[{}] [{}] Topic backlog quota exceeded. Throwing Exception on producer.", topic,
                                    producerName);

                            if (log.isDebugEnabled()) {
                                log.debug("[{}] [{}] Pending messages: {}", topic, producerName,
                                        pendingMessages.size());
                            }

                            PulsarClientException bqe = new PulsarClientException.ProducerBlockedQuotaExceededException(
                                    "Could not send pending messages as backlog exceeded");
                            failPendingMessages(cnx(), bqe);
                        }
                    } else if (cause instanceof PulsarClientException.ProducerBlockedQuotaExceededError) {
                        log.warn("[{}] [{}] Producer is blocked on creation because backlog exceeded on topic.",
                                producerName, topic);
                    }

                    if (cause instanceof PulsarClientException.TopicTerminatedException) {
                        setState(State.Terminated);
                        failPendingMessages(cnx(), (PulsarClientException) cause);
                        producerCreatedFuture.completeExceptionally(cause);
                        client.cleanupProducer(this);
                    } else if (producerCreatedFuture.isDone() || //
                    (cause instanceof PulsarClientException && isRetriableError((PulsarClientException) cause)
                            && System.currentTimeMillis() < createProducerTimeout)) {
                        // Either we had already created the producer once (producerCreatedFuture.isDone()) or we are
                        // still within the initial timeout budget and we are dealing with a retriable error
                        reconnectLater(cause);
                    } else {
                        setState(State.Failed);
                        producerCreatedFuture.completeExceptionally(cause);
                        client.cleanupProducer(this);
                    }

                    return null;
                });
    }

    @Override
    void connectionFailed(PulsarClientException exception) {
        if (System.currentTimeMillis() > createProducerTimeout
                && producerCreatedFuture.completeExceptionally(exception)) {
            log.info("[{}] Producer creation failed for producer {}", topic, producerId);
            setState(State.Failed);
            client.cleanupProducer(this);
        }
    }

    private void resendMessages(ClientCnx cnx) {
        cnx.ctx().channel().eventLoop().execute(() -> {
            synchronized (this) {
                if (getState() == State.Closing || getState() == State.Closed) {
                    // Producer was closed while reconnecting, close the connection to make sure the broker
                    // drops the producer on its side
                    cnx.channel().close();
                    return;
                }
                int messagesToResend = pendingMessages.size();
                if (messagesToResend == 0) {
                    if (log.isDebugEnabled()) {
                        log.debug("[{}] [{}] No pending messages to resend {}", topic, producerName, messagesToResend);
                    }
                    if (changeToReadyState()) {
                        producerCreatedFuture.complete(ProducerImpl.this);
                        return;
                    } else {
                        // Producer was closed while reconnecting, close the connection to make sure the broker
                        // drops the producer on its side
                        cnx.channel().close();
                        return;
                    }

                }

                log.info("[{}] [{}] Re-Sending {} messages to server", topic, producerName, messagesToResend);

                final boolean stripChecksum = cnx.getRemoteEndpointProtocolVersion() < brokerChecksumSupportedVersion();
                for (OpSendMsg op : pendingMessages) {

                    if (stripChecksum) {
                        stripChecksum(op);
                    }
                    op.cmd.retain();
                    if (log.isDebugEnabled()) {
                        log.debug("[{}] [{}] Re-Sending message in cnx {}, sequenceId {}", topic, producerName,
                                cnx.channel(), op.sequenceId);
                    }
                    cnx.ctx().write(op.cmd, cnx.ctx().voidPromise());
                    stats.updateNumMsgsSent(op.numMessagesInBatch, op.batchSizeByte);
                }

                cnx.ctx().flush();
                if (!changeToReadyState()) {
                    // Producer was closed while reconnecting, close the connection to make sure the broker
                    // drops the producer on its side
                    cnx.channel().close();
                    return;
                }
            }
        });
    }

    /**
     * Strips checksum from {@link OpSendMsg} command if present else ignore it.
     *
     * @param op
     */
    private void stripChecksum(OpSendMsg op) {
        op.cmd.markReaderIndex();
        int totalMsgBufSize = op.cmd.readableBytes();
        DoubleByteBuf msg = getDoubleByteBuf(op.cmd);
        if (msg != null) {
            ByteBuf headerFrame = msg.getFirst();
            msg.markReaderIndex();
            headerFrame.markReaderIndex();
            try {
                headerFrame.skipBytes(4); // skip [total-size]
                int cmdSize = (int) headerFrame.readUnsignedInt();

                // verify if checksum present
                headerFrame.skipBytes(cmdSize);

                if (!hasChecksum(headerFrame)) {
                    headerFrame.resetReaderIndex();
                    return;
                }

                int headerSize = 4 + 4 + cmdSize; // [total-size] [cmd-length] [cmd-size]
                int checksumSize = 4 + 2; // [magic-number] [checksum-size]
                int checksumMark = (headerSize + checksumSize); // [header-size] [checksum-size]
                int metaPayloadSize = (totalMsgBufSize - checksumMark); // metadataPayload = totalSize - checksumMark
                int newTotalFrameSizeLength = 4 + cmdSize + metaPayloadSize; // new total-size without checksum
                headerFrame.resetReaderIndex();
                int headerFrameSize = headerFrame.readableBytes();

                headerFrame.setInt(0, newTotalFrameSizeLength); // rewrite new [total-size]
                ByteBuf metadata = headerFrame.slice(checksumMark, headerFrameSize - checksumMark); // sliced only
                                                                                                    // metadata
                headerFrame.writerIndex(headerSize); // set headerFrame write-index to overwrite metadata over checksum
                metadata.readBytes(headerFrame, metadata.readableBytes());
                headerFrame.capacity(headerFrameSize - checksumSize); // reduce capacity by removed checksum bytes
                headerFrame.resetReaderIndex();

            } finally {
                op.cmd.resetReaderIndex();
            }
        } else {
            log.warn("[{}] Failed while casting {} into DoubleByteBuf", producerName, op.cmd.getClass().getName());
        }
    }

    public int brokerChecksumSupportedVersion() {
        return ProtocolVersion.v6.getNumber();
    }

    @Override
    String getHandlerName() {
        return producerName;
    }

    /**
     * Process sendTimeout events
     */
    @Override
    public void run(Timeout timeout) throws Exception {
        if (timeout.isCancelled()) {
            return;
        }

        long timeToWaitMs;

        synchronized (this) {
            OpSendMsg firstMsg = pendingMessages.peek();
            if (firstMsg == null) {
                // If there are no pending messages, reset the timeout to the configured value.
                timeToWaitMs = conf.getSendTimeoutMs();
            } else {
                // If there is at least one message, calculate the diff between the message timeout and the current
                // time.
                long diff = (firstMsg.createdAt + conf.getSendTimeoutMs()) - System.currentTimeMillis();
                if (diff <= 0) {
                    // The diff is less than or equal to zero, meaning that the message has been timed out.
                    // Set the callback to timeout on every message, then clear the pending queue.
                    log.info("[{}] [{}] Message send timed out. Failing {} messages", topic, producerName,
                            pendingMessages.size());

                    PulsarClientException te = new PulsarClientException.TimeoutException(
                            "Could not send message to broker within given timeout");
                    failPendingMessages(cnx(), te);
                    stats.incrementSendFailed(pendingMessages.size());
                    // Since the pending queue is cleared now, set timer to expire after configured value.
                    timeToWaitMs = conf.getSendTimeoutMs();
                } else {
                    // The diff is greater than zero, set the timeout to the diff value
                    timeToWaitMs = diff;
                }
            }
        }

        sendTimeout = client.timer().newTimeout(this, timeToWaitMs, TimeUnit.MILLISECONDS);
    }

    /**
     * This fails and clears the pending messages with the given exception. This method should be called from within the
     * ProducerImpl object mutex.
     */
    private void failPendingMessages(ClientCnx cnx, PulsarClientException ex) {
        if (cnx == null) {
            final AtomicInteger releaseCount = new AtomicInteger();
            pendingMessages.forEach(op -> {
                releaseCount.addAndGet(op.numMessagesInBatch);
                try {
                    // Need to protect ourselves from any exception being thrown in the future handler from the
                    // application
                    op.callback.sendComplete(ex);
                } catch (Throwable t) {
                    log.warn("[{}] [{}] Got exception while completing the callback for msg {}:", topic, producerName,
                            op.sequenceId, t);
                }
                ReferenceCountUtil.safeRelease(op.cmd);
                op.recycle();
            });
            semaphore.release(releaseCount.get());
            pendingMessages.clear();
            pendingCallbacks.clear();
            if (isBatchMessagingEnabled()) {
                failPendingBatchMessages(ex);
            }
        } else {
            // If we have a connection, we schedule the callback and recycle on the event loop thread to avoid any
            // race condition since we also write the message on the socket from this thread
            cnx.ctx().channel().eventLoop().execute(() -> {
                synchronized (ProducerImpl.this) {
                    failPendingMessages(null, ex);
                }
            });
        }
    }

    /**
     * fail any pending batch messages that were enqueued, however batch was not closed out
     *
     */
    private void failPendingBatchMessages(PulsarClientException ex) {
        if (batchMessageContainer.isEmpty()) {
            return;
        }
        int numMessagesInBatch = batchMessageContainer.numMessagesInBatch;
        semaphore.release(numMessagesInBatch);
        try {
            // Need to protect ourselves from any exception being thrown in the future handler from the application
            batchMessageContainer.firstCallback.sendComplete(ex);
        } catch (Throwable t) {
            log.warn("[{}] [{}] Got exception while completing the callback for msg {}:", topic, producerName,
                    batchMessageContainer.sequenceId, t);
        }
        ReferenceCountUtil.safeRelease(batchMessageContainer.getBatchedSingleMessageMetadataAndPayload());
        batchMessageContainer.clear();
    }

    TimerTask batchMessageAndSendTask = new TimerTask() {

        @Override
        public void run(Timeout timeout) throws Exception {
            if (timeout.isCancelled()) {
                return;
            }
            if (log.isDebugEnabled()) {
                log.debug("[{}] [{}] Batching the messages from the batch container from timer thread", topic,
                        producerName);
            }
            // semaphore acquired when message was enqueued to container
            synchronized (ProducerImpl.this) {
                batchMessageAndSend();
            }
            // schedule the next batch message task
            client.timer().newTimeout(this, conf.getBatchingMaxPublishDelayMs(), TimeUnit.MILLISECONDS);
        }
    };

    // must acquire semaphore before enqueuing
    private void batchMessageAndSend() {
        if (log.isDebugEnabled()) {
            log.debug("[{}] [{}] Batching the messages from the batch container with {} messages", topic, producerName,
                    batchMessageContainer.numMessagesInBatch);
        }
        OpSendMsg op = null;
        int numMessagesInBatch = 0;
        try {
            if (!batchMessageContainer.isEmpty()) {
                numMessagesInBatch = batchMessageContainer.numMessagesInBatch;
                ByteBuf compressedPayload = batchMessageContainer.getCompressedBatchMetadataAndPayload();
                long sequenceId = batchMessageContainer.sequenceId;
                ByteBuf encryptedPayload = encryptMessage(batchMessageContainer.messageMetadata, compressedPayload);
                ByteBuf cmd = sendMessage(producerId, sequenceId, batchMessageContainer.numMessagesInBatch,
                        batchMessageContainer.setBatchAndBuild(), encryptedPayload);

                op = OpSendMsg.create(batchMessageContainer.messages, cmd, sequenceId,
                        batchMessageContainer.firstCallback);

                op.setNumMessagesInBatch(batchMessageContainer.numMessagesInBatch);
                op.setBatchSizeByte(batchMessageContainer.currentBatchSizeBytes);

                batchMessageContainer.clear();

                pendingMessages.put(op);

                if (isConnected()) {
                    // If we do have a connection, the message is sent immediately, otherwise we'll try again once a new
                    // connection is established
                    cmd.retain();
                    cnx().ctx().channel().eventLoop().execute(WriteInEventLoopCallback.create(this, cnx(), op));
                    stats.updateNumMsgsSent(numMessagesInBatch, op.batchSizeByte);
                } else {
                    if (log.isDebugEnabled()) {
                        log.debug("[{}] [{}] Connection is not ready -- sequenceId {}", topic, producerName,
                                sequenceId);
                    }
                }
            }
        } catch (InterruptedException ie) {
            Thread.currentThread().interrupt();
            semaphore.release(numMessagesInBatch);
            if (op != null) {
                op.callback.sendComplete(new PulsarClientException(ie));
            }
        } catch (PulsarClientException e) {
            Thread.currentThread().interrupt();
            semaphore.release(numMessagesInBatch);
            if (op != null) {
                op.callback.sendComplete(e);
            }
        } catch (Throwable t) {
            semaphore.release(numMessagesInBatch);
            log.warn("[{}] [{}] error while closing out batch -- {}", topic, producerName, t);
            if (op != null) {
                op.callback.sendComplete(new PulsarClientException(t));
            }
        }
    }

    /**
     * Casts input cmd to {@link DoubleByteBuf}
     *
     * Incase if leak-detection level is enabled: pulsar instruments {@link DoubleByteBuf} into LeakAwareByteBuf (type
     * of {@link io.netty.buffer.WrappedByteBuf}) So, this method casts input cmd to {@link DoubleByteBuf} else
     * retrieves it from LeakAwareByteBuf.
     *
     * @param cmd
     * @return DoubleByteBuf or null in case failed to cast input {@link ByteBuf}
     */
    private DoubleByteBuf getDoubleByteBuf(ByteBuf cmd) {
        DoubleByteBuf msg = null;
        if (cmd instanceof DoubleByteBuf) {
            msg = (DoubleByteBuf) cmd;
        } else {
            try {
                msg = (DoubleByteBuf) cmd.unwrap();
            } catch (Exception e) {
                log.error("[{}] Failed while casting {} into DoubleByteBuf", producerName, cmd.getClass().getName(), e);
            }
        }
        return msg;
    }

    public long getDelayInMillis() {
        OpSendMsg firstMsg = pendingMessages.peek();
        if (firstMsg != null) {
            return System.currentTimeMillis() - firstMsg.createdAt;
        }
        return 0L;
    }

    public String getConnectionId() {
        return cnx() != null ? connectionId : null;
    }

    public String getConnectedSince() {
        return cnx() != null ? connectedSince : null;
    }

    public int getPendingQueueSize() {
        return pendingMessages.size();
    }

    private PulsarApi.CompressionType convertCompressionType(CompressionType compressionType) {
        switch (compressionType) {
        case NONE:
            return PulsarApi.CompressionType.NONE;
        case LZ4:
            return PulsarApi.CompressionType.LZ4;
        case ZLIB:
            return PulsarApi.CompressionType.ZLIB;

        default:
            throw new RuntimeException("Invalid compression type");
        }
    }

    @Override
    public ProducerStats getStats() {
        if (stats instanceof ProducerStatsDisabled) {
            return null;
        }
        return stats;
    }

    public String getProducerName() {
        return producerName;
    }

    private static final Logger log = LoggerFactory.getLogger(ProducerImpl.class);
}<|MERGE_RESOLUTION|>--- conflicted
+++ resolved
@@ -26,11 +26,8 @@
 import static org.apache.pulsar.common.api.Commands.readChecksum;
 
 import java.io.IOException;
-<<<<<<< HEAD
 import java.util.Collections;
 import java.util.HashMap;
-=======
->>>>>>> 2eb3e497
 import java.util.List;
 import java.util.Map;
 import java.util.concurrent.BlockingQueue;
@@ -815,11 +812,8 @@
 
         long requestId = client.newRequestId();
 
-<<<<<<< HEAD
-        cnx.sendRequestWithId(Commands.newProducer(topic, producerId, requestId, producerName, metadata), requestId)
-=======
-        cnx.sendRequestWithId(Commands.newProducer(topic, producerId, requestId, producerName, conf.isEncryptionEnabled()), requestId)
->>>>>>> 2eb3e497
+        cnx.sendRequestWithId(Commands.newProducer(topic, producerId, requestId, producerName,
+                conf.isEncryptionEnabled(), metadata), requestId)
                 .thenAccept(pair -> {
                     String producerName = pair.getLeft();
                     long lastSequenceId = pair.getRight();
