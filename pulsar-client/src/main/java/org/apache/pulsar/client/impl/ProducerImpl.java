--- conflicted
+++ resolved
@@ -52,7 +52,6 @@
 import java.util.Queue;
 import java.util.concurrent.BlockingQueue;
 import java.util.concurrent.CompletableFuture;
-import java.util.concurrent.ExecutionException;
 import java.util.concurrent.Semaphore;
 import java.util.concurrent.TimeUnit;
 import java.util.concurrent.atomic.AtomicInteger;
@@ -428,58 +427,46 @@
             return;
         }
 
-        ByteBuf finalCompressedPayload = compressedPayload;
-        boolean finalCompressed = compressed;
-        populateMessageSchema(msg, callback).thenAccept(flag -> {
-            if (!flag) {
-                finalCompressedPayload.release();
-            } else {
-
-                // send in chunks
-                int totalChunks = canAddToBatch(msg) ? 1
-                        : Math.max(1, finalCompressedPayload.readableBytes()) / ClientCnx.getMaxMessageSize()
-                        + (Math.max(1, finalCompressedPayload.readableBytes())
-                        % ClientCnx.getMaxMessageSize() == 0 ? 0 : 1);
-                // chunked message also sent individually so, try to acquire send-permits
-                for (int i = 0; i < (totalChunks - 1); i++) {
-                    if (!canEnqueueRequest(callback, message.getSequenceId(), 0 /* The memory was already reserved */)) {
-                        return;
-                    }
-                }
-
-                try {
-                    synchronized (this) {
-                        int readStartIndex = 0;
-                        long sequenceId;
-                        if (!msgMetadata.hasSequenceId()) {
-                            sequenceId = msgIdGeneratorUpdater.getAndIncrement(this);
-                            msgMetadata.setSequenceId(sequenceId);
-                        } else {
-                            sequenceId = msgMetadata.getSequenceId();
-                        }
-                        String uuid = totalChunks > 1 ? String.format("%s-%d", producerName, sequenceId) : null;
-                        for (int chunkId = 0; chunkId < totalChunks; chunkId++) {
-                            serializeAndSendMessage(msg, payload, sequenceId, uuid, chunkId, totalChunks,
-                                    readStartIndex, ClientCnx.getMaxMessageSize(), finalCompressedPayload,
-                                    finalCompressed, finalCompressedPayload.readableBytes(),
-                                    uncompressedSize, callback);
-                            readStartIndex = ((chunkId + 1) * ClientCnx.getMaxMessageSize());
-                        }
-                    }
-                } catch (PulsarClientException e) {
-                    e.setSequenceId(msg.getSequenceId());
-                    completeCallbackAndReleaseSemaphore(uncompressedSize, callback, e);
-                } catch (Throwable t) {
-                    completeCallbackAndReleaseSemaphore(uncompressedSize, callback,
-                            new PulsarClientException(t, msg.getSequenceId()));
-                }
-
-            }
-        }).exceptionally(ex -> {
-            log.error("populateMessageSchema fail!", ex);
-            finalCompressedPayload.release();
-            return null;
-        });
+        if (!populateMessageSchema(msg, callback)) {
+            compressedPayload.release();
+            return;
+        }
+
+        // send in chunks
+        int totalChunks = canAddToBatch(msg) ? 1
+                : Math.max(1, compressedPayload.readableBytes()) / ClientCnx.getMaxMessageSize()
+                        + (Math.max(1, compressedPayload.readableBytes()) % ClientCnx.getMaxMessageSize() == 0 ? 0 : 1);
+        // chunked message also sent individually so, try to acquire send-permits
+        for (int i = 0; i < (totalChunks - 1); i++) {
+            if (!canEnqueueRequest(callback, message.getSequenceId(), 0 /* The memory was already reserved */)) {
+                return;
+            }
+        }
+
+        try {
+            synchronized (this) {
+                int readStartIndex = 0;
+                long sequenceId;
+                if (!msgMetadata.hasSequenceId()) {
+                    sequenceId = msgIdGeneratorUpdater.getAndIncrement(this);
+                    msgMetadata.setSequenceId(sequenceId);
+                } else {
+                    sequenceId = msgMetadata.getSequenceId();
+                }
+                String uuid = totalChunks > 1 ? String.format("%s-%d", producerName, sequenceId) : null;
+                for (int chunkId = 0; chunkId < totalChunks; chunkId++) {
+                    serializeAndSendMessage(msg, payload, sequenceId, uuid, chunkId, totalChunks,
+                            readStartIndex, ClientCnx.getMaxMessageSize(), compressedPayload, compressed,
+                            compressedPayload.readableBytes(), uncompressedSize, callback);
+                    readStartIndex = ((chunkId + 1) * ClientCnx.getMaxMessageSize());
+                }
+            }
+        } catch (PulsarClientException e) {
+            e.setSequenceId(msg.getSequenceId());
+            completeCallbackAndReleaseSemaphore(uncompressedSize, callback, e);
+        } catch (Throwable t) {
+            completeCallbackAndReleaseSemaphore(uncompressedSize, callback, new PulsarClientException(t, msg.getSequenceId()));
+        }
     }
 
     private void serializeAndSendMessage(MessageImpl<?> msg, ByteBuf payload,
@@ -585,44 +572,8 @@
         }
     }
 
-    private CompletableFuture<Boolean> populateMessageSchema(MessageImpl<?> msg, SendCallback callback) {
+    private boolean populateMessageSchema(MessageImpl msg, SendCallback callback) {
         MessageMetadata msgMetadataBuilder = msg.getMessageBuilder();
-<<<<<<< HEAD
-        return msg.getSchema().thenCompose(originalSchema -> {
-            if (originalSchema == schema) {
-                schemaVersion.ifPresent(msgMetadataBuilder::setSchemaVersion);
-                msg.setSchemaState(MessageImpl.SchemaState.Ready);
-                return CompletableFuture.completedFuture(true);
-            }
-            if (!isMultiSchemaEnabled(true)) {
-                PulsarClientException.InvalidMessageException e = new PulsarClientException.InvalidMessageException(
-                        format("The producer %s of the topic %s is disabled the `MultiSchema`", producerName, topic)
-                        , msg.getSequenceId());
-                completeCallbackAndReleaseSemaphore(msg.getUncompressedSize(), callback, e);
-                return CompletableFuture.completedFuture(false);
-            }
-            SchemaHash schemaHash = SchemaHash.of(originalSchema);
-            byte[] schemaVersion = schemaCache.get(schemaHash);
-            if (schemaVersion != null) {
-                msgMetadataBuilder.setSchemaVersion(schemaVersion);
-                msg.setSchemaState(MessageImpl.SchemaState.Ready);
-            }
-            return CompletableFuture.completedFuture(true);
-        });
-    }
-
-    private CompletableFuture<Boolean> rePopulateMessageSchema(MessageImpl<?> msg) {
-        return msg.getSchema().thenCompose(originalSchema -> {
-            SchemaHash schemaHash = SchemaHash.of(originalSchema);
-            byte[] schemaVersion = schemaCache.get(schemaHash);
-            if (schemaVersion == null) {
-                return CompletableFuture.completedFuture(false);
-            }
-            msg.getMessageBuilder().setSchemaVersion(schemaVersion);
-            msg.setSchemaState(MessageImpl.SchemaState.Ready);
-            return CompletableFuture.completedFuture(true);
-        });
-=======
         if (msg.getSchemaInternal() == schema) {
             schemaVersion.ifPresent(v -> msgMetadataBuilder.setSchemaVersion(v));
             msg.setSchemaState(MessageImpl.SchemaState.Ready);
@@ -653,34 +604,12 @@
         msg.getMessageBuilder().setSchemaVersion(schemaVersion);
         msg.setSchemaState(MessageImpl.SchemaState.Ready);
         return true;
->>>>>>> 38d037c9
     }
 
     private void tryRegisterSchema(ClientCnx cnx, MessageImpl msg, SendCallback callback) {
         if (!changeToRegisteringSchemaState()) {
             return;
         }
-<<<<<<< HEAD
-        msg.getSchema().thenAccept(originalSchema -> {
-            SchemaInfo schemaInfo = Optional.ofNullable((Schema<?>) originalSchema)
-                    .map(Schema::getSchemaInfo)
-                    .filter(si -> si.getType().getValue() > 0)
-                    .orElse(Schema.BYTES.getSchemaInfo());
-            getOrCreateSchemaAsync(cnx, schemaInfo).handle((v, ex) -> {
-                if (ex != null) {
-                    Throwable t = FutureUtil.unwrapCompletionException(ex);
-                    log.warn("[{}] [{}] GetOrCreateSchema error", topic, producerName, t);
-                    if (t instanceof PulsarClientException.IncompatibleSchemaException) {
-                        msg.setSchemaState(MessageImpl.SchemaState.Broken);
-                        callback.sendComplete((PulsarClientException.IncompatibleSchemaException) t);
-                    }
-                } else {
-                    log.warn("[{}] [{}] GetOrCreateSchema succeed", topic, producerName);
-                    SchemaHash schemaHash = SchemaHash.of((Schema<?>) originalSchema);
-                    schemaCache.putIfAbsent(schemaHash, v);
-                    msg.getMessageBuilder().setSchemaVersion(v);
-                    msg.setSchemaState(MessageImpl.SchemaState.Ready);
-=======
         SchemaInfo schemaInfo = Optional.ofNullable(msg.getSchemaInternal())
                                         .map(Schema::getSchemaInfo)
                                         .filter(si -> si.getType().getValue() > 0)
@@ -703,15 +632,9 @@
             cnx.ctx().channel().eventLoop().execute(() -> {
                 synchronized (ProducerImpl.this) {
                     recoverProcessOpSendMsgFrom(cnx, msg);
->>>>>>> 38d037c9
-                }
-                cnx.ctx().channel().eventLoop().execute(() -> {
-                    synchronized (ProducerImpl.this) {
-                        recoverProcessOpSendMsgFrom(cnx, msg);
-                    }
-                });
-                return null;
+                }
             });
+            return null;
         });
     }
 
@@ -1852,13 +1775,7 @@
             }
             if (op.msg != null) {
                 if (op.msg.getSchemaState() == None) {
-                    try {
-                        if (!rePopulateMessageSchema(op.msg).get()) {
-                            pendingRegisteringOp = op;
-                            break;
-                        }
-                    } catch (InterruptedException | ExecutionException e) {
-                        log.error("rePopulateMessageSchema fail!");
+                    if (!rePopulateMessageSchema(op.msg)) {
                         pendingRegisteringOp = op;
                         break;
                     }
