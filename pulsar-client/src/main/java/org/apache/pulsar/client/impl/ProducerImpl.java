--- conflicted
+++ resolved
@@ -485,6 +485,7 @@
             return;
         }
 
+
         // send in chunks
         int totalChunks;
         int payloadChunkSize;
@@ -522,34 +523,7 @@
         }
 
         try {
-<<<<<<< HEAD
-            synchronized (this) {
-                // Update the message metadata before computing the payload chunk size to avoid a large message cannot be split
-                // into chunks.
-                final long sequenceId = updateMessageMetadata(msgMetadata, uncompressedSize);
-
-                int readStartIndex = 0;
-                String uuid = totalChunks > 1 ? String.format("%s-%d", producerName, sequenceId) : null;
-                ChunkedMessageCtx chunkedMessageCtx = totalChunks > 1 ? ChunkedMessageCtx.get(totalChunks) : null;
-                byte[] schemaVersion = totalChunks > 1 && msg.getMessageBuilder().hasSchemaVersion()
-                        ? msg.getMessageBuilder().getSchemaVersion() : null;
-                byte[] orderingKey = totalChunks > 1 && msg.getMessageBuilder().hasOrderingKey()
-                        ? msg.getMessageBuilder().getOrderingKey() : null;
-                for (int chunkId = 0; chunkId < totalChunks; chunkId++) {
-                    // Need to reset the schemaVersion, because the schemaVersion is based on a ByteBuf object in
-                    // `MessageMetadata`, if we want to re-serialize the `SEND` command using a same `MessageMetadata`,
-                    // we need to reset the ByteBuf of the schemaVersion in `MessageMetadata`, I think we need to
-                    // reset `ByteBuf` objects in `MessageMetadata` after call the method `MessageMetadata#writeTo()`.
-                    if (chunkId > 0) {
-                        if (schemaVersion != null) {
-                            msg.getMessageBuilder().setSchemaVersion(schemaVersion);
-                        }
-                        if (orderingKey != null) {
-                            msg.getMessageBuilder().setOrderingKey(orderingKey);
-                        }
-=======
             int readStartIndex = 0;
-            String uuid = totalChunks > 1 ? String.format("%s-%d", producerName, sequenceId) : null;
             ChunkedMessageCtx chunkedMessageCtx = totalChunks > 1 ? ChunkedMessageCtx.get(totalChunks) : null;
             byte[] schemaVersion = totalChunks > 1 && msg.getMessageBuilder().hasSchemaVersion()
                     ? msg.getMessageBuilder().getSchemaVersion() : null;
@@ -566,7 +540,6 @@
                     }
                     if (orderingKey != null) {
                         msg.getMessageBuilder().setOrderingKey(orderingKey);
->>>>>>> e0606b44
                     }
                 }
                 if (chunkId > 0 && conf.isBlockIfQueueFull() && !canEnqueueRequest(callback,
@@ -576,6 +549,11 @@
                     return;
                 }
                 synchronized (this) {
+                    // Update the message metadata before computing the payload chunk size to avoid a large message cannot be split
+                    // into chunks.
+                    final long sequenceId = updateMessageMetadata(msgMetadata, uncompressedSize);
+                    String uuid = totalChunks > 1 ? String.format("%s-%d", producerName, sequenceId) : null;
+
                     serializeAndSendMessage(msg, payload, sequenceId, uuid, chunkId, totalChunks,
                             readStartIndex, payloadChunkSize, compressedPayload, compressed,
                             compressedPayload.readableBytes(), callback, chunkedMessageCtx);
