/*
 * Licensed to the Apache Software Foundation (ASF) under one
 * or more contributor license agreements.  See the NOTICE file
 * distributed with this work for additional information
 * regarding copyright ownership.  The ASF licenses this file
 * to you under the Apache License, Version 2.0 (the
 * "License"); you may not use this file except in compliance
 * with the License.  You may obtain a copy of the License at
 *
 *   http://www.apache.org/licenses/LICENSE-2.0
 *
 * Unless required by applicable law or agreed to in writing,
 * software distributed under the License is distributed on an
 * "AS IS" BASIS, WITHOUT WARRANTIES OR CONDITIONS OF ANY
 * KIND, either express or implied.  See the License for the
 * specific language governing permissions and limitations
 * under the License.
 */
package org.apache.pulsar.client.impl;

import static com.google.common.base.Preconditions.checkArgument;
import static com.google.common.base.Preconditions.checkState;
import static com.scurrilous.circe.checksum.Crc32cIntChecksum.computeChecksum;
import static com.scurrilous.circe.checksum.Crc32cIntChecksum.resumeChecksum;
import static java.lang.String.format;
import static org.apache.pulsar.client.impl.MessageImpl.SchemaState.Broken;
import static org.apache.pulsar.client.impl.MessageImpl.SchemaState.None;
import static org.apache.pulsar.client.impl.ProducerBase.MultiSchemaMode.Auto;
import static org.apache.pulsar.client.impl.ProducerBase.MultiSchemaMode.Enabled;
import static org.apache.pulsar.common.protocol.Commands.hasChecksum;
import static org.apache.pulsar.common.protocol.Commands.readChecksum;
import static org.apache.pulsar.common.util.Runnables.catchingAndLoggingThrowables;
import com.google.common.annotations.VisibleForTesting;
import io.netty.buffer.ByteBuf;
import io.netty.util.AbstractReferenceCounted;
import io.netty.util.Recycler;
import io.netty.util.Recycler.Handle;
import io.netty.util.ReferenceCountUtil;
import io.netty.util.ReferenceCounted;
import io.netty.util.Timeout;
import io.netty.util.TimerTask;
import io.netty.util.concurrent.ScheduledFuture;
import io.opentelemetry.api.common.Attributes;
import java.io.IOException;
import java.net.URI;
import java.nio.ByteBuffer;
import java.util.ArrayDeque;
import java.util.ArrayList;
import java.util.Collections;
import java.util.HashMap;
import java.util.Iterator;
import java.util.List;
import java.util.Map;
import java.util.Optional;
import java.util.Queue;
import java.util.concurrent.CompletableFuture;
import java.util.concurrent.CopyOnWriteArrayList;
import java.util.concurrent.Semaphore;
import java.util.concurrent.TimeUnit;
import java.util.concurrent.atomic.AtomicInteger;
import java.util.concurrent.atomic.AtomicIntegerFieldUpdater;
import java.util.concurrent.atomic.AtomicLongFieldUpdater;
import java.util.function.Consumer;
import org.apache.commons.lang3.StringUtils;
import org.apache.pulsar.client.api.BatcherBuilder;
import org.apache.pulsar.client.api.CompressionType;
import org.apache.pulsar.client.api.Message;
import org.apache.pulsar.client.api.MessageCrypto;
import org.apache.pulsar.client.api.MessageId;
import org.apache.pulsar.client.api.Producer;
import org.apache.pulsar.client.api.ProducerAccessMode;
import org.apache.pulsar.client.api.ProducerCryptoFailureAction;
import org.apache.pulsar.client.api.PulsarClientException;
import org.apache.pulsar.client.api.PulsarClientException.CryptoException;
import org.apache.pulsar.client.api.PulsarClientException.TimeoutException;
import org.apache.pulsar.client.api.Schema;
import org.apache.pulsar.client.api.transaction.Transaction;
import org.apache.pulsar.client.impl.conf.ProducerConfigurationData;
import org.apache.pulsar.client.impl.crypto.MessageCryptoBc;
import org.apache.pulsar.client.impl.metrics.Counter;
import org.apache.pulsar.client.impl.metrics.InstrumentProvider;
import org.apache.pulsar.client.impl.metrics.LatencyHistogram;
import org.apache.pulsar.client.impl.metrics.Unit;
import org.apache.pulsar.client.impl.metrics.UpDownCounter;
import org.apache.pulsar.client.impl.schema.JSONSchema;
import org.apache.pulsar.client.impl.transaction.TransactionImpl;
import org.apache.pulsar.client.util.MathUtils;
import org.apache.pulsar.common.allocator.PulsarByteBufAllocator;
import org.apache.pulsar.common.api.proto.MessageMetadata;
import org.apache.pulsar.common.api.proto.ProtocolVersion;
import org.apache.pulsar.common.compression.CompressionCodec;
import org.apache.pulsar.common.compression.CompressionCodecProvider;
import org.apache.pulsar.common.naming.TopicName;
import org.apache.pulsar.common.protocol.ByteBufPair;
import org.apache.pulsar.common.protocol.Commands;
import org.apache.pulsar.common.protocol.Commands.ChecksumType;
import org.apache.pulsar.common.protocol.schema.SchemaHash;
import org.apache.pulsar.common.protocol.schema.SchemaVersion;
import org.apache.pulsar.common.schema.SchemaInfo;
import org.apache.pulsar.common.schema.SchemaType;
import org.apache.pulsar.common.util.DateFormatter;
import org.apache.pulsar.common.util.FutureUtil;
import org.apache.pulsar.common.util.RelativeTimeUtil;
import org.slf4j.Logger;
import org.slf4j.LoggerFactory;

public class ProducerImpl<T> extends ProducerBase<T> implements TimerTask, ConnectionHandler.Connection {

    // Producer id, used to identify a producer within a single connection
    protected final long producerId;

    // Variable is updated in a synchronized block
    private volatile long msgIdGenerator;

    private final OpSendMsgQueue pendingMessages;
    private final Optional<Semaphore> semaphore;
    private volatile Timeout sendTimeout = null;
    private final long lookupDeadline;
    private int chunkMaxMessageSize;

    @SuppressWarnings("rawtypes")
    private static final AtomicLongFieldUpdater<ProducerImpl> PRODUCER_DEADLINE_UPDATER = AtomicLongFieldUpdater
            .newUpdater(ProducerImpl.class, "producerDeadline");
    @SuppressWarnings("unused")
    private volatile long producerDeadline = 0; // gets set on first successful connection

    private final BatchMessageContainerBase batchMessageContainer;
    private CompletableFuture<MessageId> lastSendFuture = CompletableFuture.completedFuture(null);
    private LastSendFutureWrapper lastSendFutureWrapper = LastSendFutureWrapper.create(lastSendFuture);

    // Globally unique producer name
    private String producerName;
    private final boolean userProvidedProducerName;

    private String connectionId;
    private String connectedSince;
    private final int partitionIndex;

    private final ProducerStatsRecorder stats;

    private final CompressionCodec compressor;

    static final AtomicLongFieldUpdater<ProducerImpl> LAST_SEQ_ID_PUBLISHED_UPDATER = AtomicLongFieldUpdater
            .newUpdater(ProducerImpl.class, "lastSequenceIdPublished");
    private volatile long lastSequenceIdPublished;

    static final AtomicLongFieldUpdater<ProducerImpl> LAST_SEQ_ID_PUSHED_UPDATER = AtomicLongFieldUpdater
            .newUpdater(ProducerImpl.class, "lastSequenceIdPushed");
    protected volatile long lastSequenceIdPushed;
    private volatile boolean isLastSequenceIdPotentialDuplicated;

    private final MessageCrypto msgCrypto;

    private ScheduledFuture<?> keyGeneratorTask = null;

    private final Map<String, String> metadata;

    private Optional<byte[]> schemaVersion = Optional.empty();

    private final ConnectionHandler connectionHandler;

    // A batch flush task is scheduled when one of the following is true:
    // - A message is added to a message batch without also triggering a flush for that batch.
    // - A batch flush task executes with messages in the batchMessageContainer, thus actually triggering messages.
    // - A message was sent more recently than the configured BatchingMaxPublishDelayMicros. In this case, the task is
    //   scheduled to run BatchingMaxPublishDelayMicros after the most recent send time.
    // The goal is to optimize batch density while also ensuring that a producer never waits longer than the configured
    // batchingMaxPublishDelayMicros to send a batch.
    // Only update from within synchronized block on this producer.
    private ScheduledFuture<?> batchFlushTask;
    // The time, in nanos, of the last batch send. This field ensures that we don't deliver batches via the
    // batchFlushTask before the batchingMaxPublishDelayMicros duration has passed.
    private long lastBatchSendNanoTime;

    private Optional<Long> topicEpoch = Optional.empty();
    private final List<Throwable> previousExceptions = new CopyOnWriteArrayList<Throwable>();

    private boolean errorState;

    private final LatencyHistogram latencyHistogram;
    final LatencyHistogram rpcLatencyHistogram;
    private final Counter publishedBytesCounter;
    private final UpDownCounter pendingMessagesUpDownCounter;
    private final UpDownCounter pendingBytesUpDownCounter;

    private final Counter producersOpenedCounter;
    private final Counter producersClosedCounter;

    public ProducerImpl(PulsarClientImpl client, String topic, ProducerConfigurationData conf,
                        CompletableFuture<Producer<T>> producerCreatedFuture, int partitionIndex, Schema<T> schema,
                        ProducerInterceptors interceptors, Optional<String> overrideProducerName) {
        super(client, topic, conf, producerCreatedFuture, schema, interceptors);
        this.producerId = client.newProducerId();
        this.producerName = conf.getProducerName();
        this.userProvidedProducerName = StringUtils.isNotBlank(producerName);
        this.partitionIndex = partitionIndex;
        this.pendingMessages = createPendingMessagesQueue();
        if (conf.getMaxPendingMessages() > 0) {
            this.semaphore = Optional.of(new Semaphore(conf.getMaxPendingMessages(), true));
        } else {
            this.semaphore = Optional.empty();
        }
        overrideProducerName.ifPresent(key -> this.producerName = key);

        this.compressor = CompressionCodecProvider.getCompressionCodec(conf.getCompressionType());

        if (conf.getInitialSequenceId() != null) {
            long initialSequenceId = conf.getInitialSequenceId();
            this.lastSequenceIdPublished = initialSequenceId;
            this.lastSequenceIdPushed = initialSequenceId;
            this.msgIdGenerator = initialSequenceId + 1L;
        } else {
            this.lastSequenceIdPublished = -1L;
            this.lastSequenceIdPushed = -1L;
            this.msgIdGenerator = 0L;
        }

        if (conf.isEncryptionEnabled()) {
            String logCtx = "[" + topic + "] [" + producerName + "] [" + producerId + "]";

            if (conf.getMessageCrypto() != null) {
                this.msgCrypto = conf.getMessageCrypto();
            } else {
                // default to use MessageCryptoBc;
                MessageCrypto msgCryptoBc;
                try {
                    msgCryptoBc = new MessageCryptoBc(logCtx, true);
                } catch (Exception e) {
                    log.error("MessageCryptoBc may not included in the jar in Producer. e:", e);
                    msgCryptoBc = null;
                }
                this.msgCrypto = msgCryptoBc;
            }
        } else {
            this.msgCrypto = null;
        }

        if (this.msgCrypto != null) {
            // Regenerate data key cipher at fixed interval
            keyGeneratorTask = client.eventLoopGroup().scheduleWithFixedDelay(catchingAndLoggingThrowables(() -> {
                try {
                    msgCrypto.addPublicKeyCipher(conf.getEncryptionKeys(), conf.getCryptoKeyReader());
                } catch (CryptoException e) {
                    if (!producerCreatedFuture.isDone()) {
                        log.warn("[{}] [{}] [{}] Failed to add public key cipher.", topic, producerName, producerId);
                        producerCreatedFuture.completeExceptionally(
                                PulsarClientException.wrap(e,
                                        String.format("The producer %s of the topic %s "
                                                        + "adds the public key cipher was failed",
                                                producerName, topic)));
                    }
                }
            }), 0L, 4L, TimeUnit.HOURS);
        }

        if (conf.getSendTimeoutMs() > 0) {
            sendTimeout = client.timer().newTimeout(this, conf.getSendTimeoutMs(), TimeUnit.MILLISECONDS);
        }

        this.lookupDeadline = System.currentTimeMillis() + client.getConfiguration().getLookupTimeoutMs();
        if (conf.isBatchingEnabled()) {
            BatcherBuilder containerBuilder = conf.getBatcherBuilder();
            if (containerBuilder == null) {
                containerBuilder = BatcherBuilder.DEFAULT;
            }
            this.batchMessageContainer = (BatchMessageContainerBase) containerBuilder.build();
            this.batchMessageContainer.setProducer(this);
        } else {
            this.batchMessageContainer = null;
        }
        if (client.getConfiguration().getStatsIntervalSeconds() > 0) {
            stats = new ProducerStatsRecorderImpl(client, conf, this);
        } else {
            stats = ProducerStatsDisabled.INSTANCE;
        }

        if (conf.getProperties().isEmpty()) {
            metadata = Collections.emptyMap();
        } else {
            metadata = Collections.unmodifiableMap(new HashMap<>(conf.getProperties()));
        }

        InstrumentProvider ip = client.instrumentProvider();
        latencyHistogram = ip.newLatencyHistogram("pulsar.client.producer.message.send.duration",
                "Publish latency experienced by the application, includes client batching time", topic,
                Attributes.empty());
        rpcLatencyHistogram = ip.newLatencyHistogram("pulsar.client.producer.rpc.send.duration",
                "Publish RPC latency experienced internally by the client when sending data to receiving an ack", topic,
                Attributes.empty());
        publishedBytesCounter = ip.newCounter("pulsar.client.producer.message.send.size",
                Unit.Bytes, "The number of bytes published", topic, Attributes.empty());
        pendingMessagesUpDownCounter =
                ip.newUpDownCounter("pulsar.client.producer.message.pending.count", Unit.Messages,
                        "The number of messages in the producer internal send queue, waiting to be sent", topic,
                        Attributes.empty());
        pendingBytesUpDownCounter = ip.newUpDownCounter("pulsar.client.producer.message.pending.size", Unit.Bytes,
                "The size of the messages in the producer internal queue, waiting to sent", topic, Attributes.empty());
        producersOpenedCounter = ip.newCounter("pulsar.client.producer.opened", Unit.Sessions,
                "The number of producer sessions opened", topic, Attributes.empty());
        producersClosedCounter = ip.newCounter("pulsar.client.producer.closed", Unit.Sessions,
                "The number of producer sessions closed", topic, Attributes.empty());

        this.connectionHandler = new ConnectionHandler(this,
<<<<<<< HEAD
                new BackoffBuilder()
                        .setInitialTime(client.getConfiguration().getInitialBackoffIntervalNanos(),
                                TimeUnit.NANOSECONDS)
                        .setMax(client.getConfiguration().getMaxBackoffIntervalNanos(), TimeUnit.NANOSECONDS)
                        .setMandatoryStop(Math.max(100, conf.getSendTimeoutMs() - 100), TimeUnit.MILLISECONDS)
                        .create(),
                this);

=======
            new BackoffBuilder()
                .setInitialTime(client.getConfiguration().getInitialBackoffIntervalNanos(), TimeUnit.NANOSECONDS)
                .setMax(client.getConfiguration().getMaxBackoffIntervalNanos(), TimeUnit.NANOSECONDS)
                .setMandatoryStop(Math.max(100, conf.getSendTimeoutMs() - 100), TimeUnit.MILLISECONDS)
                .create(),
            this);
        setChunkMaxMessageSize();
>>>>>>> 41e515ca
        grabCnx();
        producersOpenedCounter.increment();
    }

    private void setChunkMaxMessageSize() {
        this.chunkMaxMessageSize = conf.getChunkMaxMessageSize() > 0
                ? Math.min(conf.getChunkMaxMessageSize(), getMaxMessageSize())
                : getMaxMessageSize();
    }

    protected void semaphoreRelease(final int releaseCountRequest) {
        if (semaphore.isPresent()) {
            if (!errorState) {
                final int availableReleasePermits =
                        conf.getMaxPendingMessages() - this.semaphore.get().availablePermits();
                if (availableReleasePermits - releaseCountRequest < 0) {
                    log.error("Semaphore permit release count request greater then availableReleasePermits"
                                    + " : availableReleasePermits={}, releaseCountRequest={}",
                            availableReleasePermits, releaseCountRequest);
                    errorState = true;
                }
            }
            semaphore.get().release(releaseCountRequest);
        }
    }

    protected OpSendMsgQueue createPendingMessagesQueue() {
        return new OpSendMsgQueue();
    }

    public ConnectionHandler getConnectionHandler() {
        return connectionHandler;
    }

    private boolean isBatchMessagingEnabled() {
        return conf.isBatchingEnabled();
    }

    private boolean isMultiSchemaEnabled(boolean autoEnable) {
        if (multiSchemaMode != Auto) {
            return multiSchemaMode == Enabled;
        }
        if (autoEnable) {
            multiSchemaMode = Enabled;
            return true;
        }
        return false;
    }

    @Override
    public long getLastSequenceId() {
        return lastSequenceIdPublished;
    }

    @Override
    CompletableFuture<MessageId> internalSendAsync(Message<?> message) {
        CompletableFuture<MessageId> future = new CompletableFuture<>();

        MessageImpl<?> interceptorMessage = (MessageImpl) beforeSend(message);
        // Retain the buffer used by interceptors callback to get message. Buffer will release after complete
        // interceptors.
        interceptorMessage.getDataBuffer().retain();
        if (interceptors != null) {
            interceptorMessage.getProperties();
        }

        int msgSize = interceptorMessage.getDataBuffer().readableBytes();
        pendingMessagesUpDownCounter.increment();
        pendingBytesUpDownCounter.add(msgSize);

        sendAsync(interceptorMessage, new SendCallback() {
            SendCallback nextCallback = null;
            MessageImpl<?> nextMsg = null;
            long createdAt = System.nanoTime();

            @Override
            public CompletableFuture<MessageId> getFuture() {
                return future;
            }

            @Override
            public SendCallback getNextSendCallback() {
                return nextCallback;
            }

            @Override
            public MessageImpl<?> getNextMessage() {
                return nextMsg;
            }

            @Override
            public void sendComplete(Exception e) {
                long latencyNanos = System.nanoTime() - createdAt;
                pendingMessagesUpDownCounter.decrement();
                pendingBytesUpDownCounter.subtract(msgSize);

                try {
                    if (e != null) {
                        latencyHistogram.recordFailure(latencyNanos);
                        stats.incrementSendFailed();
                        onSendAcknowledgement(interceptorMessage, null, e);
                        future.completeExceptionally(e);
                    } else {
                        latencyHistogram.recordSuccess(latencyNanos);
                        publishedBytesCounter.add(msgSize);
                        onSendAcknowledgement(interceptorMessage, interceptorMessage.getMessageId(), null);
                        future.complete(interceptorMessage.getMessageId());
                        stats.incrementNumAcksReceived(latencyNanos);
                    }
                } finally {
                    interceptorMessage.getDataBuffer().release();
                }

                while (nextCallback != null) {
                    SendCallback sendCallback = nextCallback;
                    MessageImpl<?> msg = nextMsg;
                    // Retain the buffer used by interceptors callback to get message. Buffer will release after
                    // complete interceptors.
                    try {
                        msg.getDataBuffer().retain();
                        if (e != null) {
                            stats.incrementSendFailed();
                            onSendAcknowledgement(msg, null, e);
                            sendCallback.getFuture().completeExceptionally(e);
                        } else {
                            onSendAcknowledgement(msg, msg.getMessageId(), null);
                            sendCallback.getFuture().complete(msg.getMessageId());
                            stats.incrementNumAcksReceived(System.nanoTime() - createdAt);
                        }
                        nextMsg = nextCallback.getNextMessage();
                        nextCallback = nextCallback.getNextSendCallback();
                    } finally {
                        msg.getDataBuffer().release();
                    }
                }
            }

            @Override
            public void addCallback(MessageImpl<?> msg, SendCallback scb) {
                nextMsg = msg;
                nextCallback = scb;
            }
        });
        return future;
    }

    @Override
    CompletableFuture<MessageId> internalSendWithTxnAsync(Message<?> message, Transaction txn) {
        if (txn == null) {
            return internalSendAsync(message);
        } else {
            CompletableFuture<MessageId> completableFuture = new CompletableFuture<>();
            if (!((TransactionImpl) txn).checkIfOpen(completableFuture)) {
                return completableFuture;
            }
            return ((TransactionImpl) txn).registerProducedTopic(topic)
                    .thenCompose(ignored -> internalSendAsync(message));
        }
    }

    /**
     * Compress the payload if compression is configured.
     *
     * @param payload
     * @return a new payload
     */
    private ByteBuf applyCompression(ByteBuf payload) {
        ByteBuf compressedPayload = compressor.encode(payload);
        payload.release();
        return compressedPayload;
    }

    public void sendAsync(Message<?> message, SendCallback callback) {
        checkArgument(message instanceof MessageImpl);

        if (!isValidProducerState(callback, message.getSequenceId())) {
            return;
        }

        MessageImpl<?> msg = (MessageImpl<?>) message;
        MessageMetadata msgMetadata = msg.getMessageBuilder();
        ByteBuf payload = msg.getDataBuffer();
        final int uncompressedSize = payload.readableBytes();

        if (!canEnqueueRequest(callback, message.getSequenceId(), uncompressedSize)) {
            return;
        }

        // If compression is enabled, we are compressing, otherwise it will simply use the same buffer
        ByteBuf compressedPayload = payload;
        boolean compressed = false;
        // Batch will be compressed when closed
        // If a message has a delayed delivery time, we'll always send it individually
        if (!isBatchMessagingEnabled() || msgMetadata.hasDeliverAtTime()) {
            compressedPayload = applyCompression(payload);
            compressed = true;

            // validate msg-size (For batching this will be check at the batch completion size)
            int compressedSize = compressedPayload.readableBytes();
            if (compressedSize > getMaxMessageSize() && !this.conf.isChunkingEnabled()) {
                compressedPayload.release();
                String compressedStr = conf.getCompressionType() != CompressionType.NONE ? "Compressed" : "";
                PulsarClientException.InvalidMessageException invalidMessageException =
                        new PulsarClientException.InvalidMessageException(
                                format("The producer %s of the topic %s sends a %s message with %d bytes that exceeds"
                                                + " %d bytes",
<<<<<<< HEAD
                                        producerName, topic, compressedStr, compressedSize,
                                        ClientCnx.getMaxMessageSize()));
=======
                        producerName, topic, compressedStr, compressedSize, getMaxMessageSize()));
>>>>>>> 41e515ca
                completeCallbackAndReleaseSemaphore(uncompressedSize, callback, invalidMessageException);
                return;
            }
        }

        if (!msg.isReplicated() && msgMetadata.hasProducerName()) {
            PulsarClientException.InvalidMessageException invalidMessageException =
                    new PulsarClientException.InvalidMessageException(
                            format("The producer %s of the topic %s can not reuse the same message", producerName,
                                    topic),
                            msg.getSequenceId());
            completeCallbackAndReleaseSemaphore(uncompressedSize, callback, invalidMessageException);
            compressedPayload.release();
            return;
        }

        if (!populateMessageSchema(msg, callback)) {
            compressedPayload.release();
            return;
        }

        // Update the message metadata before computing the payload chunk size to avoid a large message cannot be split
        // into chunks.
        updateMessageMetadata(msgMetadata, uncompressedSize);

        // send in chunks
        int totalChunks;
        int payloadChunkSize;
        if (canAddToBatch(msg) || !conf.isChunkingEnabled()) {
            totalChunks = 1;
            payloadChunkSize = getMaxMessageSize();
        } else {
            // Reserve current metadata size for chunk size to avoid message size overflow.
            // NOTE: this is not strictly bounded, as metadata will be updated after chunking.
            // So there is a small chance that the final message size is larger than ClientCnx.getMaxMessageSize().
            // But it won't cause produce failure as broker have 10 KB padding space for these cases.
            payloadChunkSize = getMaxMessageSize() - msgMetadata.getSerializedSize();
            if (payloadChunkSize <= 0) {
                PulsarClientException.InvalidMessageException invalidMessageException =
                        new PulsarClientException.InvalidMessageException(
                                format("The producer %s of the topic %s sends a message with %d bytes metadata that "
                                                + "exceeds %d bytes", producerName, topic,
                                        msgMetadata.getSerializedSize(), getMaxMessageSize()));
                completeCallbackAndReleaseSemaphore(uncompressedSize, callback, invalidMessageException);
                compressedPayload.release();
                return;
            }
            payloadChunkSize = Math.min(chunkMaxMessageSize, payloadChunkSize);
            totalChunks = MathUtils.ceilDiv(Math.max(1, compressedPayload.readableBytes()), payloadChunkSize);
        }

        // chunked message also sent individually so, try to acquire send-permits
        for (int i = 0; i < (totalChunks - 1); i++) {
            if (!conf.isBlockIfQueueFull() && !canEnqueueRequest(callback, message.getSequenceId(),
                    0 /* The memory was already reserved */)) {
                client.getMemoryLimitController().releaseMemory(uncompressedSize);
                semaphoreRelease(i + 1);
                return;
            }
        }

        try {
            int readStartIndex = 0;
            ChunkedMessageCtx chunkedMessageCtx = totalChunks > 1 ? ChunkedMessageCtx.get(totalChunks) : null;
            byte[] schemaVersion = totalChunks > 1 && msg.getMessageBuilder().hasSchemaVersion()
                    ? msg.getMessageBuilder().getSchemaVersion() : null;
            byte[] orderingKey = totalChunks > 1 && msg.getMessageBuilder().hasOrderingKey()
                    ? msg.getMessageBuilder().getOrderingKey() : null;
            // msg.messageId will be reset if previous message chunk is sent successfully.
            final MessageId messageId = msg.getMessageId();
            for (int chunkId = 0; chunkId < totalChunks; chunkId++) {
                // Need to reset the schemaVersion, because the schemaVersion is based on a ByteBuf object in
                // `MessageMetadata`, if we want to re-serialize the `SEND` command using a same `MessageMetadata`,
                // we need to reset the ByteBuf of the schemaVersion in `MessageMetadata`, I think we need to
                // reset `ByteBuf` objects in `MessageMetadata` after call the method `MessageMetadata#writeTo()`.
                if (chunkId > 0) {
                    if (schemaVersion != null) {
                        msg.getMessageBuilder().setSchemaVersion(schemaVersion);
                    }
                    if (orderingKey != null) {
                        msg.getMessageBuilder().setOrderingKey(orderingKey);
                    }
                }
                if (chunkId > 0 && conf.isBlockIfQueueFull() && !canEnqueueRequest(callback,
                        message.getSequenceId(), 0 /* The memory was already reserved */)) {
                    client.getMemoryLimitController().releaseMemory(uncompressedSize - readStartIndex);
                    semaphoreRelease(totalChunks - chunkId);
                    return;
                }
                synchronized (this) {
                    // Update the message metadata before computing the payload chunk size
                    // to avoid a large message cannot be split into chunks.
                    final long sequenceId = updateMessageMetadataSequenceId(msgMetadata);
                    String uuid = totalChunks > 1 ? String.format("%s-%d", producerName, sequenceId) : null;

                    serializeAndSendMessage(msg, payload, sequenceId, uuid, chunkId, totalChunks,
                            readStartIndex, payloadChunkSize, compressedPayload, compressed,
                            compressedPayload.readableBytes(), callback, chunkedMessageCtx, messageId);
                    readStartIndex = ((chunkId + 1) * payloadChunkSize);
                }
            }
        } catch (PulsarClientException e) {
            e.setSequenceId(msg.getSequenceId());
            completeCallbackAndReleaseSemaphore(uncompressedSize, callback, e);
        } catch (Throwable t) {
            completeCallbackAndReleaseSemaphore(uncompressedSize, callback,
                    new PulsarClientException(t, msg.getSequenceId()));
        }
    }

    /**
     * Update the message metadata except those fields that will be updated for chunks later.
     *
     * @param msgMetadata
     * @param uncompressedSize
     * @return the sequence id
     */
    private void updateMessageMetadata(final MessageMetadata msgMetadata, final int uncompressedSize) {
        if (!msgMetadata.hasPublishTime()) {
            msgMetadata.setPublishTime(client.getClientClock().millis());

            checkArgument(!msgMetadata.hasProducerName());

            msgMetadata.setProducerName(producerName);

            // The field "uncompressedSize" is zero means the compression info were not set yet.
            if (msgMetadata.getUncompressedSize() <= 0) {
                if (conf.getCompressionType() != CompressionType.NONE) {
                    msgMetadata
                            .setCompression(CompressionCodecProvider.convertToWireProtocol(conf.getCompressionType()));
                }
                msgMetadata.setUncompressedSize(uncompressedSize);
            }
        }
    }

    private long updateMessageMetadataSequenceId(final MessageMetadata msgMetadata) {
        final long sequenceId;
        if (!msgMetadata.hasSequenceId()) {
            sequenceId = msgIdGenerator++;
            msgMetadata.setSequenceId(sequenceId);
        } else {
            sequenceId = msgMetadata.getSequenceId();
        }
        return sequenceId;
    }

    @Override
    public int getNumOfPartitions() {
        return 0;
    }

    private void serializeAndSendMessage(MessageImpl<?> msg,
                                         ByteBuf payload,
                                         long sequenceId,
                                         String uuid,
                                         int chunkId,
                                         int totalChunks,
                                         int readStartIndex,
                                         int chunkMaxSizeInBytes,
                                         ByteBuf compressedPayload,
                                         boolean compressed,
                                         int compressedPayloadSize,
                                         SendCallback callback,
                                         ChunkedMessageCtx chunkedMessageCtx,
                                         MessageId messageId) throws IOException {
        ByteBuf chunkPayload = compressedPayload;
        MessageMetadata msgMetadata = msg.getMessageBuilder();
        if (totalChunks > 1 && TopicName.get(topic).isPersistent()) {
            chunkPayload = compressedPayload.slice(readStartIndex,
                    Math.min(chunkMaxSizeInBytes, chunkPayload.readableBytes() - readStartIndex));
            // don't retain last chunk payload and builder as it will be not needed for next chunk-iteration and it will
            // be released once this chunk-message is sent
            if (chunkId != totalChunks - 1) {
                chunkPayload.retain();
            }
            if (uuid != null) {
                msgMetadata.setUuid(uuid);
            }
            msgMetadata.setChunkId(chunkId)
                    .setNumChunksFromMsg(totalChunks)
                    .setTotalChunkMsgSize(compressedPayloadSize);
        }

        if (canAddToBatch(msg) && totalChunks <= 1) {
            if (canAddToCurrentBatch(msg)) {
                // should trigger complete the batch message, new message will add to a new batch and new batch
                // sequence id use the new message, so that broker can handle the message duplication
                if (sequenceId <= lastSequenceIdPushed) {
                    isLastSequenceIdPotentialDuplicated = true;
                    if (sequenceId <= lastSequenceIdPublished) {
                        log.warn("Message with sequence id {} is definitely a duplicate", sequenceId);
                    } else {
                        log.info("Message with sequence id {} might be a duplicate but cannot be determined at this"
                                + " time.", sequenceId);
                    }
                    doBatchSendAndAdd(msg, callback, payload);
                } else {
                    // Should flush the last potential duplicated since can't combine potential duplicated messages
                    // and non-duplicated messages into a batch.
                    if (isLastSequenceIdPotentialDuplicated) {
                        doBatchSendAndAdd(msg, callback, payload);
                    } else {
                        // handle boundary cases where message being added would exceed
                        // batch size and/or max message size
                        boolean isBatchFull = batchMessageContainer.add(msg, callback);
                        lastSendFuture = callback.getFuture();
                        payload.release();
                        triggerSendIfFullOrScheduleFlush(isBatchFull);
                    }
                    isLastSequenceIdPotentialDuplicated = false;
                }
            } else {
                doBatchSendAndAdd(msg, callback, payload);
            }
        } else {
            // in this case compression has not been applied by the caller
            // but we have to compress the payload if compression is configured
            if (!compressed) {
                chunkPayload = applyCompression(chunkPayload);
            }
            ByteBuf encryptedPayload = encryptMessage(msgMetadata, chunkPayload);

            // When publishing during replication, we need to set the correct number of message in batch
            // This is only used in tracking the publish rate stats
            int numMessages = msg.getMessageBuilder().hasNumMessagesInBatch()
                    ? msg.getMessageBuilder().getNumMessagesInBatch()
                    : 1;
            final OpSendMsg op;
            if (msg.getSchemaState() == MessageImpl.SchemaState.Ready) {
                ByteBufPair cmd = sendMessage(producerId, sequenceId, numMessages, messageId, msgMetadata,
                        encryptedPayload);
                op = OpSendMsg.create(rpcLatencyHistogram, msg, cmd, sequenceId, callback);
            } else {
                op = OpSendMsg.create(rpcLatencyHistogram, msg, null, sequenceId, callback);
                final MessageMetadata finalMsgMetadata = msgMetadata;
                op.rePopulate = () -> {
                    if (msgMetadata.hasChunkId()) {
                        // The message metadata is shared between all chunks in a large message
                        // We need to reset the chunk id for each call of this method
                        // It's safe to do that because there is only 1 thread to manipulate this message metadata
                        finalMsgMetadata.setChunkId(chunkId);
                    }
                    op.cmd = sendMessage(producerId, sequenceId, numMessages, messageId, finalMsgMetadata,
                            encryptedPayload);
                };
            }
            op.setNumMessagesInBatch(numMessages);
            op.setBatchSizeByte(encryptedPayload.readableBytes());
            if (totalChunks > 1) {
                op.totalChunks = totalChunks;
                op.chunkId = chunkId;
            }
            op.chunkedMessageCtx = chunkedMessageCtx;
            lastSendFuture = callback.getFuture();
            processOpSendMsg(op);
        }
    }

    @VisibleForTesting
    boolean populateMessageSchema(MessageImpl msg, SendCallback callback) {
        MessageMetadata msgMetadataBuilder = msg.getMessageBuilder();
        if (msg.getSchemaInternal() == schema) {
            schemaVersion.ifPresent(v -> msgMetadataBuilder.setSchemaVersion(v));
            msg.setSchemaState(MessageImpl.SchemaState.Ready);
            return true;
        }
        // If the message is from the replicator and without replicated schema
        // Which means the message is written with BYTES schema
        // So we don't need to replicate schema to the remote cluster
        if (msg.hasReplicateFrom() && msg.getSchemaInfoForReplicator() == null) {
            msg.setSchemaState(MessageImpl.SchemaState.Ready);
            return true;
        }

        if (!isMultiSchemaEnabled(true)) {
            PulsarClientException.InvalidMessageException e = new PulsarClientException.InvalidMessageException(
                    format("The producer %s of the topic %s is disabled the `MultiSchema`", producerName, topic)
                    , msg.getSequenceId());
            completeCallbackAndReleaseSemaphore(msg.getUncompressedSize(), callback, e);
            return false;
        }

        byte[] schemaVersion = schemaCache.get(msg.getSchemaHash());
        if (schemaVersion != null) {
            if (schemaVersion != SchemaVersion.Empty.bytes()) {
                msgMetadataBuilder.setSchemaVersion(schemaVersion);
            }

            msg.setSchemaState(MessageImpl.SchemaState.Ready);
        }

        return true;
    }

    private boolean rePopulateMessageSchema(MessageImpl msg) {
        byte[] schemaVersion = schemaCache.get(msg.getSchemaHash());
        if (schemaVersion == null) {
            return false;
        }

        if (schemaVersion != SchemaVersion.Empty.bytes()) {
            msg.getMessageBuilder().setSchemaVersion(schemaVersion);
        }

        msg.setSchemaState(MessageImpl.SchemaState.Ready);
        return true;
    }

    private void tryRegisterSchema(ClientCnx cnx, MessageImpl msg, SendCallback callback, long expectedCnxEpoch) {
        if (!changeToRegisteringSchemaState()) {
            return;
        }
        SchemaInfo schemaInfo = msg.hasReplicateFrom() ? msg.getSchemaInfoForReplicator() : msg.getSchemaInfo();
        schemaInfo = Optional.ofNullable(schemaInfo)
                .filter(si -> si.getType().getValue() > 0)
                .orElse(Schema.BYTES.getSchemaInfo());
        getOrCreateSchemaAsync(cnx, schemaInfo).handle((v, ex) -> {
            if (ex != null) {
                Throwable t = FutureUtil.unwrapCompletionException(ex);
                log.warn("[{}] [{}] GetOrCreateSchema error", topic, producerName, t);
                if (t instanceof PulsarClientException.IncompatibleSchemaException) {
                    msg.setSchemaState(MessageImpl.SchemaState.Broken);
                    callback.sendComplete((PulsarClientException.IncompatibleSchemaException) t);
                }
            } else {
                log.info("[{}] [{}] GetOrCreateSchema succeed", topic, producerName);
                // In broker, if schema version is an empty byte array, it means the topic doesn't have schema.
                // In this case, we cache the schema version to `SchemaVersion.Empty.bytes()`.
                // When we need to set the schema version of the message metadata,
                // we should check if the cached schema version is `SchemaVersion.Empty.bytes()`
                if (v.length != 0) {
                    schemaCache.putIfAbsent(msg.getSchemaHash(), v);
                    msg.getMessageBuilder().setSchemaVersion(v);
                } else {
                    schemaCache.putIfAbsent(msg.getSchemaHash(), SchemaVersion.Empty.bytes());
                }
                msg.setSchemaState(MessageImpl.SchemaState.Ready);
            }
            cnx.ctx().channel().eventLoop().execute(() -> {
                synchronized (ProducerImpl.this) {
                    recoverProcessOpSendMsgFrom(cnx, msg, expectedCnxEpoch);
                }
            });
            return null;
        });
    }

    private CompletableFuture<byte[]> getOrCreateSchemaAsync(ClientCnx cnx, SchemaInfo schemaInfo) {
        if (!Commands.peerSupportsGetOrCreateSchema(cnx.getRemoteEndpointProtocolVersion())) {
            return FutureUtil.failedFuture(
                    new PulsarClientException.NotSupportedException(
                            format("The command `GetOrCreateSchema` is not supported for the protocol version %d. "
                                            + "The producer is %s, topic is %s",
                                    cnx.getRemoteEndpointProtocolVersion(), producerName, topic)));
        }
        long requestId = client.newRequestId();
        ByteBuf request = Commands.newGetOrCreateSchema(requestId, topic, schemaInfo);
        log.info("[{}] [{}] GetOrCreateSchema request", topic, producerName);
        return cnx.sendGetOrCreateSchema(request, requestId);
    }

    protected ByteBuf encryptMessage(MessageMetadata msgMetadata, ByteBuf compressedPayload)
            throws PulsarClientException {

        if (!conf.isEncryptionEnabled() || msgCrypto == null) {
            return compressedPayload;
        }

        try {
            int maxSize = msgCrypto.getMaxOutputSize(compressedPayload.readableBytes());
            ByteBuf encryptedPayload = PulsarByteBufAllocator.DEFAULT.buffer(maxSize);
            ByteBuffer targetBuffer = encryptedPayload.nioBuffer(0, maxSize);

            msgCrypto.encrypt(conf.getEncryptionKeys(), conf.getCryptoKeyReader(), () -> msgMetadata,
                    compressedPayload.nioBuffer(), targetBuffer);

            encryptedPayload.writerIndex(targetBuffer.remaining());
            compressedPayload.release();
            return encryptedPayload;
        } catch (PulsarClientException e) {
            // Unless config is set to explicitly publish un-encrypted message upon failure, fail the request
            if (conf.getCryptoFailureAction() == ProducerCryptoFailureAction.SEND) {
                log.warn("[{}] [{}] Failed to encrypt message {}. Proceeding with publishing unencrypted message",
                        topic, producerName, e.getMessage());
                return compressedPayload;
            }
            throw e;
        }
    }

    protected ByteBufPair sendMessage(long producerId, long sequenceId, int numMessages,
                                      MessageId messageId, MessageMetadata msgMetadata,
                                      ByteBuf compressedPayload) {
        if (messageId instanceof MessageIdImpl) {
            return Commands.newSend(producerId, sequenceId, numMessages, getChecksumType(),
                    ((MessageIdImpl) messageId).getLedgerId(), ((MessageIdImpl) messageId).getEntryId(),
                    msgMetadata, compressedPayload);
        } else {
            return Commands.newSend(producerId, sequenceId, numMessages, getChecksumType(), -1, -1, msgMetadata,
                    compressedPayload);
        }
    }

    protected ByteBufPair sendMessage(long producerId, long lowestSequenceId, long highestSequenceId, int numMessages,
                                      MessageMetadata msgMetadata, ByteBuf compressedPayload) {
        return Commands.newSend(producerId, lowestSequenceId, highestSequenceId, numMessages, getChecksumType(),
                msgMetadata, compressedPayload);
    }

    protected ChecksumType getChecksumType() {
        if (connectionHandler.cnx() == null
                || connectionHandler.cnx().getRemoteEndpointProtocolVersion() >= brokerChecksumSupportedVersion()) {
            return ChecksumType.Crc32c;
        } else {
            return ChecksumType.None;
        }
    }

    private boolean canAddToBatch(MessageImpl<?> msg) {
        return msg.getSchemaState() == MessageImpl.SchemaState.Ready
                && isBatchMessagingEnabled() && !msg.getMessageBuilder().hasDeliverAtTime();
    }

    private boolean canAddToCurrentBatch(MessageImpl<?> msg) {
        return batchMessageContainer.haveEnoughSpace(msg)
                && (!isMultiSchemaEnabled(false) || batchMessageContainer.hasSameSchema(msg))
                && batchMessageContainer.hasSameTxn(msg);
    }

    private void triggerSendIfFullOrScheduleFlush(boolean isBatchFull) {
        if (isBatchFull) {
            batchMessageAndSend(false);
        } else {
            maybeScheduleBatchFlushTask();
        }
    }

    private void doBatchSendAndAdd(MessageImpl<?> msg, SendCallback callback, ByteBuf payload) {
        if (log.isDebugEnabled()) {
            log.debug("[{}] [{}] Closing out batch to accommodate large message with size {}", topic, producerName,
                    msg.getUncompressedSize());
        }
        try {
            batchMessageAndSend(false);
            boolean isBatchFull = batchMessageContainer.add(msg, callback);
            triggerSendIfFullOrScheduleFlush(isBatchFull);
            lastSendFuture = callback.getFuture();
        } finally {
            payload.release();
        }
    }

    private boolean isValidProducerState(SendCallback callback, long sequenceId) {
        switch (getState()) {
            case Ready:
                // OK
            case Connecting:
                // We are OK to queue the messages on the client, it will be sent to the broker once we get the
                // connection
            case RegisteringSchema:
                // registering schema
                return true;
            case Closing:
            case Closed:
                callback.sendComplete(
                        new PulsarClientException.AlreadyClosedException("Producer already closed", sequenceId));
                return false;
            case ProducerFenced:
                callback.sendComplete(new PulsarClientException.ProducerFencedException("Producer was fenced"));
                return false;
            case Terminated:
                callback.sendComplete(
                        new PulsarClientException.TopicTerminatedException("Topic was terminated", sequenceId));
                return false;
            case Failed:
            case Uninitialized:
            default:
                callback.sendComplete(new PulsarClientException.NotConnectedException(sequenceId));
                return false;
        }
    }

    private boolean canEnqueueRequest(SendCallback callback, long sequenceId, int payloadSize) {
        try {
            if (conf.isBlockIfQueueFull()) {
                if (semaphore.isPresent()) {
                    semaphore.get().acquire();
                }
                client.getMemoryLimitController().reserveMemory(payloadSize);
            } else {
                if (!semaphore.map(Semaphore::tryAcquire).orElse(true)) {
                    callback.sendComplete(new PulsarClientException.ProducerQueueIsFullError(
                            "Producer send queue is full", sequenceId));
                    return false;
                }

                if (!client.getMemoryLimitController().tryReserveMemory(payloadSize)) {
                    semaphore.ifPresent(Semaphore::release);
                    callback.sendComplete(new PulsarClientException.MemoryBufferIsFullError(
                            "Client memory buffer is full", sequenceId));
                    return false;
                }
            }
        } catch (InterruptedException e) {
            Thread.currentThread().interrupt();
            callback.sendComplete(new PulsarClientException(e, sequenceId));
            return false;
        }

        return true;
    }

    private static final class WriteInEventLoopCallback implements Runnable {
        private ProducerImpl<?> producer;
        private ByteBufPair cmd;
        private long sequenceId;
        private ClientCnx cnx;
        private OpSendMsg op;

        static WriteInEventLoopCallback create(ProducerImpl<?> producer, ClientCnx cnx, OpSendMsg op) {
            WriteInEventLoopCallback c = RECYCLER.get();
            c.producer = producer;
            c.cnx = cnx;
            c.sequenceId = op.sequenceId;
            c.cmd = op.cmd;
            c.op = op;
            return c;
        }

        @Override
        public void run() {
            if (log.isDebugEnabled()) {
                log.debug("[{}] [{}] Sending message cnx {}, sequenceId {}", producer.topic, producer.producerName, cnx,
                        sequenceId);
            }

            try {
                cnx.ctx().writeAndFlush(cmd, cnx.ctx().voidPromise());
                op.updateSentTimestamp();
            } finally {
                recycle();
            }
        }

        private void recycle() {
            producer = null;
            cnx = null;
            cmd = null;
            sequenceId = -1;
            op = null;
            recyclerHandle.recycle(this);
        }

        private final Handle<WriteInEventLoopCallback> recyclerHandle;

        private WriteInEventLoopCallback(Handle<WriteInEventLoopCallback> recyclerHandle) {
            this.recyclerHandle = recyclerHandle;
        }

        private static final Recycler<WriteInEventLoopCallback> RECYCLER = new Recycler<WriteInEventLoopCallback>() {
            @Override
            protected WriteInEventLoopCallback newObject(Handle<WriteInEventLoopCallback> handle) {
                return new WriteInEventLoopCallback(handle);
            }
        };
    }

    private static final class LastSendFutureWrapper {
        private final CompletableFuture<MessageId> lastSendFuture;
        private static final int FALSE = 0;
        private static final int TRUE = 1;
        private static final AtomicIntegerFieldUpdater<LastSendFutureWrapper> THROW_ONCE_UPDATER =
                AtomicIntegerFieldUpdater.newUpdater(LastSendFutureWrapper.class, "throwOnce");
        private volatile int throwOnce = FALSE;

        private LastSendFutureWrapper(CompletableFuture<MessageId> lastSendFuture) {
            this.lastSendFuture = lastSendFuture;
        }

        static LastSendFutureWrapper create(CompletableFuture<MessageId> lastSendFuture) {
            return new LastSendFutureWrapper(lastSendFuture);
        }

        public CompletableFuture<Void> handleOnce() {
            return lastSendFuture.handle((ignore, t) -> {
                if (t != null && THROW_ONCE_UPDATER.compareAndSet(this, FALSE, TRUE)) {
                    throw FutureUtil.wrapToCompletionException(t);
                }
                return null;
            });
        }
    }


    @Override
    public CompletableFuture<Void> closeAsync() {
        final State currentState = getAndUpdateState(state -> {
            if (state == State.Closed) {
                return state;
            }
            return State.Closing;
        });

        if (currentState == State.Closed || currentState == State.Closing) {
            return CompletableFuture.completedFuture(null);
        }

        producersClosedCounter.increment();
        closeProducerTasks();

        ClientCnx cnx = cnx();
        if (cnx == null || currentState != State.Ready) {
            log.info("[{}] [{}] Closed Producer (not connected)", topic, producerName);
            closeAndClearPendingMessages();
            return CompletableFuture.completedFuture(null);
        }

        long requestId = client.newRequestId();
        ByteBuf cmd = Commands.newCloseProducer(producerId, requestId);

        CompletableFuture<Void> closeFuture = new CompletableFuture<>();
        cnx.sendRequestWithId(cmd, requestId).handle((v, exception) -> {
            cnx.removeProducer(producerId);
            if (exception == null || !cnx.ctx().channel().isActive()) {
                // Either we've received the success response for the close producer command from the broker, or the
                // connection did break in the meantime. In any case, the producer is gone.
                log.info("[{}] [{}] Closed Producer", topic, producerName);
                closeAndClearPendingMessages();
                closeFuture.complete(null);
            } else {
                closeFuture.completeExceptionally(exception);
            }

            return null;
        });

        return closeFuture;
    }

    private synchronized void closeAndClearPendingMessages() {
        setState(State.Closed);
        client.cleanupProducer(this);
        PulsarClientException ex = new PulsarClientException.AlreadyClosedException(
                format("The producer %s of the topic %s was already closed when closing the producers",
                        producerName, topic));
        // Use null for cnx to ensure that the pending messages are failed immediately
        failPendingMessages(null, ex);
    }

    @Override
    public boolean isConnected() {
        return getCnxIfReady() != null;
    }

    /**
     * Hook method for testing. By returning null, it's possible to prevent messages
     * being delivered to the broker.
     *
     * @return cnx if OpSend messages should be written to open connection. Caller must
     * verify that the returned cnx is not null before using reference.
     */
    protected ClientCnx getCnxIfReady() {
        if (getState() == State.Ready) {
            return connectionHandler.cnx();
        } else {
            return null;
        }
    }

    @Override
    public long getLastDisconnectedTimestamp() {
        return connectionHandler.lastConnectionClosedTimestamp;
    }

    public boolean isWritable() {
        ClientCnx cnx = connectionHandler.cnx();
        return cnx != null && cnx.channel().isWritable();
    }

    public void terminated(ClientCnx cnx) {
        State previousState = getAndUpdateState(state -> (state == State.Closed ? State.Closed : State.Terminated));
        if (previousState != State.Terminated && previousState != State.Closed) {
            log.info("[{}] [{}] The topic has been terminated", topic, producerName);
            setClientCnx(null);
            synchronized (this) {
                failPendingMessages(cnx,
                        new PulsarClientException.TopicTerminatedException(
                                format("The topic %s that the producer %s produces to has been terminated",
                                        topic, producerName)));
            }
        }
    }

    void ackReceived(ClientCnx cnx, long sequenceId, long highestSequenceId, long ledgerId, long entryId) {
        OpSendMsg op = null;
        synchronized (this) {
            op = pendingMessages.peek();
            if (op == null) {
                if (log.isDebugEnabled()) {
                    log.debug("[{}] [{}] Got ack for timed out msg {} - {}",
                            topic, producerName, sequenceId, highestSequenceId);
                }
                return;
            }

            if (sequenceId > op.sequenceId) {
                log.warn("[{}] [{}] Got ack for msg. expecting: {} - {} - got: {} - {} - queue-size: {}",
                        topic, producerName, op.sequenceId, op.highestSequenceId, sequenceId, highestSequenceId,
                        pendingMessages.messagesCount());
                // Force connection closing so that messages can be re-transmitted in a new connection
                cnx.channel().close();
                return;
            } else if (sequenceId < op.sequenceId) {
                // Ignoring the ack since it's referring to a message that has already timed out.
                if (log.isDebugEnabled()) {
                    log.debug("[{}] [{}] Got ack for timed out msg. expecting: {} - {} - got: {} - {}",
                            topic, producerName, op.sequenceId, op.highestSequenceId, sequenceId, highestSequenceId);
                }
                return;
            } else {
                // Add check `sequenceId >= highestSequenceId` for backward compatibility.
                if (sequenceId >= highestSequenceId || highestSequenceId == op.highestSequenceId) {
                    // Message was persisted correctly
                    if (log.isDebugEnabled()) {
                        log.debug("[{}] [{}] Received ack for msg {} ", topic, producerName, sequenceId);
                    }
                    pendingMessages.remove();
                    releaseSemaphoreForSendOp(op);
                } else {
                    log.warn("[{}] [{}] Got ack for batch msg error. expecting: {} - {} - got: {} - {} - queue-size: {}"
                                    + "",
                            topic, producerName, op.sequenceId, op.highestSequenceId, sequenceId, highestSequenceId,
                            pendingMessages.messagesCount());
                    // Force connection closing so that messages can be re-transmitted in a new connection
                    cnx.channel().close();
                    return;
                }
            }
        }

        OpSendMsg finalOp = op;
        LAST_SEQ_ID_PUBLISHED_UPDATER.getAndUpdate(this, last -> Math.max(last, getHighestSequenceId(finalOp)));
        op.setMessageId(ledgerId, entryId, partitionIndex);
        if (op.totalChunks > 1) {
            if (op.chunkId == 0) {
                op.chunkedMessageCtx.firstChunkMessageId = new MessageIdImpl(ledgerId, entryId, partitionIndex);
            } else if (op.chunkId == op.totalChunks - 1) {
                op.chunkedMessageCtx.lastChunkMessageId = new MessageIdImpl(ledgerId, entryId, partitionIndex);
                op.setMessageId(op.chunkedMessageCtx.getChunkMessageId());
            }
        }


        // if message is chunked then call callback only on last chunk
        if (op.totalChunks <= 1 || (op.chunkId == op.totalChunks - 1)) {
            try {
                // Need to protect ourselves from any exception being thrown in the future handler from the
                // application
                op.sendComplete(null);
            } catch (Throwable t) {
                log.warn("[{}] [{}] Got exception while completing the callback for msg {}:", topic,
                        producerName, sequenceId, t);
            }
        }
        ReferenceCountUtil.safeRelease(op.cmd);
        op.recycle();
    }

    private long getHighestSequenceId(OpSendMsg op) {
        return Math.max(op.highestSequenceId, op.sequenceId);
    }

    private void releaseSemaphoreForSendOp(OpSendMsg op) {

        semaphoreRelease(isBatchMessagingEnabled() ? op.numMessagesInBatch : 1);

        client.getMemoryLimitController().releaseMemory(op.uncompressedSize);
    }

    private void completeCallbackAndReleaseSemaphore(long payloadSize, SendCallback callback, Exception exception) {
        semaphore.ifPresent(Semaphore::release);
        client.getMemoryLimitController().releaseMemory(payloadSize);
        callback.sendComplete(exception);
    }

    /**
     * Checks message checksum to retry if message was corrupted while sending to broker. Recomputes checksum of the
     * message header-payload again.
     * <ul>
     * <li><b>if matches with existing checksum</b>: it means message was corrupt while sending to broker. So, resend
     * message</li>
     * <li><b>if doesn't match with existing checksum</b>: it means message is already corrupt and can't retry again.
     * So, fail send-message by failing callback</li>
     * </ul>
     *
     * @param cnx
     * @param sequenceId
     */
    protected synchronized void recoverChecksumError(ClientCnx cnx, long sequenceId) {
        OpSendMsg op = pendingMessages.peek();
        if (op == null) {
            if (log.isDebugEnabled()) {
                log.debug("[{}] [{}] Got send failure for timed out msg {}", topic, producerName, sequenceId);
            }
        } else {
            long expectedSequenceId = getHighestSequenceId(op);
            if (sequenceId == expectedSequenceId) {
                boolean corrupted = !verifyLocalBufferIsNotCorrupted(op);
                if (corrupted) {
                    // remove message from pendingMessages queue and fail callback
                    pendingMessages.remove();
                    releaseSemaphoreForSendOp(op);
                    try {
                        op.sendComplete(
                                new PulsarClientException.ChecksumException(
                                        format("The checksum of the message which is produced by producer %s to the "
                                                + "topic "
                                                + "%s is corrupted", producerName, topic)));
                    } catch (Throwable t) {
                        log.warn("[{}] [{}] Got exception while completing the callback for msg {}:", topic,
                                producerName, sequenceId, t);
                    }
                    ReferenceCountUtil.safeRelease(op.cmd);
                    op.recycle();
                    return;
                } else {
                    if (log.isDebugEnabled()) {
                        log.debug("[{}] [{}] Message is not corrupted, retry send-message with sequenceId {}", topic,
                                producerName, sequenceId);
                    }
                }

            } else {
                if (log.isDebugEnabled()) {
                    log.debug("[{}] [{}] Corrupt message is already timed out {}", topic, producerName, sequenceId);
                }
            }
        }
        // as msg is not corrupted : let producer resend pending-messages again including checksum failed message
        resendMessages(cnx, this.connectionHandler.getEpoch());
    }

    protected synchronized void recoverNotAllowedError(long sequenceId, String errorMsg) {
        OpSendMsg op = pendingMessages.peek();
        if (op != null && sequenceId == getHighestSequenceId(op)) {
            pendingMessages.remove();
            releaseSemaphoreForSendOp(op);
            try {
                op.sendComplete(
                        new PulsarClientException.NotAllowedException(errorMsg));
            } catch (Throwable t) {
                log.warn("[{}] [{}] Got exception while completing the callback for msg {}:", topic,
                        producerName, sequenceId, t);
            }
            ReferenceCountUtil.safeRelease(op.cmd);
            op.recycle();
        }
    }

    /**
     * Computes checksum again and verifies it against existing checksum. If checksum doesn't match it means that
     * message is corrupt.
     *
     * @param op
     * @return returns true only if message is not modified and computed-checksum is same as previous checksum else
     * return false that means that message is corrupted. Returns true if checksum is not present.
     */
    protected boolean verifyLocalBufferIsNotCorrupted(OpSendMsg op) {
        ByteBufPair msg = op.cmd;

        if (msg != null) {
            ByteBuf headerFrame = msg.getFirst();
            headerFrame.markReaderIndex();
            try {
                // skip bytes up to checksum index
                headerFrame.skipBytes(4); // skip [total-size]
                int cmdSize = (int) headerFrame.readUnsignedInt();
                headerFrame.skipBytes(cmdSize);
                // verify if checksum present
                if (hasChecksum(headerFrame)) {
                    int checksum = readChecksum(headerFrame);
                    // msg.readerIndex is already at header-payload index, Recompute checksum for headers-payload
                    int metadataChecksum = computeChecksum(headerFrame);
                    long computedChecksum = resumeChecksum(metadataChecksum, msg.getSecond());
                    return checksum == computedChecksum;
                } else {
                    log.warn("[{}] [{}] checksum is not present into message with id {}", topic, producerName,
                            op.sequenceId);
                }
            } finally {
                headerFrame.resetReaderIndex();
            }
            return true;
        } else {
            log.warn("[{}] Failed while casting empty ByteBufPair, ", producerName);
            return false;
        }
    }

    static class ChunkedMessageCtx extends AbstractReferenceCounted {
        protected MessageIdImpl firstChunkMessageId;
        protected MessageIdImpl lastChunkMessageId;

        public ChunkMessageIdImpl getChunkMessageId() {
            return new ChunkMessageIdImpl(firstChunkMessageId, lastChunkMessageId);
        }

        private static final Recycler<ProducerImpl.ChunkedMessageCtx> RECYCLER =
                new Recycler<ProducerImpl.ChunkedMessageCtx>() {
                    protected ProducerImpl.ChunkedMessageCtx newObject(
                            Recycler.Handle<ProducerImpl.ChunkedMessageCtx> handle) {
                        return new ProducerImpl.ChunkedMessageCtx(handle);
                    }
                };

        public static ChunkedMessageCtx get(int totalChunks) {
            ChunkedMessageCtx chunkedMessageCtx = RECYCLER.get();
            chunkedMessageCtx.setRefCnt(totalChunks);
            return chunkedMessageCtx;
        }

        private final Handle<ProducerImpl.ChunkedMessageCtx> recyclerHandle;

        private ChunkedMessageCtx(Handle<ChunkedMessageCtx> recyclerHandle) {
            this.recyclerHandle = recyclerHandle;
        }

        @Override
        protected void deallocate() {
            this.firstChunkMessageId = null;
            this.lastChunkMessageId = null;
            recyclerHandle.recycle(this);
        }

        @Override
        public ReferenceCounted touch(Object hint) {
            return this;
        }
    }

    protected static final class OpSendMsg {
        LatencyHistogram rpcLatencyHistogram;
        MessageImpl<?> msg;
        List<MessageImpl<?>> msgs;
        ByteBufPair cmd;
        SendCallback callback;
        Runnable rePopulate;
        ChunkedMessageCtx chunkedMessageCtx;
        long uncompressedSize;
        long sequenceId;
        long createdAt;
        long firstSentAt;
        long lastSentAt;
        int retryCount;
        long batchSizeByte = 0;
        int numMessagesInBatch = 1;
        long highestSequenceId;
        int totalChunks = 0;
        int chunkId = -1;

        void initialize() {
            rpcLatencyHistogram = null;
            msg = null;
            msgs = null;
            cmd = null;
            callback = null;
            rePopulate = null;
            sequenceId = -1L;
            createdAt = -1L;
            firstSentAt = -1L;
            lastSentAt = -1L;
            highestSequenceId = -1L;
            totalChunks = 0;
            chunkId = -1;
            uncompressedSize = 0;
            retryCount = 0;
            batchSizeByte = 0;
            numMessagesInBatch = 1;
            chunkedMessageCtx = null;
        }

        static OpSendMsg create(LatencyHistogram rpcLatencyHistogram, MessageImpl<?> msg, ByteBufPair cmd,
                                long sequenceId, SendCallback callback) {
            OpSendMsg op = RECYCLER.get();
            op.initialize();
            op.rpcLatencyHistogram = rpcLatencyHistogram;
            op.msg = msg;
            op.cmd = cmd;
            op.callback = callback;
            op.sequenceId = sequenceId;
            op.createdAt = System.nanoTime();
            op.uncompressedSize = msg.getUncompressedSize();
            return op;
        }

        static OpSendMsg create(LatencyHistogram rpcLatencyHistogram, List<MessageImpl<?>> msgs, ByteBufPair cmd,
                                long sequenceId, SendCallback callback, int batchAllocatedSize) {
            OpSendMsg op = RECYCLER.get();
            op.initialize();
            op.rpcLatencyHistogram = rpcLatencyHistogram;
            op.msgs = msgs;
            op.cmd = cmd;
            op.callback = callback;
            op.sequenceId = sequenceId;
            op.createdAt = System.nanoTime();
            op.uncompressedSize = 0;
            for (int i = 0; i < msgs.size(); i++) {
                op.uncompressedSize += msgs.get(i).getUncompressedSize();
            }
            op.uncompressedSize += batchAllocatedSize;
            return op;
        }

        static OpSendMsg create(LatencyHistogram rpcLatencyHistogram, List<MessageImpl<?>> msgs, ByteBufPair cmd,
                                long lowestSequenceId,
                                long highestSequenceId, SendCallback callback, int batchAllocatedSize) {
            OpSendMsg op = RECYCLER.get();
            op.initialize();
            op.rpcLatencyHistogram = rpcLatencyHistogram;
            op.msgs = msgs;
            op.cmd = cmd;
            op.callback = callback;
            op.sequenceId = lowestSequenceId;
            op.highestSequenceId = highestSequenceId;
            op.createdAt = System.nanoTime();
            op.uncompressedSize = 0;
            for (int i = 0; i < msgs.size(); i++) {
                op.uncompressedSize += msgs.get(i).getUncompressedSize();
            }
            op.uncompressedSize += batchAllocatedSize;
            return op;
        }

        void updateSentTimestamp() {
            this.lastSentAt = System.nanoTime();
            if (this.firstSentAt == -1L) {
                this.firstSentAt = this.lastSentAt;
            }
            ++this.retryCount;
        }

        void sendComplete(final Exception e) {
            SendCallback callback = this.callback;

            long now = System.nanoTime();
            if (null != callback) {
                Exception finalEx = e;
                if (finalEx instanceof TimeoutException) {
                    TimeoutException te = (TimeoutException) e;
                    long sequenceId = te.getSequenceId();

                    //firstSentAt and lastSentAt maybe -1, it means that the message didn't flush to channel.
                    String errMsg = String.format(
                            "%s : createdAt %s seconds ago, firstSentAt %s seconds ago, lastSentAt %s seconds ago, "
                                    + "retryCount %s",
                            te.getMessage(),
                            RelativeTimeUtil.nsToSeconds(now - this.createdAt),
                            RelativeTimeUtil.nsToSeconds(this.firstSentAt <= 0
                                    ? this.firstSentAt
                                    : now - this.firstSentAt),
                            RelativeTimeUtil.nsToSeconds(this.lastSentAt <= 0
                                    ? this.lastSentAt
                                    : now - this.lastSentAt),
                            retryCount
                    );

                    finalEx = new TimeoutException(errMsg, sequenceId);
                }

                if (e == null) {
                    rpcLatencyHistogram.recordSuccess(now - this.lastSentAt);
                } else {
                    rpcLatencyHistogram.recordFailure(now - this.lastSentAt);
                }

                callback.sendComplete(finalEx);
            }
        }

        void recycle() {
            ReferenceCountUtil.safeRelease(chunkedMessageCtx);
            initialize();
            recyclerHandle.recycle(this);
        }

        void setNumMessagesInBatch(int numMessagesInBatch) {
            this.numMessagesInBatch = numMessagesInBatch;
        }

        void setBatchSizeByte(long batchSizeByte) {
            this.batchSizeByte = batchSizeByte;
        }

        void setMessageId(long ledgerId, long entryId, int partitionIndex) {
            if (msg != null) {
                msg.setMessageId(new MessageIdImpl(ledgerId, entryId, partitionIndex));
            } else if (msgs.size() == 1) {
                // If there is only one message in batch, the producer will publish messages like non-batch
                msgs.get(0).setMessageId(new MessageIdImpl(ledgerId, entryId, partitionIndex));
            } else {
                for (int batchIndex = 0; batchIndex < msgs.size(); batchIndex++) {
                    msgs.get(batchIndex)
                            .setMessageId(new BatchMessageIdImpl(ledgerId, entryId, partitionIndex, batchIndex));
                }
            }
        }

        void setMessageId(ChunkMessageIdImpl chunkMessageId) {
            if (msg != null) {
                msg.setMessageId(chunkMessageId);
            }
        }

        public int getMessageHeaderAndPayloadSize() {
            if (cmd == null) {
                return 0;
            }
            ByteBuf cmdHeader = cmd.getFirst();
            cmdHeader.markReaderIndex();
            int totalSize = cmdHeader.readInt();
            int cmdSize = cmdHeader.readInt();
            // The totalSize includes:
            // | cmdLength | cmdSize | magic and checksum | msgMetadataLength | msgMetadata |
            // | --------- | ------- | ------------------ | ----------------- | ----------- |
            // | 4         |         | 6                  | 4                 |             |
            int msgHeadersAndPayloadSize = totalSize - 4 - cmdSize - 6 - 4;
            cmdHeader.resetReaderIndex();
            return msgHeadersAndPayloadSize;
        }

        private OpSendMsg(Handle<OpSendMsg> recyclerHandle) {
            this.recyclerHandle = recyclerHandle;
        }

        private final Handle<OpSendMsg> recyclerHandle;
        private static final Recycler<OpSendMsg> RECYCLER = new Recycler<OpSendMsg>() {
            @Override
            protected OpSendMsg newObject(Handle<OpSendMsg> handle) {
                return new OpSendMsg(handle);
            }
        };
    }


    /**
     * Queue implementation that is used as the pending messages queue.
     *
     * This implementation postpones adding of new OpSendMsg entries that happen
     * while the forEach call is in progress. This is needed for preventing
     * ConcurrentModificationExceptions that would occur when the forEach action
     * calls the add method via a callback in user code.
     *
     * This queue is not thread safe.
     */
    protected static class OpSendMsgQueue implements Iterable<OpSendMsg> {
        private final Queue<OpSendMsg> delegate = new ArrayDeque<>();
        private int forEachDepth = 0;
        private List<OpSendMsg> postponedOpSendMgs;
        private final AtomicInteger messagesCount = new AtomicInteger(0);

        @Override
        public void forEach(Consumer<? super OpSendMsg> action) {
            try {
                // track any forEach call that is in progress in the current call stack
                // so that adding a new item while iterating doesn't cause ConcurrentModificationException
                forEachDepth++;
                delegate.forEach(action);
            } finally {
                forEachDepth--;
                // if this is the top-most forEach call and there are postponed items, add them
                if (forEachDepth == 0 && postponedOpSendMgs != null && !postponedOpSendMgs.isEmpty()) {
                    delegate.addAll(postponedOpSendMgs);
                    postponedOpSendMgs.clear();
                }
            }
        }

        public boolean add(OpSendMsg o) {
            // postpone adding to the queue while forEach iteration is in progress
            messagesCount.addAndGet(o.numMessagesInBatch);
            if (forEachDepth > 0) {
                if (postponedOpSendMgs == null) {
                    postponedOpSendMgs = new ArrayList<>();
                }
                return postponedOpSendMgs.add(o);
            } else {
                return delegate.add(o);
            }
        }

        public void clear() {
            delegate.clear();
            messagesCount.set(0);
        }

        public void remove() {
            OpSendMsg op = delegate.remove();
            if (op != null) {
                messagesCount.addAndGet(-op.numMessagesInBatch);
            }
        }

        public OpSendMsg peek() {
            return delegate.peek();
        }

        public int messagesCount() {
            return messagesCount.get();
        }

        @Override
        public Iterator<OpSendMsg> iterator() {
            return delegate.iterator();
        }
    }


    @Override
    public CompletableFuture<Void> connectionOpened(final ClientCnx cnx) {
        previousExceptions.clear();
        getConnectionHandler().setMaxMessageSize(cnx.getMaxMessageSize());
        setChunkMaxMessageSize();

        final long epoch;
        synchronized (this) {
            // Because the state could have been updated while retrieving the connection, we set it back to connecting,
            // as long as the change from current state to connecting is a valid state change.
            if (!changeToConnecting()) {
                return CompletableFuture.completedFuture(null);
            }
            // We set the cnx reference before registering the producer on the cnx, so if the cnx breaks before creating
            // the producer, it will try to grab a new cnx. We also increment and get the epoch value for the producer.
            epoch = connectionHandler.switchClientCnx(cnx);
        }
        cnx.registerProducer(producerId, this);

        log.info("[{}] [{}] Creating producer on cnx {}", topic, producerName, cnx.ctx().channel());

        long requestId = client.newRequestId();

        PRODUCER_DEADLINE_UPDATER
                .compareAndSet(this, 0, System.currentTimeMillis() + client.getConfiguration().getOperationTimeoutMs());

        SchemaInfo schemaInfo = null;
        if (schema != null) {
            if (schema.getSchemaInfo() != null) {
                if (schema.getSchemaInfo().getType() == SchemaType.JSON) {
                    // for backwards compatibility purposes
                    // JSONSchema originally generated a schema for pojo based of of the JSON schema standard
                    // but now we have standardized on every schema to generate an Avro based schema
                    if (Commands.peerSupportJsonSchemaAvroFormat(cnx.getRemoteEndpointProtocolVersion())) {
                        schemaInfo = schema.getSchemaInfo();
                    } else if (schema instanceof JSONSchema) {
                        JSONSchema jsonSchema = (JSONSchema) schema;
                        schemaInfo = jsonSchema.getBackwardsCompatibleJsonSchemaInfo();
                    } else {
                        schemaInfo = schema.getSchemaInfo();
                    }
                } else if (schema.getSchemaInfo().getType() == SchemaType.BYTES
                        || schema.getSchemaInfo().getType() == SchemaType.NONE) {
                    // don't set schema info for Schema.BYTES
                    schemaInfo = null;
                } else {
                    schemaInfo = schema.getSchemaInfo();
                }
            }
        }

        final CompletableFuture<Void> future = new CompletableFuture<>();
        cnx.sendRequestWithId(
                Commands.newProducer(topic, producerId, requestId, producerName, conf.isEncryptionEnabled(), metadata,
                        schemaInfo, epoch, userProvidedProducerName,
                        conf.getAccessMode(), topicEpoch, client.conf.isEnableTransaction(),
                        conf.getInitialSubscriptionName()),
                requestId).thenAccept(response -> {
            String producerName = response.getProducerName();
            long lastSequenceId = response.getLastSequenceId();
            schemaVersion = Optional.ofNullable(response.getSchemaVersion());
            schemaVersion.ifPresent(v -> schemaCache.put(SchemaHash.of(schema), v));

            // We are now reconnected to broker and clear to send messages. Re-send all pending messages and
            // set the cnx pointer so that new messages will be sent immediately
            synchronized (ProducerImpl.this) {
                State state = getState();
                if (state == State.Closing || state == State.Closed) {
                    // Producer was closed while reconnecting, close the connection to make sure the broker
                    // drops the producer on its side
                    cnx.removeProducer(producerId);
                    cnx.channel().close();
                    future.complete(null);
                    return;
                }
                resetBackoff();

                log.info("[{}] [{}] Created producer on cnx {}", topic, producerName, cnx.ctx().channel());
                connectionId = cnx.ctx().channel().toString();
                connectedSince = DateFormatter.now();
                if (conf.getAccessMode() != ProducerAccessMode.Shared && !topicEpoch.isPresent()) {
                    log.info("[{}] [{}] Producer epoch is {}", topic, producerName, response.getTopicEpoch());
                }
                topicEpoch = response.getTopicEpoch();

                if (this.producerName == null) {
                    this.producerName = producerName;
                }

                if (this.msgIdGenerator == 0 && conf.getInitialSequenceId() == null) {
                    // Only update sequence id generator if it wasn't already modified. That means we only want
                    // to update the id generator the first time the producer gets established, and ignore the
                    // sequence id sent by broker in subsequent producer reconnects
                    this.lastSequenceIdPublished = lastSequenceId;
                    this.msgIdGenerator = lastSequenceId + 1;
                }

                resendMessages(cnx, epoch);
            }
            future.complete(null);
        }).exceptionally((e) -> {
            Throwable cause = e.getCause();
            cnx.removeProducer(producerId);
            State state = getState();
            if (state == State.Closing || state == State.Closed) {
                // Producer was closed while reconnecting, close the connection to make sure the broker
                // drops the producer on its side
                cnx.channel().close();
                future.complete(null);
                return null;
            }

            if (cause instanceof TimeoutException) {
                // Creating the producer has timed out. We need to ensure the broker closes the producer
                // in case it was indeed created, otherwise it might prevent new create producer operation,
                // since we are not necessarily closing the connection.
                long closeRequestId = client.newRequestId();
                ByteBuf cmd = Commands.newCloseProducer(producerId, closeRequestId);
                cnx.sendRequestWithId(cmd, closeRequestId);
            }

            if (cause instanceof PulsarClientException.ProducerFencedException) {
                if (log.isDebugEnabled()) {
                    log.debug("[{}] [{}] Failed to create producer: {}",
                            topic, producerName, cause.getMessage());
                }
            } else {
                log.error("[{}] [{}] Failed to create producer: {}", topic, producerName, cause.getMessage());
            }
            // Close the producer since topic does not exist.
            if (cause instanceof PulsarClientException.TopicDoesNotExistException) {
                closeAsync().whenComplete((v, ex) -> {
                    if (ex != null) {
                        log.error("Failed to close producer on TopicDoesNotExistException.", ex);
                    }
                    producerCreatedFuture.completeExceptionally(cause);
                });
                future.complete(null);
                return null;
            }
            if (cause instanceof PulsarClientException.ProducerBlockedQuotaExceededException) {
                synchronized (this) {
                    log.warn("[{}] [{}] Topic backlog quota exceeded. Throwing Exception on producer.", topic,
                            producerName);

                    if (log.isDebugEnabled()) {
                        log.debug("[{}] [{}] Pending messages: {}", topic, producerName,
                                pendingMessages.messagesCount());
                    }

                    PulsarClientException bqe = new PulsarClientException.ProducerBlockedQuotaExceededException(
                            format("The backlog quota of the topic %s that the producer %s produces to is exceeded",
                                    topic, producerName));
                    failPendingMessages(cnx(), bqe);
                }
            } else if (cause instanceof PulsarClientException.ProducerBlockedQuotaExceededError) {
                log.warn("[{}] [{}] Producer is blocked on creation because backlog exceeded on topic.",
                        producerName, topic);
            }

<<<<<<< HEAD
            if (cause instanceof PulsarClientException.TopicTerminatedException) {
                setState(State.Terminated);
                synchronized (this) {
                    failPendingMessages(cnx(), (PulsarClientException) cause);
                }
                producerCreatedFuture.completeExceptionally(cause);
                closeProducerTasks();
                client.cleanupProducer(this);
            } else if (cause instanceof PulsarClientException.ProducerFencedException) {
                setState(State.ProducerFenced);
                synchronized (this) {
                    failPendingMessages(cnx(), (PulsarClientException) cause);
                }
                producerCreatedFuture.completeExceptionally(cause);
                closeProducerTasks();
                client.cleanupProducer(this);
            } else if (producerCreatedFuture.isDone() || //
                    (cause instanceof PulsarClientException && PulsarClientException.isRetriableError(cause)
                            && System.currentTimeMillis() < PRODUCER_DEADLINE_UPDATER.get(ProducerImpl.this))) {
                // Either we had already created the producer once (producerCreatedFuture.isDone()) or we are
                // still within the initial timeout budget and we are dealing with a retriable error
                future.completeExceptionally(cause);
            } else {
                setState(State.Failed);
                producerCreatedFuture.completeExceptionally(cause);
                closeProducerTasks();
                client.cleanupProducer(this);
                Timeout timeout = sendTimeout;
                if (timeout != null) {
                    timeout.cancel();
                    sendTimeout = null;
                }
            }
            if (!future.isDone()) {
                future.complete(null);
            }
            return null;
        });
=======
                    if (cause instanceof PulsarClientException.TopicTerminatedException) {
                        setState(State.Terminated);
                        synchronized (this) {
                            failPendingMessages(cnx(), (PulsarClientException) cause);
                        }
                        producerCreatedFuture.completeExceptionally(cause);
                        closeProducerTasks();
                        client.cleanupProducer(this);
                    } else if (cause instanceof PulsarClientException.ProducerFencedException) {
                        setState(State.ProducerFenced);
                        synchronized (this) {
                            failPendingMessages(cnx(), (PulsarClientException) cause);
                        }
                        producerCreatedFuture.completeExceptionally(cause);
                        closeProducerTasks();
                        client.cleanupProducer(this);
                    } else if (producerCreatedFuture.isDone()
                            || (cause instanceof PulsarClientException && PulsarClientException.isRetriableError(cause)
                            && System.currentTimeMillis() < PRODUCER_DEADLINE_UPDATER.get(ProducerImpl.this))) {
                        // Either we had already created the producer once (producerCreatedFuture.isDone()) or we are
                        // still within the initial timeout budget and we are dealing with a retriable error
                        future.completeExceptionally(cause);
                    } else {
                        setState(State.Failed);
                        producerCreatedFuture.completeExceptionally(cause);
                        closeProducerTasks();
                        client.cleanupProducer(this);
                        Timeout timeout = sendTimeout;
                        if (timeout != null) {
                            timeout.cancel();
                            sendTimeout = null;
                        }
                    }
                    if (!future.isDone()) {
                        future.complete(null);
                    }
                    return null;
                });
>>>>>>> 41e515ca
        return future;
    }

    @Override
    public void connectionFailed(PulsarClientException exception) {
        boolean nonRetriableError = !PulsarClientException.isRetriableError(exception);
        boolean timeout = System.currentTimeMillis() > lookupDeadline;
        if (nonRetriableError || timeout) {
            exception.setPreviousExceptions(previousExceptions);
            if (producerCreatedFuture.completeExceptionally(exception)) {
                if (nonRetriableError) {
                    log.info("[{}] Producer creation failed for producer {} with unretriableError = {}",
                            topic, producerId, exception.getMessage());
                } else {
                    log.info("[{}] Producer creation failed for producer {} after producerTimeout", topic, producerId);
                }
                closeProducerTasks();
                setState(State.Failed);
                client.cleanupProducer(this);
            }
        } else {
            previousExceptions.add(exception);
        }
    }

    private void closeProducerTasks() {
        Timeout timeout = sendTimeout;
        if (timeout != null) {
            timeout.cancel();
            sendTimeout = null;
        }

        if (keyGeneratorTask != null && !keyGeneratorTask.isCancelled()) {
            keyGeneratorTask.cancel(false);
        }

        stats.cancelStatsTimeout();
    }

    private void resendMessages(ClientCnx cnx, long expectedEpoch) {
        cnx.ctx().channel().eventLoop().execute(() -> {
            synchronized (this) {
                if (getState() == State.Closing || getState() == State.Closed) {
                    // Producer was closed while reconnecting, close the connection to make sure the broker
                    // drops the producer on its side
                    cnx.channel().close();
                    return;
                }

                int messagesToResend = pendingMessages.messagesCount();
                if (messagesToResend == 0) {
                    if (log.isDebugEnabled()) {
                        log.debug("[{}] [{}] No pending messages to resend {}", topic, producerName, messagesToResend);
                    }
                    if (changeToReadyState()) {
                        producerCreatedFuture.complete(ProducerImpl.this);
                        scheduleBatchFlushTask(0);
                        return;
                    } else {
                        // Producer was closed while reconnecting, close the connection to make sure the broker
                        // drops the producer on its side
                        cnx.channel().close();
                        return;
                    }

                }

                log.info("[{}] [{}] Re-Sending {} messages to server", topic, producerName, messagesToResend);
                recoverProcessOpSendMsgFrom(cnx, null, expectedEpoch);
            }
        });
    }

    /**
     * Strips checksum from {@link OpSendMsg} command if present else ignore it.
     *
     * @param op
     */
    private void stripChecksum(OpSendMsg op) {
        ByteBufPair msg = op.cmd;
        if (msg != null) {
            int totalMsgBufSize = msg.readableBytes();
            ByteBuf headerFrame = msg.getFirst();
            headerFrame.markReaderIndex();
            try {
                headerFrame.skipBytes(4); // skip [total-size]
                int cmdSize = (int) headerFrame.readUnsignedInt();

                // verify if checksum present
                headerFrame.skipBytes(cmdSize);

                if (!hasChecksum(headerFrame)) {
                    return;
                }

                int headerSize = 4 + 4 + cmdSize; // [total-size] [cmd-length] [cmd-size]
                int checksumSize = 4 + 2; // [magic-number] [checksum-size]
                int checksumMark = (headerSize + checksumSize); // [header-size] [checksum-size]
                int metaPayloadSize = (totalMsgBufSize - checksumMark); // metadataPayload = totalSize - checksumMark
                int newTotalFrameSizeLength = 4 + cmdSize + metaPayloadSize; // new total-size without checksum
                headerFrame.resetReaderIndex();
                int headerFrameSize = headerFrame.readableBytes();

                headerFrame.setInt(0, newTotalFrameSizeLength); // rewrite new [total-size]
                ByteBuf metadata = headerFrame.slice(checksumMark, headerFrameSize - checksumMark); // sliced only
                // metadata
                headerFrame.writerIndex(headerSize); // set headerFrame write-index to overwrite metadata over checksum
                metadata.readBytes(headerFrame, metadata.readableBytes());
                headerFrame.capacity(headerFrameSize - checksumSize); // reduce capacity by removed checksum bytes
            } finally {
                headerFrame.resetReaderIndex();
            }
        } else {
            log.warn("[{}] Failed while casting null into ByteBufPair", producerName);
        }
    }

    public int brokerChecksumSupportedVersion() {
        return ProtocolVersion.v6.getValue();
    }

    @Override
    String getHandlerName() {
        return producerName;
    }

    @VisibleForTesting
    void triggerSendTimer() throws Exception {
        run(sendTimeout);
    }

    /**
     * Process sendTimeout events.
     */
    @Override
    public void run(Timeout timeout) throws Exception {
        if (timeout.isCancelled()) {
            return;
        }

        long timeToWaitMs;

        synchronized (this) {
            // If it's closing/closed we need to ignore this timeout and not schedule next timeout.
            if (getState() == State.Closing || getState() == State.Closed) {
                return;
            }

            OpSendMsg firstMsg = pendingMessages.peek();
            if (firstMsg == null && (batchMessageContainer == null || batchMessageContainer.isEmpty()
                    || batchMessageContainer.getFirstAddedTimestamp() == 0L)) {
                // If there are no pending messages, reset the timeout to the configured value.
                timeToWaitMs = conf.getSendTimeoutMs();
            } else {
                long createdAt;
                if (firstMsg != null) {
                    createdAt = firstMsg.createdAt;
                } else {
                    // Because we don't flush batch messages while disconnected, we consider them "createdAt" when
                    // they would have otherwise been flushed.
                    createdAt = batchMessageContainer.getFirstAddedTimestamp()
                            + TimeUnit.MICROSECONDS.toNanos(conf.getBatchingMaxPublishDelayMicros());
                }
                // If there is at least one message, calculate the diff between the message timeout and the elapsed
                // time since first message was created.
                long diff = conf.getSendTimeoutMs()
                        - TimeUnit.NANOSECONDS.toMillis(System.nanoTime() - createdAt);
                if (diff <= 0) {
                    // The diff is less than or equal to zero, meaning that the message has been timed out.
                    // Set the callback to timeout on every message, then clear the pending queue.
                    log.info("[{}] [{}] Message send timed out. Failing {} messages", topic, producerName,
                            getPendingQueueSize());
                    String msg = format("The producer %s can not send message to the topic %s within given timeout",
                            producerName, topic);
                    if (firstMsg != null) {
                        PulsarClientException te = new PulsarClientException.TimeoutException(msg, firstMsg.sequenceId);
                        failPendingMessages(cnx(), te);
                    } else {
                        failPendingBatchMessages(new PulsarClientException.TimeoutException(msg));
                    }

                    // Since the pending queue is cleared now, set timer to expire after configured value.
                    timeToWaitMs = conf.getSendTimeoutMs();
                } else {
                    // The diff is greater than zero, set the timeout to the diff value
                    timeToWaitMs = diff;
                }
            }

            sendTimeout = client.timer().newTimeout(this, timeToWaitMs, TimeUnit.MILLISECONDS);
        }
    }

    /**
     * This fails and clears the pending messages with the given exception. This method should be called from within the
     * ProducerImpl object mutex.
     */
    private void failPendingMessages(ClientCnx cnx, PulsarClientException ex) {
        if (cnx == null) {
            final AtomicInteger releaseCount = new AtomicInteger();
            final boolean batchMessagingEnabled = isBatchMessagingEnabled();
            pendingMessages.forEach(op -> {
                releaseCount.addAndGet(batchMessagingEnabled ? op.numMessagesInBatch : 1);
                try {
                    // Need to protect ourselves from any exception being thrown in the future handler from the
                    // application
                    ex.setSequenceId(op.sequenceId);
                    // if message is chunked then call callback only on last chunk
                    if (op.totalChunks <= 1 || (op.chunkId == op.totalChunks - 1)) {
                        // Need to protect ourselves from any exception being thrown in the future handler from the
                        // application
                        op.sendComplete(ex);
                    }
                } catch (Throwable t) {
                    log.warn("[{}] [{}] Got exception while completing the callback for msg {}:", topic, producerName,
                            op.sequenceId, t);
                }

                client.getMemoryLimitController().releaseMemory(op.uncompressedSize);
                ReferenceCountUtil.safeRelease(op.cmd);
                op.recycle();
            });

            pendingMessages.clear();
            semaphoreRelease(releaseCount.get());
            if (batchMessagingEnabled) {
                failPendingBatchMessages(ex);
            }

        } else {
            // If we have a connection, we schedule the callback and recycle on the event loop thread to avoid any
            // race condition since we also write the message on the socket from this thread
            cnx.ctx().channel().eventLoop().execute(() -> {
                synchronized (ProducerImpl.this) {
                    failPendingMessages(null, ex);
                }
            });
        }
    }

    /**
     * fail any pending batch messages that were enqueued, however batch was not closed out.
     */
    private void failPendingBatchMessages(PulsarClientException ex) {
        if (batchMessageContainer.isEmpty()) {
            return;
        }
        final int numMessagesInBatch = batchMessageContainer.getNumMessagesInBatch();
        final long currentBatchSize = batchMessageContainer.getCurrentBatchSize();
        final int batchAllocatedSizeBytes = batchMessageContainer.getBatchAllocatedSizeBytes();
        semaphoreRelease(numMessagesInBatch);
        client.getMemoryLimitController().releaseMemory(currentBatchSize + batchAllocatedSizeBytes);
        batchMessageContainer.discard(ex);
    }

    @Override
    public CompletableFuture<Void> flushAsync() {
        synchronized (ProducerImpl.this) {
            if (isBatchMessagingEnabled()) {
                batchMessageAndSend(false);
            }
            CompletableFuture<MessageId> lastSendFuture = this.lastSendFuture;
            if (!(lastSendFuture == this.lastSendFutureWrapper.lastSendFuture)) {
                this.lastSendFutureWrapper = LastSendFutureWrapper.create(lastSendFuture);
            }
        }

        return this.lastSendFutureWrapper.handleOnce();
    }

    @Override
    protected void triggerFlush() {
        if (isBatchMessagingEnabled()) {
            synchronized (ProducerImpl.this) {
                batchMessageAndSend(false);
            }
        }
    }

    // must acquire semaphore before calling
    private void maybeScheduleBatchFlushTask() {
        if (this.batchFlushTask != null || getState() != State.Ready) {
            return;
        }
        scheduleBatchFlushTask(conf.getBatchingMaxPublishDelayMicros());
    }

    // must acquire semaphore before calling
    private void scheduleBatchFlushTask(long batchingDelayMicros) {
        ClientCnx cnx = cnx();
        if (cnx != null && isBatchMessagingEnabled()) {
            this.batchFlushTask = cnx.ctx().executor().schedule(catchingAndLoggingThrowables(this::batchFlushTask),
                    batchingDelayMicros, TimeUnit.MICROSECONDS);
        }
    }

    private synchronized void batchFlushTask() {
        if (log.isTraceEnabled()) {
            log.trace("[{}] [{}] Batching the messages from the batch container from flush thread",
                    topic, producerName);
        }
        this.batchFlushTask = null;
        // If we're not ready, don't schedule another flush and don't try to send.
        if (getState() != State.Ready) {
            return;
        }
        // If a batch was sent more recently than the BatchingMaxPublishDelayMicros, schedule another flush to run just
        // at BatchingMaxPublishDelayMicros after the last send.
        long microsSinceLastSend = TimeUnit.NANOSECONDS.toMicros(System.nanoTime() - lastBatchSendNanoTime);
        if (microsSinceLastSend < conf.getBatchingMaxPublishDelayMicros()) {
            scheduleBatchFlushTask(conf.getBatchingMaxPublishDelayMicros() - microsSinceLastSend);
        } else if (lastBatchSendNanoTime == 0) {
            // The first time a producer sends a message, the lastBatchSendNanoTime is 0.
            lastBatchSendNanoTime = System.nanoTime();
            scheduleBatchFlushTask(conf.getBatchingMaxPublishDelayMicros());
        } else {
            batchMessageAndSend(true);
        }
    }

    // must acquire semaphore before enqueuing
    private void batchMessageAndSend(boolean shouldScheduleNextBatchFlush) {
        if (log.isTraceEnabled()) {
            log.trace("[{}] [{}] Batching the messages from the batch container with {} messages", topic, producerName,
                    batchMessageContainer.getNumMessagesInBatch());
        }
        if (!batchMessageContainer.isEmpty()) {
            try {
                lastBatchSendNanoTime = System.nanoTime();
                List<OpSendMsg> opSendMsgs;
                if (batchMessageContainer.isMultiBatches()) {
                    opSendMsgs = batchMessageContainer.createOpSendMsgs();
                } else {
                    opSendMsgs = Collections.singletonList(batchMessageContainer.createOpSendMsg());
                }
                batchMessageContainer.clear();
                for (OpSendMsg opSendMsg : opSendMsgs) {
                    processOpSendMsg(opSendMsg);
                }
            } catch (Throwable t) {
                log.warn("[{}] [{}] error while create opSendMsg by batch message container", topic, producerName, t);
            } finally {
                if (shouldScheduleNextBatchFlush) {
                    maybeScheduleBatchFlushTask();
                }
            }
        }
    }

    protected void processOpSendMsg(OpSendMsg op) {
        if (op == null) {
            return;
        }
        try {
            if (op.msg != null && isBatchMessagingEnabled()) {
                batchMessageAndSend(false);
            }
            if (isMessageSizeExceeded(op)) {
                return;
            }
            pendingMessages.add(op);
            if (op.msg != null) {
                LAST_SEQ_ID_PUSHED_UPDATER.getAndUpdate(this,
                        last -> Math.max(last, getHighestSequenceId(op)));
            }

            final ClientCnx cnx = getCnxIfReady();
            if (cnx != null) {
                if (op.msg != null && op.msg.getSchemaState() == None) {
                    tryRegisterSchema(cnx, op.msg, op.callback, this.connectionHandler.getEpoch());
                    return;
                }
                // If we do have a connection, the message is sent immediately, otherwise we'll try again once a new
                // connection is established
                op.cmd.retain();
                cnx.ctx().channel().eventLoop().execute(WriteInEventLoopCallback.create(this, cnx, op));
                stats.updateNumMsgsSent(op.numMessagesInBatch, op.batchSizeByte);
            } else {
                if (log.isDebugEnabled()) {
                    log.debug("[{}] [{}] Connection is not ready -- sequenceId {}", topic, producerName,
                            op.sequenceId);
                }
            }
        } catch (Throwable t) {
            releaseSemaphoreForSendOp(op);
            log.warn("[{}] [{}] error while closing out batch -- {}", topic, producerName, t);
            op.sendComplete(new PulsarClientException(t, op.sequenceId));
        }
    }

    // Must acquire a lock on ProducerImpl.this before calling method.
    private void recoverProcessOpSendMsgFrom(ClientCnx cnx, MessageImpl from, long expectedEpoch) {
        if (expectedEpoch != this.connectionHandler.getEpoch() || cnx() == null) {
            // In this case, the cnx passed to this method is no longer the active connection. This method will get
            // called again once the new connection registers the producer with the broker.
            log.info("[{}][{}] Producer epoch mismatch or the current connection is null. Skip re-sending the "
                            + " {} pending messages since they will deliver using another connection.", topic,
                    producerName,
                    pendingMessages.messagesCount());
            return;
        }
        final boolean stripChecksum = cnx.getRemoteEndpointProtocolVersion() < brokerChecksumSupportedVersion();
        Iterator<OpSendMsg> msgIterator = pendingMessages.iterator();
        OpSendMsg pendingRegisteringOp = null;
        while (msgIterator.hasNext()) {
            OpSendMsg op = msgIterator.next();
            if (from != null) {
                if (op.msg == from) {
                    from = null;
                } else {
                    continue;
                }
            }
            if (op.msg != null) {
                if (op.msg.getSchemaState() == None) {
                    if (!rePopulateMessageSchema(op.msg)) {
                        pendingRegisteringOp = op;
                        break;
                    }
                } else if (op.msg.getSchemaState() == Broken) {
                    op.recycle();
                    msgIterator.remove();
                    continue;
                }
            }
            if (op.cmd == null) {
                checkState(op.rePopulate != null);
                op.rePopulate.run();
                if (isMessageSizeExceeded(op)) {
                    continue;
                }
            }
            if (stripChecksum) {
                stripChecksum(op);
            }
            op.cmd.retain();
            if (log.isDebugEnabled()) {
                log.debug("[{}] [{}] Re-Sending message in cnx {}, sequenceId {}", topic, producerName,
                        cnx.channel(), op.sequenceId);
            }
            cnx.ctx().write(op.cmd, cnx.ctx().voidPromise());
            op.updateSentTimestamp();
            stats.updateNumMsgsSent(op.numMessagesInBatch, op.batchSizeByte);
        }
        cnx.ctx().flush();
        if (!changeToReadyState()) {
            // Producer was closed while reconnecting, close the connection to make sure the broker
            // drops the producer on its side
            cnx.channel().close();
            return;
        }
        // If any messages were enqueued while the producer was not Ready, we would have skipped
        // scheduling the batch flush task. Schedule it now, if there are messages in the batch container.
        if (isBatchMessagingEnabled() && !batchMessageContainer.isEmpty()) {
            maybeScheduleBatchFlushTask();
        }
        if (pendingRegisteringOp != null) {
            tryRegisterSchema(cnx, pendingRegisteringOp.msg, pendingRegisteringOp.callback, expectedEpoch);
        }
    }

    /**
     * Check if final message size for non-batch and non-chunked messages is larger than max message size.
     */
    private boolean isMessageSizeExceeded(OpSendMsg op) {
        if (op.msg != null && !conf.isChunkingEnabled()) {
            int messageSize = op.getMessageHeaderAndPayloadSize();
            if (messageSize > getMaxMessageSize()) {
                releaseSemaphoreForSendOp(op);
                op.sendComplete(new PulsarClientException.InvalidMessageException(
                        format("The producer %s of the topic %s sends a message with %d bytes that exceeds %d bytes",
                                producerName, topic, messageSize, getMaxMessageSize()),
                        op.sequenceId));
                return true;
            }
        }
        return false;
    }

    private int getMaxMessageSize() {
        return getConnectionHandler().getMaxMessageSize();
    }

    public long getDelayInMillis() {
        OpSendMsg firstMsg = pendingMessages.peek();
        if (firstMsg != null) {
            return TimeUnit.NANOSECONDS.toMillis(System.nanoTime() - firstMsg.createdAt);
        }
        return 0L;
    }

    public String getConnectionId() {
        return cnx() != null ? connectionId : null;
    }

    public String getConnectedSince() {
        return cnx() != null ? connectedSince : null;
    }

    public int getPendingQueueSize() {
        if (isBatchMessagingEnabled()) {
            synchronized (this) {
                return pendingMessages.messagesCount() + batchMessageContainer.getNumMessagesInBatch();
            }
        }
        return pendingMessages.messagesCount();
    }

    @Override
    public ProducerStatsRecorder getStats() {
        return stats;
    }

    @Override
    public String getProducerName() {
        return producerName;
    }

    // wrapper for connection methods
    ClientCnx cnx() {
        return this.connectionHandler.cnx();
    }

    void resetBackoff() {
        this.connectionHandler.resetBackoff();
    }

    void connectionClosed(ClientCnx cnx, Optional<Long> initialConnectionDelayMs, Optional<URI> hostUrl) {
        this.connectionHandler.connectionClosed(cnx, initialConnectionDelayMs, hostUrl);
    }

    public ClientCnx getClientCnx() {
        return this.connectionHandler.cnx();
    }

    void setClientCnx(ClientCnx clientCnx) {
        this.connectionHandler.setClientCnx(clientCnx);
    }

    void grabCnx() {
        this.connectionHandler.grabCnx();
    }

    @VisibleForTesting
    Optional<Semaphore> getSemaphore() {
        return semaphore;
    }

    @VisibleForTesting
    boolean isErrorStat() {
        return errorState;
    }

    @VisibleForTesting
    CompletableFuture<Void> getOriginalLastSendFuture() {
        CompletableFuture<MessageId> lastSendFuture = this.lastSendFuture;
        return lastSendFuture.thenApply(ignore -> null);
    }

    private static final Logger log = LoggerFactory.getLogger(ProducerImpl.class);
}<|MERGE_RESOLUTION|>--- conflicted
+++ resolved
@@ -301,16 +301,6 @@
                 "The number of producer sessions closed", topic, Attributes.empty());
 
         this.connectionHandler = new ConnectionHandler(this,
-<<<<<<< HEAD
-                new BackoffBuilder()
-                        .setInitialTime(client.getConfiguration().getInitialBackoffIntervalNanos(),
-                                TimeUnit.NANOSECONDS)
-                        .setMax(client.getConfiguration().getMaxBackoffIntervalNanos(), TimeUnit.NANOSECONDS)
-                        .setMandatoryStop(Math.max(100, conf.getSendTimeoutMs() - 100), TimeUnit.MILLISECONDS)
-                        .create(),
-                this);
-
-=======
             new BackoffBuilder()
                 .setInitialTime(client.getConfiguration().getInitialBackoffIntervalNanos(), TimeUnit.NANOSECONDS)
                 .setMax(client.getConfiguration().getMaxBackoffIntervalNanos(), TimeUnit.NANOSECONDS)
@@ -318,7 +308,6 @@
                 .create(),
             this);
         setChunkMaxMessageSize();
->>>>>>> 41e515ca
         grabCnx();
         producersOpenedCounter.increment();
     }
@@ -525,12 +514,7 @@
                         new PulsarClientException.InvalidMessageException(
                                 format("The producer %s of the topic %s sends a %s message with %d bytes that exceeds"
                                                 + " %d bytes",
-<<<<<<< HEAD
-                                        producerName, topic, compressedStr, compressedSize,
-                                        ClientCnx.getMaxMessageSize()));
-=======
                         producerName, topic, compressedStr, compressedSize, getMaxMessageSize()));
->>>>>>> 41e515ca
                 completeCallbackAndReleaseSemaphore(uncompressedSize, callback, invalidMessageException);
                 return;
             }
@@ -1909,7 +1893,6 @@
                         producerName, topic);
             }
 
-<<<<<<< HEAD
             if (cause instanceof PulsarClientException.TopicTerminatedException) {
                 setState(State.Terminated);
                 synchronized (this) {
@@ -1926,9 +1909,11 @@
                 producerCreatedFuture.completeExceptionally(cause);
                 closeProducerTasks();
                 client.cleanupProducer(this);
-            } else if (producerCreatedFuture.isDone() || //
-                    (cause instanceof PulsarClientException && PulsarClientException.isRetriableError(cause)
-                            && System.currentTimeMillis() < PRODUCER_DEADLINE_UPDATER.get(ProducerImpl.this))) {
+            } else if (producerCreatedFuture.isDone() || (
+                    cause instanceof PulsarClientException
+                            && PulsarClientException.isRetriableError(cause)
+                            && System.currentTimeMillis() < PRODUCER_DEADLINE_UPDATER.get(ProducerImpl.this)
+            )) {
                 // Either we had already created the producer once (producerCreatedFuture.isDone()) or we are
                 // still within the initial timeout budget and we are dealing with a retriable error
                 future.completeExceptionally(cause);
@@ -1948,46 +1933,6 @@
             }
             return null;
         });
-=======
-                    if (cause instanceof PulsarClientException.TopicTerminatedException) {
-                        setState(State.Terminated);
-                        synchronized (this) {
-                            failPendingMessages(cnx(), (PulsarClientException) cause);
-                        }
-                        producerCreatedFuture.completeExceptionally(cause);
-                        closeProducerTasks();
-                        client.cleanupProducer(this);
-                    } else if (cause instanceof PulsarClientException.ProducerFencedException) {
-                        setState(State.ProducerFenced);
-                        synchronized (this) {
-                            failPendingMessages(cnx(), (PulsarClientException) cause);
-                        }
-                        producerCreatedFuture.completeExceptionally(cause);
-                        closeProducerTasks();
-                        client.cleanupProducer(this);
-                    } else if (producerCreatedFuture.isDone()
-                            || (cause instanceof PulsarClientException && PulsarClientException.isRetriableError(cause)
-                            && System.currentTimeMillis() < PRODUCER_DEADLINE_UPDATER.get(ProducerImpl.this))) {
-                        // Either we had already created the producer once (producerCreatedFuture.isDone()) or we are
-                        // still within the initial timeout budget and we are dealing with a retriable error
-                        future.completeExceptionally(cause);
-                    } else {
-                        setState(State.Failed);
-                        producerCreatedFuture.completeExceptionally(cause);
-                        closeProducerTasks();
-                        client.cleanupProducer(this);
-                        Timeout timeout = sendTimeout;
-                        if (timeout != null) {
-                            timeout.cancel();
-                            sendTimeout = null;
-                        }
-                    }
-                    if (!future.isDone()) {
-                        future.complete(null);
-                    }
-                    return null;
-                });
->>>>>>> 41e515ca
         return future;
     }
 
