--- conflicted
+++ resolved
@@ -685,15 +685,11 @@
         }
     }
 
-<<<<<<< HEAD
-    private boolean isValidProducerState(SendCallback callback) {
+    private boolean isValidProducerState(SendCallback callback, long sequenceId) {
         if (closingInProgress) {
             callback.sendComplete(new PulsarClientException.AlreadyClosedException("Producer already closed"));
             return false;
         }
-=======
-    private boolean isValidProducerState(SendCallback callback, long sequenceId) {
->>>>>>> 8e40bd97
         switch (getState()) {
         case Ready:
             // OK
