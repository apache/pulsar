--- conflicted
+++ resolved
@@ -106,11 +106,9 @@
 
     private final Map<String, String> metadata;
 
-<<<<<<< HEAD
     private Optional<byte[]> schemaVersion = Optional.empty();
-=======
+
     private final ConnectionHandler connectionHandler;
->>>>>>> 9f428304
 
     @SuppressWarnings("rawtypes")
     private static final AtomicLongFieldUpdater<ProducerImpl> msgIdGeneratorUpdater = AtomicLongFieldUpdater
