/*
 * Licensed to the Apache Software Foundation (ASF) under one
 * or more contributor license agreements.  See the NOTICE file
 * distributed with this work for additional information
 * regarding copyright ownership.  The ASF licenses this file
 * to you under the Apache License, Version 2.0 (the
 * "License"); you may not use this file except in compliance
 * with the License.  You may obtain a copy of the License at
 *
 *   http://www.apache.org/licenses/LICENSE-2.0
 *
 * Unless required by applicable law or agreed to in writing,
 * software distributed under the License is distributed on an
 * "AS IS" BASIS, WITHOUT WARRANTIES OR CONDITIONS OF ANY
 * KIND, either express or implied.  See the License for the
 * specific language governing permissions and limitations
 * under the License.
 */
package org.apache.pulsar.client.impl;

import static com.google.common.base.Preconditions.checkArgument;
import static com.google.common.base.Preconditions.checkState;
import static com.scurrilous.circe.checksum.Crc32cIntChecksum.computeChecksum;
import static com.scurrilous.circe.checksum.Crc32cIntChecksum.resumeChecksum;
import static java.lang.String.format;
import static org.apache.pulsar.client.impl.MessageImpl.SchemaState.Broken;
import static org.apache.pulsar.client.impl.MessageImpl.SchemaState.None;
import static org.apache.pulsar.client.impl.ProducerBase.MultiSchemaMode.Auto;
import static org.apache.pulsar.client.impl.ProducerBase.MultiSchemaMode.Enabled;
import static org.apache.pulsar.common.protocol.Commands.hasChecksum;
import static org.apache.pulsar.common.protocol.Commands.readChecksum;
import static org.apache.pulsar.common.util.Runnables.catchingAndLoggingThrowables;
import com.google.common.annotations.VisibleForTesting;
import io.netty.buffer.ByteBuf;
import io.netty.util.AbstractReferenceCounted;
import io.netty.util.Recycler;
import io.netty.util.Recycler.Handle;
import io.netty.util.ReferenceCountUtil;
import io.netty.util.ReferenceCounted;
import io.netty.util.Timeout;
import io.netty.util.TimerTask;
import io.netty.util.concurrent.ScheduledFuture;
import java.io.IOException;
import java.nio.ByteBuffer;
import java.util.ArrayDeque;
import java.util.ArrayList;
import java.util.Collections;
import java.util.HashMap;
import java.util.Iterator;
import java.util.List;
import java.util.Map;
import java.util.Optional;
import java.util.Queue;
import java.util.concurrent.CompletableFuture;
import java.util.concurrent.CopyOnWriteArrayList;
import java.util.concurrent.Semaphore;
import java.util.concurrent.TimeUnit;
import java.util.concurrent.atomic.AtomicInteger;
import java.util.concurrent.atomic.AtomicIntegerFieldUpdater;
import java.util.concurrent.atomic.AtomicLongFieldUpdater;
import java.util.function.Consumer;
import org.apache.commons.lang3.StringUtils;
import org.apache.pulsar.client.api.BatcherBuilder;
import org.apache.pulsar.client.api.CompressionType;
import org.apache.pulsar.client.api.Message;
import org.apache.pulsar.client.api.MessageCrypto;
import org.apache.pulsar.client.api.MessageId;
import org.apache.pulsar.client.api.Producer;
import org.apache.pulsar.client.api.ProducerAccessMode;
import org.apache.pulsar.client.api.ProducerCryptoFailureAction;
import org.apache.pulsar.client.api.PulsarClientException;
import org.apache.pulsar.client.api.PulsarClientException.CryptoException;
import org.apache.pulsar.client.api.PulsarClientException.TimeoutException;
import org.apache.pulsar.client.api.Schema;
import org.apache.pulsar.client.api.transaction.Transaction;
import org.apache.pulsar.client.impl.conf.ProducerConfigurationData;
import org.apache.pulsar.client.impl.crypto.MessageCryptoBc;
import org.apache.pulsar.client.impl.schema.JSONSchema;
import org.apache.pulsar.client.impl.transaction.TransactionImpl;
import org.apache.pulsar.client.util.MathUtils;
import org.apache.pulsar.common.allocator.PulsarByteBufAllocator;
import org.apache.pulsar.common.api.proto.MessageMetadata;
import org.apache.pulsar.common.api.proto.ProtocolVersion;
import org.apache.pulsar.common.compression.CompressionCodec;
import org.apache.pulsar.common.compression.CompressionCodecProvider;
import org.apache.pulsar.common.naming.TopicName;
import org.apache.pulsar.common.protocol.ByteBufPair;
import org.apache.pulsar.common.protocol.Commands;
import org.apache.pulsar.common.protocol.Commands.ChecksumType;
import org.apache.pulsar.common.protocol.schema.SchemaHash;
import org.apache.pulsar.common.protocol.schema.SchemaVersion;
import org.apache.pulsar.common.schema.SchemaInfo;
import org.apache.pulsar.common.schema.SchemaType;
import org.apache.pulsar.common.util.DateFormatter;
import org.apache.pulsar.common.util.FutureUtil;
import org.apache.pulsar.common.util.RelativeTimeUtil;
import org.slf4j.Logger;
import org.slf4j.LoggerFactory;

public class ProducerImpl<T> extends ProducerBase<T> implements TimerTask, ConnectionHandler.Connection {

    // Producer id, used to identify a producer within a single connection
    protected final long producerId;

    // Variable is updated in a synchronized block
    private volatile long msgIdGenerator;

    private final OpSendMsgQueue pendingMessages;
    private final Optional<Semaphore> semaphore;
    private volatile Timeout sendTimeout = null;
    private final long lookupDeadline;
    private int chunkMaxMessageSize;

    @SuppressWarnings("rawtypes")
    private static final AtomicLongFieldUpdater<ProducerImpl> PRODUCER_DEADLINE_UPDATER = AtomicLongFieldUpdater
            .newUpdater(ProducerImpl.class, "producerDeadline");
    @SuppressWarnings("unused")
    private volatile long producerDeadline = 0; // gets set on first successful connection

    private final BatchMessageContainerBase batchMessageContainer;
    private CompletableFuture<MessageId> lastSendFuture = CompletableFuture.completedFuture(null);
    private LastSendFutureWrapper lastSendFutureWrapper = LastSendFutureWrapper.create(lastSendFuture);

    // Globally unique producer name
    private String producerName;
    private final boolean userProvidedProducerName;

    private String connectionId;
    private String connectedSince;
    private final int partitionIndex;

    private final ProducerStatsRecorder stats;

    private final CompressionCodec compressor;

    static final AtomicLongFieldUpdater<ProducerImpl> LAST_SEQ_ID_PUBLISHED_UPDATER = AtomicLongFieldUpdater
            .newUpdater(ProducerImpl.class, "lastSequenceIdPublished");
    private volatile long lastSequenceIdPublished;

    static final AtomicLongFieldUpdater<ProducerImpl> LAST_SEQ_ID_PUSHED_UPDATER = AtomicLongFieldUpdater
            .newUpdater(ProducerImpl.class, "lastSequenceIdPushed");
    protected volatile long lastSequenceIdPushed;
    private volatile boolean isLastSequenceIdPotentialDuplicated;

    private final MessageCrypto msgCrypto;

    private ScheduledFuture<?> keyGeneratorTask = null;

    private final Map<String, String> metadata;

    private Optional<byte[]> schemaVersion = Optional.empty();

    private final ConnectionHandler connectionHandler;

    // A batch flush task is scheduled when one of the following is true:
    // - A message is added to a message batch without also triggering a flush for that batch.
    // - A batch flush task executes with messages in the batchMessageContainer, thus actually triggering messages.
    // - A message was sent more recently than the configured BatchingMaxPublishDelayMicros. In this case, the task is
    //   scheduled to run BatchingMaxPublishDelayMicros after the most recent send time.
    // The goal is to optimize batch density while also ensuring that a producer never waits longer than the configured
    // batchingMaxPublishDelayMicros to send a batch.
    // Only update from within synchronized block on this producer.
    private ScheduledFuture<?> batchFlushTask;
    // The time, in nanos, of the last batch send. This field ensures that we don't deliver batches via the
    // batchFlushTask before the batchingMaxPublishDelayMicros duration has passed.
    private long lastBatchSendNanoTime;

    private Optional<Long> topicEpoch = Optional.empty();
    private final List<Throwable> previousExceptions = new CopyOnWriteArrayList<Throwable>();

    private boolean errorState;

    public ProducerImpl(PulsarClientImpl client, String topic, ProducerConfigurationData conf,
                        CompletableFuture<Producer<T>> producerCreatedFuture, int partitionIndex, Schema<T> schema,
                        ProducerInterceptors interceptors, Optional<String> overrideProducerName) {
        super(client, topic, conf, producerCreatedFuture, schema, interceptors);
        this.producerId = client.newProducerId();
        this.producerName = conf.getProducerName();
        this.userProvidedProducerName = StringUtils.isNotBlank(producerName);
        this.partitionIndex = partitionIndex;
        this.pendingMessages = createPendingMessagesQueue();
        this.chunkMaxMessageSize = conf.getChunkMaxMessageSize() > 0
                ? Math.min(conf.getChunkMaxMessageSize(), ClientCnx.getMaxMessageSize())
                : ClientCnx.getMaxMessageSize();
        if (conf.getMaxPendingMessages() > 0) {
            this.semaphore = Optional.of(new Semaphore(conf.getMaxPendingMessages(), true));
        } else {
            this.semaphore = Optional.empty();
        }
        overrideProducerName.ifPresent(key -> this.producerName = key);

        this.compressor = CompressionCodecProvider.getCompressionCodec(conf.getCompressionType());

        if (conf.getInitialSequenceId() != null) {
            long initialSequenceId = conf.getInitialSequenceId();
            this.lastSequenceIdPublished = initialSequenceId;
            this.lastSequenceIdPushed = initialSequenceId;
            this.msgIdGenerator = initialSequenceId + 1L;
        } else {
            this.lastSequenceIdPublished = -1L;
            this.lastSequenceIdPushed = -1L;
            this.msgIdGenerator = 0L;
        }

        if (conf.isEncryptionEnabled()) {
            String logCtx = "[" + topic + "] [" + producerName + "] [" + producerId + "]";

            if (conf.getMessageCrypto() != null) {
                this.msgCrypto = conf.getMessageCrypto();
            } else {
                // default to use MessageCryptoBc;
                MessageCrypto msgCryptoBc;
                try {
                    msgCryptoBc = new MessageCryptoBc(logCtx, true);
                } catch (Exception e) {
                    log.error("MessageCryptoBc may not included in the jar in Producer. e:", e);
                    msgCryptoBc = null;
                }
                this.msgCrypto = msgCryptoBc;
            }
        } else {
            this.msgCrypto = null;
        }

        if (this.msgCrypto != null) {
            // Regenerate data key cipher at fixed interval
            keyGeneratorTask = client.eventLoopGroup().scheduleWithFixedDelay(catchingAndLoggingThrowables(() -> {
                try {
                    msgCrypto.addPublicKeyCipher(conf.getEncryptionKeys(), conf.getCryptoKeyReader());
                } catch (CryptoException e) {
                    if (!producerCreatedFuture.isDone()) {
                        log.warn("[{}] [{}] [{}] Failed to add public key cipher.", topic, producerName, producerId);
                        producerCreatedFuture.completeExceptionally(
                                PulsarClientException.wrap(e,
                                        String.format("The producer %s of the topic %s "
                                                        + "adds the public key cipher was failed",
                                                producerName, topic)));
                    }
                }
            }), 0L, 4L, TimeUnit.HOURS);
        }

        if (conf.getSendTimeoutMs() > 0) {
            sendTimeout = client.timer().newTimeout(this, conf.getSendTimeoutMs(), TimeUnit.MILLISECONDS);
        }

        this.lookupDeadline = System.currentTimeMillis() + client.getConfiguration().getLookupTimeoutMs();
        if (conf.isBatchingEnabled()) {
            BatcherBuilder containerBuilder = conf.getBatcherBuilder();
            if (containerBuilder == null) {
                containerBuilder = BatcherBuilder.DEFAULT;
            }
            this.batchMessageContainer = (BatchMessageContainerBase) containerBuilder.build();
            this.batchMessageContainer.setProducer(this);
        } else {
            this.batchMessageContainer = null;
        }
        if (client.getConfiguration().getStatsIntervalSeconds() > 0) {
            stats = new ProducerStatsRecorderImpl(client, conf, this);
        } else {
            stats = ProducerStatsDisabled.INSTANCE;
        }

        if (conf.getProperties().isEmpty()) {
            metadata = Collections.emptyMap();
        } else {
            metadata = Collections.unmodifiableMap(new HashMap<>(conf.getProperties()));
        }

        this.connectionHandler = new ConnectionHandler(this,
            new BackoffBuilder()
                .setInitialTime(client.getConfiguration().getInitialBackoffIntervalNanos(), TimeUnit.NANOSECONDS)
                .setMax(client.getConfiguration().getMaxBackoffIntervalNanos(), TimeUnit.NANOSECONDS)
                .setMandatoryStop(Math.max(100, conf.getSendTimeoutMs() - 100), TimeUnit.MILLISECONDS)
                .create(),
            this);

        grabCnx();
    }

    protected void semaphoreRelease(final int releaseCountRequest) {
        if (semaphore.isPresent()) {
            if (!errorState) {
                final int availableReleasePermits =
                        conf.getMaxPendingMessages() - this.semaphore.get().availablePermits();
                if (availableReleasePermits - releaseCountRequest < 0) {
                    log.error("Semaphore permit release count request greater then availableReleasePermits"
                                    + " : availableReleasePermits={}, releaseCountRequest={}",
                            availableReleasePermits, releaseCountRequest);
                    errorState = true;
                }
            }
            semaphore.get().release(releaseCountRequest);
        }
    }

    protected OpSendMsgQueue createPendingMessagesQueue() {
        return new OpSendMsgQueue();
    }

    public ConnectionHandler getConnectionHandler() {
        return connectionHandler;
    }

    private boolean isBatchMessagingEnabled() {
        return conf.isBatchingEnabled();
    }

    private boolean isMultiSchemaEnabled(boolean autoEnable) {
        if (multiSchemaMode != Auto) {
            return multiSchemaMode == Enabled;
        }
        if (autoEnable) {
            multiSchemaMode = Enabled;
            return true;
        }
        return false;
    }

    @Override
    public long getLastSequenceId() {
        return lastSequenceIdPublished;
    }

    @Override
    CompletableFuture<MessageId> internalSendAsync(Message<?> message) {
        CompletableFuture<MessageId> future = new CompletableFuture<>();

        MessageImpl<?> interceptorMessage = (MessageImpl) beforeSend(message);
        // Retain the buffer used by interceptors callback to get message. Buffer will release after complete
        // interceptors.
        interceptorMessage.getDataBuffer().retain();
        if (interceptors != null) {
            interceptorMessage.getProperties();
        }
        sendAsync(interceptorMessage, new SendCallback() {
            SendCallback nextCallback = null;
            MessageImpl<?> nextMsg = null;
            long createdAt = System.nanoTime();

            @Override
            public CompletableFuture<MessageId> getFuture() {
                return future;
            }

            @Override
            public SendCallback getNextSendCallback() {
                return nextCallback;
            }

            @Override
            public MessageImpl<?> getNextMessage() {
                return nextMsg;
            }

            @Override
            public void sendComplete(Exception e) {
                try {
                    if (e != null) {
                        stats.incrementSendFailed();
                        onSendAcknowledgement(interceptorMessage, null, e);
                        future.completeExceptionally(e);
                    } else {
                        onSendAcknowledgement(interceptorMessage, interceptorMessage.getMessageId(), null);
                        future.complete(interceptorMessage.getMessageId());
                        stats.incrementNumAcksReceived(System.nanoTime() - createdAt);
                    }
                } finally {
                    interceptorMessage.getDataBuffer().release();
                }

                while (nextCallback != null) {
                    SendCallback sendCallback = nextCallback;
                    MessageImpl<?> msg = nextMsg;
                    // Retain the buffer used by interceptors callback to get message. Buffer will release after
                    // complete interceptors.
                    try {
                        msg.getDataBuffer().retain();
                        if (e != null) {
                            stats.incrementSendFailed();
                            onSendAcknowledgement(msg, null, e);
                            sendCallback.getFuture().completeExceptionally(e);
                        } else {
                            onSendAcknowledgement(msg, msg.getMessageId(), null);
                            sendCallback.getFuture().complete(msg.getMessageId());
                            stats.incrementNumAcksReceived(System.nanoTime() - createdAt);
                        }
                        nextMsg = nextCallback.getNextMessage();
                        nextCallback = nextCallback.getNextSendCallback();
                    } finally {
                        msg.getDataBuffer().release();
                    }
                }
            }

            @Override
            public void addCallback(MessageImpl<?> msg, SendCallback scb) {
                nextMsg = msg;
                nextCallback = scb;
            }
        });
        return future;
    }

    @Override
    CompletableFuture<MessageId> internalSendWithTxnAsync(Message<?> message, Transaction txn) {
        if (txn == null) {
            return internalSendAsync(message);
        } else {
            CompletableFuture<MessageId> completableFuture = new CompletableFuture<>();
            if (!((TransactionImpl) txn).checkIfOpen(completableFuture)) {
               return completableFuture;
            }
            return ((TransactionImpl) txn).registerProducedTopic(topic)
                        .thenCompose(ignored -> internalSendAsync(message));
        }
    }

    /**
     * Compress the payload if compression is configured.
     * @param payload
     * @return a new payload
     */
    private ByteBuf applyCompression(ByteBuf payload) {
        ByteBuf compressedPayload = compressor.encode(payload);
        payload.release();
        return compressedPayload;
    }

    public void sendAsync(Message<?> message, SendCallback callback) {
        checkArgument(message instanceof MessageImpl);

        if (!isValidProducerState(callback, message.getSequenceId())) {
            return;
        }

        MessageImpl<?> msg = (MessageImpl<?>) message;
        MessageMetadata msgMetadata = msg.getMessageBuilder();
        ByteBuf payload = msg.getDataBuffer();
        final int uncompressedSize = payload.readableBytes();

        if (!canEnqueueRequest(callback, message.getSequenceId(), uncompressedSize)) {
            return;
        }

        // If compression is enabled, we are compressing, otherwise it will simply use the same buffer
        ByteBuf compressedPayload = payload;
        boolean compressed = false;
        // Batch will be compressed when closed
        // If a message has a delayed delivery time, we'll always send it individually
        if (!isBatchMessagingEnabled() || msgMetadata.hasDeliverAtTime()) {
            compressedPayload = applyCompression(payload);
            compressed = true;

            // validate msg-size (For batching this will be check at the batch completion size)
            int compressedSize = compressedPayload.readableBytes();
            if (compressedSize > ClientCnx.getMaxMessageSize() && !this.conf.isChunkingEnabled()) {
                compressedPayload.release();
                String compressedStr = conf.getCompressionType() != CompressionType.NONE ? "Compressed" : "";
                PulsarClientException.InvalidMessageException invalidMessageException =
                        new PulsarClientException.InvalidMessageException(
                                format("The producer %s of the topic %s sends a %s message with %d bytes that exceeds"
                                                + " %d bytes",
                        producerName, topic, compressedStr, compressedSize, ClientCnx.getMaxMessageSize()));
                completeCallbackAndReleaseSemaphore(uncompressedSize, callback, invalidMessageException);
                return;
            }
        }

        if (!msg.isReplicated() && msgMetadata.hasProducerName()) {
            PulsarClientException.InvalidMessageException invalidMessageException =
                new PulsarClientException.InvalidMessageException(
                    format("The producer %s of the topic %s can not reuse the same message", producerName, topic),
                        msg.getSequenceId());
            completeCallbackAndReleaseSemaphore(uncompressedSize, callback, invalidMessageException);
            compressedPayload.release();
            return;
        }

        if (!populateMessageSchema(msg, callback)) {
            compressedPayload.release();
            return;
        }

        // Update the message metadata before computing the payload chunk size to avoid a large message cannot be split
        // into chunks.
        updateMessageMetadata(msgMetadata, uncompressedSize);

        // send in chunks
        int totalChunks;
        int payloadChunkSize;
        if (canAddToBatch(msg) || !conf.isChunkingEnabled()) {
            totalChunks = 1;
            payloadChunkSize = ClientCnx.getMaxMessageSize();
        } else {
            // Reserve current metadata size for chunk size to avoid message size overflow.
            // NOTE: this is not strictly bounded, as metadata will be updated after chunking.
            // So there is a small chance that the final message size is larger than ClientCnx.getMaxMessageSize().
            // But it won't cause produce failure as broker have 10 KB padding space for these cases.
            payloadChunkSize = ClientCnx.getMaxMessageSize() - msgMetadata.getSerializedSize();
            if (payloadChunkSize <= 0) {
                PulsarClientException.InvalidMessageException invalidMessageException =
                        new PulsarClientException.InvalidMessageException(
                                format("The producer %s of the topic %s sends a message with %d bytes metadata that "
                                                + "exceeds %d bytes", producerName, topic,
                                        msgMetadata.getSerializedSize(), ClientCnx.getMaxMessageSize()));
                completeCallbackAndReleaseSemaphore(uncompressedSize, callback, invalidMessageException);
                compressedPayload.release();
                return;
            }
            payloadChunkSize = Math.min(chunkMaxMessageSize, payloadChunkSize);
            totalChunks = MathUtils.ceilDiv(Math.max(1, compressedPayload.readableBytes()), payloadChunkSize);
        }

        // chunked message also sent individually so, try to acquire send-permits
        for (int i = 0; i < (totalChunks - 1); i++) {
            if (!conf.isBlockIfQueueFull() && !canEnqueueRequest(callback, message.getSequenceId(),
                    0 /* The memory was already reserved */)) {
                client.getMemoryLimitController().releaseMemory(uncompressedSize);
                semaphoreRelease(i + 1);
                return;
            }
        }

        try {
            int readStartIndex = 0;
            ChunkedMessageCtx chunkedMessageCtx = totalChunks > 1 ? ChunkedMessageCtx.get(totalChunks) : null;
            byte[] schemaVersion = totalChunks > 1 && msg.getMessageBuilder().hasSchemaVersion()
                    ? msg.getMessageBuilder().getSchemaVersion() : null;
            byte[] orderingKey = totalChunks > 1 && msg.getMessageBuilder().hasOrderingKey()
                    ? msg.getMessageBuilder().getOrderingKey() : null;
            // msg.messageId will be reset if previous message chunk is sent successfully.
            final MessageId messageId = msg.getMessageId();
            for (int chunkId = 0; chunkId < totalChunks; chunkId++) {
                // Need to reset the schemaVersion, because the schemaVersion is based on a ByteBuf object in
                // `MessageMetadata`, if we want to re-serialize the `SEND` command using a same `MessageMetadata`,
                // we need to reset the ByteBuf of the schemaVersion in `MessageMetadata`, I think we need to
                // reset `ByteBuf` objects in `MessageMetadata` after call the method `MessageMetadata#writeTo()`.
                if (chunkId > 0) {
                    if (schemaVersion != null) {
                        msg.getMessageBuilder().setSchemaVersion(schemaVersion);
                    }
                    if (orderingKey != null) {
                        msg.getMessageBuilder().setOrderingKey(orderingKey);
                    }
                }
                if (chunkId > 0 && conf.isBlockIfQueueFull() && !canEnqueueRequest(callback,
                        message.getSequenceId(), 0 /* The memory was already reserved */)) {
                    client.getMemoryLimitController().releaseMemory(uncompressedSize - readStartIndex);
                    semaphoreRelease(totalChunks - chunkId);
                    return;
                }
                synchronized (this) {
                    // Update the message metadata before computing the payload chunk size
                    // to avoid a large message cannot be split into chunks.
                    final long sequenceId = updateMessageMetadataSequenceId(msgMetadata);
                    String uuid = totalChunks > 1 ? String.format("%s-%d", producerName, sequenceId) : null;

                    serializeAndSendMessage(msg, payload, sequenceId, uuid, chunkId, totalChunks,
                            readStartIndex, payloadChunkSize, compressedPayload, compressed,
                            compressedPayload.readableBytes(), callback, chunkedMessageCtx, messageId);
                    readStartIndex = ((chunkId + 1) * payloadChunkSize);
                }
            }
        } catch (PulsarClientException e) {
            e.setSequenceId(msg.getSequenceId());
            completeCallbackAndReleaseSemaphore(uncompressedSize, callback, e);
        } catch (Throwable t) {
            completeCallbackAndReleaseSemaphore(uncompressedSize, callback,
                    new PulsarClientException(t, msg.getSequenceId()));
        }
    }

    /**
     * Update the message metadata except those fields that will be updated for chunks later.
     *
     * @param msgMetadata
     * @param uncompressedSize
     * @return the sequence id
     */
    private void updateMessageMetadata(final MessageMetadata msgMetadata, final int uncompressedSize) {
        if (!msgMetadata.hasPublishTime()) {
            msgMetadata.setPublishTime(client.getClientClock().millis());

            checkArgument(!msgMetadata.hasProducerName());

            msgMetadata.setProducerName(producerName);

            if (conf.getCompressionType() != CompressionType.NONE) {
                msgMetadata
                        .setCompression(CompressionCodecProvider.convertToWireProtocol(conf.getCompressionType()));
            }
            msgMetadata.setUncompressedSize(uncompressedSize);
        }
    }

    private long updateMessageMetadataSequenceId(final MessageMetadata msgMetadata) {
        final long sequenceId;
        if (!msgMetadata.hasSequenceId()) {
            sequenceId = msgIdGenerator++;
            msgMetadata.setSequenceId(sequenceId);
        } else {
            sequenceId = msgMetadata.getSequenceId();
        }
        return sequenceId;
    }

    @Override
    public int getNumOfPartitions() {
        return 0;
    }

    private void serializeAndSendMessage(MessageImpl<?> msg,
                                         ByteBuf payload,
                                         long sequenceId,
                                         String uuid,
                                         int chunkId,
                                         int totalChunks,
                                         int readStartIndex,
                                         int chunkMaxSizeInBytes,
                                         ByteBuf compressedPayload,
                                         boolean compressed,
                                         int compressedPayloadSize,
                                         SendCallback callback,
                                         ChunkedMessageCtx chunkedMessageCtx,
                                         MessageId messageId) throws IOException {
        ByteBuf chunkPayload = compressedPayload;
        MessageMetadata msgMetadata = msg.getMessageBuilder();
        if (totalChunks > 1 && TopicName.get(topic).isPersistent()) {
            chunkPayload = compressedPayload.slice(readStartIndex,
                    Math.min(chunkMaxSizeInBytes, chunkPayload.readableBytes() - readStartIndex));
            // don't retain last chunk payload and builder as it will be not needed for next chunk-iteration and it will
            // be released once this chunk-message is sent
            if (chunkId != totalChunks - 1) {
                chunkPayload.retain();
            }
            if (uuid != null) {
                msgMetadata.setUuid(uuid);
            }
            msgMetadata.setChunkId(chunkId)
                .setNumChunksFromMsg(totalChunks)
                .setTotalChunkMsgSize(compressedPayloadSize);
        }

        if (canAddToBatch(msg) && totalChunks <= 1) {
            if (canAddToCurrentBatch(msg)) {
                // should trigger complete the batch message, new message will add to a new batch and new batch
                // sequence id use the new message, so that broker can handle the message duplication
                if (sequenceId <= lastSequenceIdPushed) {
                    isLastSequenceIdPotentialDuplicated = true;
                    if (sequenceId <= lastSequenceIdPublished) {
                        log.warn("Message with sequence id {} is definitely a duplicate", sequenceId);
                    } else {
                        log.info("Message with sequence id {} might be a duplicate but cannot be determined at this"
                                + " time.", sequenceId);
                    }
                    doBatchSendAndAdd(msg, callback, payload);
                } else {
                    // Should flush the last potential duplicated since can't combine potential duplicated messages
                    // and non-duplicated messages into a batch.
                    if (isLastSequenceIdPotentialDuplicated) {
                        doBatchSendAndAdd(msg, callback, payload);
                    } else {
                        // handle boundary cases where message being added would exceed
                        // batch size and/or max message size
                        boolean isBatchFull = batchMessageContainer.add(msg, callback);
                        lastSendFuture = callback.getFuture();
                        payload.release();
                        triggerSendIfFullOrScheduleFlush(isBatchFull);
                    }
                    isLastSequenceIdPotentialDuplicated = false;
                }
            } else {
                doBatchSendAndAdd(msg, callback, payload);
            }
        } else {
            // in this case compression has not been applied by the caller
            // but we have to compress the payload if compression is configured
            if (!compressed) {
                chunkPayload = applyCompression(chunkPayload);
            }
            ByteBuf encryptedPayload = encryptMessage(msgMetadata, chunkPayload);

            // When publishing during replication, we need to set the correct number of message in batch
            // This is only used in tracking the publish rate stats
            int numMessages = msg.getMessageBuilder().hasNumMessagesInBatch()
                    ? msg.getMessageBuilder().getNumMessagesInBatch()
                    : 1;
            final OpSendMsg op;
            if (msg.getSchemaState() == MessageImpl.SchemaState.Ready) {
                ByteBufPair cmd = sendMessage(producerId, sequenceId, numMessages, messageId, msgMetadata,
                        encryptedPayload);
                op = OpSendMsg.create(msg, cmd, sequenceId, callback);
            } else {
                op = OpSendMsg.create(msg, null, sequenceId, callback);
                final MessageMetadata finalMsgMetadata = msgMetadata;
                op.rePopulate = () -> {
                    op.cmd = sendMessage(producerId, sequenceId, numMessages, messageId, finalMsgMetadata,
                            encryptedPayload);
                };
            }
            op.setNumMessagesInBatch(numMessages);
            op.setBatchSizeByte(encryptedPayload.readableBytes());
            if (totalChunks > 1) {
                op.totalChunks = totalChunks;
                op.chunkId = chunkId;
            }
            op.chunkedMessageCtx = chunkedMessageCtx;
            lastSendFuture = callback.getFuture();
            processOpSendMsg(op);
        }
    }

    @VisibleForTesting
    boolean populateMessageSchema(MessageImpl msg, SendCallback callback) {
        MessageMetadata msgMetadataBuilder = msg.getMessageBuilder();
        if (msg.getSchemaInternal() == schema) {
            schemaVersion.ifPresent(v -> msgMetadataBuilder.setSchemaVersion(v));
            msg.setSchemaState(MessageImpl.SchemaState.Ready);
            return true;
        }
        // If the message is from the replicator and without replicated schema
        // Which means the message is written with BYTES schema
        // So we don't need to replicate schema to the remote cluster
        if (msg.hasReplicateFrom() && msg.getSchemaInfoForReplicator() == null) {
            msg.setSchemaState(MessageImpl.SchemaState.Ready);
            return true;
        }

        if (!isMultiSchemaEnabled(true)) {
            PulsarClientException.InvalidMessageException e = new PulsarClientException.InvalidMessageException(
                    format("The producer %s of the topic %s is disabled the `MultiSchema`", producerName, topic)
                    , msg.getSequenceId());
            completeCallbackAndReleaseSemaphore(msg.getUncompressedSize(), callback, e);
            return false;
        }

<<<<<<< HEAD
        // do not use the return value to return the function call.
        setMessageSchema(msg);
=======
        byte[] schemaVersion = schemaCache.get(msg.getSchemaHash());
        if (schemaVersion != null) {
            if (schemaVersion != SchemaVersion.Empty.bytes()) {
                msgMetadataBuilder.setSchemaVersion(schemaVersion);
            }

            msg.setSchemaState(MessageImpl.SchemaState.Ready);
        }
>>>>>>> aa3bfcda

        return true;
    }

    private boolean setMessageSchema(MessageImpl msg) {
        byte[] schemaVersion = schemaCache.get(msg.getSchemaHash());
        if (schemaVersion == null) {
            return false;
        }

        if (schemaVersion != SchemaVersion.Empty.bytes()) {
            msg.getMessageBuilder().setSchemaVersion(schemaVersion);
        }

        msg.setSchemaState(MessageImpl.SchemaState.Ready);
        return true;
    }

    private boolean rePopulateMessageSchema(MessageImpl msg) {
        return setMessageSchema(msg);
    }

    private void tryRegisterSchema(ClientCnx cnx, MessageImpl msg, SendCallback callback, long expectedCnxEpoch) {
        if (!changeToRegisteringSchemaState()) {
            return;
        }
        SchemaInfo schemaInfo = msg.hasReplicateFrom() ? msg.getSchemaInfoForReplicator() : msg.getSchemaInfo();
        schemaInfo = Optional.ofNullable(schemaInfo)
                                        .filter(si -> si.getType().getValue() > 0)
                                        .orElse(Schema.BYTES.getSchemaInfo());
        getOrCreateSchemaAsync(cnx, schemaInfo).handle((v, ex) -> {
            if (ex != null) {
                Throwable t = FutureUtil.unwrapCompletionException(ex);
                log.warn("[{}] [{}] GetOrCreateSchema error", topic, producerName, t);
                if (t instanceof PulsarClientException.IncompatibleSchemaException) {
                    msg.setSchemaState(MessageImpl.SchemaState.Broken);
                    callback.sendComplete((PulsarClientException.IncompatibleSchemaException) t);
                }
            } else {
                log.info("[{}] [{}] GetOrCreateSchema succeed", topic, producerName);
                // In broker, if schema version is an empty byte array, it means the topic doesn't have schema.
                // In this case, we cache the schema version to `SchemaVersion.Empty.bytes()`.
                // When we need to set the schema version of the message metadata,
                // we should check if the cached schema version is `SchemaVersion.Empty.bytes()`
                if (v.length != 0) {
                    schemaCache.putIfAbsent(msg.getSchemaHash(), v);
                    msg.getMessageBuilder().setSchemaVersion(v);
                } else {
                    schemaCache.putIfAbsent(msg.getSchemaHash(), SchemaVersion.Empty.bytes());
                }
                msg.setSchemaState(MessageImpl.SchemaState.Ready);
            }
            cnx.ctx().channel().eventLoop().execute(() -> {
                synchronized (ProducerImpl.this) {
                    recoverProcessOpSendMsgFrom(cnx, msg, expectedCnxEpoch);
                }
            });
            return null;
        });
    }

    private CompletableFuture<byte[]> getOrCreateSchemaAsync(ClientCnx cnx, SchemaInfo schemaInfo) {
        if (!Commands.peerSupportsGetOrCreateSchema(cnx.getRemoteEndpointProtocolVersion())) {
            return FutureUtil.failedFuture(
                new PulsarClientException.NotSupportedException(
                    format("The command `GetOrCreateSchema` is not supported for the protocol version %d. "
                            + "The producer is %s, topic is %s",
                            cnx.getRemoteEndpointProtocolVersion(), producerName, topic)));
        }
        long requestId = client.newRequestId();
        ByteBuf request = Commands.newGetOrCreateSchema(requestId, topic, schemaInfo);
        log.info("[{}] [{}] GetOrCreateSchema request", topic, producerName);
        return cnx.sendGetOrCreateSchema(request, requestId);
    }

    protected ByteBuf encryptMessage(MessageMetadata msgMetadata, ByteBuf compressedPayload)
            throws PulsarClientException {

        if (!conf.isEncryptionEnabled() || msgCrypto == null) {
            return compressedPayload;
        }

        try {
            int maxSize = msgCrypto.getMaxOutputSize(compressedPayload.readableBytes());
            ByteBuf encryptedPayload = PulsarByteBufAllocator.DEFAULT.buffer(maxSize);
            ByteBuffer targetBuffer = encryptedPayload.nioBuffer(0, maxSize);

            msgCrypto.encrypt(conf.getEncryptionKeys(), conf.getCryptoKeyReader(), () -> msgMetadata,
                    compressedPayload.nioBuffer(), targetBuffer);

            encryptedPayload.writerIndex(targetBuffer.remaining());
            compressedPayload.release();
            return encryptedPayload;
        } catch (PulsarClientException e) {
            // Unless config is set to explicitly publish un-encrypted message upon failure, fail the request
            if (conf.getCryptoFailureAction() == ProducerCryptoFailureAction.SEND) {
                log.warn("[{}] [{}] Failed to encrypt message {}. Proceeding with publishing unencrypted message",
                        topic, producerName, e.getMessage());
                return compressedPayload;
            }
            throw e;
        }
    }

    protected ByteBufPair sendMessage(long producerId, long sequenceId, int numMessages,
                                      MessageId messageId, MessageMetadata msgMetadata,
                                      ByteBuf compressedPayload) {
        if (messageId instanceof MessageIdImpl) {
            return Commands.newSend(producerId, sequenceId, numMessages, getChecksumType(),
                    ((MessageIdImpl) messageId).getLedgerId(), ((MessageIdImpl) messageId).getEntryId(),
                    msgMetadata, compressedPayload);
        } else {
            return Commands.newSend(producerId, sequenceId, numMessages, getChecksumType(), -1, -1, msgMetadata,
                    compressedPayload);
        }
    }

    protected ByteBufPair sendMessage(long producerId, long lowestSequenceId, long highestSequenceId, int numMessages,
                                      MessageMetadata msgMetadata, ByteBuf compressedPayload) {
        return Commands.newSend(producerId, lowestSequenceId, highestSequenceId, numMessages, getChecksumType(),
                msgMetadata, compressedPayload);
    }

    protected ChecksumType getChecksumType() {
        if (connectionHandler.cnx() == null
                || connectionHandler.cnx().getRemoteEndpointProtocolVersion() >= brokerChecksumSupportedVersion()) {
            return ChecksumType.Crc32c;
        } else {
            return ChecksumType.None;
        }
    }

    private boolean canAddToBatch(MessageImpl<?> msg) {
        return msg.getSchemaState() == MessageImpl.SchemaState.Ready
                && isBatchMessagingEnabled() && !msg.getMessageBuilder().hasDeliverAtTime();
    }

    private boolean canAddToCurrentBatch(MessageImpl<?> msg) {
        return batchMessageContainer.haveEnoughSpace(msg)
               && (!isMultiSchemaEnabled(false) || batchMessageContainer.hasSameSchema(msg))
                && batchMessageContainer.hasSameTxn(msg);
    }

    private void triggerSendIfFullOrScheduleFlush(boolean isBatchFull) {
        if (isBatchFull) {
            batchMessageAndSend(false);
        } else {
            maybeScheduleBatchFlushTask();
        }
    }

    private void doBatchSendAndAdd(MessageImpl<?> msg, SendCallback callback, ByteBuf payload) {
        if (log.isDebugEnabled()) {
            log.debug("[{}] [{}] Closing out batch to accommodate large message with size {}", topic, producerName,
                    msg.getUncompressedSize());
        }
        try {
            batchMessageAndSend(false);
            boolean isBatchFull = batchMessageContainer.add(msg, callback);
            triggerSendIfFullOrScheduleFlush(isBatchFull);
            lastSendFuture = callback.getFuture();
        } finally {
            payload.release();
        }
    }

    private boolean isValidProducerState(SendCallback callback, long sequenceId) {
        switch (getState()) {
        case Ready:
            // OK
        case Connecting:
            // We are OK to queue the messages on the client, it will be sent to the broker once we get the connection
        case RegisteringSchema:
            // registering schema
            return true;
        case Closing:
        case Closed:
            callback.sendComplete(
                    new PulsarClientException.AlreadyClosedException("Producer already closed", sequenceId));
            return false;
        case ProducerFenced:
            callback.sendComplete(new PulsarClientException.ProducerFencedException("Producer was fenced"));
            return false;
        case Terminated:
            callback.sendComplete(
                    new PulsarClientException.TopicTerminatedException("Topic was terminated", sequenceId));
            return false;
        case Failed:
        case Uninitialized:
        default:
            callback.sendComplete(new PulsarClientException.NotConnectedException(sequenceId));
            return false;
        }
    }

    private boolean canEnqueueRequest(SendCallback callback, long sequenceId, int payloadSize) {
        try {
            if (conf.isBlockIfQueueFull()) {
                if (semaphore.isPresent()) {
                    semaphore.get().acquire();
                }
                client.getMemoryLimitController().reserveMemory(payloadSize);
            } else {
                if (!semaphore.map(Semaphore::tryAcquire).orElse(true)) {
                    callback.sendComplete(new PulsarClientException.ProducerQueueIsFullError(
                            "Producer send queue is full", sequenceId));
                    return false;
                }

                if (!client.getMemoryLimitController().tryReserveMemory(payloadSize)) {
                    semaphore.ifPresent(Semaphore::release);
                    callback.sendComplete(new PulsarClientException.MemoryBufferIsFullError(
                            "Client memory buffer is full", sequenceId));
                    return false;
                }
            }
        } catch (InterruptedException e) {
            Thread.currentThread().interrupt();
            callback.sendComplete(new PulsarClientException(e, sequenceId));
            return false;
        }

        return true;
    }

    private static final class WriteInEventLoopCallback implements Runnable {
        private ProducerImpl<?> producer;
        private ByteBufPair cmd;
        private long sequenceId;
        private ClientCnx cnx;
        private OpSendMsg op;

        static WriteInEventLoopCallback create(ProducerImpl<?> producer, ClientCnx cnx, OpSendMsg op) {
            WriteInEventLoopCallback c = RECYCLER.get();
            c.producer = producer;
            c.cnx = cnx;
            c.sequenceId = op.sequenceId;
            c.cmd = op.cmd;
            c.op = op;
            return c;
        }

        @Override
        public void run() {
            if (log.isDebugEnabled()) {
                log.debug("[{}] [{}] Sending message cnx {}, sequenceId {}", producer.topic, producer.producerName, cnx,
                        sequenceId);
            }

            try {
                cnx.ctx().writeAndFlush(cmd, cnx.ctx().voidPromise());
                op.updateSentTimestamp();
            } finally {
                recycle();
            }
        }

        private void recycle() {
            producer = null;
            cnx = null;
            cmd = null;
            sequenceId = -1;
            op = null;
            recyclerHandle.recycle(this);
        }

        private final Handle<WriteInEventLoopCallback> recyclerHandle;

        private WriteInEventLoopCallback(Handle<WriteInEventLoopCallback> recyclerHandle) {
            this.recyclerHandle = recyclerHandle;
        }

        private static final Recycler<WriteInEventLoopCallback> RECYCLER = new Recycler<WriteInEventLoopCallback>() {
            @Override
            protected WriteInEventLoopCallback newObject(Handle<WriteInEventLoopCallback> handle) {
                return new WriteInEventLoopCallback(handle);
            }
        };
    }

    private static final class LastSendFutureWrapper {
        private final CompletableFuture<MessageId> lastSendFuture;
        private static final int FALSE = 0;
        private static final int TRUE = 1;
        private static final AtomicIntegerFieldUpdater<LastSendFutureWrapper> THROW_ONCE_UPDATER =
                AtomicIntegerFieldUpdater.newUpdater(LastSendFutureWrapper.class, "throwOnce");
        private volatile int throwOnce = FALSE;

        private LastSendFutureWrapper(CompletableFuture<MessageId> lastSendFuture) {
            this.lastSendFuture = lastSendFuture;
        }
        static LastSendFutureWrapper create(CompletableFuture<MessageId> lastSendFuture) {
            return new LastSendFutureWrapper(lastSendFuture);
        }
        public CompletableFuture<Void> handleOnce() {
            return lastSendFuture.handle((ignore, t) -> {
                if (t != null && THROW_ONCE_UPDATER.compareAndSet(this, FALSE, TRUE)) {
                    throw FutureUtil.wrapToCompletionException(t);
                }
                return null;
            });
        }
    }


    @Override
    public CompletableFuture<Void> closeAsync() {
        final State currentState = getAndUpdateState(state -> {
            if (state == State.Closed) {
                return state;
            }
            return State.Closing;
        });

        if (currentState == State.Closed || currentState == State.Closing) {
            return CompletableFuture.completedFuture(null);
        }

        closeProducerTasks();

        ClientCnx cnx = cnx();
        if (cnx == null || currentState != State.Ready) {
            log.info("[{}] [{}] Closed Producer (not connected)", topic, producerName);
            closeAndClearPendingMessages();
            return CompletableFuture.completedFuture(null);
        }

        long requestId = client.newRequestId();
        ByteBuf cmd = Commands.newCloseProducer(producerId, requestId);

        CompletableFuture<Void> closeFuture = new CompletableFuture<>();
        cnx.sendRequestWithId(cmd, requestId).handle((v, exception) -> {
            cnx.removeProducer(producerId);
            if (exception == null || !cnx.ctx().channel().isActive()) {
                // Either we've received the success response for the close producer command from the broker, or the
                // connection did break in the meantime. In any case, the producer is gone.
                log.info("[{}] [{}] Closed Producer", topic, producerName);
                closeAndClearPendingMessages();
                closeFuture.complete(null);
            } else {
                closeFuture.completeExceptionally(exception);
            }

            return null;
        });

        return closeFuture;
    }

    private synchronized void closeAndClearPendingMessages() {
        setState(State.Closed);
        client.cleanupProducer(this);
        PulsarClientException ex = new PulsarClientException.AlreadyClosedException(
                format("The producer %s of the topic %s was already closed when closing the producers",
                        producerName, topic));
        // Use null for cnx to ensure that the pending messages are failed immediately
        failPendingMessages(null, ex);
    }

    @Override
    public boolean isConnected() {
        return getCnxIfReady() != null;
    }

    /**
     * Hook method for testing. By returning null, it's possible to prevent messages
     * being delivered to the broker.
     *
     * @return cnx if OpSend messages should be written to open connection. Caller must
     * verify that the returned cnx is not null before using reference.
     */
    protected ClientCnx getCnxIfReady() {
        if (getState() == State.Ready) {
            return connectionHandler.cnx();
        } else {
            return null;
        }
    }

    @Override
    public long getLastDisconnectedTimestamp() {
        return connectionHandler.lastConnectionClosedTimestamp;
    }

    public boolean isWritable() {
        ClientCnx cnx = connectionHandler.cnx();
        return cnx != null && cnx.channel().isWritable();
    }

    public void terminated(ClientCnx cnx) {
        State previousState = getAndUpdateState(state -> (state == State.Closed ? State.Closed : State.Terminated));
        if (previousState != State.Terminated && previousState != State.Closed) {
            log.info("[{}] [{}] The topic has been terminated", topic, producerName);
            setClientCnx(null);
            synchronized (this) {
                failPendingMessages(cnx,
                        new PulsarClientException.TopicTerminatedException(
                                format("The topic %s that the producer %s produces to has been terminated",
                                        topic, producerName)));
            }
        }
    }

    void ackReceived(ClientCnx cnx, long sequenceId, long highestSequenceId, long ledgerId, long entryId) {
        OpSendMsg op = null;
        synchronized (this) {
            op = pendingMessages.peek();
            if (op == null) {
                if (log.isDebugEnabled()) {
                    log.debug("[{}] [{}] Got ack for timed out msg {} - {}",
                            topic, producerName, sequenceId, highestSequenceId);
                }
                return;
            }

            if (sequenceId > op.sequenceId) {
                log.warn("[{}] [{}] Got ack for msg. expecting: {} - {} - got: {} - {} - queue-size: {}",
                        topic, producerName, op.sequenceId, op.highestSequenceId, sequenceId, highestSequenceId,
                        pendingMessages.messagesCount());
                // Force connection closing so that messages can be re-transmitted in a new connection
                cnx.channel().close();
                return;
            } else if (sequenceId < op.sequenceId) {
                // Ignoring the ack since it's referring to a message that has already timed out.
                if (log.isDebugEnabled()) {
                    log.debug("[{}] [{}] Got ack for timed out msg. expecting: {} - {} - got: {} - {}",
                            topic, producerName, op.sequenceId, op.highestSequenceId, sequenceId, highestSequenceId);
                }
                return;
            } else {
                // Add check `sequenceId >= highestSequenceId` for backward compatibility.
                if (sequenceId >= highestSequenceId || highestSequenceId == op.highestSequenceId) {
                    // Message was persisted correctly
                    if (log.isDebugEnabled()) {
                        log.debug("[{}] [{}] Received ack for msg {} ", topic, producerName, sequenceId);
                    }
                    pendingMessages.remove();
                    releaseSemaphoreForSendOp(op);
                } else {
                    log.warn("[{}] [{}] Got ack for batch msg error. expecting: {} - {} - got: {} - {} - queue-size: {}"
                                    + "",
                            topic, producerName, op.sequenceId, op.highestSequenceId, sequenceId, highestSequenceId,
                            pendingMessages.messagesCount());
                    // Force connection closing so that messages can be re-transmitted in a new connection
                    cnx.channel().close();
                    return;
                }
            }
        }

        OpSendMsg finalOp = op;
        LAST_SEQ_ID_PUBLISHED_UPDATER.getAndUpdate(this, last -> Math.max(last, getHighestSequenceId(finalOp)));
        op.setMessageId(ledgerId, entryId, partitionIndex);
        if (op.totalChunks > 1) {
            if (op.chunkId == 0) {
                op.chunkedMessageCtx.firstChunkMessageId = new MessageIdImpl(ledgerId, entryId, partitionIndex);
            } else if (op.chunkId == op.totalChunks - 1) {
                op.chunkedMessageCtx.lastChunkMessageId = new MessageIdImpl(ledgerId, entryId, partitionIndex);
                op.setMessageId(op.chunkedMessageCtx.getChunkMessageId());
            }
        }


        // if message is chunked then call callback only on last chunk
        if (op.totalChunks <= 1 || (op.chunkId == op.totalChunks - 1)) {
            try {
                // Need to protect ourselves from any exception being thrown in the future handler from the
                // application
                op.sendComplete(null);
            } catch (Throwable t) {
                log.warn("[{}] [{}] Got exception while completing the callback for msg {}:", topic,
                        producerName, sequenceId, t);
            }
        }
        ReferenceCountUtil.safeRelease(op.cmd);
        op.recycle();
    }

    private long getHighestSequenceId(OpSendMsg op) {
        return Math.max(op.highestSequenceId, op.sequenceId);
    }

    private void releaseSemaphoreForSendOp(OpSendMsg op) {

        semaphoreRelease(isBatchMessagingEnabled() ? op.numMessagesInBatch : 1);

        client.getMemoryLimitController().releaseMemory(op.uncompressedSize);
    }

    private void completeCallbackAndReleaseSemaphore(long payloadSize, SendCallback callback, Exception exception) {
        semaphore.ifPresent(Semaphore::release);
        client.getMemoryLimitController().releaseMemory(payloadSize);
        callback.sendComplete(exception);
    }

    /**
     * Checks message checksum to retry if message was corrupted while sending to broker. Recomputes checksum of the
     * message header-payload again.
     * <ul>
     * <li><b>if matches with existing checksum</b>: it means message was corrupt while sending to broker. So, resend
     * message</li>
     * <li><b>if doesn't match with existing checksum</b>: it means message is already corrupt and can't retry again.
     * So, fail send-message by failing callback</li>
     * </ul>
     *
     * @param cnx
     * @param sequenceId
     */
    protected synchronized void recoverChecksumError(ClientCnx cnx, long sequenceId) {
        OpSendMsg op = pendingMessages.peek();
        if (op == null) {
            if (log.isDebugEnabled()) {
                log.debug("[{}] [{}] Got send failure for timed out msg {}", topic, producerName, sequenceId);
            }
        } else {
            long expectedSequenceId = getHighestSequenceId(op);
            if (sequenceId == expectedSequenceId) {
                boolean corrupted = !verifyLocalBufferIsNotCorrupted(op);
                if (corrupted) {
                    // remove message from pendingMessages queue and fail callback
                    pendingMessages.remove();
                    releaseSemaphoreForSendOp(op);
                    try {
                        op.sendComplete(
                            new PulsarClientException.ChecksumException(
                                format("The checksum of the message which is produced by producer %s to the topic "
                                        + "%s is corrupted", producerName, topic)));
                    } catch (Throwable t) {
                        log.warn("[{}] [{}] Got exception while completing the callback for msg {}:", topic,
                                producerName, sequenceId, t);
                    }
                    ReferenceCountUtil.safeRelease(op.cmd);
                    op.recycle();
                    return;
                } else {
                    if (log.isDebugEnabled()) {
                        log.debug("[{}] [{}] Message is not corrupted, retry send-message with sequenceId {}", topic,
                                producerName, sequenceId);
                    }
                }

            } else {
                if (log.isDebugEnabled()) {
                    log.debug("[{}] [{}] Corrupt message is already timed out {}", topic, producerName, sequenceId);
                }
            }
        }
        // as msg is not corrupted : let producer resend pending-messages again including checksum failed message
        resendMessages(cnx, this.connectionHandler.getEpoch());
    }

    protected synchronized void recoverNotAllowedError(long sequenceId, String errorMsg) {
        OpSendMsg op = pendingMessages.peek();
        if (op != null && sequenceId == getHighestSequenceId(op)) {
            pendingMessages.remove();
            releaseSemaphoreForSendOp(op);
            try {
                op.sendComplete(
                        new PulsarClientException.NotAllowedException(errorMsg));
            } catch (Throwable t) {
                log.warn("[{}] [{}] Got exception while completing the callback for msg {}:", topic,
                        producerName, sequenceId, t);
            }
            ReferenceCountUtil.safeRelease(op.cmd);
            op.recycle();
        }
    }

    /**
     * Computes checksum again and verifies it against existing checksum. If checksum doesn't match it means that
     * message is corrupt.
     *
     * @param op
     * @return returns true only if message is not modified and computed-checksum is same as previous checksum else
     *         return false that means that message is corrupted. Returns true if checksum is not present.
     */
    protected boolean verifyLocalBufferIsNotCorrupted(OpSendMsg op) {
        ByteBufPair msg = op.cmd;

        if (msg != null) {
            ByteBuf headerFrame = msg.getFirst();
            headerFrame.markReaderIndex();
            try {
                // skip bytes up to checksum index
                headerFrame.skipBytes(4); // skip [total-size]
                int cmdSize = (int) headerFrame.readUnsignedInt();
                headerFrame.skipBytes(cmdSize);
                // verify if checksum present
                if (hasChecksum(headerFrame)) {
                    int checksum = readChecksum(headerFrame);
                    // msg.readerIndex is already at header-payload index, Recompute checksum for headers-payload
                    int metadataChecksum = computeChecksum(headerFrame);
                    long computedChecksum = resumeChecksum(metadataChecksum, msg.getSecond());
                    return checksum == computedChecksum;
                } else {
                    log.warn("[{}] [{}] checksum is not present into message with id {}", topic, producerName,
                            op.sequenceId);
                }
            } finally {
                headerFrame.resetReaderIndex();
            }
            return true;
        } else {
            log.warn("[{}] Failed while casting empty ByteBufPair, ", producerName);
            return false;
        }
    }

    static class ChunkedMessageCtx extends AbstractReferenceCounted {
        protected MessageIdImpl firstChunkMessageId;
        protected MessageIdImpl lastChunkMessageId;

        public ChunkMessageIdImpl getChunkMessageId() {
            return new ChunkMessageIdImpl(firstChunkMessageId, lastChunkMessageId);
        }

        private static final Recycler<ProducerImpl.ChunkedMessageCtx> RECYCLER =
                new Recycler<ProducerImpl.ChunkedMessageCtx>() {
                    protected ProducerImpl.ChunkedMessageCtx newObject(
                            Recycler.Handle<ProducerImpl.ChunkedMessageCtx> handle) {
                        return new ProducerImpl.ChunkedMessageCtx(handle);
                    }
                };

        public static ChunkedMessageCtx get(int totalChunks) {
            ChunkedMessageCtx chunkedMessageCtx = RECYCLER.get();
            chunkedMessageCtx.setRefCnt(totalChunks);
            return chunkedMessageCtx;
        }

        private final Handle<ProducerImpl.ChunkedMessageCtx> recyclerHandle;

        private ChunkedMessageCtx(Handle<ChunkedMessageCtx> recyclerHandle) {
            this.recyclerHandle = recyclerHandle;
        }

        @Override
        protected void deallocate() {
            this.firstChunkMessageId = null;
            this.lastChunkMessageId = null;
            recyclerHandle.recycle(this);
        }

        @Override
        public ReferenceCounted touch(Object hint) {
            return this;
        }
    }

    protected static final class OpSendMsg {
        MessageImpl<?> msg;
        List<MessageImpl<?>> msgs;
        ByteBufPair cmd;
        SendCallback callback;
        Runnable rePopulate;
        ChunkedMessageCtx chunkedMessageCtx;
        long uncompressedSize;
        long sequenceId;
        long createdAt;
        long firstSentAt;
        long lastSentAt;
        int retryCount;
        long batchSizeByte = 0;
        int numMessagesInBatch = 1;
        long highestSequenceId;
        int totalChunks = 0;
        int chunkId = -1;

        void initialize() {
            msg = null;
            msgs = null;
            cmd = null;
            callback = null;
            rePopulate = null;
            sequenceId = -1L;
            createdAt = -1L;
            firstSentAt = -1L;
            lastSentAt = -1L;
            highestSequenceId = -1L;
            totalChunks = 0;
            chunkId = -1;
            uncompressedSize = 0;
            retryCount = 0;
            batchSizeByte = 0;
            numMessagesInBatch = 1;
            chunkedMessageCtx = null;
        }

        static OpSendMsg create(MessageImpl<?> msg, ByteBufPair cmd, long sequenceId, SendCallback callback) {
            OpSendMsg op = RECYCLER.get();
            op.initialize();
            op.msg = msg;
            op.cmd = cmd;
            op.callback = callback;
            op.sequenceId = sequenceId;
            op.createdAt = System.nanoTime();
            op.uncompressedSize = msg.getUncompressedSize();
            return op;
        }

        static OpSendMsg create(List<MessageImpl<?>> msgs, ByteBufPair cmd, long sequenceId, SendCallback callback,
                                int batchAllocatedSize) {
            OpSendMsg op = RECYCLER.get();
            op.initialize();
            op.msgs = msgs;
            op.cmd = cmd;
            op.callback = callback;
            op.sequenceId = sequenceId;
            op.createdAt = System.nanoTime();
            op.uncompressedSize = 0;
            for (int i = 0; i < msgs.size(); i++) {
                op.uncompressedSize += msgs.get(i).getUncompressedSize();
            }
            op.uncompressedSize += batchAllocatedSize;
            return op;
        }

        static OpSendMsg create(List<MessageImpl<?>> msgs, ByteBufPair cmd, long lowestSequenceId,
                                long highestSequenceId,  SendCallback callback, int batchAllocatedSize) {
            OpSendMsg op = RECYCLER.get();
            op.initialize();
            op.msgs = msgs;
            op.cmd = cmd;
            op.callback = callback;
            op.sequenceId = lowestSequenceId;
            op.highestSequenceId = highestSequenceId;
            op.createdAt = System.nanoTime();
            op.uncompressedSize = 0;
            for (int i = 0; i < msgs.size(); i++) {
                op.uncompressedSize += msgs.get(i).getUncompressedSize();
            }
            op.uncompressedSize += batchAllocatedSize;
            return op;
        }

        void updateSentTimestamp() {
            this.lastSentAt = System.nanoTime();
            if (this.firstSentAt == -1L) {
                this.firstSentAt = this.lastSentAt;
            }
            ++this.retryCount;
        }

        void sendComplete(final Exception e) {
            SendCallback callback = this.callback;
            if (null != callback) {
                Exception finalEx = e;
                if (finalEx instanceof TimeoutException) {
                    TimeoutException te = (TimeoutException) e;
                    long sequenceId = te.getSequenceId();
                    long ns = System.nanoTime();
                    //firstSentAt and lastSentAt maybe -1, it means that the message didn't flush to channel.
                    String errMsg = String.format(
                        "%s : createdAt %s seconds ago, firstSentAt %s seconds ago, lastSentAt %s seconds ago, "
                                + "retryCount %s",
                        te.getMessage(),
                        RelativeTimeUtil.nsToSeconds(ns - this.createdAt),
                        RelativeTimeUtil.nsToSeconds(this.firstSentAt <= 0
                                ? this.firstSentAt
                                : ns - this.firstSentAt),
                        RelativeTimeUtil.nsToSeconds(this.lastSentAt <= 0
                                ? this.lastSentAt
                                : ns - this.lastSentAt),
                        retryCount
                    );

                    finalEx = new TimeoutException(errMsg, sequenceId);
                }

                callback.sendComplete(finalEx);
            }
        }

        void recycle() {
            ReferenceCountUtil.safeRelease(chunkedMessageCtx);
            initialize();
            recyclerHandle.recycle(this);
        }

        void setNumMessagesInBatch(int numMessagesInBatch) {
            this.numMessagesInBatch = numMessagesInBatch;
        }

        void setBatchSizeByte(long batchSizeByte) {
            this.batchSizeByte = batchSizeByte;
        }

        void setMessageId(long ledgerId, long entryId, int partitionIndex) {
            if (msg != null) {
                msg.setMessageId(new MessageIdImpl(ledgerId, entryId, partitionIndex));
            } else if (msgs.size() == 1) {
                // If there is only one message in batch, the producer will publish messages like non-batch
                msgs.get(0).setMessageId(new MessageIdImpl(ledgerId, entryId, partitionIndex));
            } else {
                for (int batchIndex = 0; batchIndex < msgs.size(); batchIndex++) {
                    msgs.get(batchIndex)
                            .setMessageId(new BatchMessageIdImpl(ledgerId, entryId, partitionIndex, batchIndex));
                }
            }
        }

        void setMessageId(ChunkMessageIdImpl chunkMessageId) {
            if (msg != null) {
                msg.setMessageId(chunkMessageId);
            }
        }

        public int getMessageHeaderAndPayloadSize() {
            if (cmd == null) {
                return 0;
            }
            ByteBuf cmdHeader = cmd.getFirst();
            cmdHeader.markReaderIndex();
            int totalSize = cmdHeader.readInt();
            int cmdSize = cmdHeader.readInt();
            // The totalSize includes:
            // | cmdLength | cmdSize | magic and checksum | msgMetadataLength | msgMetadata |
            // | --------- | ------- | ------------------ | ----------------- | ----------- |
            // | 4         |         | 6                  | 4                 |             |
            int msgHeadersAndPayloadSize = totalSize - 4 - cmdSize - 6 - 4;
            cmdHeader.resetReaderIndex();
            return msgHeadersAndPayloadSize;
        }

        private OpSendMsg(Handle<OpSendMsg> recyclerHandle) {
            this.recyclerHandle = recyclerHandle;
        }

        private final Handle<OpSendMsg> recyclerHandle;
        private static final Recycler<OpSendMsg> RECYCLER = new Recycler<OpSendMsg>() {
            @Override
            protected OpSendMsg newObject(Handle<OpSendMsg> handle) {
                return new OpSendMsg(handle);
            }
        };
    }


    /**
     * Queue implementation that is used as the pending messages queue.
     *
     * This implementation postpones adding of new OpSendMsg entries that happen
     * while the forEach call is in progress. This is needed for preventing
     * ConcurrentModificationExceptions that would occur when the forEach action
     * calls the add method via a callback in user code.
     *
     * This queue is not thread safe.
     */
    protected static class OpSendMsgQueue implements Iterable<OpSendMsg> {
        private final Queue<OpSendMsg> delegate = new ArrayDeque<>();
        private int forEachDepth = 0;
        private List<OpSendMsg> postponedOpSendMgs;
        private final AtomicInteger messagesCount = new AtomicInteger(0);

        @Override
        public void forEach(Consumer<? super OpSendMsg> action) {
            try {
                // track any forEach call that is in progress in the current call stack
                // so that adding a new item while iterating doesn't cause ConcurrentModificationException
                forEachDepth++;
                delegate.forEach(action);
            } finally {
                forEachDepth--;
                // if this is the top-most forEach call and there are postponed items, add them
                if (forEachDepth == 0 && postponedOpSendMgs != null && !postponedOpSendMgs.isEmpty()) {
                    delegate.addAll(postponedOpSendMgs);
                    postponedOpSendMgs.clear();
                }
            }
        }

        public boolean add(OpSendMsg o) {
            // postpone adding to the queue while forEach iteration is in progress
            messagesCount.addAndGet(o.numMessagesInBatch);
            if (forEachDepth > 0) {
                if (postponedOpSendMgs == null) {
                    postponedOpSendMgs = new ArrayList<>();
                }
                return postponedOpSendMgs.add(o);
            } else {
                return delegate.add(o);
            }
        }

        public void clear() {
            delegate.clear();
            messagesCount.set(0);
        }

        public void remove() {
            OpSendMsg op = delegate.remove();
            if (op != null) {
                messagesCount.addAndGet(-op.numMessagesInBatch);
            }
        }

        public OpSendMsg peek() {
            return delegate.peek();
        }

        public int messagesCount() {
            return messagesCount.get();
        }

        @Override
        public Iterator<OpSendMsg> iterator() {
            return delegate.iterator();
        }
    }

    @Override
    public void connectionOpened(final ClientCnx cnx) {
        previousExceptions.clear();
        chunkMaxMessageSize = Math.min(chunkMaxMessageSize, ClientCnx.getMaxMessageSize());

        final long epoch;
        synchronized (this) {
            // Because the state could have been updated while retrieving the connection, we set it back to connecting,
            // as long as the change from current state to connecting is a valid state change.
            if (!changeToConnecting()) {
                return;
            }
            // We set the cnx reference before registering the producer on the cnx, so if the cnx breaks before creating
            // the producer, it will try to grab a new cnx. We also increment and get the epoch value for the producer.
            epoch = connectionHandler.switchClientCnx(cnx);
        }
        cnx.registerProducer(producerId, this);

        log.info("[{}] [{}] Creating producer on cnx {}", topic, producerName, cnx.ctx().channel());

        long requestId = client.newRequestId();

        PRODUCER_DEADLINE_UPDATER
            .compareAndSet(this, 0, System.currentTimeMillis() + client.getConfiguration().getOperationTimeoutMs());

        SchemaInfo schemaInfo = null;
        if (schema != null) {
            if (schema.getSchemaInfo() != null) {
                if (schema.getSchemaInfo().getType() == SchemaType.JSON) {
                    // for backwards compatibility purposes
                    // JSONSchema originally generated a schema for pojo based of of the JSON schema standard
                    // but now we have standardized on every schema to generate an Avro based schema
                    if (Commands.peerSupportJsonSchemaAvroFormat(cnx.getRemoteEndpointProtocolVersion())) {
                        schemaInfo = schema.getSchemaInfo();
                    } else if (schema instanceof JSONSchema){
                        JSONSchema jsonSchema = (JSONSchema) schema;
                        schemaInfo = jsonSchema.getBackwardsCompatibleJsonSchemaInfo();
                    } else {
                        schemaInfo = schema.getSchemaInfo();
                    }
                } else if (schema.getSchemaInfo().getType() == SchemaType.BYTES
                        || schema.getSchemaInfo().getType() == SchemaType.NONE) {
                    // don't set schema info for Schema.BYTES
                    schemaInfo = null;
                } else {
                    schemaInfo = schema.getSchemaInfo();
                }
            }
        }

        cnx.sendRequestWithId(
                Commands.newProducer(topic, producerId, requestId, producerName, conf.isEncryptionEnabled(), metadata,
                        schemaInfo, epoch, userProvidedProducerName,
                        conf.getAccessMode(), topicEpoch, client.conf.isEnableTransaction(),
                        conf.getInitialSubscriptionName()),
                requestId).thenAccept(response -> {
                    String producerName = response.getProducerName();
                    long lastSequenceId = response.getLastSequenceId();
                    schemaVersion = Optional.ofNullable(response.getSchemaVersion());  // 这里记录当前这个producer的 schemaVersion
                    schemaVersion.ifPresent(v -> schemaCache.put(SchemaHash.of(schema), v));  // 这里记录了schemaCache到schema的缓存

                    // We are now reconnected to broker and clear to send messages. Re-send all pending messages and
                    // set the cnx pointer so that new messages will be sent immediately
                    synchronized (ProducerImpl.this) {
                        if (getState() == State.Closing || getState() == State.Closed) {
                            // Producer was closed while reconnecting, close the connection to make sure the broker
                            // drops the producer on its side
                            cnx.removeProducer(producerId);
                            cnx.channel().close();
                            return;
                        }
                        resetBackoff();

                        log.info("[{}] [{}] Created producer on cnx {}", topic, producerName, cnx.ctx().channel());
                        connectionId = cnx.ctx().channel().toString();
                        connectedSince = DateFormatter.now();
                        if (conf.getAccessMode() != ProducerAccessMode.Shared && !topicEpoch.isPresent()) {
                            log.info("[{}] [{}] Producer epoch is {}", topic, producerName, response.getTopicEpoch());
                        }
                        topicEpoch = response.getTopicEpoch();

                        if (this.producerName == null) {
                            this.producerName = producerName;
                        }

                        if (this.msgIdGenerator == 0 && conf.getInitialSequenceId() == null) {
                            // Only update sequence id generator if it wasn't already modified. That means we only want
                            // to update the id generator the first time the producer gets established, and ignore the
                            // sequence id sent by broker in subsequent producer reconnects
                            this.lastSequenceIdPublished = lastSequenceId;
                            this.msgIdGenerator = lastSequenceId + 1;
                        }

                        resendMessages(cnx, epoch);
                    }
                }).exceptionally((e) -> {
                    Throwable cause = e.getCause();
                    cnx.removeProducer(producerId);
                    if (getState() == State.Closing || getState() == State.Closed) {
                        // Producer was closed while reconnecting, close the connection to make sure the broker
                        // drops the producer on its side
                        cnx.channel().close();
                        return null;
                    }

                    if (cause instanceof TimeoutException) {
                        // Creating the producer has timed out. We need to ensure the broker closes the producer
                        // in case it was indeed created, otherwise it might prevent new create producer operation,
                        // since we are not necessarily closing the connection.
                        long closeRequestId = client.newRequestId();
                        ByteBuf cmd = Commands.newCloseProducer(producerId, closeRequestId);
                        cnx.sendRequestWithId(cmd, closeRequestId);
                    }

                    if (cause instanceof PulsarClientException.ProducerFencedException) {
                        if (log.isDebugEnabled()) {
                            log.debug("[{}] [{}] Failed to create producer: {}",
                                    topic, producerName, cause.getMessage());
                        }
                    } else {
                        log.error("[{}] [{}] Failed to create producer: {}", topic, producerName, cause.getMessage());
                    }
                    // Close the producer since topic does not exist.
                    if (cause instanceof PulsarClientException.TopicDoesNotExistException) {
                        closeAsync().whenComplete((v, ex) -> {
                            if (ex != null) {
                                log.error("Failed to close producer on TopicDoesNotExistException.", ex);
                            }
                            producerCreatedFuture.completeExceptionally(cause);
                        });
                        return null;
                    }
                    if (cause instanceof PulsarClientException.ProducerBlockedQuotaExceededException) {
                        synchronized (this) {
                            log.warn("[{}] [{}] Topic backlog quota exceeded. Throwing Exception on producer.", topic,
                                    producerName);

                            if (log.isDebugEnabled()) {
                                log.debug("[{}] [{}] Pending messages: {}", topic, producerName,
                                        pendingMessages.messagesCount());
                            }

                            PulsarClientException bqe = new PulsarClientException.ProducerBlockedQuotaExceededException(
                                format("The backlog quota of the topic %s that the producer %s produces to is exceeded",
                                    topic, producerName));
                            failPendingMessages(cnx(), bqe);
                        }
                    } else if (cause instanceof PulsarClientException.ProducerBlockedQuotaExceededError) {
                        log.warn("[{}] [{}] Producer is blocked on creation because backlog exceeded on topic.",
                                producerName, topic);
                    }

                    if (cause instanceof PulsarClientException.TopicTerminatedException) {
                        setState(State.Terminated);
                        synchronized (this) {
                            failPendingMessages(cnx(), (PulsarClientException) cause);
                        }
                        producerCreatedFuture.completeExceptionally(cause);
                        closeProducerTasks();
                        client.cleanupProducer(this);
                    } else if (cause instanceof PulsarClientException.ProducerFencedException) {
                        setState(State.ProducerFenced);
                        synchronized (this) {
                            failPendingMessages(cnx(), (PulsarClientException) cause);
                        }
                        producerCreatedFuture.completeExceptionally(cause);
                        closeProducerTasks();
                        client.cleanupProducer(this);
                    } else if (producerCreatedFuture.isDone() || //
                               (cause instanceof PulsarClientException && PulsarClientException.isRetriableError(cause)
                                && System.currentTimeMillis() < PRODUCER_DEADLINE_UPDATER.get(ProducerImpl.this))) {
                        // Either we had already created the producer once (producerCreatedFuture.isDone()) or we are
                        // still within the initial timeout budget and we are dealing with a retriable error
                        reconnectLater(cause);
                    } else {
                        setState(State.Failed);
                        producerCreatedFuture.completeExceptionally(cause);
                        closeProducerTasks();
                        client.cleanupProducer(this);
                        Timeout timeout = sendTimeout;
                        if (timeout != null) {
                            timeout.cancel();
                            sendTimeout = null;
                        }
                    }

                    return null;
                });
    }

    @Override
    public void connectionFailed(PulsarClientException exception) {
        boolean nonRetriableError = !PulsarClientException.isRetriableError(exception);
        boolean timeout = System.currentTimeMillis() > lookupDeadline;
        if (nonRetriableError || timeout) {
            exception.setPreviousExceptions(previousExceptions);
            if (producerCreatedFuture.completeExceptionally(exception)) {
                if (nonRetriableError) {
                    log.info("[{}] Producer creation failed for producer {} with unretriableError = {}",
                            topic, producerId, exception);
                } else {
                    log.info("[{}] Producer creation failed for producer {} after producerTimeout", topic, producerId);
                }
                closeProducerTasks();
                setState(State.Failed);
                client.cleanupProducer(this);
            }
        } else {
            previousExceptions.add(exception);
        }
    }

    private void closeProducerTasks() {
        Timeout timeout = sendTimeout;
        if (timeout != null) {
            timeout.cancel();
            sendTimeout = null;
        }

        if (keyGeneratorTask != null && !keyGeneratorTask.isCancelled()) {
            keyGeneratorTask.cancel(false);
        }

        stats.cancelStatsTimeout();
    }

    private void resendMessages(ClientCnx cnx, long expectedEpoch) {
        cnx.ctx().channel().eventLoop().execute(() -> {
            synchronized (this) {
                if (getState() == State.Closing || getState() == State.Closed) {
                    // Producer was closed while reconnecting, close the connection to make sure the broker
                    // drops the producer on its side
                    cnx.channel().close();
                    return;
                }

                int messagesToResend = pendingMessages.messagesCount();
                if (messagesToResend == 0) {
                    if (log.isDebugEnabled()) {
                        log.debug("[{}] [{}] No pending messages to resend {}", topic, producerName, messagesToResend);
                    }
                    if (changeToReadyState()) {
                        producerCreatedFuture.complete(ProducerImpl.this);
                        scheduleBatchFlushTask(0);
                        return;
                    } else {
                        // Producer was closed while reconnecting, close the connection to make sure the broker
                        // drops the producer on its side
                        cnx.channel().close();
                        return;
                    }

                }

                log.info("[{}] [{}] Re-Sending {} messages to server", topic, producerName, messagesToResend);
                recoverProcessOpSendMsgFrom(cnx, null, expectedEpoch);
            }
        });
    }

    /**
     * Strips checksum from {@link OpSendMsg} command if present else ignore it.
     *
     * @param op
     */
    private void stripChecksum(OpSendMsg op) {
        ByteBufPair msg = op.cmd;
        if (msg != null) {
            int totalMsgBufSize = msg.readableBytes();
            ByteBuf headerFrame = msg.getFirst();
            headerFrame.markReaderIndex();
            try {
                headerFrame.skipBytes(4); // skip [total-size]
                int cmdSize = (int) headerFrame.readUnsignedInt();

                // verify if checksum present
                headerFrame.skipBytes(cmdSize);

                if (!hasChecksum(headerFrame)) {
                    return;
                }

                int headerSize = 4 + 4 + cmdSize; // [total-size] [cmd-length] [cmd-size]
                int checksumSize = 4 + 2; // [magic-number] [checksum-size]
                int checksumMark = (headerSize + checksumSize); // [header-size] [checksum-size]
                int metaPayloadSize = (totalMsgBufSize - checksumMark); // metadataPayload = totalSize - checksumMark
                int newTotalFrameSizeLength = 4 + cmdSize + metaPayloadSize; // new total-size without checksum
                headerFrame.resetReaderIndex();
                int headerFrameSize = headerFrame.readableBytes();

                headerFrame.setInt(0, newTotalFrameSizeLength); // rewrite new [total-size]
                ByteBuf metadata = headerFrame.slice(checksumMark, headerFrameSize - checksumMark); // sliced only
                                                                                                    // metadata
                headerFrame.writerIndex(headerSize); // set headerFrame write-index to overwrite metadata over checksum
                metadata.readBytes(headerFrame, metadata.readableBytes());
                headerFrame.capacity(headerFrameSize - checksumSize); // reduce capacity by removed checksum bytes
            } finally {
                headerFrame.resetReaderIndex();
            }
        } else {
            log.warn("[{}] Failed while casting null into ByteBufPair", producerName);
        }
    }

    public int brokerChecksumSupportedVersion() {
        return ProtocolVersion.v6.getValue();
    }

    @Override
    String getHandlerName() {
        return producerName;
    }

    /**
     * Process sendTimeout events.
     */
    @Override
    public void run(Timeout timeout) throws Exception {
        if (timeout.isCancelled()) {
            return;
        }

        long timeToWaitMs;

        synchronized (this) {
            // If it's closing/closed we need to ignore this timeout and not schedule next timeout.
            if (getState() == State.Closing || getState() == State.Closed) {
                return;
            }

            OpSendMsg firstMsg = pendingMessages.peek();
            if (firstMsg == null && (batchMessageContainer == null || batchMessageContainer.isEmpty())) {
                // If there are no pending messages, reset the timeout to the configured value.
                timeToWaitMs = conf.getSendTimeoutMs();
            } else {
                long createdAt;
                if (firstMsg != null) {
                    createdAt = firstMsg.createdAt;
                } else {
                    // Because we don't flush batch messages while disconnected, we consider them "createdAt" when
                    // they would have otherwise been flushed.
                    createdAt = lastBatchSendNanoTime
                            + TimeUnit.MICROSECONDS.toNanos(conf.getBatchingMaxPublishDelayMicros());
                }
                // If there is at least one message, calculate the diff between the message timeout and the elapsed
                // time since first message was created.
                long diff = conf.getSendTimeoutMs()
                        - TimeUnit.NANOSECONDS.toMillis(System.nanoTime() - createdAt);
                if (diff <= 0) {
                    // The diff is less than or equal to zero, meaning that the message has been timed out.
                    // Set the callback to timeout on every message, then clear the pending queue.
                    log.info("[{}] [{}] Message send timed out. Failing {} messages", topic, producerName,
                            getPendingQueueSize());
                    String msg = format("The producer %s can not send message to the topic %s within given timeout",
                            producerName, topic);
                    if (firstMsg != null) {
                        PulsarClientException te = new PulsarClientException.TimeoutException(msg, firstMsg.sequenceId);
                        failPendingMessages(cnx(), te);
                    } else {
                        failPendingBatchMessages(new PulsarClientException.TimeoutException(msg));
                    }

                    // Since the pending queue is cleared now, set timer to expire after configured value.
                    timeToWaitMs = conf.getSendTimeoutMs();
                } else {
                    // The diff is greater than zero, set the timeout to the diff value
                    timeToWaitMs = diff;
                }
            }

            sendTimeout = client.timer().newTimeout(this, timeToWaitMs, TimeUnit.MILLISECONDS);
        }
    }

    /**
     * This fails and clears the pending messages with the given exception. This method should be called from within the
     * ProducerImpl object mutex.
     */
    private void failPendingMessages(ClientCnx cnx, PulsarClientException ex) {
        if (cnx == null) {
            final AtomicInteger releaseCount = new AtomicInteger();
            final boolean batchMessagingEnabled = isBatchMessagingEnabled();
            pendingMessages.forEach(op -> {
                releaseCount.addAndGet(batchMessagingEnabled ? op.numMessagesInBatch : 1);
                try {
                    // Need to protect ourselves from any exception being thrown in the future handler from the
                    // application
                    ex.setSequenceId(op.sequenceId);
                    // if message is chunked then call callback only on last chunk
                    if (op.totalChunks <= 1 || (op.chunkId == op.totalChunks - 1)) {
                        // Need to protect ourselves from any exception being thrown in the future handler from the
                        // application
                        op.sendComplete(ex);
                    }
                } catch (Throwable t) {
                    log.warn("[{}] [{}] Got exception while completing the callback for msg {}:", topic, producerName,
                            op.sequenceId, t);
                }
                client.getMemoryLimitController().releaseMemory(op.uncompressedSize);
                ReferenceCountUtil.safeRelease(op.cmd);
                op.recycle();
            });

            pendingMessages.clear();
            semaphoreRelease(releaseCount.get());
            if (batchMessagingEnabled) {
                failPendingBatchMessages(ex);
            }

        } else {
            // If we have a connection, we schedule the callback and recycle on the event loop thread to avoid any
            // race condition since we also write the message on the socket from this thread
            cnx.ctx().channel().eventLoop().execute(() -> {
                synchronized (ProducerImpl.this) {
                    failPendingMessages(null, ex);
                }
            });
        }
    }

    /**
     * fail any pending batch messages that were enqueued, however batch was not closed out.
     *
     */
    private void failPendingBatchMessages(PulsarClientException ex) {
        if (batchMessageContainer.isEmpty()) {
            return;
        }
        final int numMessagesInBatch = batchMessageContainer.getNumMessagesInBatch();
        final long currentBatchSize = batchMessageContainer.getCurrentBatchSize();
        final int batchAllocatedSizeBytes = batchMessageContainer.getBatchAllocatedSizeBytes();
        semaphoreRelease(numMessagesInBatch);
        client.getMemoryLimitController().releaseMemory(currentBatchSize + batchAllocatedSizeBytes);
        batchMessageContainer.discard(ex);
    }

    @Override
    public CompletableFuture<Void> flushAsync() {
        synchronized (ProducerImpl.this) {
            if (isBatchMessagingEnabled()) {
                batchMessageAndSend(false);
            }
            CompletableFuture<MessageId>  lastSendFuture = this.lastSendFuture;
            if (!(lastSendFuture == this.lastSendFutureWrapper.lastSendFuture)) {
                this.lastSendFutureWrapper = LastSendFutureWrapper.create(lastSendFuture);
            }
        }

        return this.lastSendFutureWrapper.handleOnce();
    }

    @Override
    protected void triggerFlush() {
        if (isBatchMessagingEnabled()) {
            synchronized (ProducerImpl.this) {
                batchMessageAndSend(false);
            }
        }
    }

    // must acquire semaphore before calling
    private void maybeScheduleBatchFlushTask() {
        if (this.batchFlushTask != null || getState() != State.Ready) {
            return;
        }
        scheduleBatchFlushTask(conf.getBatchingMaxPublishDelayMicros());
    }

    // must acquire semaphore before calling
    private void scheduleBatchFlushTask(long batchingDelayMicros) {
        ClientCnx cnx = cnx();
        if (cnx != null && isBatchMessagingEnabled()) {
            this.batchFlushTask = cnx.ctx().executor().schedule(catchingAndLoggingThrowables(this::batchFlushTask),
                    batchingDelayMicros, TimeUnit.MICROSECONDS);
        }
    }

    private synchronized void batchFlushTask() {
        if (log.isTraceEnabled()) {
            log.trace("[{}] [{}] Batching the messages from the batch container from flush thread",
                    topic, producerName);
        }
        this.batchFlushTask = null;
        // If we're not ready, don't schedule another flush and don't try to send.
        if (getState() != State.Ready) {
            return;
        }
        // If a batch was sent more recently than the BatchingMaxPublishDelayMicros, schedule another flush to run just
        // at BatchingMaxPublishDelayMicros after the last send.
        long microsSinceLastSend = TimeUnit.NANOSECONDS.toMicros(System.nanoTime() - lastBatchSendNanoTime);
        if (microsSinceLastSend < conf.getBatchingMaxPublishDelayMicros()) {
            scheduleBatchFlushTask(conf.getBatchingMaxPublishDelayMicros() - microsSinceLastSend);
        } else if (lastBatchSendNanoTime == 0) {
            // The first time a producer sends a message, the lastBatchSendNanoTime is 0.
            lastBatchSendNanoTime = System.nanoTime();
            scheduleBatchFlushTask(conf.getBatchingMaxPublishDelayMicros());
        } else {
            batchMessageAndSend(true);
        }
    }

    // must acquire semaphore before enqueuing
    private void batchMessageAndSend(boolean shouldScheduleNextBatchFlush) {
        if (log.isTraceEnabled()) {
            log.trace("[{}] [{}] Batching the messages from the batch container with {} messages", topic, producerName,
                    batchMessageContainer.getNumMessagesInBatch());
        }
        if (!batchMessageContainer.isEmpty()) {
            try {
                lastBatchSendNanoTime = System.nanoTime();
                List<OpSendMsg> opSendMsgs;
                if (batchMessageContainer.isMultiBatches()) {
                    opSendMsgs = batchMessageContainer.createOpSendMsgs();
                } else {
                    opSendMsgs = Collections.singletonList(batchMessageContainer.createOpSendMsg());
                }
                batchMessageContainer.clear();
                for (OpSendMsg opSendMsg : opSendMsgs) {
                    processOpSendMsg(opSendMsg);
                }
            } catch (Throwable t) {
                log.warn("[{}] [{}] error while create opSendMsg by batch message container", topic, producerName, t);
            } finally {
                if (shouldScheduleNextBatchFlush) {
                    maybeScheduleBatchFlushTask();
                }
            }
        }
    }

    protected void processOpSendMsg(OpSendMsg op) {
        if (op == null) {
            return;
        }
        try {
            if (op.msg != null && isBatchMessagingEnabled()) {
                batchMessageAndSend(false);
            }
            if (isMessageSizeExceeded(op)) {
                return;
            }
            pendingMessages.add(op);
            if (op.msg != null) {
                LAST_SEQ_ID_PUSHED_UPDATER.getAndUpdate(this,
                        last -> Math.max(last, getHighestSequenceId(op)));
            }

            final ClientCnx cnx = getCnxIfReady();
            if (cnx != null) {
                if (op.msg != null && op.msg.getSchemaState() == None) {
                    tryRegisterSchema(cnx, op.msg, op.callback, this.connectionHandler.getEpoch());
                    return;
                }
                // If we do have a connection, the message is sent immediately, otherwise we'll try again once a new
                // connection is established
                op.cmd.retain();
                cnx.ctx().channel().eventLoop().execute(WriteInEventLoopCallback.create(this, cnx, op));
                stats.updateNumMsgsSent(op.numMessagesInBatch, op.batchSizeByte);
            } else {
                if (log.isDebugEnabled()) {
                    log.debug("[{}] [{}] Connection is not ready -- sequenceId {}", topic, producerName,
                        op.sequenceId);
                }
            }
        } catch (Throwable t) {
            releaseSemaphoreForSendOp(op);
            log.warn("[{}] [{}] error while closing out batch -- {}", topic, producerName, t);
            op.sendComplete(new PulsarClientException(t, op.sequenceId));
        }
    }

    // Must acquire a lock on ProducerImpl.this before calling method.
    private void recoverProcessOpSendMsgFrom(ClientCnx cnx, MessageImpl from, long expectedEpoch) {
        if (expectedEpoch != this.connectionHandler.getEpoch() || cnx() == null) {
            // In this case, the cnx passed to this method is no longer the active connection. This method will get
            // called again once the new connection registers the producer with the broker.
            log.info("[{}][{}] Producer epoch mismatch or the current connection is null. Skip re-sending the "
                    + " {} pending messages since they will deliver using another connection.", topic, producerName,
                    pendingMessages.messagesCount());
            return;
        }
        final boolean stripChecksum = cnx.getRemoteEndpointProtocolVersion() < brokerChecksumSupportedVersion();
        Iterator<OpSendMsg> msgIterator = pendingMessages.iterator();
        OpSendMsg pendingRegisteringOp = null;
        while (msgIterator.hasNext()) {
            OpSendMsg op = msgIterator.next();
            if (from != null) {
                if (op.msg == from) {
                    from = null;
                } else {
                    continue;
                }
            }
            if (op.msg != null) {
                if (op.msg.getSchemaState() == None) {
                    if (!rePopulateMessageSchema(op.msg)) {
                        pendingRegisteringOp = op;
                        break;
                    }
                } else if (op.msg.getSchemaState() == Broken) {
                    op.recycle();
                    msgIterator.remove();
                    continue;
                }
            }
            if (op.cmd == null) {
                checkState(op.rePopulate != null);
                op.rePopulate.run();
                if (isMessageSizeExceeded(op)) {
                    continue;
                }
            }
            if (stripChecksum) {
                stripChecksum(op);
            }
            op.cmd.retain();
            if (log.isDebugEnabled()) {
                log.debug("[{}] [{}] Re-Sending message in cnx {}, sequenceId {}", topic, producerName,
                          cnx.channel(), op.sequenceId);
            }
            cnx.ctx().write(op.cmd, cnx.ctx().voidPromise());
            op.updateSentTimestamp();
            stats.updateNumMsgsSent(op.numMessagesInBatch, op.batchSizeByte);
        }
        cnx.ctx().flush();
        if (!changeToReadyState()) {
            // Producer was closed while reconnecting, close the connection to make sure the broker
            // drops the producer on its side
            cnx.channel().close();
            return;
        }
        // If any messages were enqueued while the producer was not Ready, we would have skipped
        // scheduling the batch flush task. Schedule it now, if there are messages in the batch container.
        if (isBatchMessagingEnabled() && !batchMessageContainer.isEmpty()) {
            maybeScheduleBatchFlushTask();
        }
        if (pendingRegisteringOp != null) {
            tryRegisterSchema(cnx, pendingRegisteringOp.msg, pendingRegisteringOp.callback, expectedEpoch);
        }
    }

    /**
     *  Check if final message size for non-batch and non-chunked messages is larger than max message size.
     */
    private boolean isMessageSizeExceeded(OpSendMsg op) {
        if (op.msg != null && !conf.isChunkingEnabled()) {
            int messageSize = op.getMessageHeaderAndPayloadSize();
            if (messageSize > ClientCnx.getMaxMessageSize()) {
                releaseSemaphoreForSendOp(op);
                op.sendComplete(new PulsarClientException.InvalidMessageException(
                        format("The producer %s of the topic %s sends a message with %d bytes that exceeds %d bytes",
                                producerName, topic, messageSize, ClientCnx.getMaxMessageSize()),
                        op.sequenceId));
                return true;
            }
        }
        return false;
    }

    public long getDelayInMillis() {
        OpSendMsg firstMsg = pendingMessages.peek();
        if (firstMsg != null) {
            return TimeUnit.NANOSECONDS.toMillis(System.nanoTime() - firstMsg.createdAt);
        }
        return 0L;
    }

    public String getConnectionId() {
        return cnx() != null ? connectionId : null;
    }

    public String getConnectedSince() {
        return cnx() != null ? connectedSince : null;
    }

    public int getPendingQueueSize() {
        if (isBatchMessagingEnabled()) {
            synchronized (this) {
                return pendingMessages.messagesCount() + batchMessageContainer.getNumMessagesInBatch();
            }
        }
        return pendingMessages.messagesCount();
    }

    @Override
    public ProducerStatsRecorder getStats() {
        return stats;
    }

    @Override
    public String getProducerName() {
        return producerName;
    }

    // wrapper for connection methods
    ClientCnx cnx() {
        return this.connectionHandler.cnx();
    }

    void resetBackoff() {
        this.connectionHandler.resetBackoff();
    }

    void connectionClosed(ClientCnx cnx) {
        this.connectionHandler.connectionClosed(cnx);
    }

    public ClientCnx getClientCnx() {
        return this.connectionHandler.cnx();
    }

    void setClientCnx(ClientCnx clientCnx) {
        this.connectionHandler.setClientCnx(clientCnx);
    }

    void reconnectLater(Throwable exception) {
        this.connectionHandler.reconnectLater(exception);
    }

    void grabCnx() {
        this.connectionHandler.grabCnx();
    }

    @VisibleForTesting
    Optional<Semaphore> getSemaphore() {
        return semaphore;
    }

    @VisibleForTesting
    boolean isErrorStat() {
        return errorState;
    }

    @VisibleForTesting
    CompletableFuture<Void> getOriginalLastSendFuture() {
        CompletableFuture<MessageId> lastSendFuture = this.lastSendFuture;
        return lastSendFuture.thenApply(ignore -> null);
    }

    private static final Logger log = LoggerFactory.getLogger(ProducerImpl.class);
}<|MERGE_RESOLUTION|>--- conflicted
+++ resolved
@@ -735,10 +735,6 @@
             return false;
         }
 
-<<<<<<< HEAD
-        // do not use the return value to return the function call.
-        setMessageSchema(msg);
-=======
         byte[] schemaVersion = schemaCache.get(msg.getSchemaHash());
         if (schemaVersion != null) {
             if (schemaVersion != SchemaVersion.Empty.bytes()) {
@@ -747,12 +743,11 @@
 
             msg.setSchemaState(MessageImpl.SchemaState.Ready);
         }
->>>>>>> aa3bfcda
 
         return true;
     }
 
-    private boolean setMessageSchema(MessageImpl msg) {
+    private boolean rePopulateMessageSchema(MessageImpl msg) {
         byte[] schemaVersion = schemaCache.get(msg.getSchemaHash());
         if (schemaVersion == null) {
             return false;
@@ -764,10 +759,6 @@
 
         msg.setSchemaState(MessageImpl.SchemaState.Ready);
         return true;
-    }
-
-    private boolean rePopulateMessageSchema(MessageImpl msg) {
-        return setMessageSchema(msg);
     }
 
     private void tryRegisterSchema(ClientCnx cnx, MessageImpl msg, SendCallback callback, long expectedCnxEpoch) {
@@ -1716,8 +1707,8 @@
                 requestId).thenAccept(response -> {
                     String producerName = response.getProducerName();
                     long lastSequenceId = response.getLastSequenceId();
-                    schemaVersion = Optional.ofNullable(response.getSchemaVersion());  // 这里记录当前这个producer的 schemaVersion
-                    schemaVersion.ifPresent(v -> schemaCache.put(SchemaHash.of(schema), v));  // 这里记录了schemaCache到schema的缓存
+                    schemaVersion = Optional.ofNullable(response.getSchemaVersion());
+                    schemaVersion.ifPresent(v -> schemaCache.put(SchemaHash.of(schema), v));
 
                     // We are now reconnected to broker and clear to send messages. Re-send all pending messages and
                     // set the cnx pointer so that new messages will be sent immediately
