--- conflicted
+++ resolved
@@ -70,12 +70,8 @@
     private MessageRouter customMessageRouter = null;
 
     private long batchingMaxPublishDelayMicros = TimeUnit.MILLISECONDS.toMicros(1);
-<<<<<<< HEAD
-    private int batchingMaxMessages = 1000;
+    private int batchingMaxMessages = DEFAULT_BATCHING_MAX_MESSAGES;
     private int batchingMaxBytes = 128 * 1024; // 128KB (keep the maximum consistent as previous versions)
-=======
-    private int batchingMaxMessages = DEFAULT_BATCHING_MAX_MESSAGES;
->>>>>>> cfef0fb4
     private boolean batchingEnabled = true; // enabled by default
     @JsonIgnore
     private BatcherBuilder batcherBuilder = BatcherBuilder.DEFAULT;
