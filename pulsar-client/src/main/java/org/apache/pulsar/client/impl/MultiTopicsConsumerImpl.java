--- conflicted
+++ resolved
@@ -348,16 +348,12 @@
             message = incomingMessages.take();
             decreaseIncomingMessageSize(message);
             checkState(message instanceof TopicMessageImpl);
-<<<<<<< HEAD
             if (!isValidConsumerEpoch(message)) {
                 resumeReceivingFromPausedConsumersIfNeeded();
                 message.release();
                 return internalReceive();
             }
-            unAckedMessageTracker.add(message.getMessageId());
-=======
             unAckedMessageTracker.add(message.getMessageId(), message.getRedeliveryCount());
->>>>>>> 61f99cb9
             resumeReceivingFromPausedConsumersIfNeeded();
             return message;
         } catch (Exception e) {
@@ -375,7 +371,6 @@
             if (message != null) {
                 decreaseIncomingMessageSize(message);
                 checkArgument(message instanceof TopicMessageImpl);
-<<<<<<< HEAD
                 if (!isValidConsumerEpoch(message)) {
                     long executionTime = System.currentTimeMillis() - callTime;
                     if (executionTime >= unit.toMillis(timeout)) {
@@ -385,10 +380,7 @@
                         return internalReceive((int) (timeout - executionTime), TimeUnit.MILLISECONDS);
                     }
                 }
-                unAckedMessageTracker.add(message.getMessageId());
-=======
                 unAckedMessageTracker.add(message.getMessageId(), message.getRedeliveryCount());
->>>>>>> 61f99cb9
             }
             resumeReceivingFromPausedConsumersIfNeeded();
             return message;
