/**
 * Licensed to the Apache Software Foundation (ASF) under one
 * or more contributor license agreements.  See the NOTICE file
 * distributed with this work for additional information
 * regarding copyright ownership.  The ASF licenses this file
 * to you under the Apache License, Version 2.0 (the
 * "License"); you may not use this file except in compliance
 * with the License.  You may obtain a copy of the License at
 *
 *   http://www.apache.org/licenses/LICENSE-2.0
 *
 * Unless required by applicable law or agreed to in writing,
 * software distributed under the License is distributed on an
 * "AS IS" BASIS, WITHOUT WARRANTIES OR CONDITIONS OF ANY
 * KIND, either express or implied.  See the License for the
 * specific language governing permissions and limitations
 * under the License.
 */
package org.apache.pulsar.client.impl;

import com.google.common.annotations.VisibleForTesting;
import com.google.common.collect.ImmutableMap;
import com.google.common.collect.ImmutableMap.Builder;
import com.google.common.collect.Lists;
import com.google.common.collect.Queues;
import io.netty.util.Timeout;
import io.netty.util.TimerTask;
import org.apache.commons.lang3.tuple.Pair;
import org.apache.pulsar.client.api.Consumer;
import org.apache.pulsar.client.api.ConsumerStats;
import org.apache.pulsar.client.api.Message;
import org.apache.pulsar.client.api.MessageId;
import org.apache.pulsar.client.api.Messages;
import org.apache.pulsar.client.api.PulsarClientException;
import org.apache.pulsar.client.api.PulsarClientException.NotSupportedException;
import org.apache.pulsar.client.api.Schema;
import org.apache.pulsar.client.api.SubscriptionType;
import org.apache.pulsar.client.impl.conf.ConsumerConfigurationData;
import org.apache.pulsar.client.impl.transaction.TransactionImpl;
import org.apache.pulsar.client.util.ConsumerName;
import org.apache.pulsar.common.api.proto.PulsarApi.CommandAck.AckType;
import org.apache.pulsar.common.naming.TopicName;
import org.apache.pulsar.common.util.FutureUtil;
import org.slf4j.Logger;
import org.slf4j.LoggerFactory;

import java.util.ArrayList;
import java.util.Collection;
import java.util.Collections;
import java.util.HashMap;
import java.util.HashSet;
import java.util.List;
import java.util.Map;
import java.util.Optional;
import java.util.Set;
import java.util.concurrent.CompletableFuture;
import java.util.concurrent.ConcurrentHashMap;
import java.util.concurrent.ConcurrentLinkedQueue;
import java.util.concurrent.ExecutionException;
import java.util.concurrent.ExecutorService;
import java.util.concurrent.TimeUnit;
import java.util.concurrent.atomic.AtomicInteger;
import java.util.concurrent.locks.ReadWriteLock;
import java.util.concurrent.locks.ReentrantReadWriteLock;
import java.util.stream.Collectors;
import java.util.stream.IntStream;

import static com.google.common.base.Preconditions.checkArgument;
import static com.google.common.base.Preconditions.checkState;

public class MultiTopicsConsumerImpl<T> extends ConsumerBase<T> {

    public static final String DUMMY_TOPIC_NAME_PREFIX = "MultiTopicsConsumer-";

    // Map <topic+partition, consumer>, when get do ACK, consumer will by find by topic name
    private final ConcurrentHashMap<String, ConsumerImpl<T>> consumers;

    // Map <topic, numPartitions>, store partition number for each topic
    protected final ConcurrentHashMap<String, Integer> topics;

    // Queue of partition consumers on which we have stopped calling receiveAsync() because the
    // shared incoming queue was full
    private final ConcurrentLinkedQueue<ConsumerImpl<T>> pausedConsumers;

    // Threshold for the shared queue. When the size of the shared queue goes below the threshold, we are going to
    // resume receiving from the paused consumer partitions
    private final int sharedQueueResumeThreshold;

    // sum of topicPartitions, simple topic has 1, partitioned topic equals to partition number.
    AtomicInteger allTopicPartitionsNumber;

    // timeout related to auto check and subscribe partition increasement
    private volatile Timeout partitionsAutoUpdateTimeout = null;
    TopicsPartitionChangedListener topicsPartitionChangedListener;
    CompletableFuture<Void> partitionsAutoUpdateFuture = null;

    private final ReadWriteLock lock = new ReentrantReadWriteLock();
    private final ConsumerStatsRecorder stats;
    private final UnAckedMessageTracker unAckedMessageTracker;
    private final ConsumerConfigurationData<T> internalConfig;

    MultiTopicsConsumerImpl(PulsarClientImpl client, ConsumerConfigurationData<T> conf,
            ExecutorService listenerExecutor, CompletableFuture<Consumer<T>> subscribeFuture, Schema<T> schema,
            ConsumerInterceptors<T> interceptors, boolean createTopicIfDoesNotExist) {
        this(client, DUMMY_TOPIC_NAME_PREFIX + ConsumerName.generateRandomName(), conf, listenerExecutor,
                subscribeFuture, schema, interceptors, createTopicIfDoesNotExist);
    }

    MultiTopicsConsumerImpl(PulsarClientImpl client, String singleTopic, ConsumerConfigurationData<T> conf,
            ExecutorService listenerExecutor, CompletableFuture<Consumer<T>> subscribeFuture, Schema<T> schema,
            ConsumerInterceptors<T> interceptors, boolean createTopicIfDoesNotExist) {
        super(client, singleTopic, conf, Math.max(2, conf.getReceiverQueueSize()), listenerExecutor, subscribeFuture,
                schema, interceptors);

        checkArgument(conf.getReceiverQueueSize() > 0,
            "Receiver queue size needs to be greater than 0 for Topics Consumer");

        this.topics = new ConcurrentHashMap<>();
        this.consumers = new ConcurrentHashMap<>();
        this.pausedConsumers = new ConcurrentLinkedQueue<>();
        this.sharedQueueResumeThreshold = maxReceiverQueueSize / 2;
        this.allTopicPartitionsNumber = new AtomicInteger(0);

        if (conf.getAckTimeoutMillis() != 0) {
            if (conf.getTickDurationMillis() > 0) {
                this.unAckedMessageTracker = new UnAckedTopicMessageTracker(client, this, conf.getAckTimeoutMillis(), conf.getTickDurationMillis());
            } else {
                this.unAckedMessageTracker = new UnAckedTopicMessageTracker(client, this, conf.getAckTimeoutMillis());
            }
        } else {
            this.unAckedMessageTracker = UnAckedMessageTracker.UNACKED_MESSAGE_TRACKER_DISABLED;
        }

        this.internalConfig = getInternalConsumerConfig();
        this.stats = client.getConfiguration().getStatsIntervalSeconds() > 0 ? new ConsumerStatsRecorderImpl() : null;

        // start track and auto subscribe partition increasement
        if (conf.isAutoUpdatePartitions()) {
            topicsPartitionChangedListener = new TopicsPartitionChangedListener();
            partitionsAutoUpdateTimeout = client.timer()
                .newTimeout(partitionsAutoUpdateTimerTask, conf.getAutoUpdatePartitionsIntervalSeconds(), TimeUnit.SECONDS);
        }

        if (conf.getTopicNames().isEmpty()) {
            setState(State.Ready);
            subscribeFuture().complete(MultiTopicsConsumerImpl.this);
            return;
        }

        checkArgument(conf.getTopicNames().isEmpty() || topicNamesValid(conf.getTopicNames()), "Topics is empty or invalid.");

        List<CompletableFuture<Void>> futures = conf.getTopicNames().stream().map(t -> subscribeAsync(t, createTopicIfDoesNotExist))
                .collect(Collectors.toList());
        FutureUtil.waitForAll(futures)
            .thenAccept(finalFuture -> {
                if (allTopicPartitionsNumber.get() > maxReceiverQueueSize) {
                    setMaxReceiverQueueSize(allTopicPartitionsNumber.get());
                }
                setState(State.Ready);
                // We have successfully created N consumers, so we can start receiving messages now
                startReceivingMessages(new ArrayList<>(consumers.values()));
                log.info("[{}] [{}] Created topics consumer with {} sub-consumers",
                    topic, subscription, allTopicPartitionsNumber.get());
                subscribeFuture().complete(MultiTopicsConsumerImpl.this);
            })
            .exceptionally(ex -> {
                log.warn("[{}] Failed to subscribe topics: {}", topic, ex.getMessage());
                subscribeFuture.completeExceptionally(ex);
                return null;
            });
    }

    // Check topics are valid.
    // - each topic is valid,
    // - topic names are unique.
    private static boolean topicNamesValid(Collection<String> topics) {
        checkState(topics != null && topics.size() >= 1,
            "topics should contain more than 1 topic");

        Optional<String> result = topics.stream()
                .filter(topic -> !TopicName.isValid(topic))
                .findFirst();

        if (result.isPresent()) {
            log.warn("Received invalid topic name: {}", result.get());
            return false;
        }

        // check topic names are unique
        HashSet<String> set = new HashSet<>(topics);
        if (set.size() == topics.size()) {
            return true;
        } else {
            log.warn("Topic names not unique. unique/all : {}/{}", set.size(), topics.size());
            return false;
        }
    }

    private void startReceivingMessages(List<ConsumerImpl<T>> newConsumers) {
        if (log.isDebugEnabled()) {
            log.debug("[{}] startReceivingMessages for {} new consumers in topics consumer, state: {}",
                topic, newConsumers.size(), getState());
        }
        if (getState() == State.Ready) {
            newConsumers.forEach(consumer -> {
                consumer.increaseAvailablePermits(consumer.getConnectionHandler().cnx(), conf.getReceiverQueueSize());
                receiveMessageFromConsumer(consumer);
            });
        }
    }

    private void receiveMessageFromConsumer(ConsumerImpl<T> consumer) {
        consumer.receiveAsync().thenAccept(message -> {
            if (log.isDebugEnabled()) {
                log.debug("[{}] [{}] Receive message from sub consumer:{}",
                    topic, subscription, consumer.getTopic());
            }
            // Process the message, add to the queue and trigger listener or async callback
            messageReceived(consumer, message);

<<<<<<< HEAD
            // we're modifying pausedConsumers
            lock.writeLock().lock();
            try {
                int size = incomingMessages.size();
                if (size >= maxReceiverQueueSize
                        || (size > sharedQueueResumeThreshold && !pausedConsumers.isEmpty())) {
                    // mark this consumer to be resumed later: if No more space left in shared queue,
                    // or if any consumer is already paused (to create fair chance for already paused consumers)
                    pausedConsumers.add(consumer);
                } else {
                    // Schedule next receiveAsync() if the incoming queue is not full. Use a different thread to avoid
                    // recursion and stack overflow
                    client.getInternalExecutorService().execute(() -> receiveMessageFromConsumer(consumer));
                }
            } finally {
                lock.writeLock().unlock();
=======
            int size = incomingMessages.size();
            if (size >= maxReceiverQueueSize
                    || (size > sharedQueueResumeThreshold && !pausedConsumers.isEmpty())) {
                // mark this consumer to be resumed later: if No more space left in shared queue,
                // or if any consumer is already paused (to create fair chance for already paused consumers)
                pausedConsumers.add(consumer);
            } else {
                // Schedule next receiveAsync() if the incoming queue is not full. Use a different thread to avoid
                // recursion and stack overflow
                client.eventLoopGroup().execute(() -> {
                    receiveMessageFromConsumer(consumer);
                });
>>>>>>> c6550e46
            }
        });
    }

    private void messageReceived(ConsumerImpl<T> consumer, Message<T> message) {
        checkArgument(message instanceof MessageImpl);
        TopicMessageImpl<T> topicMessage = new TopicMessageImpl<>(
                consumer.getTopic(), consumer.getTopicNameWithoutPartition(), message);

        if (log.isDebugEnabled()) {
            log.debug("[{}][{}] Received message from topics-consumer {}",
                    topic, subscription, message.getMessageId());
        }

        // if asyncReceive is waiting : return message to callback without adding to incomingMessages queue
        CompletableFuture<Message<T>> receivedFuture = pendingReceives.poll();
        if (receivedFuture != null) {
            unAckedMessageTracker.add(topicMessage.getMessageId());
            listenerExecutor.execute(() -> receivedFuture.complete(topicMessage));
        } else if (enqueueMessageAndCheckBatchReceive(topicMessage) && hasPendingBatchReceive()) {
            notifyPendingBatchReceivedCallBack();
        }

        if (listener != null) {
            // Trigger the notification on the message listener in a separate thread to avoid blocking the networking
            // thread while the message processing happens
            listenerExecutor.execute(() -> {
                Message<T> msg;
                try {
                    msg = internalReceive(0, TimeUnit.MILLISECONDS);
                    if (msg == null) {
                        if (log.isDebugEnabled()) {
                            log.debug("[{}] [{}] Message has been cleared from the queue", topic, subscription);
                        }
                        return;
                    }
                } catch (PulsarClientException e) {
                    log.warn("[{}] [{}] Failed to dequeue the message for listener", topic, subscription, e);
                    return;
                }

                try {
                    if (log.isDebugEnabled()) {
                        log.debug("[{}][{}] Calling message listener for message {}",
                            topic, subscription, message.getMessageId());
                    }
                    listener.received(MultiTopicsConsumerImpl.this, msg);
                } catch (Throwable t) {
                    log.error("[{}][{}] Message listener error in processing message: {}",
                        topic, subscription, message, t);
                }
            });
        }
    }

    protected synchronized void messageProcessed(Message<?> msg) {
        unAckedMessageTracker.add(msg.getMessageId());
        INCOMING_MESSAGES_SIZE_UPDATER.addAndGet(this, -msg.getData().length);
    }

    private void resumeReceivingFromPausedConsumersIfNeeded() {
<<<<<<< HEAD
        lock.readLock().lock();
        try {
            if (incomingMessages.size() <= sharedQueueResumeThreshold && !pausedConsumers.isEmpty()) {
                while (true) {
                    ConsumerImpl<T> consumer = pausedConsumers.poll();
                    if (consumer == null) {
                        break;
                    }

                    // if messages are readily available on consumer we will attempt to writeLock on the same thread
                    client.getInternalExecutorService().execute(() -> {
                        receiveMessageFromConsumer(consumer);
                    });
=======
        if (incomingMessages.size() <= sharedQueueResumeThreshold && !pausedConsumers.isEmpty()) {
            while (true) {
                ConsumerImpl<T> consumer = pausedConsumers.poll();
                if (consumer == null) {
                    break;
>>>>>>> c6550e46
                }

                client.eventLoopGroup().execute(() -> {
                    receiveMessageFromConsumer(consumer);
                });
            }
        }
    }

    @Override
    protected Message<T> internalReceive() throws PulsarClientException {
        Message<T> message;
        try {
            message = incomingMessages.take();
            INCOMING_MESSAGES_SIZE_UPDATER.addAndGet(this, -message.getData().length);
            checkState(message instanceof TopicMessageImpl);
            unAckedMessageTracker.add(message.getMessageId());
            resumeReceivingFromPausedConsumersIfNeeded();
            return message;
        } catch (Exception e) {
            throw PulsarClientException.unwrap(e);
        }
    }

    @Override
    protected Message<T> internalReceive(int timeout, TimeUnit unit) throws PulsarClientException {
        Message<T> message;
        try {
            message = incomingMessages.poll(timeout, unit);
            if (message != null) {
                INCOMING_MESSAGES_SIZE_UPDATER.addAndGet(this, -message.getData().length);
                checkArgument(message instanceof TopicMessageImpl);
                unAckedMessageTracker.add(message.getMessageId());
            }
            resumeReceivingFromPausedConsumersIfNeeded();
            return message;
        } catch (Exception e) {
            throw PulsarClientException.unwrap(e);
        }
    }

    @Override
    protected Messages<T> internalBatchReceive() throws PulsarClientException {
        try {
            return internalBatchReceiveAsync().get();
        } catch (InterruptedException | ExecutionException e) {
            State state = getState();
            if (state != State.Closing && state != State.Closed) {
                stats.incrementNumBatchReceiveFailed();
                throw PulsarClientException.unwrap(e);
            } else {
                return null;
            }
        }
    }

    @Override
    protected CompletableFuture<Messages<T>> internalBatchReceiveAsync() {
        CompletableFuture<Messages<T>> result = new CompletableFuture<>();
        try {
            lock.writeLock().lock();
            if (pendingBatchReceives == null) {
                pendingBatchReceives = Queues.newConcurrentLinkedQueue();
            }
            if (hasEnoughMessagesForBatchReceive()) {
                MessagesImpl<T> messages = getNewMessagesImpl();
                Message<T> msgPeeked = incomingMessages.peek();
                while (msgPeeked != null && messages.canAdd(msgPeeked)) {
                    Message<T> msg = incomingMessages.poll();
                    if (msg != null) {
                        INCOMING_MESSAGES_SIZE_UPDATER.addAndGet(this, -msg.getData().length);
                        Message<T> interceptMsg = beforeConsume(msg);
                        messages.add(interceptMsg);
                    }
                    msgPeeked = incomingMessages.peek();
                }
                result.complete(messages);
            } else {
                pendingBatchReceives.add(OpBatchReceive.of(result));
            }
            resumeReceivingFromPausedConsumersIfNeeded();
        } finally {
            lock.writeLock().unlock();
        }
        return result;
    }

    @Override
    protected CompletableFuture<Message<T>> internalReceiveAsync() {
        CompletableFuture<Message<T>> result = new CompletableFuture<>();
        Message<T> message = incomingMessages.poll();
        if (message == null) {
            pendingReceives.add(result);
        } else {
            INCOMING_MESSAGES_SIZE_UPDATER.addAndGet(this, -message.getData().length);
            checkState(message instanceof TopicMessageImpl);
            unAckedMessageTracker.add(message.getMessageId());
            resumeReceivingFromPausedConsumersIfNeeded();
            result.complete(message);
        }
        return result;
    }

    @Override
    protected CompletableFuture<Void> doAcknowledge(MessageId messageId, AckType ackType,
                                                    Map<String,Long> properties,
                                                    TransactionImpl txnImpl) {
        checkArgument(messageId instanceof TopicMessageIdImpl);
        TopicMessageIdImpl topicMessageId = (TopicMessageIdImpl) messageId;

        if (getState() != State.Ready) {
            return FutureUtil.failedFuture(new PulsarClientException("Consumer already closed"));
        }

        if (ackType == AckType.Cumulative) {
            Consumer individualConsumer = consumers.get(topicMessageId.getTopicPartitionName());
            if (individualConsumer != null) {
                MessageId innerId = topicMessageId.getInnerMessageId();
                return individualConsumer.acknowledgeCumulativeAsync(innerId);
            } else {
                return FutureUtil.failedFuture(new PulsarClientException.NotConnectedException());
            }
        } else {
            ConsumerImpl<T> consumer = consumers.get(topicMessageId.getTopicPartitionName());

            MessageId innerId = topicMessageId.getInnerMessageId();
            return consumer.doAcknowledgeWithTxn(innerId, ackType, properties, txnImpl)
                .thenRun(() ->
                    unAckedMessageTracker.remove(topicMessageId));
        }
    }

    @Override
    protected CompletableFuture<Void> doAcknowledge(List<MessageId> messageIdList, AckType ackType, Map<String, Long> properties, TransactionImpl txn) {
        List<CompletableFuture<Void>> resultFutures = new ArrayList<>();
        if (ackType == AckType.Cumulative) {
            messageIdList.forEach(messageId -> resultFutures.add(doAcknowledge(messageId, ackType, properties, txn)));
            return CompletableFuture.allOf(resultFutures.toArray(new CompletableFuture[0]));
        } else {
            if (getState() != State.Ready) {
                return FutureUtil.failedFuture(new PulsarClientException("Consumer already closed"));
            }
            Map<String, List<MessageId>> topicToMessageIdMap = new HashMap<>();
            for (MessageId messageId : messageIdList) {
                if (!(messageId instanceof TopicMessageIdImpl)) {
                    return FutureUtil.failedFuture(new IllegalArgumentException("messageId is not instance of TopicMessageIdImpl"));
                }
                TopicMessageIdImpl topicMessageId = (TopicMessageIdImpl) messageId;
                topicToMessageIdMap.putIfAbsent(topicMessageId.getTopicPartitionName(), new ArrayList<>());
                topicToMessageIdMap.get(topicMessageId.getTopicPartitionName()).add(topicMessageId.getInnerMessageId());
            }
            topicToMessageIdMap.forEach((topicPartitionName, messageIds) -> {
                ConsumerImpl<T> consumer = consumers.get(topicPartitionName);
                resultFutures.add(consumer.doAcknowledgeWithTxn(messageIds, ackType, properties, txn)
                        .thenAccept((res) -> messageIdList.forEach(unAckedMessageTracker::remove)));
            });
            return CompletableFuture.allOf(resultFutures.toArray(new CompletableFuture[0]));
        }
    }

    @Override
    protected CompletableFuture<Void> doReconsumeLater(Message<?> message, AckType ackType,
                                                       Map<String,Long> properties,
                                                       long delayTime,
                                                       TimeUnit unit) {
        MessageId messageId = message.getMessageId();
        checkArgument(messageId instanceof TopicMessageIdImpl);
        TopicMessageIdImpl topicMessageId = (TopicMessageIdImpl) messageId;
        if (getState() != State.Ready) {
            return FutureUtil.failedFuture(new PulsarClientException("Consumer already closed"));
        }

        if (ackType == AckType.Cumulative) {
            Consumer individualConsumer = consumers.get(topicMessageId.getTopicPartitionName());
            if (individualConsumer != null) {
                MessageId innerId = topicMessageId.getInnerMessageId();
                return individualConsumer.reconsumeLaterCumulativeAsync(message, delayTime, unit);
            } else {
                return FutureUtil.failedFuture(new PulsarClientException.NotConnectedException());
            }
        } else {
            ConsumerImpl<T> consumer = consumers.get(topicMessageId.getTopicPartitionName());
            MessageId innerId = topicMessageId.getInnerMessageId();
            return consumer.doReconsumeLater(message, ackType, properties, delayTime, unit)
                     .thenRun(() ->unAckedMessageTracker.remove(topicMessageId));
        }
    }

    @Override
    public void negativeAcknowledge(MessageId messageId) {
        checkArgument(messageId instanceof TopicMessageIdImpl);
        TopicMessageIdImpl topicMessageId = (TopicMessageIdImpl) messageId;

        ConsumerImpl<T> consumer = consumers.get(topicMessageId.getTopicPartitionName());
        consumer.negativeAcknowledge(topicMessageId.getInnerMessageId());
    }

    @Override
    public CompletableFuture<Void> unsubscribeAsync() {
        if (getState() == State.Closing || getState() == State.Closed) {
            return FutureUtil.failedFuture(
                    new PulsarClientException.AlreadyClosedException("Topics Consumer was already closed"));
        }
        setState(State.Closing);

        CompletableFuture<Void> unsubscribeFuture = new CompletableFuture<>();
        List<CompletableFuture<Void>> futureList = consumers.values().stream()
            .map(c -> c.unsubscribeAsync()).collect(Collectors.toList());

        FutureUtil.waitForAll(futureList)
            .whenComplete((r, ex) -> {
                if (ex == null) {
                    setState(State.Closed);
                    unAckedMessageTracker.close();
                    unsubscribeFuture.complete(null);
                    log.info("[{}] [{}] [{}] Unsubscribed Topics Consumer",
                        topic, subscription, consumerName);
                } else {
                    setState(State.Failed);
                    unsubscribeFuture.completeExceptionally(ex);
                    log.error("[{}] [{}] [{}] Could not unsubscribe Topics Consumer",
                        topic, subscription, consumerName, ex.getCause());
                }
            });

        return unsubscribeFuture;
    }

    @Override
    public CompletableFuture<Void> closeAsync() {
        if (getState() == State.Closing || getState() == State.Closed) {
            unAckedMessageTracker.close();
            return CompletableFuture.completedFuture(null);
        }
        setState(State.Closing);

        if (partitionsAutoUpdateTimeout != null) {
            partitionsAutoUpdateTimeout.cancel();
            partitionsAutoUpdateTimeout = null;
        }

        CompletableFuture<Void> closeFuture = new CompletableFuture<>();
        List<CompletableFuture<Void>> futureList = consumers.values().stream()
            .map(c -> c.closeAsync()).collect(Collectors.toList());

        FutureUtil.waitForAll(futureList)
            .whenComplete((r, ex) -> {
                if (ex == null) {
                    setState(State.Closed);
                    unAckedMessageTracker.close();
                    closeFuture.complete(null);
                    log.info("[{}] [{}] Closed Topics Consumer", topic, subscription);
                    client.cleanupConsumer(this);
                    // fail all pending-receive futures to notify application
                    failPendingReceive();
                } else {
                    setState(State.Failed);
                    closeFuture.completeExceptionally(ex);
                    log.error("[{}] [{}] Could not close Topics Consumer", topic, subscription,
                        ex.getCause());
                }
            });

        return closeFuture;
    }

    private void failPendingReceive() {
        if (listenerExecutor != null && !listenerExecutor.isShutdown()) {
            failPendingReceives(pendingReceives);
            failPendingBatchReceives(pendingBatchReceives);
        }
    }

    @Override
    public boolean isConnected() {
        return consumers.values().stream().allMatch(consumer -> consumer.isConnected());
    }

    @Override
    String getHandlerName() {
        return subscription;
    }

    private ConsumerConfigurationData<T> getInternalConsumerConfig() {
        ConsumerConfigurationData<T> internalConsumerConfig = conf.clone();
        internalConsumerConfig.setSubscriptionName(subscription);
        internalConsumerConfig.setConsumerName(consumerName);
        internalConsumerConfig.setMessageListener(null);
        return internalConsumerConfig;
    }

    @Override
    public void redeliverUnacknowledgedMessages() {
        lock.writeLock().lock();
        try {
            consumers.values().stream().forEach(consumer -> {
                consumer.redeliverUnacknowledgedMessages();
                consumer.unAckedChunckedMessageIdSequenceMap.clear();
            });
            incomingMessages.clear();
            INCOMING_MESSAGES_SIZE_UPDATER.set(this, 0);
            unAckedMessageTracker.clear();
        } finally {
            lock.writeLock().unlock();
        }
        resumeReceivingFromPausedConsumersIfNeeded();
    }

    @Override
    public void redeliverUnacknowledgedMessages(Set<MessageId> messageIds) {
        if (messageIds.isEmpty()) {
            return;
        }

        checkArgument(messageIds.stream().findFirst().get() instanceof TopicMessageIdImpl);

        if (conf.getSubscriptionType() != SubscriptionType.Shared) {
            // We cannot redeliver single messages if subscription type is not Shared
            redeliverUnacknowledgedMessages();
            return;
        }
        removeExpiredMessagesFromQueue(messageIds);
        messageIds.stream().map(messageId -> (TopicMessageIdImpl)messageId)
            .collect(Collectors.groupingBy(TopicMessageIdImpl::getTopicPartitionName, Collectors.toSet()))
            .forEach((topicName, messageIds1) ->
                consumers.get(topicName)
                    .redeliverUnacknowledgedMessages(messageIds1.stream()
                        .map(mid -> mid.getInnerMessageId()).collect(Collectors.toSet())));
        resumeReceivingFromPausedConsumersIfNeeded();
    }

    @Override
    protected void completeOpBatchReceive(OpBatchReceive<T> op) {
        notifyPendingBatchReceivedCallBack(op);
        resumeReceivingFromPausedConsumersIfNeeded();
    }

    @Override
    public void seek(MessageId messageId) throws PulsarClientException {
        try {
            seekAsync(messageId).get();
        } catch (Exception e) {
            throw PulsarClientException.unwrap(e);
        }
    }

    @Override
    public void seek(long timestamp) throws PulsarClientException {
        try {
            seekAsync(timestamp).get();
        } catch (Exception e) {
        }
    }

    @Override
    public CompletableFuture<Void> seekAsync(MessageId messageId) {
        return FutureUtil.failedFuture(new PulsarClientException("Seek operation not supported on topics consumer"));
    }

    @Override
    public CompletableFuture<Void> seekAsync(long timestamp) {
        List<CompletableFuture<Void>> futures = new ArrayList<>(consumers.size());
        consumers.values().forEach(consumer -> futures.add(consumer.seekAsync(timestamp)));
        return FutureUtil.waitForAll(futures);
    }

    @Override
    public int getAvailablePermits() {
        return consumers.values().stream().mapToInt(ConsumerImpl::getAvailablePermits).sum();
    }

    @Override
    public boolean hasReachedEndOfTopic() {
        return consumers.values().stream().allMatch(Consumer::hasReachedEndOfTopic);
    }

    @Override
    public int numMessagesInQueue() {
        return incomingMessages.size() + consumers.values().stream().mapToInt(ConsumerImpl::numMessagesInQueue).sum();
    }

    @Override
    public synchronized ConsumerStats getStats() {
        if (stats == null) {
            return null;
        }
        stats.reset();

        consumers.values().stream().forEach(consumer -> stats.updateCumulativeStats(consumer.getStats()));
        return stats;
    }

    public UnAckedMessageTracker getUnAckedMessageTracker() {
        return unAckedMessageTracker;
    }

    private void removeExpiredMessagesFromQueue(Set<MessageId> messageIds) {
        Message<T> peek = incomingMessages.peek();
        if (peek != null) {
            if (!messageIds.contains(peek.getMessageId())) {
                // first message is not expired, then no message is expired in queue.
                return;
            }

            // try not to remove elements that are added while we remove
            Message<T> message = incomingMessages.poll();
            checkState(message instanceof TopicMessageImpl);
            while (message != null) {
                INCOMING_MESSAGES_SIZE_UPDATER.addAndGet(this, -message.getData().length);
                MessageId messageId = message.getMessageId();
                if (!messageIds.contains(messageId)) {
                    messageIds.add(messageId);
                    break;
                }
                message = incomingMessages.poll();
            }
        }
    }

    private TopicName getTopicName(String topic) {
        try {
            return TopicName.get(topic);
        } catch (Exception ignored) {
            return null;
        }
    }

    private String getFullTopicName(String topic) {
        TopicName topicName = getTopicName(topic);
        return (topicName != null) ? topicName.toString() : null;
    }

    private void removeTopic(String topic) {
        String fullTopicName = getFullTopicName(topic);
        if (fullTopicName != null) {
            topics.remove(topic);
        }
    }

    // subscribe one more given topic
    public CompletableFuture<Void> subscribeAsync(String topicName, boolean createTopicIfDoesNotExist) {
        TopicName topicNameInstance = getTopicName(topicName);
        if (topicNameInstance == null) {
            return FutureUtil.failedFuture(
                    new PulsarClientException.AlreadyClosedException("Topic name not valid"));
        }
        String fullTopicName = topicNameInstance.toString();
        if (topics.containsKey(fullTopicName) || topics.containsKey(topicNameInstance.getPartitionedTopicName())) {
            return FutureUtil.failedFuture(
                    new PulsarClientException.AlreadyClosedException("Already subscribed to " + topicName));
        }

        if (getState() == State.Closing || getState() == State.Closed) {
            return FutureUtil.failedFuture(
                new PulsarClientException.AlreadyClosedException("Topics Consumer was already closed"));
        }

        CompletableFuture<Void> subscribeResult = new CompletableFuture<>();

        client.getPartitionedTopicMetadata(topicName)
                .thenAccept(metadata -> subscribeTopicPartitions(subscribeResult, fullTopicName, metadata.partitions,
                    createTopicIfDoesNotExist))
                .exceptionally(ex1 -> {
                    log.warn("[{}] Failed to get partitioned topic metadata: {}", fullTopicName, ex1.getMessage());
                    subscribeResult.completeExceptionally(ex1);
                    return null;
                });

        return subscribeResult;
    }

    // create consumer for a single topic with already known partitions.
    // first create a consumer with no topic, then do subscription for already know partitionedTopic.
    public static <T> MultiTopicsConsumerImpl<T> createPartitionedConsumer(PulsarClientImpl client,
                                                                           ConsumerConfigurationData<T> conf,
                                                                           ExecutorService listenerExecutor,
                                                                           CompletableFuture<Consumer<T>> subscribeFuture,
                                                                           int numPartitions,
                                                                           Schema<T> schema, ConsumerInterceptors<T> interceptors) {
        checkArgument(conf.getTopicNames().size() == 1, "Should have only 1 topic for partitioned consumer");

        // get topic name, then remove it from conf, so constructor will create a consumer with no topic.
        ConsumerConfigurationData cloneConf = conf.clone();
        String topicName = cloneConf.getSingleTopic();
        cloneConf.getTopicNames().remove(topicName);

        CompletableFuture<Consumer> future = new CompletableFuture<>();
        MultiTopicsConsumerImpl consumer = new MultiTopicsConsumerImpl(client, topicName, cloneConf, listenerExecutor,
                future, schema, interceptors, true /* createTopicIfDoesNotExist */);

        future.thenCompose(c -> ((MultiTopicsConsumerImpl)c).subscribeAsync(topicName, numPartitions))
            .thenRun(()-> subscribeFuture.complete(consumer))
            .exceptionally(e -> {
                log.warn("Failed subscription for createPartitionedConsumer: {} {}, e:{}",
                    topicName, numPartitions,  e);
                subscribeFuture.completeExceptionally(
                    PulsarClientException.wrap(((Throwable) e).getCause(), String.format("Failed to subscribe %s with %d partitions", topicName, numPartitions)));
                return null;
            });
        return consumer;
    }

    // subscribe one more given topic, but already know the numberPartitions
    @VisibleForTesting
    CompletableFuture<Void> subscribeAsync(String topicName, int numberPartitions) {
        TopicName topicNameInstance = getTopicName(topicName);
        if (topicNameInstance == null) {
            return FutureUtil.failedFuture(
                    new PulsarClientException.AlreadyClosedException("Topic name not valid"));
        }
        String fullTopicName = topicNameInstance.toString();
        if (topics.containsKey(fullTopicName) || topics.containsKey(topicNameInstance.getPartitionedTopicName())) {
            return FutureUtil.failedFuture(
                    new PulsarClientException.AlreadyClosedException("Already subscribed to " + topicName));
        }

        if (getState() == State.Closing || getState() == State.Closed) {
            return FutureUtil.failedFuture(
                new PulsarClientException.AlreadyClosedException("Topics Consumer was already closed"));
        }

        CompletableFuture<Void> subscribeResult = new CompletableFuture<>();
        subscribeTopicPartitions(subscribeResult, fullTopicName, numberPartitions, true /* createTopicIfDoesNotExist */);

        return subscribeResult;
    }

    private void subscribeTopicPartitions(CompletableFuture<Void> subscribeResult, String topicName, int numPartitions,
            boolean createIfDoesNotExist) {
        client.preProcessSchemaBeforeSubscribe(client, schema, topicName).whenComplete((schema, cause) -> {
            if (null == cause) {
                doSubscribeTopicPartitions(schema, subscribeResult, topicName, numPartitions, createIfDoesNotExist);
            } else {
                subscribeResult.completeExceptionally(cause);
            }
        });
    }

    private void doSubscribeTopicPartitions(Schema<T> schema,
                                            CompletableFuture<Void> subscribeResult, String topicName, int numPartitions,
            boolean createIfDoesNotExist) {
        if (log.isDebugEnabled()) {
            log.debug("Subscribe to topic {} metadata.partitions: {}", topicName, numPartitions);
        }

        List<CompletableFuture<Consumer<T>>> futureList;
        if (numPartitions > 0) {
            // Below condition is true if subscribeAsync() has been invoked second time with same
            // topicName before the first invocation had reached this point.
            boolean isTopicBeingSubscribedForInOtherThread = this.topics.putIfAbsent(topicName, numPartitions) != null;
            if (isTopicBeingSubscribedForInOtherThread) {
                String errorMessage = String.format("[%s] Failed to subscribe for topic [%s] in topics consumer. "
                    + "Topic is already being subscribed for in other thread.", topic, topicName);
                log.warn(errorMessage);
                subscribeResult.completeExceptionally(new PulsarClientException(errorMessage));
                return;
            }
            allTopicPartitionsNumber.addAndGet(numPartitions);

            int receiverQueueSize = Math.min(conf.getReceiverQueueSize(),
                conf.getMaxTotalReceiverQueueSizeAcrossPartitions() / numPartitions);
            ConsumerConfigurationData<T> configurationData = getInternalConsumerConfig();
            configurationData.setReceiverQueueSize(receiverQueueSize);

            futureList = IntStream
                .range(0, numPartitions)
                .mapToObj(
                    partitionIndex -> {
                        String partitionName = TopicName.get(topicName).getPartition(partitionIndex).toString();
                        CompletableFuture<Consumer<T>> subFuture = new CompletableFuture<>();
                        ConsumerImpl<T> newConsumer = ConsumerImpl.newConsumerImpl(client, partitionName,
                            configurationData, client.externalExecutorProvider().getExecutor(),
                            partitionIndex, true, subFuture,
                            null, schema, interceptors,
                            createIfDoesNotExist);
                        consumers.putIfAbsent(newConsumer.getTopic(), newConsumer);
                        return subFuture;
                    })
                .collect(Collectors.toList());
        } else {
            boolean isTopicBeingSubscribedForInOtherThread = this.topics.putIfAbsent(topicName, 1) != null;
            if (isTopicBeingSubscribedForInOtherThread) {
                String errorMessage = String.format("[%s] Failed to subscribe for topic [%s] in topics consumer. "
                    + "Topic is already being subscribed for in other thread.", topic, topicName);
                log.warn(errorMessage);
                subscribeResult.completeExceptionally(new PulsarClientException(errorMessage));
                return;
            }
            allTopicPartitionsNumber.incrementAndGet();

            CompletableFuture<Consumer<T>> subFuture = new CompletableFuture<>();
            ConsumerImpl<T> newConsumer = ConsumerImpl.newConsumerImpl(client, topicName, internalConfig,
                    client.externalExecutorProvider().getExecutor(), -1, true, subFuture, null,
                    schema, interceptors,
                    createIfDoesNotExist);
            consumers.putIfAbsent(newConsumer.getTopic(), newConsumer);

            futureList = Collections.singletonList(subFuture);
        }

        FutureUtil.waitForAll(futureList)
            .thenAccept(finalFuture -> {
                if (allTopicPartitionsNumber.get() > maxReceiverQueueSize) {
                    setMaxReceiverQueueSize(allTopicPartitionsNumber.get());
                }
                int numTopics = this.topics.values().stream().mapToInt(Integer::intValue).sum();
                int currentAllTopicsPartitionsNumber = allTopicPartitionsNumber.get();
                checkState(currentAllTopicsPartitionsNumber == numTopics,
                    "allTopicPartitionsNumber " + currentAllTopicsPartitionsNumber
                        + " not equals expected: " + numTopics);

                // We have successfully created new consumers, so we can start receiving messages for them
                startReceivingMessages(
                    consumers.values().stream()
                        .filter(consumer1 -> {
                            String consumerTopicName = consumer1.getTopic();
                            return TopicName.get(consumerTopicName).getPartitionedTopicName().equals(
                                    TopicName.get(topicName).getPartitionedTopicName());
                        })
                        .collect(Collectors.toList()));

                subscribeResult.complete(null);
                log.info("[{}] [{}] Success subscribe new topic {} in topics consumer, partitions: {}, allTopicPartitionsNumber: {}",
                    topic, subscription, topicName, numPartitions, allTopicPartitionsNumber.get());
                return;
            })
            .exceptionally(ex -> {
                handleSubscribeOneTopicError(topicName, ex, subscribeResult);
                return null;
            });
    }

    // handling failure during subscribe new topic, unsubscribe success created partitions
    private void handleSubscribeOneTopicError(String topicName, Throwable error, CompletableFuture<Void> subscribeFuture) {
        log.warn("[{}] Failed to subscribe for topic [{}] in topics consumer {}", topic, topicName, error.getMessage());
        client.externalExecutorProvider().getExecutor().submit(() -> {
            AtomicInteger toCloseNum = new AtomicInteger(0);
            consumers.values().stream().filter(consumer1 -> {
                String consumerTopicName = consumer1.getTopic();
                if (TopicName.get(consumerTopicName).getPartitionedTopicName().equals(TopicName.get(topicName).getPartitionedTopicName())) {
                    toCloseNum.incrementAndGet();
                    return true;
                } else {
                    return false;
                }
            }).collect(Collectors.toList()).forEach(consumer2 -> {
                consumer2.closeAsync().whenComplete((r, ex) -> {
                    consumer2.subscribeFuture().completeExceptionally(error);
                    allTopicPartitionsNumber.decrementAndGet();
                    consumers.remove(consumer2.getTopic());
                    if (toCloseNum.decrementAndGet() == 0) {
                        log.warn("[{}] Failed to subscribe for topic [{}] in topics consumer, subscribe error: {}",
                            topic, topicName, error.getMessage());
                        removeTopic(topicName);
                        subscribeFuture.completeExceptionally(error);
                    }
                    return;
                });
            });
        });
    }

    // un-subscribe a given topic
    public CompletableFuture<Void> unsubscribeAsync(String topicName) {
        checkArgument(TopicName.isValid(topicName), "Invalid topic name:" + topicName);

        if (getState() == State.Closing || getState() == State.Closed) {
            return FutureUtil.failedFuture(
                new PulsarClientException.AlreadyClosedException("Topics Consumer was already closed"));
        }

        if (partitionsAutoUpdateTimeout != null) {
            partitionsAutoUpdateTimeout.cancel();
            partitionsAutoUpdateTimeout = null;
        }

        CompletableFuture<Void> unsubscribeFuture = new CompletableFuture<>();
        String topicPartName = TopicName.get(topicName).getPartitionedTopicName();

        List<ConsumerImpl<T>> consumersToUnsub = consumers.values().stream()
            .filter(consumer -> {
                String consumerTopicName = consumer.getTopic();
                return TopicName.get(consumerTopicName).getPartitionedTopicName().equals(topicPartName);
            }).collect(Collectors.toList());

        List<CompletableFuture<Void>> futureList = consumersToUnsub.stream()
            .map(ConsumerImpl::unsubscribeAsync).collect(Collectors.toList());

        FutureUtil.waitForAll(futureList)
            .whenComplete((r, ex) -> {
                if (ex == null) {
                    consumersToUnsub.forEach(consumer1 -> {
                        consumers.remove(consumer1.getTopic());
                        pausedConsumers.remove(consumer1);
                        allTopicPartitionsNumber.decrementAndGet();
                    });

                    removeTopic(topicName);
                    ((UnAckedTopicMessageTracker) unAckedMessageTracker).removeTopicMessages(topicName);

                    unsubscribeFuture.complete(null);
                    log.info("[{}] [{}] [{}] Unsubscribed Topics Consumer, allTopicPartitionsNumber: {}",
                        topicName, subscription, consumerName, allTopicPartitionsNumber);
                } else {
                    unsubscribeFuture.completeExceptionally(ex);
                    setState(State.Failed);
                    log.error("[{}] [{}] [{}] Could not unsubscribe Topics Consumer",
                        topicName, subscription, consumerName, ex.getCause());
                }
            });

        return unsubscribeFuture;
    }

    // Remove a consumer for a topic
    public CompletableFuture<Void> removeConsumerAsync(String topicName) {
        checkArgument(TopicName.isValid(topicName), "Invalid topic name:" + topicName);

        if (getState() == State.Closing || getState() == State.Closed) {
            return FutureUtil.failedFuture(
                new PulsarClientException.AlreadyClosedException("Topics Consumer was already closed"));
        }

        CompletableFuture<Void> unsubscribeFuture = new CompletableFuture<>();
        String topicPartName = TopicName.get(topicName).getPartitionedTopicName();


        List<ConsumerImpl<T>> consumersToClose = consumers.values().stream()
            .filter(consumer -> {
                String consumerTopicName = consumer.getTopic();
                return TopicName.get(consumerTopicName).getPartitionedTopicName().equals(topicPartName);
            }).collect(Collectors.toList());

        List<CompletableFuture<Void>> futureList = consumersToClose.stream()
            .map(ConsumerImpl::closeAsync).collect(Collectors.toList());

        FutureUtil.waitForAll(futureList)
            .whenComplete((r, ex) -> {
                if (ex == null) {
                    consumersToClose.forEach(consumer1 -> {
                        consumers.remove(consumer1.getTopic());
                        pausedConsumers.remove(consumer1);
                        allTopicPartitionsNumber.decrementAndGet();
                    });

                    removeTopic(topicName);
                    ((UnAckedTopicMessageTracker) unAckedMessageTracker).removeTopicMessages(topicName);

                    unsubscribeFuture.complete(null);
                    log.info("[{}] [{}] [{}] Removed Topics Consumer, allTopicPartitionsNumber: {}",
                        topicName, subscription, consumerName, allTopicPartitionsNumber);
                } else {
                    unsubscribeFuture.completeExceptionally(ex);
                    setState(State.Failed);
                    log.error("[{}] [{}] [{}] Could not remove Topics Consumer",
                        topicName, subscription, consumerName, ex.getCause());
                }
            });

        return unsubscribeFuture;
    }


    // get topics name
    public List<String> getTopics() {
        return topics.keySet().stream().collect(Collectors.toList());
    }

    // get partitioned topics name
    public List<String> getPartitionedTopics() {
        return consumers.keySet().stream().collect(Collectors.toList());
    }

    // get partitioned consumers
    public List<ConsumerImpl<T>> getConsumers() {
        return consumers.values().stream().collect(Collectors.toList());
    }

    @Override
    public void pause() {
        consumers.forEach((name, consumer) -> consumer.pause());
    }

    @Override
    public void resume() {
        consumers.forEach((name, consumer) -> consumer.resume());
    }

    // This listener is triggered when topics partitions are updated.
    private class TopicsPartitionChangedListener implements PartitionsChangedListener {
        // Check partitions changes of passed in topics, and subscribe new added partitions.
        @Override
        public CompletableFuture<Void> onTopicsExtended(Collection<String> topicsExtended) {
            CompletableFuture<Void> future = new CompletableFuture<>();
            if (topicsExtended.isEmpty()) {
                future.complete(null);
                return future;
            }

            if (log.isDebugEnabled()) {
                log.debug("[{}]  run onTopicsExtended: {}, size: {}",
                    topic, topicsExtended.toString(), topicsExtended.size());
            }

            List<CompletableFuture<Void>> futureList = Lists.newArrayListWithExpectedSize(topicsExtended.size());
            topicsExtended.forEach(topic -> futureList.add(subscribeIncreasedTopicPartitions(topic)));
            FutureUtil.waitForAll(futureList)
                .thenAccept(finalFuture -> future.complete(null))
                .exceptionally(ex -> {
                    log.warn("[{}] Failed to subscribe increased topics partitions: {}", topic, ex.getMessage());
                    future.completeExceptionally(ex);
                    return null;
                });

            return future;
        }
    }

    // subscribe increased partitions for a given topic
    private CompletableFuture<Void> subscribeIncreasedTopicPartitions(String topicName) {
        CompletableFuture<Void> future = new CompletableFuture<>();

        client.getPartitionsForTopic(topicName).thenCompose(list -> {
            int oldPartitionNumber = topics.get(topicName);
            int currentPartitionNumber = list.size();

            if (log.isDebugEnabled()) {
                log.debug("[{}] partitions number. old: {}, new: {}",
                    topicName, oldPartitionNumber, currentPartitionNumber);
            }

            if (oldPartitionNumber == currentPartitionNumber) {
                // topic partition number not changed
                future.complete(null);
                return future;
            } else if (oldPartitionNumber < currentPartitionNumber) {
                allTopicPartitionsNumber.compareAndSet(oldPartitionNumber, currentPartitionNumber);
                List<String> newPartitions = list.subList(oldPartitionNumber, currentPartitionNumber);
                // subscribe new added partitions
                List<CompletableFuture<Consumer<T>>> futureList = newPartitions
                    .stream()
                    .map(partitionName -> {
                        int partitionIndex = TopicName.getPartitionIndex(partitionName);
                        CompletableFuture<Consumer<T>> subFuture = new CompletableFuture<>();
                        ConsumerConfigurationData<T> configurationData = getInternalConsumerConfig();
                        ConsumerImpl<T> newConsumer = ConsumerImpl.newConsumerImpl(
                            client, partitionName, configurationData,
                            client.externalExecutorProvider().getExecutor(),
                            partitionIndex, true, subFuture, null, schema, interceptors,
                            true /* createTopicIfDoesNotExist */);
                        consumers.putIfAbsent(newConsumer.getTopic(), newConsumer);
                        if (log.isDebugEnabled()) {
                            log.debug("[{}] create consumer {} for partitionName: {}",
                                topicName, newConsumer.getTopic(), partitionName);
                        }
                        return subFuture;
                    })
                    .collect(Collectors.toList());

                // wait for all partitions subscribe future complete, then startReceivingMessages
                FutureUtil.waitForAll(futureList)
                    .thenAccept(finalFuture -> {
                        List<ConsumerImpl<T>> newConsumerList = newPartitions.stream()
                            .map(partitionTopic -> consumers.get(partitionTopic))
                            .collect(Collectors.toList());

                        startReceivingMessages(newConsumerList);
                        future.complete(null);
                    })
                    .exceptionally(ex -> {
                        log.warn("[{}] Failed to subscribe {} partition: {} - {} : {}",
                            topic, topicName, oldPartitionNumber, currentPartitionNumber, ex);
                        future.completeExceptionally(ex);
                        return null;
                    });
            } else {
                log.error("[{}] not support shrink topic partitions. old: {}, new: {}",
                    topicName, oldPartitionNumber, currentPartitionNumber);
                future.completeExceptionally(new NotSupportedException("not support shrink topic partitions"));
            }
            return future;
        });

        return future;
    }

    private TimerTask partitionsAutoUpdateTimerTask = new TimerTask() {
        @Override
        public void run(Timeout timeout) throws Exception {
            if (timeout.isCancelled() || getState() != State.Ready) {
                return;
            }

            if (log.isDebugEnabled()) {
                log.debug("[{}] run partitionsAutoUpdateTimerTask", topic);
            }

            // if last auto update not completed yet, do nothing.
            if (partitionsAutoUpdateFuture == null || partitionsAutoUpdateFuture.isDone()) {
                partitionsAutoUpdateFuture = topicsPartitionChangedListener.onTopicsExtended(topics.keySet());
            }

            // schedule the next re-check task
            partitionsAutoUpdateTimeout = client.timer()
                .newTimeout(partitionsAutoUpdateTimerTask, 1, TimeUnit.MINUTES);
        }
    };

    @VisibleForTesting
    public Timeout getPartitionsAutoUpdateTimeout() {
        return partitionsAutoUpdateTimeout;
    }

    @Override
    public CompletableFuture<MessageId> getLastMessageIdAsync() {
        CompletableFuture<MessageId> returnFuture = new CompletableFuture<>();

        Map<String, CompletableFuture<MessageId>> messageIdFutures = consumers.entrySet().stream()
            .map(entry -> Pair.of(entry.getKey(),entry.getValue().getLastMessageIdAsync()))
            .collect(Collectors.toMap(Pair::getKey, Pair::getValue));

        CompletableFuture
            .allOf(messageIdFutures.entrySet().stream().map(Map.Entry::getValue).toArray(CompletableFuture<?>[]::new))
            .whenComplete((ignore, ex) -> {
                Builder<String, MessageId> builder = ImmutableMap.builder();
                messageIdFutures.forEach((key, future) -> {
                    MessageId messageId;
                    try {
                        messageId = future.get();
                    } catch(Exception e) {
                        log.warn("[{}] Exception when topic {} getLastMessageId.", key, e);
                        messageId = MessageId.earliest;
                    }
                    builder.put(key, messageId);
                });
                returnFuture.complete(new MultiMessageIdImpl(builder.build()));
            });

        return returnFuture;
    }

    private static final Logger log = LoggerFactory.getLogger(MultiTopicsConsumerImpl.class);
}<|MERGE_RESOLUTION|>--- conflicted
+++ resolved
@@ -218,24 +218,6 @@
             // Process the message, add to the queue and trigger listener or async callback
             messageReceived(consumer, message);
 
-<<<<<<< HEAD
-            // we're modifying pausedConsumers
-            lock.writeLock().lock();
-            try {
-                int size = incomingMessages.size();
-                if (size >= maxReceiverQueueSize
-                        || (size > sharedQueueResumeThreshold && !pausedConsumers.isEmpty())) {
-                    // mark this consumer to be resumed later: if No more space left in shared queue,
-                    // or if any consumer is already paused (to create fair chance for already paused consumers)
-                    pausedConsumers.add(consumer);
-                } else {
-                    // Schedule next receiveAsync() if the incoming queue is not full. Use a different thread to avoid
-                    // recursion and stack overflow
-                    client.getInternalExecutorService().execute(() -> receiveMessageFromConsumer(consumer));
-                }
-            } finally {
-                lock.writeLock().unlock();
-=======
             int size = incomingMessages.size();
             if (size >= maxReceiverQueueSize
                     || (size > sharedQueueResumeThreshold && !pausedConsumers.isEmpty())) {
@@ -245,10 +227,7 @@
             } else {
                 // Schedule next receiveAsync() if the incoming queue is not full. Use a different thread to avoid
                 // recursion and stack overflow
-                client.eventLoopGroup().execute(() -> {
-                    receiveMessageFromConsumer(consumer);
-                });
->>>>>>> c6550e46
+                client.getInternalExecutorService().execute(() -> receiveMessageFromConsumer(consumer));
             }
         });
     }
@@ -310,30 +289,14 @@
     }
 
     private void resumeReceivingFromPausedConsumersIfNeeded() {
-<<<<<<< HEAD
-        lock.readLock().lock();
-        try {
-            if (incomingMessages.size() <= sharedQueueResumeThreshold && !pausedConsumers.isEmpty()) {
-                while (true) {
-                    ConsumerImpl<T> consumer = pausedConsumers.poll();
-                    if (consumer == null) {
-                        break;
-                    }
-
-                    // if messages are readily available on consumer we will attempt to writeLock on the same thread
-                    client.getInternalExecutorService().execute(() -> {
-                        receiveMessageFromConsumer(consumer);
-                    });
-=======
         if (incomingMessages.size() <= sharedQueueResumeThreshold && !pausedConsumers.isEmpty()) {
             while (true) {
                 ConsumerImpl<T> consumer = pausedConsumers.poll();
                 if (consumer == null) {
                     break;
->>>>>>> c6550e46
                 }
 
-                client.eventLoopGroup().execute(() -> {
+                client.getInternalExecutorService().execute(() -> {
                     receiveMessageFromConsumer(consumer);
                 });
             }
