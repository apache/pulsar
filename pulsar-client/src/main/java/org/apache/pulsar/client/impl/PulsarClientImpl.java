--- conflicted
+++ resolved
@@ -18,8 +18,8 @@
  */
 package org.apache.pulsar.client.impl;
 
+import static com.google.common.base.Preconditions.checkState;
 import static org.apache.commons.lang3.StringUtils.isBlank;
-import static com.google.common.base.Preconditions.checkState;
 
 import com.google.common.collect.Lists;
 import com.google.common.collect.Maps;
@@ -36,11 +36,7 @@
 import java.util.concurrent.TimeUnit;
 import java.util.concurrent.atomic.AtomicLong;
 import java.util.concurrent.atomic.AtomicReference;
-<<<<<<< HEAD
-=======
-
 import java.util.stream.Collectors;
->>>>>>> 3e1465aa
 import org.apache.pulsar.client.api.ClientConfiguration;
 import org.apache.pulsar.client.api.Consumer;
 import org.apache.pulsar.client.api.ConsumerBuilder;
@@ -337,7 +333,7 @@
                     new PulsarClientException.InvalidConfigurationException("Consumer configuration undefined"));
         }
 
-        if (!conf.getTopicNames().stream().allMatch(topic -> TopicName.isValid(topic))) {
+        if (!conf.getTopicNames().stream().allMatch(TopicName::isValid)) {
             return FutureUtil.failedFuture(new PulsarClientException.InvalidTopicNameException("Invalid topic name"));
         }
 
@@ -359,20 +355,15 @@
                     "Active consumer listener is only supported for failover subscription"));
         }
 
-<<<<<<< HEAD
-        if (conf.getTopicNames().size() == 1) {
-            return singleTopicSubscribeAsync(conf, schema);
-=======
         if (conf.getTopicsPattern() != null) {
             // If use topicsPattern, we should not use topic(), and topics() method.
             if (!conf.getTopicNames().isEmpty()){
                 return FutureUtil
                     .failedFuture(new IllegalArgumentException("Topic names list must be null when use topicsPattern"));
             }
-            return patternTopicSubscribeAsync(conf);
+            return patternTopicSubscribeAsync(conf, schema);
         } else if (conf.getTopicNames().size() == 1) {
-            return singleTopicSubscribeAsysnc(conf);
->>>>>>> 3e1465aa
+            return singleTopicSubscribeAsync(conf, schema);
         } else {
             return multiTopicSubscribeAsync(conf, schema);
         }
@@ -424,12 +415,16 @@
         return consumerSubscribedFuture;
     }
 
-    public CompletableFuture<Consumer> patternTopicSubscribeAsync(ConsumerConfigurationData conf) {
+    public CompletableFuture<Consumer<byte[]>> patternTopicSubscribeAsync(ConsumerConfigurationData<byte[]> conf) {
+        return patternTopicSubscribeAsync(conf, new Schema.Identity());
+    }
+
+    private <T> CompletableFuture<Consumer<T>> patternTopicSubscribeAsync(ConsumerConfigurationData<T> conf, Schema<T> schema) {
         String regex = conf.getTopicsPattern().pattern();
         TopicName destination = TopicName.get(regex);
         NamespaceName namespaceName = destination.getNamespaceObject();
 
-        CompletableFuture<Consumer> consumerSubscribedFuture = new CompletableFuture<>();
+        CompletableFuture<Consumer<T>> consumerSubscribedFuture = new CompletableFuture<>();
         lookup.getTopicsUnderNamespace(namespaceName)
             .thenAccept(topics -> {
                 List<String> topicsList = topics.stream()
@@ -440,11 +435,12 @@
                     })
                     .collect(Collectors.toList());
                 conf.getTopicNames().addAll(topicsList);
-                ConsumerBase consumer = new PatternTopicsConsumerImpl(conf.getTopicsPattern(),
+                ConsumerBase consumer = new PatternTopicsConsumerImpl<>(conf.getTopicsPattern(),
                     PulsarClientImpl.this,
                     conf,
                     externalExecutorProvider.getExecutor(),
-                    consumerSubscribedFuture);
+                    consumerSubscribedFuture,
+                    schema);
 
                 synchronized (consumers) {
                     consumers.put(consumer, Boolean.TRUE);
