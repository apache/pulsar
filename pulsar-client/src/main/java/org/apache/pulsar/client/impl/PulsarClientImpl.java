--- conflicted
+++ resolved
@@ -399,13 +399,8 @@
                             GenericSchema genericSchema = GenericSchema.of(schemaInfoOptional.get());
                             log.info("Auto detected schema for topic {} : {}",
                                 conf.getSingleTopic(), new String(schemaInfoOptional.get().getSchema(), UTF_8));
-<<<<<<< HEAD
-                            autoSchema.setSchema(genericAvroSchema);
+                            autoSchema.setSchema(genericSchema);
                             return doSingleTopicSubscribeAsync(conf, schema, interceptors);
-=======
-                            autoSchema.setSchema(genericSchema);
-                            return doSingleTopicSubscribeAsync(conf, schema);
->>>>>>> 8453d73e
                         } else {
                             return FutureUtil.failedFuture(
                                 new PulsarClientException.LookupException("Currently schema detection only works for topics with avro schemas"));
