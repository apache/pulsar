--- conflicted
+++ resolved
@@ -350,14 +350,8 @@
             } else {
                 int partitionIndex = TopicName.getPartitionIndex(topic);
                 consumer = ConsumerImpl.newConsumerImpl(PulsarClientImpl.this, topic, conf, listenerThread, partitionIndex, false,
-<<<<<<< HEAD
                         consumerSubscribedFuture, SubscriptionMode.Durable, null, schema, interceptors,
-                        true /* createTopicIfDoesNotExist */,
-                        this.conf.getDefaultBackoffIntervalNanos(), this.conf.getMaxBackoffIntervalNanos());
-=======
-                        consumerSubscribedFuture, SubscriptionMode.Durable, null, schema, interceptors
-                );
->>>>>>> ee42cf40
+                        true /* createTopicIfDoesNotExist */);
             }
 
             synchronized (consumers) {
