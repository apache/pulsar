--- conflicted
+++ resolved
@@ -390,10 +390,7 @@
         }
     }
 
-<<<<<<< HEAD
     private <T> CompletableFuture<Consumer<T>> singleTopicSubscribeAsync(ConsumerConfigurationData<T> conf, Schema<T> schema, ConsumerInterceptors<T> interceptors) {
-=======
-    private <T> CompletableFuture<Consumer<T>> singleTopicSubscribeAsync(ConsumerConfigurationData<T> conf, Schema<T> schema) {
         if (schema instanceof AutoSchema) {
             AutoSchema autoSchema = (AutoSchema) schema;
             return lookup.getSchema(TopicName.get(conf.getSingleTopic()))
@@ -403,21 +400,20 @@
                             log.info("Auto detected schema for topic {} : {}",
                                 conf.getSingleTopic(), new String(schemaInfoOptional.get().getSchema(), UTF_8));
                             autoSchema.setSchema(genericAvroSchema);
-                            return doSingleTopicSubscribeAsync(conf, schema);
+                            return doSingleTopicSubscribeAsync(conf, schema, interceptors);
                         } else {
                             return FutureUtil.failedFuture(
                                 new PulsarClientException.LookupException("Currently schema detection only works for topics with avro schemas"));
                         }
                     });
         } else {
-            return doSingleTopicSubscribeAsync(conf, schema);
-        }
-    }
-
-
-
-    private <T> CompletableFuture<Consumer<T>> doSingleTopicSubscribeAsync(ConsumerConfigurationData<T> conf, Schema<T> schema) {
->>>>>>> 16f3517b
+            return doSingleTopicSubscribeAsync(conf, schema, interceptors);
+        }
+    }
+
+
+
+    private <T> CompletableFuture<Consumer<T>> doSingleTopicSubscribeAsync(ConsumerConfigurationData<T> conf, Schema<T> schema, ConsumerInterceptors<T> interceptors) {
         CompletableFuture<Consumer<T>> consumerSubscribedFuture = new CompletableFuture<>();
 
         String topic = conf.getSingleTopic();
