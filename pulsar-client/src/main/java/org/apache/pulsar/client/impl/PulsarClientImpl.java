--- conflicted
+++ resolved
@@ -63,11 +63,7 @@
 import org.apache.pulsar.client.impl.conf.ProducerConfigurationData;
 import org.apache.pulsar.client.impl.conf.ReaderConfigurationData;
 import org.apache.pulsar.client.impl.schema.AutoSchema;
-<<<<<<< HEAD
-import org.apache.pulsar.client.impl.schema.GenericAvroSchema;
-=======
 import org.apache.pulsar.client.impl.schema.generic.GenericSchema;
->>>>>>> 6ff4fde5
 import org.apache.pulsar.client.util.ExecutorProvider;
 import org.apache.pulsar.common.naming.NamespaceName;
 import org.apache.pulsar.common.naming.TopicDomain;
@@ -395,17 +391,10 @@
             return lookup.getSchema(TopicName.get(conf.getSingleTopic()))
                     .thenCompose(schemaInfoOptional -> {
                         if (schemaInfoOptional.isPresent() && schemaInfoOptional.get().getType() == SchemaType.AVRO) {
-<<<<<<< HEAD
-                            GenericAvroSchema genericAvroSchema = new GenericAvroSchema(schemaInfoOptional.get());
-                            log.info("Auto detected schema for topic {} : {}",
-                                conf.getSingleTopic(), new String(schemaInfoOptional.get().getSchema(), UTF_8));
-                            autoSchema.setSchema(genericAvroSchema);
-=======
                             GenericSchema genericSchema = GenericSchema.of(schemaInfoOptional.get());
                             log.info("Auto detected schema for topic {} : {}",
                                 conf.getSingleTopic(), new String(schemaInfoOptional.get().getSchema(), UTF_8));
                             autoSchema.setSchema(genericSchema);
->>>>>>> 6ff4fde5
                             return doSingleTopicSubscribeAsync(conf, schema);
                         } else {
                             return FutureUtil.failedFuture(
@@ -553,17 +542,10 @@
             return lookup.getSchema(TopicName.get(conf.getTopicName()))
                     .thenCompose(schemaInfoOptional -> {
                         if (schemaInfoOptional.isPresent() && schemaInfoOptional.get().getType() == SchemaType.AVRO) {
-<<<<<<< HEAD
-                            GenericAvroSchema genericAvroSchema = new GenericAvroSchema(schemaInfoOptional.get());
-                            log.info("Auto detected schema for topic {} : {}",
-                                conf.getTopicName(), new String(schemaInfoOptional.get().getSchema(), UTF_8));
-                            autoSchema.setSchema(genericAvroSchema);
-=======
                             GenericSchema genericSchema = GenericSchema.of(schemaInfoOptional.get());
                             log.info("Auto detected schema for topic {} : {}",
                                 conf.getTopicName(), new String(schemaInfoOptional.get().getSchema(), UTF_8));
                             autoSchema.setSchema(genericSchema);
->>>>>>> 6ff4fde5
                             return doCreateReaderAsync(conf, schema);
                         } else {
                             return FutureUtil.failedFuture(
