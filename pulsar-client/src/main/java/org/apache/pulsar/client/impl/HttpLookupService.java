--- conflicted
+++ resolved
@@ -106,12 +106,8 @@
     public CompletableFuture<List<String>> getTopicsUnderNamespace(NamespaceName namespace, Mode mode) {
         CompletableFuture<List<String>> future = new CompletableFuture<>();
 
-<<<<<<< HEAD
         String format = namespace.isV2()
-            ? "admin/v2/namespaces/%s/destinations" : "admin/namespaces/%s/destinations?mode=%s";
-=======
-        String format = namespace.isV2() ? "admin/v2/namespaces/%s/topics" : "admin/namespaces/%s/destinations";
->>>>>>> 28fe0a17
+            ? "admin/v2/namespaces/%s/topics" : "admin/namespaces/%s/destinations?mode=%s";
         httpClient
             .get(String.format(format, namespace, mode.toString()), String[].class)
             .thenAccept(topics -> {
