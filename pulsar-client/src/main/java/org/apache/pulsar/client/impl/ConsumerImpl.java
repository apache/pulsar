/**
 * Licensed to the Apache Software Foundation (ASF) under one
 * or more contributor license agreements.  See the NOTICE file
 * distributed with this work for additional information
 * regarding copyright ownership.  The ASF licenses this file
 * to you under the Apache License, Version 2.0 (the
 * "License"); you may not use this file except in compliance
 * with the License.  You may obtain a copy of the License at
 *
 *   http://www.apache.org/licenses/LICENSE-2.0
 *
 * Unless required by applicable law or agreed to in writing,
 * software distributed under the License is distributed on an
 * "AS IS" BASIS, WITHOUT WARRANTIES OR CONDITIONS OF ANY
 * KIND, either express or implied.  See the License for the
 * specific language governing permissions and limitations
 * under the License.
 */
package org.apache.pulsar.client.impl;

import static com.google.common.base.Preconditions.checkArgument;
import static com.scurrilous.circe.checksum.Crc32cIntChecksum.computeChecksum;
import static org.apache.pulsar.common.protocol.Commands.hasChecksum;
import static org.apache.pulsar.common.protocol.Commands.readChecksum;

import com.google.common.annotations.VisibleForTesting;
import com.google.common.collect.Iterables;

import io.netty.buffer.ByteBuf;
import io.netty.util.Timeout;

import java.io.IOException;
import java.util.ArrayList;
import java.util.Collections;
import java.util.HashMap;
import java.util.List;
import java.util.Map;
import java.util.Objects;
import java.util.Optional;
import java.util.Set;
import java.util.concurrent.CompletableFuture;
import java.util.concurrent.ConcurrentHashMap;
import java.util.concurrent.ExecutorService;
import java.util.concurrent.ScheduledExecutorService;
import java.util.concurrent.TimeUnit;
import java.util.concurrent.atomic.AtomicIntegerFieldUpdater;
import java.util.concurrent.atomic.AtomicLong;
import java.util.concurrent.locks.ReadWriteLock;
import java.util.concurrent.locks.ReentrantReadWriteLock;
import java.util.stream.Collectors;

import org.apache.commons.lang3.StringUtils;
import org.apache.pulsar.client.api.Consumer;
import org.apache.pulsar.client.api.ConsumerCryptoFailureAction;
import org.apache.pulsar.client.api.ConsumerStats;
import org.apache.pulsar.client.api.DeadLetterPolicy;
import org.apache.pulsar.client.api.Message;
import org.apache.pulsar.client.api.MessageId;
import org.apache.pulsar.client.api.Producer;
import org.apache.pulsar.client.api.PulsarClientException;
import org.apache.pulsar.client.api.Schema;
import org.apache.pulsar.client.api.SubscriptionInitialPosition;
import org.apache.pulsar.client.api.SubscriptionType;
import org.apache.pulsar.client.api.PulsarClientException.TopicDoesNotExistException;
import org.apache.pulsar.client.impl.conf.ConsumerConfigurationData;
import org.apache.pulsar.client.impl.transaction.TransactionImpl;
import org.apache.pulsar.common.protocol.Commands;
import org.apache.pulsar.common.api.EncryptionContext;
import org.apache.pulsar.common.api.EncryptionContext.EncryptionKey;
import org.apache.pulsar.common.api.proto.PulsarApi;
import org.apache.pulsar.common.api.proto.PulsarApi.CommandAck.AckType;
import org.apache.pulsar.common.api.proto.PulsarApi.CommandAck.ValidationError;
import org.apache.pulsar.common.api.proto.PulsarApi.CommandSubscribe.InitialPosition;
import org.apache.pulsar.common.api.proto.PulsarApi.CompressionType;
import org.apache.pulsar.common.api.proto.PulsarApi.EncryptionKeys;
import org.apache.pulsar.common.api.proto.PulsarApi.KeyValue;
import org.apache.pulsar.common.api.proto.PulsarApi.MessageIdData;
import org.apache.pulsar.common.api.proto.PulsarApi.MessageMetadata;
import org.apache.pulsar.common.api.proto.PulsarApi.ProtocolVersion;
import org.apache.pulsar.common.compression.CompressionCodec;
import org.apache.pulsar.common.compression.CompressionCodecProvider;
import org.apache.pulsar.common.naming.TopicName;
import org.apache.pulsar.common.schema.SchemaInfo;
import org.apache.pulsar.common.schema.SchemaType;
import org.apache.pulsar.common.util.FutureUtil;
import org.slf4j.Logger;
import org.slf4j.LoggerFactory;

public class ConsumerImpl<T> extends ConsumerBase<T> implements ConnectionHandler.Connection {
    private static final int MAX_REDELIVER_UNACKNOWLEDGED = 1000;

    final long consumerId;

    // Number of messages that have delivered to the application. Every once in a while, this number will be sent to the
    // broker to notify that we are ready to get (and store in the incoming messages queue) more messages
    @SuppressWarnings("rawtypes")
    private static final AtomicIntegerFieldUpdater<ConsumerImpl> AVAILABLE_PERMITS_UPDATER = AtomicIntegerFieldUpdater
            .newUpdater(ConsumerImpl.class, "availablePermits");
    @SuppressWarnings("unused")
    private volatile int availablePermits = 0;

    protected volatile MessageId lastDequeuedMessage = MessageId.earliest;
    private volatile MessageId lastMessageIdInBroker = MessageId.earliest;

    private long subscribeTimeout;
    private final int partitionIndex;
    private final boolean hasParentConsumer;

    private final int receiverQueueRefillThreshold;

    private final ReadWriteLock lock = new ReentrantReadWriteLock();

    private final UnAckedMessageTracker unAckedMessageTracker;
    private final AcknowledgmentsGroupingTracker acknowledgmentsGroupingTracker;
    private final NegativeAcksTracker negativeAcksTracker;

    protected final ConsumerStatsRecorder stats;
    private final int priorityLevel;
    private final SubscriptionMode subscriptionMode;
    private volatile BatchMessageIdImpl startMessageId;

    private volatile boolean hasReachedEndOfTopic;

    private final MessageCrypto msgCrypto;

    private final Map<String, String> metadata;

    private final boolean readCompacted;
    private final boolean resetIncludeHead;

    private final SubscriptionInitialPosition subscriptionInitialPosition;
    private final ConnectionHandler connectionHandler;

    private final TopicName topicName;
    private final String topicNameWithoutPartition;

    private final Map<MessageIdImpl, List<MessageImpl<T>>> possibleSendToDeadLetterTopicMessages;

    private final DeadLetterPolicy deadLetterPolicy;

    private Producer<T> deadLetterProducer;

    protected volatile boolean paused;

    private final boolean createTopicIfDoesNotExist;

    enum SubscriptionMode {
        // Make the subscription to be backed by a durable cursor that will retain messages and persist the current
        // position
        Durable,

        // Lightweight subscription mode that doesn't have a durable cursor associated
        NonDurable
    }

    static <T> ConsumerImpl<T> newConsumerImpl(PulsarClientImpl client, String topic, ConsumerConfigurationData<T> conf,
<<<<<<< HEAD
            ExecutorService listenerExecutor, int partitionIndex, boolean hasParentConsumer, CompletableFuture<Consumer<T>> subscribeFuture,
            SubscriptionMode subscriptionMode, MessageId startMessageId, Schema<T> schema, ConsumerInterceptors<T> interceptors,
            boolean createTopicIfDoesNotExist,
            long backoffIntervalNanos, long maxBackoffIntervalNanos) {
    	if (conf.getReceiverQueueSize() == 0) {
            return new ZeroQueueConsumerImpl<>(client, topic, conf, listenerExecutor, partitionIndex, hasParentConsumer,
                    subscribeFuture,
                    subscriptionMode, startMessageId, schema, interceptors,
                    createTopicIfDoesNotExist, backoffIntervalNanos, maxBackoffIntervalNanos);
        } else {
            return new ConsumerImpl<>(client, topic, conf, listenerExecutor, partitionIndex, hasParentConsumer,
                    subscribeFuture,
                    subscriptionMode, startMessageId, schema, interceptors, createTopicIfDoesNotExist,
                    backoffIntervalNanos, maxBackoffIntervalNanos);
=======
                                               ExecutorService listenerExecutor, int partitionIndex, boolean hasParentConsumer, CompletableFuture<Consumer<T>> subscribeFuture,
                                               SubscriptionMode subscriptionMode, MessageId startMessageId, Schema<T> schema, ConsumerInterceptors<T> interceptors) {
    	if (conf.getReceiverQueueSize() == 0) {
            return new ZeroQueueConsumerImpl<>(client, topic, conf, listenerExecutor, partitionIndex, hasParentConsumer, subscribeFuture,
                    subscriptionMode, startMessageId, schema, interceptors);
        } else {
            return new ConsumerImpl<>(client, topic, conf, listenerExecutor, partitionIndex, hasParentConsumer, subscribeFuture,
                    subscriptionMode, startMessageId, schema, interceptors);
>>>>>>> ee42cf40
        }
    }

    protected ConsumerImpl(PulsarClientImpl client, String topic, ConsumerConfigurationData<T> conf,
<<<<<<< HEAD
                 ExecutorService listenerExecutor, int partitionIndex, boolean hasParentConsumer, CompletableFuture<Consumer<T>> subscribeFuture,
                 SubscriptionMode subscriptionMode, MessageId startMessageId, Schema<T> schema, ConsumerInterceptors<T> interceptors,
                 boolean createTopicIfDoesNotExist,
                 long backoffIntervalNanos, long maxBackoffIntervalNanos) {
=======
                           ExecutorService listenerExecutor, int partitionIndex, boolean hasParentConsumer, CompletableFuture<Consumer<T>> subscribeFuture,
                           SubscriptionMode subscriptionMode, MessageId startMessageId, Schema<T> schema, ConsumerInterceptors<T> interceptors) {
>>>>>>> ee42cf40
        super(client, topic, conf, conf.getReceiverQueueSize(), listenerExecutor, subscribeFuture, schema, interceptors);
        this.consumerId = client.newConsumerId();
        this.subscriptionMode = subscriptionMode;
        this.startMessageId = startMessageId != null ? new BatchMessageIdImpl((MessageIdImpl) startMessageId) : null;
        AVAILABLE_PERMITS_UPDATER.set(this, 0);
        this.subscribeTimeout = System.currentTimeMillis() + client.getConfiguration().getOperationTimeoutMs();
        this.partitionIndex = partitionIndex;
        this.hasParentConsumer = hasParentConsumer;
        this.receiverQueueRefillThreshold = conf.getReceiverQueueSize() / 2;
        this.priorityLevel = conf.getPriorityLevel();
        this.readCompacted = conf.isReadCompacted();
        this.subscriptionInitialPosition = conf.getSubscriptionInitialPosition();
        this.negativeAcksTracker = new NegativeAcksTracker(this, conf);
        this.resetIncludeHead = conf.isResetIncludeHead();
        this.createTopicIfDoesNotExist = createTopicIfDoesNotExist;

        if (client.getConfiguration().getStatsIntervalSeconds() > 0) {
            stats = new ConsumerStatsRecorderImpl(client, conf, this);
        } else {
            stats = ConsumerStatsDisabled.INSTANCE;
        }

        if (conf.getAckTimeoutMillis() != 0) {
            if (conf.getTickDurationMillis() > 0) {
                this.unAckedMessageTracker = new UnAckedMessageTracker(client, this, conf.getAckTimeoutMillis(),
                        Math.min(conf.getTickDurationMillis(), conf.getAckTimeoutMillis()));
            } else {
                this.unAckedMessageTracker = new UnAckedMessageTracker(client, this, conf.getAckTimeoutMillis());
            }
        } else {
            this.unAckedMessageTracker = UnAckedMessageTracker.UNACKED_MESSAGE_TRACKER_DISABLED;
        }

        // Create msgCrypto if not created already
        if (conf.getCryptoKeyReader() != null) {
            this.msgCrypto = new MessageCrypto(String.format("[%s] [%s]", topic, subscription), false);
        } else {
            this.msgCrypto = null;
        }

        if (conf.getProperties().isEmpty()) {
            metadata = Collections.emptyMap();
        } else {
            metadata = Collections.unmodifiableMap(new HashMap<>(conf.getProperties()));
        }

        this.connectionHandler = new ConnectionHandler(this,
        		        new BackoffBuilder()
                                .setInitialTime(client.getConfiguration().getInitialBackoffIntervalNanos(), TimeUnit.NANOSECONDS)
                                .setMax(client.getConfiguration().getMaxBackoffIntervalNanos(), TimeUnit.NANOSECONDS)
                                .setMandatoryStop(0, TimeUnit.MILLISECONDS)
                                .create(),
                this);

        this.topicName = TopicName.get(topic);
        if (this.topicName.isPersistent()) {
            this.acknowledgmentsGroupingTracker =
                new PersistentAcknowledgmentsGroupingTracker(this, conf, client.eventLoopGroup());
        } else {
            this.acknowledgmentsGroupingTracker =
                NonPersistentAcknowledgmentGroupingTracker.of();
        }

        if (conf.getDeadLetterPolicy() != null) {
            possibleSendToDeadLetterTopicMessages = new ConcurrentHashMap<>();
            if (StringUtils.isNotBlank(conf.getDeadLetterPolicy().getDeadLetterTopic())) {
                this.deadLetterPolicy = DeadLetterPolicy.builder()
                        .maxRedeliverCount(conf.getDeadLetterPolicy().getMaxRedeliverCount())
                        .deadLetterTopic(conf.getDeadLetterPolicy().getDeadLetterTopic())
                        .build();
            } else {
                this.deadLetterPolicy = DeadLetterPolicy.builder()
                        .maxRedeliverCount(conf.getDeadLetterPolicy().getMaxRedeliverCount())
                        .deadLetterTopic(String.format("%s-%s-DLQ", topic, subscription))
                        .build();
            }
        } else {
            deadLetterPolicy = null;
            possibleSendToDeadLetterTopicMessages = null;
        }

        topicNameWithoutPartition = topicName.getPartitionedTopicName();

        grabCnx();
    }

    public ConnectionHandler getConnectionHandler() {
        return connectionHandler;
    }

    public UnAckedMessageTracker getUnAckedMessageTracker() {
        return unAckedMessageTracker;
    }

    @Override
    public CompletableFuture<Void> unsubscribeAsync() {
        if (getState() == State.Closing || getState() == State.Closed) {
            return FutureUtil
                    .failedFuture(new PulsarClientException.AlreadyClosedException("Consumer was already closed"));
        }
        final CompletableFuture<Void> unsubscribeFuture = new CompletableFuture<>();
        if (isConnected()) {
            setState(State.Closing);
            long requestId = client.newRequestId();
            ByteBuf unsubscribe = Commands.newUnsubscribe(consumerId, requestId);
            ClientCnx cnx = cnx();
            cnx.sendRequestWithId(unsubscribe, requestId).thenRun(() -> {
                cnx.removeConsumer(consumerId);
                unAckedMessageTracker.close();
                if (possibleSendToDeadLetterTopicMessages != null) {
                    possibleSendToDeadLetterTopicMessages.clear();
                }
                client.cleanupConsumer(ConsumerImpl.this);
                log.info("[{}][{}] Successfully unsubscribed from topic", topic, subscription);
                setState(State.Closed);
                unsubscribeFuture.complete(null);
            }).exceptionally(e -> {
                log.error("[{}][{}] Failed to unsubscribe: {}", topic, subscription, e.getCause().getMessage());
                setState(State.Ready);
                unsubscribeFuture.completeExceptionally(e.getCause());
                return null;
            });
        } else {
            unsubscribeFuture.completeExceptionally(new PulsarClientException("Not connected to broker"));
        }
        return unsubscribeFuture;
    }

    @Override
    protected Message<T> internalReceive() throws PulsarClientException {
        Message<T> message;
        try {
            message = incomingMessages.take();
            messageProcessed(message);
            return beforeConsume(message);
        } catch (InterruptedException e) {
            stats.incrementNumReceiveFailed();
            throw PulsarClientException.unwrap(e);
        }
    }

    @Override
    protected CompletableFuture<Message<T>> internalReceiveAsync() {

        CompletableFuture<Message<T>> result = new CompletableFuture<>();
        Message<T> message = null;
        try {
            lock.writeLock().lock();
            message = incomingMessages.poll(0, TimeUnit.MILLISECONDS);
            if (message == null) {
                pendingReceives.add(result);
            }
        } catch (InterruptedException e) {
            Thread.currentThread().interrupt();
            result.completeExceptionally(e);
        } finally {
            lock.writeLock().unlock();
        }

        if (message != null) {
            messageProcessed(message);
            result.complete(beforeConsume(message));
        }

        return result;
    }

    @Override
    protected Message<T> internalReceive(int timeout, TimeUnit unit) throws PulsarClientException {
        Message<T> message;
        try {
            message = incomingMessages.poll(timeout, unit);
            if (message == null) {
                return null;
            }
            messageProcessed(message);
            return beforeConsume(message);
        } catch (InterruptedException e) {
            State state = getState();
            if (state != State.Closing && state != State.Closed) {
                stats.incrementNumReceiveFailed();
                throw PulsarClientException.unwrap(e);
            } else {
                return null;
            }
        }
    }

    boolean markAckForBatchMessage(BatchMessageIdImpl batchMessageId, AckType ackType,
                                   Map<String,Long> properties) {
        boolean isAllMsgsAcked;
        if (ackType == AckType.Individual) {
            isAllMsgsAcked = batchMessageId.ackIndividual();
        } else {
            isAllMsgsAcked = batchMessageId.ackCumulative();
        }
        int outstandingAcks = 0;
        if (log.isDebugEnabled()) {
            outstandingAcks = batchMessageId.getOutstandingAcksInSameBatch();
        }

        int batchSize = batchMessageId.getBatchSize();
        // all messages in this batch have been acked
        if (isAllMsgsAcked) {
            if (log.isDebugEnabled()) {
                log.debug("[{}] [{}] can ack message to broker {}, acktype {}, cardinality {}, length {}", subscription,
                        consumerName, batchMessageId, ackType, outstandingAcks, batchSize);
            }
            return true;
        } else {
            if (AckType.Cumulative == ackType
                && !batchMessageId.getAcker().isPrevBatchCumulativelyAcked()) {
                sendAcknowledge(batchMessageId.prevBatchMessageId(), AckType.Cumulative, properties, null);
                batchMessageId.getAcker().setPrevBatchCumulativelyAcked(true);
            } else {
                onAcknowledge(batchMessageId, null);
            }
            if (log.isDebugEnabled()) {
                log.debug("[{}] [{}] cannot ack message to broker {}, acktype {}, pending acks - {}", subscription,
                        consumerName, batchMessageId, ackType, outstandingAcks);
            }
        }
        return false;
    }

    @Override
    protected CompletableFuture<Void> doAcknowledge(MessageId messageId, AckType ackType,
                                                    Map<String,Long> properties,
                                                    TransactionImpl txnImpl) {
        checkArgument(messageId instanceof MessageIdImpl);
        if (getState() != State.Ready && getState() != State.Connecting) {
            stats.incrementNumAcksFailed();
            PulsarClientException exception = new PulsarClientException("Consumer not ready. State: " + getState());
            if (AckType.Individual.equals(ackType)) {
                onAcknowledge(messageId, exception);
            } else if (AckType.Cumulative.equals(ackType)) {
                onAcknowledgeCumulative(messageId, exception);
            }
            return FutureUtil.failedFuture(exception);
        }

        if (messageId instanceof BatchMessageIdImpl) {
            if (markAckForBatchMessage((BatchMessageIdImpl) messageId, ackType, properties)) {
                // all messages in batch have been acked so broker can be acked via sendAcknowledge()
                if (log.isDebugEnabled()) {
                    log.debug("[{}] [{}] acknowledging message - {}, acktype {}", subscription, consumerName, messageId,
                            ackType);
                }
            } else {
                // other messages in batch are still pending ack.
                return CompletableFuture.completedFuture(null);
            }
        }
        return sendAcknowledge(messageId, ackType, properties, txnImpl);
    }

    // TODO: handle transactional acknowledgements.
    private CompletableFuture<Void> sendAcknowledge(MessageId messageId, AckType ackType,
                                                    Map<String,Long> properties,
                                                    TransactionImpl txnImpl) {
        MessageIdImpl msgId = (MessageIdImpl) messageId;

        if (ackType == AckType.Individual) {
            if (messageId instanceof BatchMessageIdImpl) {
                BatchMessageIdImpl batchMessageId = (BatchMessageIdImpl) messageId;

                stats.incrementNumAcksSent(batchMessageId.getBatchSize());
                unAckedMessageTracker.remove(new MessageIdImpl(batchMessageId.getLedgerId(),
                        batchMessageId.getEntryId(), batchMessageId.getPartitionIndex()));
                if (possibleSendToDeadLetterTopicMessages != null) {
                    possibleSendToDeadLetterTopicMessages.remove(new MessageIdImpl(batchMessageId.getLedgerId(),
                            batchMessageId.getEntryId(), batchMessageId.getPartitionIndex()));
                }
            } else {
                // increment counter by 1 for non-batch msg
                unAckedMessageTracker.remove(msgId);
                if (possibleSendToDeadLetterTopicMessages != null) {
                    possibleSendToDeadLetterTopicMessages.remove(msgId);
                }
                stats.incrementNumAcksSent(1);
            }
            onAcknowledge(messageId, null);
        } else if (ackType == AckType.Cumulative) {
            onAcknowledgeCumulative(messageId, null);
            stats.incrementNumAcksSent(unAckedMessageTracker.removeMessagesTill(msgId));
        }

        acknowledgmentsGroupingTracker.addAcknowledgment(msgId, ackType, properties);

        // Consumer acknowledgment operation immediately succeeds. In any case, if we're not able to send ack to broker,
        // the messages will be re-delivered
        return CompletableFuture.completedFuture(null);
    }

    @Override
    public void negativeAcknowledge(MessageId messageId) {
        negativeAcksTracker.add(messageId);

        // Ensure the message is not redelivered for ack-timeout, since we did receive an "ack"
        unAckedMessageTracker.remove(messageId);
    }

    @Override
    public void connectionOpened(final ClientCnx cnx) {
        setClientCnx(cnx);
        cnx.registerConsumer(consumerId, this);

        log.info("[{}][{}] Subscribing to topic on cnx {}", topic, subscription, cnx.ctx().channel());

        long requestId = client.newRequestId();

        int currentSize;
        synchronized (this) {
            currentSize = incomingMessages.size();
            startMessageId = clearReceiverQueue();
            if (possibleSendToDeadLetterTopicMessages != null) {
                possibleSendToDeadLetterTopicMessages.clear();
            }
        }

        boolean isDurable = subscriptionMode == SubscriptionMode.Durable;
        MessageIdData startMessageIdData;
        if (isDurable) {
            // For regular durable subscriptions, the message id from where to restart will be determined by the broker.
            startMessageIdData = null;
        } else {
            // For non-durable we are going to restart from the next entry
            MessageIdData.Builder builder = MessageIdData.newBuilder();
            builder.setLedgerId(startMessageId.getLedgerId());
            builder.setEntryId(startMessageId.getEntryId());
            if (startMessageId instanceof BatchMessageIdImpl) {
                builder.setBatchIndex(((BatchMessageIdImpl) startMessageId).getBatchIndex());
            }

            startMessageIdData = builder.build();
            builder.recycle();
        }

        SchemaInfo si = schema.getSchemaInfo();
        if (si != null && (SchemaType.BYTES == si.getType() || SchemaType.NONE == si.getType())) {
            // don't set schema for Schema.BYTES
            si = null;
        }
        ByteBuf request = Commands.newSubscribe(topic, subscription, consumerId, requestId, getSubType(), priorityLevel,
                consumerName, isDurable, startMessageIdData, metadata, readCompacted,
                conf.isReplicateSubscriptionState(), InitialPosition.valueOf(subscriptionInitialPosition.getValue()),
                si, createTopicIfDoesNotExist);
        if (startMessageIdData != null) {
            startMessageIdData.recycle();
        }

        cnx.sendRequestWithId(request, requestId).thenRun(() -> {
            synchronized (ConsumerImpl.this) {
                if (changeToReadyState()) {
                    consumerIsReconnectedToBroker(cnx, currentSize);
                } else {
                    // Consumer was closed while reconnecting, close the connection to make sure the broker
                    // drops the consumer on its side
                    setState(State.Closed);
                    cnx.removeConsumer(consumerId);
                    cnx.channel().close();
                    return;
                }
            }

            resetBackoff();

            boolean firstTimeConnect = subscribeFuture.complete(this);
            // if the consumer is not partitioned or is re-connected and is partitioned, we send the flow
            // command to receive messages.
            // For readers too (isDurable==false), the partition idx will be set though we have to
            // send available permits immediately after establishing the reader session
            if (!(firstTimeConnect && hasParentConsumer && isDurable) && conf.getReceiverQueueSize() != 0) {
                sendFlowPermitsToBroker(cnx, conf.getReceiverQueueSize());
            }
        }).exceptionally((e) -> {
            cnx.removeConsumer(consumerId);
            if (getState() == State.Closing || getState() == State.Closed) {
                // Consumer was closed while reconnecting, close the connection to make sure the broker
                // drops the consumer on its side
                cnx.channel().close();
                return null;
            }
            log.warn("[{}][{}] Failed to subscribe to topic on {}", topic, subscription, cnx.channel().remoteAddress());

            if (e.getCause() instanceof PulsarClientException
                    && getConnectionHandler().isRetriableError((PulsarClientException) e.getCause())
                    && System.currentTimeMillis() < subscribeTimeout) {
                reconnectLater(e.getCause());
            } else if (!subscribeFuture.isDone()) {
                // unable to create new consumer, fail operation
                setState(State.Failed);
                closeConsumerTasks();
                subscribeFuture.completeExceptionally(e);
                client.cleanupConsumer(this);
            } else if (e.getCause() instanceof TopicDoesNotExistException) {
                // The topic was deleted after the consumer was created, and we're
                // not allowed to recreate the topic. This can happen in few cases:
                //  * Regex consumer getting error after topic gets deleted
                //  * Regular consumer after topic is manually delete and with
                //    auto-topic-creation set to false
                // No more retries are needed in this case.
                setState(State.Failed);
                client.cleanupConsumer(this);
                log.warn("[{}][{}] Closed consumer because topic does not exist anymore {}", topic, subscription, cnx.channel().remoteAddress());
            } else {
                // consumer was subscribed and connected but we got some error, keep trying
                reconnectLater(e.getCause());
            }
            return null;
        });
    }

    protected void consumerIsReconnectedToBroker(ClientCnx cnx, int currentQueueSize) {
        log.info("[{}][{}] Subscribed to topic on {} -- consumer: {}", topic, subscription,
                cnx.channel().remoteAddress(), consumerId);

        AVAILABLE_PERMITS_UPDATER.set(this, 0);
    }

    /**
     * Clear the internal receiver queue and returns the message id of what was the 1st message in the queue that was
     * not seen by the application
     */
    private BatchMessageIdImpl clearReceiverQueue() {
        List<Message<?>> currentMessageQueue = new ArrayList<>(incomingMessages.size());
        incomingMessages.drainTo(currentMessageQueue);
        if (!currentMessageQueue.isEmpty()) {
            MessageIdImpl nextMessageInQueue = (MessageIdImpl) currentMessageQueue.get(0).getMessageId();
            BatchMessageIdImpl previousMessage;
            if (nextMessageInQueue instanceof BatchMessageIdImpl) {
                // Get on the previous message within the current batch
                previousMessage = new BatchMessageIdImpl(nextMessageInQueue.getLedgerId(),
                        nextMessageInQueue.getEntryId(), nextMessageInQueue.getPartitionIndex(),
                        ((BatchMessageIdImpl) nextMessageInQueue).getBatchIndex() - 1);
            } else {
                // Get on previous message in previous entry
                previousMessage = new BatchMessageIdImpl(nextMessageInQueue.getLedgerId(),
                        nextMessageInQueue.getEntryId() - 1, nextMessageInQueue.getPartitionIndex(), -1);
            }

            return previousMessage;
        } else if (!lastDequeuedMessage.equals(MessageId.earliest)) {
            // If the queue was empty we need to restart from the message just after the last one that has been dequeued
            // in the past
            return new BatchMessageIdImpl((MessageIdImpl) lastDequeuedMessage);
        } else {
            // No message was received or dequeued by this consumer. Next message would still be the startMessageId
            return startMessageId;
        }
    }

    /**
     * send the flow command to have the broker start pushing messages
     */
    void sendFlowPermitsToBroker(ClientCnx cnx, int numMessages) {
        if (cnx != null) {
            if (log.isDebugEnabled()) {
                log.debug("[{}] [{}] Adding {} additional permits", topic, subscription, numMessages);
            }

            cnx.ctx().writeAndFlush(Commands.newFlow(consumerId, numMessages), cnx.ctx().voidPromise());
        }
    }

    @Override
    public void connectionFailed(PulsarClientException exception) {
        if (System.currentTimeMillis() > subscribeTimeout && subscribeFuture.completeExceptionally(exception)) {
            setState(State.Failed);
            log.info("[{}] Consumer creation failed for consumer {}", topic, consumerId);
            client.cleanupConsumer(this);
        }
    }

    @Override
    public CompletableFuture<Void> closeAsync() {
        if (getState() == State.Closing || getState() == State.Closed) {
            closeConsumerTasks();
            return CompletableFuture.completedFuture(null);
        }

        if (!isConnected()) {
            log.info("[{}] [{}] Closed Consumer (not connected)", topic, subscription);
            setState(State.Closed);
            closeConsumerTasks();
            client.cleanupConsumer(this);
            return CompletableFuture.completedFuture(null);
        }

        stats.getStatTimeout().ifPresent(Timeout::cancel);

        setState(State.Closing);

        closeConsumerTasks();

        long requestId = client.newRequestId();

        CompletableFuture<Void> closeFuture = new CompletableFuture<>();
        ClientCnx cnx = cnx();
        if (null == cnx) {
            cleanupAtClose(closeFuture);
        } else {
            ByteBuf cmd = Commands.newCloseConsumer(consumerId, requestId);
            cnx.sendRequestWithId(cmd, requestId).handle((v, exception) -> {
                cnx.removeConsumer(consumerId);
                if (exception == null || !cnx.ctx().channel().isActive()) {
                    cleanupAtClose(closeFuture);
                } else {
                    closeFuture.completeExceptionally(exception);
                }
                return null;
            });
        }

        return closeFuture;
    }

    private void cleanupAtClose(CompletableFuture<Void> closeFuture) {
        log.info("[{}] [{}] Closed consumer", topic, subscription);
        setState(State.Closed);
        closeConsumerTasks();
        closeFuture.complete(null);
        client.cleanupConsumer(this);
        // fail all pending-receive futures to notify application
        failPendingReceive();
    }

    private void closeConsumerTasks() {
        unAckedMessageTracker.close();
        if (possibleSendToDeadLetterTopicMessages != null) {
            possibleSendToDeadLetterTopicMessages.clear();
        }

        acknowledgmentsGroupingTracker.close();
    }

    private void failPendingReceive() {
        lock.readLock().lock();
        try {
            if (listenerExecutor != null && !listenerExecutor.isShutdown()) {
                while (!pendingReceives.isEmpty()) {
                    CompletableFuture<Message<T>> receiveFuture = pendingReceives.poll();
                    if (receiveFuture != null) {
                        receiveFuture.completeExceptionally(
                                new PulsarClientException.AlreadyClosedException("Consumer is already closed"));
                    } else {
                        break;
                    }
                }
            }
        } finally {
            lock.readLock().unlock();
        }
    }

    void activeConsumerChanged(boolean isActive) {
        if (consumerEventListener == null) {
            return;
        }

        listenerExecutor.execute(() -> {
            if (isActive) {
                consumerEventListener.becameActive(this, partitionIndex);
            } else {
                consumerEventListener.becameInactive(this, partitionIndex);
            }
        });
    }

    void messageReceived(MessageIdData messageId, int redeliveryCount, ByteBuf headersAndPayload, ClientCnx cnx) {
        if (log.isDebugEnabled()) {
            log.debug("[{}][{}] Received message: {}/{}", topic, subscription, messageId.getLedgerId(),
                    messageId.getEntryId());
        }

        if (!verifyChecksum(headersAndPayload, messageId)) {
            // discard message with checksum error
            discardCorruptedMessage(messageId, cnx, ValidationError.ChecksumMismatch);
            return;
        }

        MessageMetadata msgMetadata;
        try {
            msgMetadata = Commands.parseMessageMetadata(headersAndPayload);
        } catch (Throwable t) {
            discardCorruptedMessage(messageId, cnx, ValidationError.ChecksumMismatch);
            return;
        }

        final int numMessages = msgMetadata.getNumMessagesInBatch();

        MessageIdImpl msgId = new MessageIdImpl(messageId.getLedgerId(), messageId.getEntryId(), getPartitionIndex());
        if (acknowledgmentsGroupingTracker.isDuplicate(msgId)) {
            if (log.isDebugEnabled()) {
                log.debug("[{}] [{}] Ignoring message as it was already being acked earlier by same consumer {}/{}",
                        topic, subscription, consumerName, msgId);
            }

            increaseAvailablePermits(cnx, numMessages);
            return;
        }

        ByteBuf decryptedPayload = decryptPayloadIfNeeded(messageId, msgMetadata, headersAndPayload, cnx);

        boolean isMessageUndecryptable = isMessageUndecryptable(msgMetadata);

        if (decryptedPayload == null) {
            // Message was discarded or CryptoKeyReader isn't implemented
            return;
        }

        // uncompress decryptedPayload and release decryptedPayload-ByteBuf
        ByteBuf uncompressedPayload = isMessageUndecryptable ? decryptedPayload.retain()
                : uncompressPayloadIfNeeded(messageId, msgMetadata, decryptedPayload, cnx);
        decryptedPayload.release();
        if (uncompressedPayload == null) {
            // Message was discarded on decompression error
            return;
        }

        // if message is not decryptable then it can't be parsed as a batch-message. so, add EncyrptionCtx to message
        // and return undecrypted payload
        if (isMessageUndecryptable || (numMessages == 1 && !msgMetadata.hasNumMessagesInBatch())) {

            if (isNonDurableAndSameEntryAndLedger(messageId) && isPriorEntryIndex(messageId.getEntryId())) {
                // We need to discard entries that were prior to startMessageId
                if (log.isDebugEnabled()) {
                    log.debug("[{}] [{}] Ignoring message from before the startMessageId: {}", subscription,
                            consumerName, startMessageId);
                }

                uncompressedPayload.release();
                msgMetadata.recycle();
                return;
            }

            final MessageImpl<T> message = new MessageImpl<>(topicName.toString(), msgId, msgMetadata,
                    uncompressedPayload, createEncryptionContext(msgMetadata), cnx, schema, redeliveryCount);
            uncompressedPayload.release();
            msgMetadata.recycle();

            lock.readLock().lock();
            try {
                // Enqueue the message so that it can be retrieved when application calls receive()
                // if the conf.getReceiverQueueSize() is 0 then discard message if no one is waiting for it.
                // if asyncReceive is waiting then notify callback without adding to incomingMessages queue
                if (deadLetterPolicy != null && possibleSendToDeadLetterTopicMessages != null && redeliveryCount >= deadLetterPolicy.getMaxRedeliverCount()) {
                    possibleSendToDeadLetterTopicMessages.put((MessageIdImpl)message.getMessageId(), Collections.singletonList(message));
                }
                if (!pendingReceives.isEmpty()) {
                    notifyPendingReceivedCallback(message, null);
                } else if (canEnqueueMessage(message)) {
                    incomingMessages.add(message);
                }
            } finally {
                lock.readLock().unlock();
            }
        } else {
            // handle batch message enqueuing; uncompressed payload has all messages in batch
            receiveIndividualMessagesFromBatch(msgMetadata, redeliveryCount, uncompressedPayload, messageId, cnx);

            uncompressedPayload.release();
            msgMetadata.recycle();
        }

        if (listener != null) {
            triggerListener(numMessages);
        }
    }

    protected void triggerListener(int numMessages) {
        // Trigger the notification on the message listener in a separate thread to avoid blocking the networking
        // thread while the message processing happens
        listenerExecutor.execute(() -> {
            for (int i = 0; i < numMessages; i++) {
                try {
                    Message<T> msg = internalReceive(0, TimeUnit.MILLISECONDS);
                    // complete the callback-loop in case queue is cleared up
                    if (msg == null) {
                        if (log.isDebugEnabled()) {
                            log.debug("[{}] [{}] Message has been cleared from the queue", topic, subscription);
                        }
                        break;
                    }
                    try {
                        if (log.isDebugEnabled()) {
                            log.debug("[{}][{}] Calling message listener for message {}", topic, subscription,
                                    msg.getMessageId());
                        }
                        listener.received(ConsumerImpl.this, msg);
                    } catch (Throwable t) {
                        log.error("[{}][{}] Message listener error in processing message: {}", topic, subscription,
                                msg.getMessageId(), t);
                    }

                } catch (PulsarClientException e) {
                    log.warn("[{}] [{}] Failed to dequeue the message for listener", topic, subscription, e);
                    return;
                }
            }
        });
    }

    protected boolean canEnqueueMessage(Message<T> message) {
        // Default behavior, can be overridden in subclasses
        return true;
    }

    /**
     * Notify waiting asyncReceive request with the received message
     *
     * @param message
     */
    void notifyPendingReceivedCallback(final Message<T> message, Exception exception) {
        if (pendingReceives.isEmpty()) {
            return;
        }

        // fetch receivedCallback from queue
        final CompletableFuture<Message<T>> receivedFuture = pendingReceives.poll();
        if (receivedFuture == null) {
            return;
        }

        if (exception != null) {
            listenerExecutor.execute(() -> receivedFuture.completeExceptionally(exception));
            return;
        }

        if (message == null) {
            IllegalStateException e = new IllegalStateException("received message can't be null");
            listenerExecutor.execute(() -> receivedFuture.completeExceptionally(e));
            return;
        }

        if (conf.getReceiverQueueSize() == 0) {
            // call interceptor and complete received callback
            interceptAndComplete(message, receivedFuture);
            return;
        }

        // increase permits for available message-queue
        messageProcessed(message);
        // call interceptor and complete received callback
        interceptAndComplete(message, receivedFuture);
    }

    private void interceptAndComplete(final Message<T> message, final CompletableFuture<Message<T>> receivedFuture) {
        // call proper interceptor
        final Message<T> interceptMessage = beforeConsume(message);
        // return message to receivedCallback
        listenerExecutor.execute(() -> receivedFuture.complete(interceptMessage));
    }

    void receiveIndividualMessagesFromBatch(MessageMetadata msgMetadata, int redeliveryCount, ByteBuf uncompressedPayload,
            MessageIdData messageId, ClientCnx cnx) {
        int batchSize = msgMetadata.getNumMessagesInBatch();

        // create ack tracker for entry aka batch
        MessageIdImpl batchMessage = new MessageIdImpl(messageId.getLedgerId(), messageId.getEntryId(),
                getPartitionIndex());
        BatchMessageAcker acker = BatchMessageAcker.newAcker(batchSize);
        List<MessageImpl<T>> possibleToDeadLetter = null;
        if (deadLetterPolicy != null && redeliveryCount >= deadLetterPolicy.getMaxRedeliverCount()) {
            possibleToDeadLetter = new ArrayList<>();
        }
        int skippedMessages = 0;
        try {
            for (int i = 0; i < batchSize; ++i) {
                if (log.isDebugEnabled()) {
                    log.debug("[{}] [{}] processing message num - {} in batch", subscription, consumerName, i);
                }
                PulsarApi.SingleMessageMetadata.Builder singleMessageMetadataBuilder = PulsarApi.SingleMessageMetadata
                        .newBuilder();
                ByteBuf singleMessagePayload = Commands.deSerializeSingleMessageInBatch(uncompressedPayload,
                        singleMessageMetadataBuilder, i, batchSize);

                if (isNonDurableAndSameEntryAndLedger(messageId) && isPriorBatchIndex(i)) {
                    // If we are receiving a batch message, we need to discard messages that were prior
                    // to the startMessageId
                    if (log.isDebugEnabled()) {
                        log.debug("[{}] [{}] Ignoring message from before the startMessageId: {}", subscription,
                                consumerName, startMessageId);
                    }
                    singleMessagePayload.release();
                    singleMessageMetadataBuilder.recycle();

                    ++skippedMessages;
                    continue;
                }

                if (singleMessageMetadataBuilder.getCompactedOut()) {
                    // message has been compacted out, so don't send to the user
                    singleMessagePayload.release();
                    singleMessageMetadataBuilder.recycle();

                    ++skippedMessages;
                    continue;
                }

                BatchMessageIdImpl batchMessageIdImpl = new BatchMessageIdImpl(messageId.getLedgerId(),
                        messageId.getEntryId(), getPartitionIndex(), i, acker);
                final MessageImpl<T> message = new MessageImpl<>(topicName.toString(), batchMessageIdImpl,
                        msgMetadata, singleMessageMetadataBuilder.build(), singleMessagePayload,
                        createEncryptionContext(msgMetadata), cnx, schema, redeliveryCount);
                if (possibleToDeadLetter != null) {
                    possibleToDeadLetter.add(message);
                }
                lock.readLock().lock();
                try {
                    if (pendingReceives.isEmpty()) {
                        incomingMessages.add(message);
                    } else {
                        notifyPendingReceivedCallback(message, null);
                    }
                } finally {
                    lock.readLock().unlock();
                }
                singleMessagePayload.release();
                singleMessageMetadataBuilder.recycle();
            }
        } catch (IOException e) {
            log.warn("[{}] [{}] unable to obtain message in batch", subscription, consumerName);
            discardCorruptedMessage(messageId, cnx, ValidationError.BatchDeSerializeError);
        }

        if (possibleToDeadLetter != null && possibleSendToDeadLetterTopicMessages != null) {
            possibleSendToDeadLetterTopicMessages.put(batchMessage, possibleToDeadLetter);
        }

        if (log.isDebugEnabled()) {
            log.debug("[{}] [{}] enqueued messages in batch. queue size - {}, available queue size - {}", subscription,
                    consumerName, incomingMessages.size(), incomingMessages.remainingCapacity());
        }

        if (skippedMessages > 0) {
            increaseAvailablePermits(cnx, skippedMessages);
        }
    }

    private boolean isPriorEntryIndex(long idx) {
        return resetIncludeHead ? idx < startMessageId.getEntryId() : idx <= startMessageId.getEntryId();
    }

    private boolean isPriorBatchIndex(long idx) {
        return resetIncludeHead ? idx < startMessageId.getBatchIndex() : idx <= startMessageId.getBatchIndex();
    }

    private boolean isNonDurableAndSameEntryAndLedger(MessageIdData messageId) {
        return subscriptionMode == SubscriptionMode.NonDurable && startMessageId != null
                && messageId.getLedgerId() == startMessageId.getLedgerId()
                && messageId.getEntryId() == startMessageId.getEntryId();
    }

    /**
     * Record the event that one message has been processed by the application.
     *
     * Periodically, it sends a Flow command to notify the broker that it can push more messages
     */
    protected synchronized void messageProcessed(Message<?> msg) {
        ClientCnx currentCnx = cnx();
        ClientCnx msgCnx = ((MessageImpl<?>) msg).getCnx();
        lastDequeuedMessage = msg.getMessageId();

        if (msgCnx != currentCnx) {
            // The processed message did belong to the old queue that was cleared after reconnection.
            return;
        }

        increaseAvailablePermits(currentCnx);
        stats.updateNumMsgsReceived(msg);

        trackMessage(msg);
    }

    protected void trackMessage(Message<?> msg) {
        if (msg != null) {
            MessageId messageId = msg.getMessageId();
            if (conf.getAckTimeoutMillis() > 0 && messageId instanceof MessageIdImpl) {
                MessageIdImpl id = (MessageIdImpl)messageId;
                if (id instanceof BatchMessageIdImpl) {
                    // do not add each item in batch message into tracker
                    id = new MessageIdImpl(id.getLedgerId(), id.getEntryId(), getPartitionIndex());
                }
                if (hasParentConsumer) {
                    // we should no longer track this message, TopicsConsumer will take care from now onwards
                    unAckedMessageTracker.remove(id);
                } else {
                    unAckedMessageTracker.add(id);
                }
            }
        }
    }

    void increaseAvailablePermits(ClientCnx currentCnx) {
        increaseAvailablePermits(currentCnx, 1);
    }

    private void increaseAvailablePermits(ClientCnx currentCnx, int delta) {
        int available = AVAILABLE_PERMITS_UPDATER.addAndGet(this, delta);

        while (available >= receiverQueueRefillThreshold && !paused) {
            if (AVAILABLE_PERMITS_UPDATER.compareAndSet(this, available, 0)) {
                sendFlowPermitsToBroker(currentCnx, available);
                break;
            } else {
                available = AVAILABLE_PERMITS_UPDATER.get(this);
            }
        }
    }

    @Override
    public void pause() {
        paused = true;
    }

    @Override
    public void resume() {
        if (paused) {
            paused = false;
            increaseAvailablePermits(cnx(), 0);
        }
    }

    private ByteBuf decryptPayloadIfNeeded(MessageIdData messageId, MessageMetadata msgMetadata, ByteBuf payload,
            ClientCnx currentCnx) {

        if (msgMetadata.getEncryptionKeysCount() == 0) {
            return payload.retain();
        }

        // If KeyReader is not configured throw exception based on config param
        if (conf.getCryptoKeyReader() == null) {
            switch (conf.getCryptoFailureAction()) {
                case CONSUME:
                    log.warn("[{}][{}][{}] CryptoKeyReader interface is not implemented. Consuming encrypted message.",
                            topic, subscription, consumerName);
                    return payload.retain();
                case DISCARD:
                    log.warn(
                            "[{}][{}][{}] Skipping decryption since CryptoKeyReader interface is not implemented and config is set to discard",
                            topic, subscription, consumerName);
                    discardMessage(messageId, currentCnx, ValidationError.DecryptionError);
                    return null;
                case FAIL:
                    MessageId m = new MessageIdImpl(messageId.getLedgerId(), messageId.getEntryId(), partitionIndex);
                    log.error(
                            "[{}][{}][{}][{}] Message delivery failed since CryptoKeyReader interface is not implemented to consume encrypted message",
                             topic, subscription, consumerName, m);
                    unAckedMessageTracker.add(m);
                    return null;
            }
        }

        ByteBuf decryptedData = this.msgCrypto.decrypt(msgMetadata, payload, conf.getCryptoKeyReader());
        if (decryptedData != null) {
            return decryptedData;
        }

        switch (conf.getCryptoFailureAction()) {
            case CONSUME:
                // Note, batch message will fail to consume even if config is set to consume
                log.warn("[{}][{}][{}][{}] Decryption failed. Consuming encrypted message since config is set to consume.",
                        topic, subscription, consumerName, messageId);
                return payload.retain();
            case DISCARD:
                log.warn("[{}][{}][{}][{}] Discarding message since decryption failed and config is set to discard", topic,
                        subscription, consumerName, messageId);
                discardMessage(messageId, currentCnx, ValidationError.DecryptionError);
                return null;
            case FAIL:
                MessageId m = new MessageIdImpl(messageId.getLedgerId(), messageId.getEntryId(), partitionIndex);
                log.error(
                        "[{}][{}][{}][{}] Message delivery failed since unable to decrypt incoming message",
                         topic, subscription, consumerName, m);
                unAckedMessageTracker.add(m);
                return null;
        }
        return null;
    }

    private ByteBuf uncompressPayloadIfNeeded(MessageIdData messageId, MessageMetadata msgMetadata, ByteBuf payload,
            ClientCnx currentCnx) {
        CompressionType compressionType = msgMetadata.getCompression();
        CompressionCodec codec = CompressionCodecProvider.getCompressionCodec(compressionType);
        int uncompressedSize = msgMetadata.getUncompressedSize();
        int payloadSize = payload.readableBytes();
        if (payloadSize > ClientCnx.getMaxMessageSize()) {
            // payload size is itself corrupted since it cannot be bigger than the MaxMessageSize
            log.error("[{}][{}] Got corrupted payload message size {} at {}", topic, subscription, payloadSize,
                      messageId);
            discardCorruptedMessage(messageId, currentCnx, ValidationError.UncompressedSizeCorruption);
            return null;
        }

        try {
            ByteBuf uncompressedPayload = codec.decode(payload, uncompressedSize);
            return uncompressedPayload;
        } catch (IOException e) {
            log.error("[{}][{}] Failed to decompress message with {} at {}: {}", topic, subscription, compressionType,
                    messageId, e.getMessage(), e);
            discardCorruptedMessage(messageId, currentCnx, ValidationError.DecompressionError);
            return null;
        }
    }

    private boolean verifyChecksum(ByteBuf headersAndPayload, MessageIdData messageId) {

        if (hasChecksum(headersAndPayload)) {
            int checksum = readChecksum(headersAndPayload);
            int computedChecksum = computeChecksum(headersAndPayload);
            if (checksum != computedChecksum) {
                log.error(
                        "[{}][{}] Checksum mismatch for message at {}:{}. Received checksum: 0x{}, Computed checksum: 0x{}",
                        topic, subscription, messageId.getLedgerId(), messageId.getEntryId(),
                        Long.toHexString(checksum), Integer.toHexString(computedChecksum));
                return false;
            }
        }

        return true;
    }

    private void discardCorruptedMessage(MessageIdData messageId, ClientCnx currentCnx,
            ValidationError validationError) {
        log.error("[{}][{}] Discarding corrupted message at {}:{}", topic, subscription, messageId.getLedgerId(),
                messageId.getEntryId());
        discardMessage(messageId, currentCnx, validationError);
    }

    private void discardMessage(MessageIdData messageId, ClientCnx currentCnx, ValidationError validationError) {
        ByteBuf cmd = Commands.newAck(consumerId, messageId.getLedgerId(), messageId.getEntryId(), AckType.Individual,
                                      validationError, Collections.emptyMap());
        currentCnx.ctx().writeAndFlush(cmd, currentCnx.ctx().voidPromise());
        increaseAvailablePermits(currentCnx);
        stats.incrementNumReceiveFailed();
    }

    @Override
    String getHandlerName() {
        return subscription;
    }

    @Override
    public boolean isConnected() {
        return getClientCnx() != null && (getState() == State.Ready);
    }

    int getPartitionIndex() {
        return partitionIndex;
    }

    @Override
    public int getAvailablePermits() {
        return AVAILABLE_PERMITS_UPDATER.get(this);
    }

    @Override
    public int numMessagesInQueue() {
        return incomingMessages.size();
    }

    @Override
    public void redeliverUnacknowledgedMessages() {
        ClientCnx cnx = cnx();
        if (isConnected() && cnx.getRemoteEndpointProtocolVersion() >= ProtocolVersion.v2.getNumber()) {
            int currentSize = 0;
            synchronized (this) {
                currentSize = incomingMessages.size();
                incomingMessages.clear();
                unAckedMessageTracker.clear();
            }
            cnx.ctx().writeAndFlush(Commands.newRedeliverUnacknowledgedMessages(consumerId), cnx.ctx().voidPromise());
            if (currentSize > 0) {
                increaseAvailablePermits(cnx, currentSize);
            }
            if (log.isDebugEnabled()) {
                log.debug("[{}] [{}] [{}] Redeliver unacked messages and send {} permits", subscription, topic,
                        consumerName, currentSize);
            }
            return;
        }
        if (cnx == null || (getState() == State.Connecting)) {
            log.warn("[{}] Client Connection needs to be established for redelivery of unacknowledged messages", this);
        } else {
            log.warn("[{}] Reconnecting the client to redeliver the messages.", this);
            cnx.ctx().close();
        }
    }

    @Override
    public void redeliverUnacknowledgedMessages(Set<MessageId> messageIds) {
        if (messageIds.isEmpty()) {
            return;
        }

        checkArgument(messageIds.stream().findFirst().get() instanceof MessageIdImpl);

        if (conf.getSubscriptionType() != SubscriptionType.Shared
                && conf.getSubscriptionType() != SubscriptionType.Key_Shared) {
            // We cannot redeliver single messages if subscription type is not Shared
            redeliverUnacknowledgedMessages();
            return;
        }
        ClientCnx cnx = cnx();
        if (isConnected() && cnx.getRemoteEndpointProtocolVersion() >= ProtocolVersion.v2.getNumber()) {
            int messagesFromQueue = removeExpiredMessagesFromQueue(messageIds);
            Iterable<List<MessageIdImpl>> batches = Iterables.partition(
                messageIds.stream()
                    .map(messageId -> (MessageIdImpl)messageId)
                    .collect(Collectors.toSet()), MAX_REDELIVER_UNACKNOWLEDGED);
            MessageIdData.Builder builder = MessageIdData.newBuilder();
            batches.forEach(ids -> {
                List<MessageIdData> messageIdDatas = ids.stream()
                    .filter(messageId -> !processPossibleToDLQ(messageId))
                    .map(messageId -> {
                            builder.setPartition(messageId.getPartitionIndex());
                            builder.setLedgerId(messageId.getLedgerId());
                            builder.setEntryId(messageId.getEntryId());
                            return builder.build();
                        }).collect(Collectors.toList());

                ByteBuf cmd = Commands.newRedeliverUnacknowledgedMessages(consumerId, messageIdDatas);
                cnx.ctx().writeAndFlush(cmd, cnx.ctx().voidPromise());
                messageIdDatas.forEach(MessageIdData::recycle);
            });
            if (messagesFromQueue > 0) {
                increaseAvailablePermits(cnx, messagesFromQueue);
            }
            builder.recycle();
            if (log.isDebugEnabled()) {
                log.debug("[{}] [{}] [{}] Redeliver unacked messages and increase {} permits", subscription, topic,
                        consumerName, messagesFromQueue);
            }
            return;
        }
        if (cnx == null || (getState() == State.Connecting)) {
            log.warn("[{}] Client Connection needs to be established for redelivery of unacknowledged messages", this);
        } else {
            log.warn("[{}] Reconnecting the client to redeliver the messages.", this);
            cnx.ctx().close();
        }
    }

    private boolean processPossibleToDLQ(MessageIdImpl messageId) {
        List<MessageImpl<T>> deadLetterMessages = null;
        if (possibleSendToDeadLetterTopicMessages != null) {
            if (messageId instanceof BatchMessageIdImpl) {
                deadLetterMessages = possibleSendToDeadLetterTopicMessages.get(new MessageIdImpl(messageId.getLedgerId(), messageId.getEntryId(),
                        getPartitionIndex()));
            } else {
                deadLetterMessages = possibleSendToDeadLetterTopicMessages.get(messageId);
            }
        }
        if (deadLetterMessages != null) {
            if (deadLetterProducer == null) {
                try {
                    deadLetterProducer = client.newProducer(schema)
                            .topic(this.deadLetterPolicy.getDeadLetterTopic())
                            .blockIfQueueFull(false)
                            .create();
                } catch (Exception e) {
                    log.error("Create dead letter producer exception with topic: {}", deadLetterPolicy.getDeadLetterTopic(), e);
                }
            }
            if (deadLetterProducer != null) {
                try {
                    for (MessageImpl<T> message : deadLetterMessages) {
                        deadLetterProducer.newMessage()
                                .value(message.getValue())
                                .properties(message.getProperties())
                                .send();
                    }
                    acknowledge(messageId);
                    return true;
                } catch (Exception e) {
                    log.error("Send to dead letter topic exception with topic: {}, messageId: {}", deadLetterProducer.getTopic(), messageId, e);
                }
            }
        }
        return false;
    }

    @Override
    public void seek(MessageId messageId) throws PulsarClientException {
        try {
            seekAsync(messageId).get();
        } catch (Exception e) {
            throw PulsarClientException.unwrap(e);
        }
    }

    @Override
    public void seek(long timestamp) throws PulsarClientException {
        try {
            seekAsync(timestamp).get();
        } catch (Exception e) {
            throw PulsarClientException.unwrap(e);
        }
    }

    @Override
    public CompletableFuture<Void> seekAsync(long timestamp) {
        if (getState() == State.Closing || getState() == State.Closed) {
            return FutureUtil
                    .failedFuture(new PulsarClientException.AlreadyClosedException("Consumer was already closed"));
        }

        if (!isConnected()) {
            return FutureUtil.failedFuture(new PulsarClientException("Not connected to broker"));
        }

        final CompletableFuture<Void> seekFuture = new CompletableFuture<>();

        long requestId = client.newRequestId();
        ByteBuf seek = Commands.newSeek(consumerId, requestId, timestamp);
        ClientCnx cnx = cnx();

        log.info("[{}][{}] Seek subscription to publish time {}", topic, subscription, timestamp);

        cnx.sendRequestWithId(seek, requestId).thenRun(() -> {
            log.info("[{}][{}] Successfully reset subscription to publish time {}", topic, subscription, timestamp);
            acknowledgmentsGroupingTracker.flushAndClean();
            lastDequeuedMessage = MessageId.earliest;
            incomingMessages.clear();
            seekFuture.complete(null);
        }).exceptionally(e -> {
            log.error("[{}][{}] Failed to reset subscription: {}", topic, subscription, e.getCause().getMessage());
            seekFuture.completeExceptionally(e.getCause());
            return null;
        });
        return seekFuture;
    }

    @Override
    public CompletableFuture<Void> seekAsync(MessageId messageId) {
        if (getState() == State.Closing || getState() == State.Closed) {
            return FutureUtil
                    .failedFuture(new PulsarClientException.AlreadyClosedException("Consumer was already closed"));
        }

        if (!isConnected()) {
            return FutureUtil.failedFuture(new PulsarClientException("Not connected to broker"));
        }

        final CompletableFuture<Void> seekFuture = new CompletableFuture<>();

        long requestId = client.newRequestId();
        MessageIdImpl msgId = (MessageIdImpl) messageId;
        ByteBuf seek = Commands.newSeek(consumerId, requestId, msgId.getLedgerId(), msgId.getEntryId());
        ClientCnx cnx = cnx();

        log.info("[{}][{}] Seek subscription to message id {}", topic, subscription, messageId);

        cnx.sendRequestWithId(seek, requestId).thenRun(() -> {
            log.info("[{}][{}] Successfully reset subscription to message id {}", topic, subscription, messageId);
            acknowledgmentsGroupingTracker.flushAndClean();
            lastDequeuedMessage = messageId;
            incomingMessages.clear();
            seekFuture.complete(null);
        }).exceptionally(e -> {
            log.error("[{}][{}] Failed to reset subscription: {}", topic, subscription, e.getCause().getMessage());
            seekFuture.completeExceptionally(e.getCause());
            return null;
        });
        return seekFuture;
    }

    public boolean hasMessageAvailable() throws PulsarClientException {
        try {
            if (hasMoreMessages(lastMessageIdInBroker, lastDequeuedMessage)) {
                return true;
            }

            return hasMessageAvailableAsync().get();
        } catch (Exception e) {
            throw PulsarClientException.unwrap(e);
        }
    }

    public CompletableFuture<Boolean> hasMessageAvailableAsync() {
        final CompletableFuture<Boolean> booleanFuture = new CompletableFuture<>();

        if (hasMoreMessages(lastMessageIdInBroker, lastDequeuedMessage)) {
            booleanFuture.complete(true);
        } else {
            getLastMessageIdAsync().thenAccept(messageId -> {
                lastMessageIdInBroker = messageId;
                if (hasMoreMessages(lastMessageIdInBroker, lastDequeuedMessage)) {
                    booleanFuture.complete(true);
                } else {
                    booleanFuture.complete(false);
                }
            }).exceptionally(e -> {
                log.error("[{}][{}] Failed getLastMessageId command", topic, subscription);
                booleanFuture.completeExceptionally(e.getCause());
                return null;
            });
        }
        return booleanFuture;
    }

    private boolean hasMoreMessages(MessageId lastMessageIdInBroker, MessageId lastDequeuedMessage) {
        if (lastMessageIdInBroker.compareTo(lastDequeuedMessage) > 0 &&
                ((MessageIdImpl)lastMessageIdInBroker).getEntryId() != -1) {
            return true;
        } else {
            // Make sure batching message can be read completely.
            return lastMessageIdInBroker.compareTo(lastDequeuedMessage) == 0
                && incomingMessages.size() > 0;
        }
    }

    @Override
    public CompletableFuture<MessageId> getLastMessageIdAsync() {
        if (getState() == State.Closing || getState() == State.Closed) {
            return FutureUtil
                .failedFuture(new PulsarClientException.AlreadyClosedException("Consumer was already closed"));
        }

        AtomicLong opTimeoutMs = new AtomicLong(client.getConfiguration().getOperationTimeoutMs());
        Backoff backoff = new BackoffBuilder()
                .setInitialTime(100, TimeUnit.MILLISECONDS)
                .setMax(opTimeoutMs.get() * 2, TimeUnit.MILLISECONDS)
                .setMandatoryStop(0, TimeUnit.MILLISECONDS)
                .create();

        CompletableFuture<MessageId> getLastMessageIdFuture = new CompletableFuture<>();

        internalGetLastMessageIdAsync(backoff, opTimeoutMs, getLastMessageIdFuture);
        return getLastMessageIdFuture;
    }

    private void internalGetLastMessageIdAsync(final Backoff backoff,
                                               final AtomicLong remainingTime,
                                               CompletableFuture<MessageId> future) {
        ClientCnx cnx = cnx();
        if (isConnected() && cnx != null) {
            if (!Commands.peerSupportsGetLastMessageId(cnx.getRemoteEndpointProtocolVersion())) {
                future.completeExceptionally(new PulsarClientException
                    .NotSupportedException("GetLastMessageId Not supported for ProtocolVersion: " +
                    cnx.getRemoteEndpointProtocolVersion()));
            }

            long requestId = client.newRequestId();
            ByteBuf getLastIdCmd = Commands.newGetLastMessageId(consumerId, requestId);
            log.info("[{}][{}] Get topic last message Id", topic, subscription);

            cnx.sendGetLastMessageId(getLastIdCmd, requestId).thenAccept((result) -> {
                log.info("[{}][{}] Successfully getLastMessageId {}:{}",
                    topic, subscription, result.getLedgerId(), result.getEntryId());
                future.complete(new MessageIdImpl(result.getLedgerId(),
                    result.getEntryId(), result.getPartition()));
            }).exceptionally(e -> {
                log.error("[{}][{}] Failed getLastMessageId command", topic, subscription);
                future.completeExceptionally(e.getCause());
                return null;
            });
        } else {
            long nextDelay = Math.min(backoff.next(), remainingTime.get());
            if (nextDelay <= 0) {
                future.completeExceptionally(new PulsarClientException
                    .TimeoutException("Could not getLastMessageId within configured timeout."));
                return;
            }

            ((ScheduledExecutorService) listenerExecutor).schedule(() -> {
                log.warn("[{}] [{}] Could not get connection while getLastMessageId -- Will try again in {} ms",
                    topic, getHandlerName(), nextDelay);
                remainingTime.addAndGet(-nextDelay);
                internalGetLastMessageIdAsync(backoff, remainingTime, future);
            }, nextDelay, TimeUnit.MILLISECONDS);
        }
    }

    private MessageIdImpl getMessageIdImpl(Message<?> msg) {
        MessageIdImpl messageId = (MessageIdImpl) msg.getMessageId();
        if (messageId instanceof BatchMessageIdImpl) {
            // messageIds contain MessageIdImpl, not BatchMessageIdImpl
            messageId = new MessageIdImpl(messageId.getLedgerId(), messageId.getEntryId(), getPartitionIndex());
        }
        return messageId;
    }


    private boolean isMessageUndecryptable(MessageMetadata msgMetadata) {
        return (msgMetadata.getEncryptionKeysCount() > 0 && conf.getCryptoKeyReader() == null
                && conf.getCryptoFailureAction() == ConsumerCryptoFailureAction.CONSUME);
    }

    /**
     * Create EncryptionContext if message payload is encrypted
     *
     * @param msgMetadata
     * @return {@link Optional}<{@link EncryptionContext}>
     */
    private Optional<EncryptionContext> createEncryptionContext(MessageMetadata msgMetadata) {

        EncryptionContext encryptionCtx = null;
        if (msgMetadata.getEncryptionKeysCount() > 0) {
            encryptionCtx = new EncryptionContext();
            Map<String, EncryptionKey> keys = msgMetadata.getEncryptionKeysList().stream()
                    .collect(
                            Collectors.toMap(EncryptionKeys::getKey,
                                    e -> new EncryptionKey(e.getValue().toByteArray(),
                                            e.getMetadataList() != null
                                                    ? e.getMetadataList().stream().collect(
                                                            Collectors.toMap(KeyValue::getKey, KeyValue::getValue))
                                                    : null)));
            byte[] encParam = new byte[MessageCrypto.ivLen];
            msgMetadata.getEncryptionParam().copyTo(encParam, 0);
            Optional<Integer> batchSize = Optional
                    .ofNullable(msgMetadata.hasNumMessagesInBatch() ? msgMetadata.getNumMessagesInBatch() : null);
            encryptionCtx.setKeys(keys);
            encryptionCtx.setParam(encParam);
            encryptionCtx.setAlgorithm(msgMetadata.getEncryptionAlgo());
            encryptionCtx
                    .setCompressionType(CompressionCodecProvider.convertFromWireProtocol(msgMetadata.getCompression()));
            encryptionCtx.setUncompressedMessageSize(msgMetadata.getUncompressedSize());
            encryptionCtx.setBatchSize(batchSize);
        }
        return Optional.ofNullable(encryptionCtx);
    }

    private int removeExpiredMessagesFromQueue(Set<MessageId> messageIds) {
        int messagesFromQueue = 0;
        Message<T> peek = incomingMessages.peek();
        if (peek != null) {
            MessageIdImpl messageId = getMessageIdImpl(peek);
            if (!messageIds.contains(messageId)) {
                // first message is not expired, then no message is expired in queue.
                return 0;
            }

            // try not to remove elements that are added while we remove
            Message<T> message = incomingMessages.poll();
            while (message != null) {
                messagesFromQueue++;
                MessageIdImpl id = getMessageIdImpl(message);
                if (!messageIds.contains(id)) {
                    messageIds.add(id);
                    break;
                }
                message = incomingMessages.poll();
            }
        }
        return messagesFromQueue;
    }

    @Override
    public ConsumerStats getStats() {
        return stats;
    }

    void setTerminated() {
        log.info("[{}] [{}] [{}] Consumer has reached the end of topic", subscription, topic, consumerName);
        hasReachedEndOfTopic = true;
        if (listener != null) {
            // Propagate notification to listener
            listener.reachedEndOfTopic(this);
        }
    }

    @Override
    public boolean hasReachedEndOfTopic() {
        return hasReachedEndOfTopic;
    }

    @Override
    public int hashCode() {
        return Objects.hash(topic, subscription, consumerName);
    }

    // wrapper for connection methods
    ClientCnx cnx() {
        return this.connectionHandler.cnx();
    }

    void resetBackoff() {
        this.connectionHandler.resetBackoff();
    }

    void connectionClosed(ClientCnx cnx) {
        this.connectionHandler.connectionClosed(cnx);
    }

    @VisibleForTesting
    public ClientCnx getClientCnx() {
        return this.connectionHandler.getClientCnx();
    }

    void setClientCnx(ClientCnx clientCnx) {
        this.connectionHandler.setClientCnx(clientCnx);
    }

    void reconnectLater(Throwable exception) {
        this.connectionHandler.reconnectLater(exception);
    }

    void grabCnx() {
        this.connectionHandler.grabCnx();
    }

    public String getTopicNameWithoutPartition() {
        return topicNameWithoutPartition;
    }

    private static final Logger log = LoggerFactory.getLogger(ConsumerImpl.class);

}<|MERGE_RESOLUTION|>--- conflicted
+++ resolved
@@ -154,44 +154,25 @@
     }
 
     static <T> ConsumerImpl<T> newConsumerImpl(PulsarClientImpl client, String topic, ConsumerConfigurationData<T> conf,
-<<<<<<< HEAD
             ExecutorService listenerExecutor, int partitionIndex, boolean hasParentConsumer, CompletableFuture<Consumer<T>> subscribeFuture,
             SubscriptionMode subscriptionMode, MessageId startMessageId, Schema<T> schema, ConsumerInterceptors<T> interceptors,
-            boolean createTopicIfDoesNotExist,
-            long backoffIntervalNanos, long maxBackoffIntervalNanos) {
+            boolean createTopicIfDoesNotExist) {
     	if (conf.getReceiverQueueSize() == 0) {
             return new ZeroQueueConsumerImpl<>(client, topic, conf, listenerExecutor, partitionIndex, hasParentConsumer,
                     subscribeFuture,
                     subscriptionMode, startMessageId, schema, interceptors,
-                    createTopicIfDoesNotExist, backoffIntervalNanos, maxBackoffIntervalNanos);
+                    createTopicIfDoesNotExist);
         } else {
             return new ConsumerImpl<>(client, topic, conf, listenerExecutor, partitionIndex, hasParentConsumer,
                     subscribeFuture,
-                    subscriptionMode, startMessageId, schema, interceptors, createTopicIfDoesNotExist,
-                    backoffIntervalNanos, maxBackoffIntervalNanos);
-=======
-                                               ExecutorService listenerExecutor, int partitionIndex, boolean hasParentConsumer, CompletableFuture<Consumer<T>> subscribeFuture,
-                                               SubscriptionMode subscriptionMode, MessageId startMessageId, Schema<T> schema, ConsumerInterceptors<T> interceptors) {
-    	if (conf.getReceiverQueueSize() == 0) {
-            return new ZeroQueueConsumerImpl<>(client, topic, conf, listenerExecutor, partitionIndex, hasParentConsumer, subscribeFuture,
-                    subscriptionMode, startMessageId, schema, interceptors);
-        } else {
-            return new ConsumerImpl<>(client, topic, conf, listenerExecutor, partitionIndex, hasParentConsumer, subscribeFuture,
-                    subscriptionMode, startMessageId, schema, interceptors);
->>>>>>> ee42cf40
+                    subscriptionMode, startMessageId, schema, interceptors, createTopicIfDoesNotExist);
         }
     }
 
     protected ConsumerImpl(PulsarClientImpl client, String topic, ConsumerConfigurationData<T> conf,
-<<<<<<< HEAD
                  ExecutorService listenerExecutor, int partitionIndex, boolean hasParentConsumer, CompletableFuture<Consumer<T>> subscribeFuture,
                  SubscriptionMode subscriptionMode, MessageId startMessageId, Schema<T> schema, ConsumerInterceptors<T> interceptors,
-                 boolean createTopicIfDoesNotExist,
-                 long backoffIntervalNanos, long maxBackoffIntervalNanos) {
-=======
-                           ExecutorService listenerExecutor, int partitionIndex, boolean hasParentConsumer, CompletableFuture<Consumer<T>> subscribeFuture,
-                           SubscriptionMode subscriptionMode, MessageId startMessageId, Schema<T> schema, ConsumerInterceptors<T> interceptors) {
->>>>>>> ee42cf40
+                 boolean createTopicIfDoesNotExist) {
         super(client, topic, conf, conf.getReceiverQueueSize(), listenerExecutor, subscribeFuture, schema, interceptors);
         this.consumerId = client.newConsumerId();
         this.subscriptionMode = subscriptionMode;
