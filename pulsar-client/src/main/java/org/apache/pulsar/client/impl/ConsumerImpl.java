/**
 * Licensed to the Apache Software Foundation (ASF) under one
 * or more contributor license agreements.  See the NOTICE file
 * distributed with this work for additional information
 * regarding copyright ownership.  The ASF licenses this file
 * to you under the Apache License, Version 2.0 (the
 * "License"); you may not use this file except in compliance
 * with the License.  You may obtain a copy of the License at
 *
 *   http://www.apache.org/licenses/LICENSE-2.0
 *
 * Unless required by applicable law or agreed to in writing,
 * software distributed under the License is distributed on an
 * "AS IS" BASIS, WITHOUT WARRANTIES OR CONDITIONS OF ANY
 * KIND, either express or implied.  See the License for the
 * specific language governing permissions and limitations
 * under the License.
 */
package org.apache.pulsar.client.impl;

import static com.google.common.base.Preconditions.checkArgument;
import static com.google.common.base.Preconditions.checkNotNull;
import static com.scurrilous.circe.checksum.Crc32cIntChecksum.computeChecksum;
import static java.lang.String.format;
import static org.apache.pulsar.common.api.Commands.hasChecksum;
import static org.apache.pulsar.common.api.Commands.readChecksum;

import java.io.IOException;
import java.util.ArrayList;
import java.util.Collections;
import java.util.HashMap;
import java.util.List;
import java.util.Map;
import java.util.Objects;
import java.util.Set;
import java.util.concurrent.CompletableFuture;
import java.util.concurrent.ExecutionException;
import java.util.concurrent.ExecutorService;
import java.util.concurrent.ScheduledExecutorService;
import java.util.concurrent.TimeUnit;
import java.util.concurrent.atomic.AtomicIntegerFieldUpdater;
import java.util.concurrent.atomic.AtomicLong;
import java.util.concurrent.locks.ReadWriteLock;
import java.util.concurrent.locks.ReentrantReadWriteLock;
import java.util.stream.Collectors;

import org.apache.pulsar.client.api.Consumer;
import org.apache.pulsar.client.api.ConsumerCryptoFailureAction;
import org.apache.pulsar.client.api.ConsumerStats;
import org.apache.pulsar.client.api.Message;
import org.apache.pulsar.client.api.MessageId;
import org.apache.pulsar.client.api.PulsarClientException;
import org.apache.pulsar.client.api.Schema;
import org.apache.pulsar.client.api.SubscriptionType;
import org.apache.pulsar.client.api.SubscriptionInitialPosition;
import org.apache.pulsar.client.impl.conf.ConsumerConfigurationData;
import org.apache.pulsar.common.api.Commands;
import org.apache.pulsar.common.api.PulsarDecoder;
import org.apache.pulsar.common.api.proto.PulsarApi;
import org.apache.pulsar.common.api.proto.PulsarApi.CommandAck.AckType;
import org.apache.pulsar.common.api.proto.PulsarApi.CommandAck.ValidationError;
import org.apache.pulsar.common.api.proto.PulsarApi.CommandSubscribe.InitialPosition;
import org.apache.pulsar.common.api.proto.PulsarApi.CompressionType;
import org.apache.pulsar.common.api.proto.PulsarApi.MessageIdData;
import org.apache.pulsar.common.api.proto.PulsarApi.MessageMetadata;
import org.apache.pulsar.common.api.proto.PulsarApi.ProtocolVersion;
import org.apache.pulsar.common.compression.CompressionCodec;
import org.apache.pulsar.common.compression.CompressionCodecProvider;
import org.apache.pulsar.common.util.FutureUtil;
import org.slf4j.Logger;
import org.slf4j.LoggerFactory;

import com.google.common.collect.Iterables;

import io.netty.buffer.ByteBuf;
import io.netty.util.Timeout;
import io.netty.util.concurrent.Future;
import io.netty.util.concurrent.GenericFutureListener;

public class ConsumerImpl<T> extends ConsumerBase<T> implements ConnectionHandler.Connection {
    private static final int MAX_REDELIVER_UNACKNOWLEDGED = 1000;

    private final long consumerId;

    // Number of messages that have delivered to the application. Every once in a while, this number will be sent to the
    // broker to notify that we are ready to get (and store in the incoming messages queue) more messages
    @SuppressWarnings("rawtypes")
    private static final AtomicIntegerFieldUpdater<ConsumerImpl> AVAILABLE_PERMITS_UPDATER = AtomicIntegerFieldUpdater
            .newUpdater(ConsumerImpl.class, "availablePermits");
    @SuppressWarnings("unused")
    private volatile int availablePermits = 0;

    private MessageId lastDequeuedMessage = MessageId.earliest;
    private MessageId lastMessageIdInBroker = MessageId.earliest;

    private long subscribeTimeout;
    private final int partitionIndex;

    private final int receiverQueueRefillThreshold;
    private final CompressionCodecProvider codecProvider;

    private volatile boolean waitingOnReceiveForZeroQueueSize = false;

    private final ReadWriteLock lock = new ReentrantReadWriteLock();

    private final ReadWriteLock zeroQueueLock;

    private final UnAckedMessageTracker unAckedMessageTracker;

    protected final ConsumerStatsRecorder stats;
    private final int priorityLevel;
    private final SubscriptionMode subscriptionMode;
    private BatchMessageIdImpl startMessageId;

    private volatile boolean hasReachedEndOfTopic;

    private MessageCrypto msgCrypto = null;

    private final Map<String, String> metadata;

    private final boolean readCompacted;

    private final SubscriptionInitialPosition subscriptionInitialPosition;
    private final ConnectionHandler connectionHandler;

    enum SubscriptionMode {
        // Make the subscription to be backed by a durable cursor that will retain messages and persist the current
        // position
        Durable,

        // Lightweight subscription mode that doesn't have a durable cursor associated
        NonDurable
    }

    ConsumerImpl(PulsarClientImpl client, String topic, ConsumerConfigurationData<T> conf,
            ExecutorService listenerExecutor, int partitionIndex, CompletableFuture<Consumer<T>> subscribeFuture, Schema<T> schema) {
        this(client, topic, conf, listenerExecutor, partitionIndex, subscribeFuture, SubscriptionMode.Durable, null, schema);
    }

    ConsumerImpl(PulsarClientImpl client, String topic, ConsumerConfigurationData<T> conf,
                 ExecutorService listenerExecutor, int partitionIndex, CompletableFuture<Consumer<T>> subscribeFuture,
                 SubscriptionMode subscriptionMode, MessageId startMessageId, Schema<T> schema) {
        super(client, topic, conf, conf.getReceiverQueueSize(), listenerExecutor, subscribeFuture, schema);
        this.consumerId = client.newConsumerId();
        this.subscriptionMode = subscriptionMode;
        this.startMessageId = startMessageId != null ? new BatchMessageIdImpl((MessageIdImpl) startMessageId) : null;
        AVAILABLE_PERMITS_UPDATER.set(this, 0);
        this.subscribeTimeout = System.currentTimeMillis() + client.getConfiguration().getOperationTimeoutMs();
        this.partitionIndex = partitionIndex;
        this.receiverQueueRefillThreshold = conf.getReceiverQueueSize() / 2;
        this.codecProvider = new CompressionCodecProvider();
        this.priorityLevel = conf.getPriorityLevel();
        this.readCompacted = conf.isReadCompacted();
        this.subscriptionInitialPosition = conf.getSubscriptionInitialPosition();

        if (client.getConfiguration().getStatsIntervalSeconds() > 0) {
            stats = new ConsumerStatsRecorderImpl(client, conf, this);
        } else {
            stats = ConsumerStatsDisabled.INSTANCE;
        }

        if (conf.getReceiverQueueSize() <= 1) {
            zeroQueueLock = new ReentrantReadWriteLock();
        } else {
            zeroQueueLock = null;
        }

        if (conf.getAckTimeoutMillis() != 0) {
            this.unAckedMessageTracker = new UnAckedMessageTracker(client, this, conf.getAckTimeoutMillis());
        } else {
            this.unAckedMessageTracker = UnAckedMessageTracker.UNACKED_MESSAGE_TRACKER_DISABLED;
        }

        // Create msgCrypto if not created already
        if (conf.getCryptoKeyReader() != null) {
            String logCtx = "[" + topic + "] [" + subscription + "]";
            this.msgCrypto = new MessageCrypto(logCtx, false);
        }

        if (conf.getProperties().isEmpty()) {
            metadata = Collections.emptyMap();
        } else {
            metadata = Collections.unmodifiableMap(new HashMap<>(conf.getProperties()));
        }

        this.connectionHandler = new ConnectionHandler(this,
            new Backoff(100, TimeUnit.MILLISECONDS, 60, TimeUnit.SECONDS, 0, TimeUnit.MILLISECONDS),
            this);

        grabCnx();
    }

    public ConnectionHandler getConnectionHandler() {
        return connectionHandler;
    }

    public UnAckedMessageTracker getUnAckedMessageTracker() {
        return unAckedMessageTracker;
    }

    @Override
    public CompletableFuture<Void> unsubscribeAsync() {
        if (getState() == State.Closing || getState() == State.Closed) {
            return FutureUtil
                    .failedFuture(new PulsarClientException.AlreadyClosedException("Consumer was already closed"));
        }
        final CompletableFuture<Void> unsubscribeFuture = new CompletableFuture<>();
        if (isConnected()) {
            setState(State.Closing);
            long requestId = client.newRequestId();
            ByteBuf unsubscribe = Commands.newUnsubscribe(consumerId, requestId);
            ClientCnx cnx = cnx();
            cnx.sendRequestWithId(unsubscribe, requestId).thenRun(() -> {
                cnx.removeConsumer(consumerId);
                log.info("[{}][{}] Successfully unsubscribed from topic", topic, subscription);
                unAckedMessageTracker.close();
                unsubscribeFuture.complete(null);
                setState(State.Closed);
            }).exceptionally(e -> {
                log.error("[{}][{}] Failed to unsubscribe: {}", topic, subscription, e.getCause().getMessage());
                unsubscribeFuture.completeExceptionally(e.getCause());
                setState(State.Ready);
                return null;
            });
        } else {
            unsubscribeFuture.completeExceptionally(new PulsarClientException("Not connected to broker"));
        }
        return unsubscribeFuture;
    }

    @Override
    protected Message<T> internalReceive() throws PulsarClientException {
        if (conf.getReceiverQueueSize() == 0) {
            checkArgument(zeroQueueLock != null, "Receiver queue size can't be modified");
            zeroQueueLock.writeLock().lock();
            try {
                return fetchSingleMessageFromBroker();
            } finally {
                zeroQueueLock.writeLock().unlock();
            }
        }
        Message<T> message;
        try {
            message = incomingMessages.take();
            messageProcessed(message);
            return message;
        } catch (InterruptedException e) {
            Thread.currentThread().interrupt();
            stats.incrementNumReceiveFailed();
            throw new PulsarClientException(e);
        }
    }

    @Override
    protected CompletableFuture<Message<T>> internalReceiveAsync() {

        CompletableFuture<Message<T>> result = new CompletableFuture<>();
        Message<T> message = null;
        try {
            lock.writeLock().lock();
            message = incomingMessages.poll(0, TimeUnit.MILLISECONDS);
            if (message == null) {
                pendingReceives.add(result);
            }
        } catch (InterruptedException e) {
            Thread.currentThread().interrupt();
            result.completeExceptionally(e);
        } finally {
            lock.writeLock().unlock();
        }

        if (message == null && conf.getReceiverQueueSize() == 0) {
            sendFlowPermitsToBroker(cnx(), 1);
        } else if (message != null) {
            messageProcessed(message);
            result.complete(message);
        }

        return result;
    }

    private Message<T> fetchSingleMessageFromBroker() throws PulsarClientException {
        checkArgument(conf.getReceiverQueueSize() == 0);

        // Just being cautious
        if (incomingMessages.size() > 0) {
            log.error("The incoming message queue should never be greater than 0 when Queue size is 0");
            incomingMessages.clear();
        }

        Message<T> message;
        try {
            // is cnx is null or if the connection breaks the connectionOpened function will send the flow again
            waitingOnReceiveForZeroQueueSize = true;
            synchronized (this) {
                if (isConnected()) {
                    sendFlowPermitsToBroker(cnx(), 1);
                }
            }
            do {
                message = incomingMessages.take();
                lastDequeuedMessage = message.getMessageId();
                ClientCnx msgCnx = ((MessageImpl<?>) message).getCnx();
                // synchronized need to prevent race between connectionOpened and the check "msgCnx == cnx()"
                synchronized (ConsumerImpl.this) {
                    // if message received due to an old flow - discard it and wait for the message from the
                    // latest flow command
                    if (msgCnx == cnx()) {
                        waitingOnReceiveForZeroQueueSize = false;
                        break;
                    }
                }
            } while (true);

            stats.updateNumMsgsReceived(message);
            return message;
        } catch (InterruptedException e) {
            Thread.currentThread().interrupt();
            stats.incrementNumReceiveFailed();
            throw new PulsarClientException(e);
        } finally {
            // Finally blocked is invoked in case the block on incomingMessages is interrupted
            waitingOnReceiveForZeroQueueSize = false;
            // Clearing the queue in case there was a race with messageReceived
            incomingMessages.clear();
        }
    }

    @Override
    protected Message<T> internalReceive(int timeout, TimeUnit unit) throws PulsarClientException {
        Message<T> message;
        try {
            message = incomingMessages.poll(timeout, unit);
            if (message != null) {
                messageProcessed(message);
            }
            return message;
        } catch (InterruptedException e) {
            Thread.currentThread().interrupt();

            State state = getState();
            if (state != State.Closing && state != State.Closed) {
                stats.incrementNumReceiveFailed();
                throw new PulsarClientException(e);
            } else {
                return null;
            }
        }
    }

    boolean markAckForBatchMessage(BatchMessageIdImpl batchMessageId, AckType ackType,
                                   Map<String,Long> properties) {
        boolean isAllMsgsAcked;
        if (ackType == AckType.Individual) {
            isAllMsgsAcked = batchMessageId.ackIndividual();
        } else {
            isAllMsgsAcked = batchMessageId.ackCumulative();
        }
        int outstandingAcks = 0;
        if (log.isDebugEnabled()) {
            outstandingAcks = batchMessageId.getOutstandingAcksInSameBatch();
        }

        int batchSize = batchMessageId.getBatchSize();
        // all messages in this batch have been acked
        if (isAllMsgsAcked) {
            if (log.isDebugEnabled()) {
                log.debug("[{}] [{}] can ack message to broker {}, acktype {}, cardinality {}, length {}", subscription,
                        consumerName, batchMessageId, ackType, outstandingAcks, batchSize);
            }
            // increment Acknowledge-msg counter with number of messages in batch only if AckType is Individual.
            // CumulativeAckType is handled while sending ack to broker
            if (ackType == AckType.Individual) {
                stats.incrementNumAcksSent(batchSize);
            }
            return true;
        } else {
            if (AckType.Cumulative == ackType
                && !batchMessageId.getAcker().isPrevBatchCumulativelyAcked()) {
                sendAcknowledge(batchMessageId.prevBatchMessageId(), AckType.Cumulative, properties);
                batchMessageId.getAcker().setPrevBatchCumulativelyAcked(true);
            }
            if (log.isDebugEnabled()) {
                log.debug("[{}] [{}] cannot ack message to broker {}, acktype {}, pending acks - {}", subscription,
                        consumerName, batchMessageId, ackType, outstandingAcks);
            }
        }
        return false;
    }

    @Override
    protected CompletableFuture<Void> doAcknowledge(MessageId messageId, AckType ackType,
                                                    Map<String,Long> properties) {
        checkArgument(messageId instanceof MessageIdImpl);
        if (getState() != State.Ready && getState() != State.Connecting) {
            stats.incrementNumAcksFailed();
            return FutureUtil.failedFuture(new PulsarClientException("Consumer not ready. State: " + getState()));
        }

        if (messageId instanceof BatchMessageIdImpl) {
            if (markAckForBatchMessage((BatchMessageIdImpl) messageId, ackType, properties)) {
                // all messages in batch have been acked so broker can be acked via sendAcknowledge()
                if (log.isDebugEnabled()) {
                    log.debug("[{}] [{}] acknowledging message - {}, acktype {}", subscription, consumerName, messageId,
                            ackType);
                }
            } else {
                // other messages in batch are still pending ack.
                return CompletableFuture.completedFuture(null);
            }
        }
        return sendAcknowledge(messageId, ackType, properties);
    }

    private CompletableFuture<Void> sendAcknowledge(MessageId messageId, AckType ackType,
                                                    Map<String,Long> properties) {
        MessageIdImpl msgId = (MessageIdImpl) messageId;
        final ByteBuf cmd = Commands.newAck(consumerId, msgId.getLedgerId(), msgId.getEntryId(),
                                            ackType, null, properties);

        // There's no actual response from ack messages
        final CompletableFuture<Void> ackFuture = new CompletableFuture<Void>();

        if (isConnected()) {
            cnx().ctx().writeAndFlush(cmd).addListener(new GenericFutureListener<Future<Void>>() {
                @Override
                public void operationComplete(Future<Void> future) throws Exception {
                    if (future.isSuccess()) {
                        if (ackType == AckType.Individual) {
                            unAckedMessageTracker.remove(msgId);
                            // increment counter by 1 for non-batch msg
                            if (!(messageId instanceof BatchMessageIdImpl)) {
                                stats.incrementNumAcksSent(1);
                            }
                        } else if (ackType == AckType.Cumulative) {
                            stats.incrementNumAcksSent(unAckedMessageTracker.removeMessagesTill(msgId));
                        }
                        if (log.isDebugEnabled()) {
                            log.debug("[{}] [{}] [{}] Successfully acknowledged message - {}, acktype {}", subscription,
                                    topic, consumerName, messageId, ackType);
                        }
                        ackFuture.complete(null);
                    } else {
                        stats.incrementNumAcksFailed();
                        ackFuture.completeExceptionally(new PulsarClientException(future.cause()));
                    }
                }
            });
        } else {
            stats.incrementNumAcksFailed();
            ackFuture.completeExceptionally(new PulsarClientException("Not connected to broker. State: " + getState()));
        }

        return ackFuture;
    }

    @Override
    public void connectionOpened(final ClientCnx cnx) {
        setClientCnx(cnx);
        cnx.registerConsumer(consumerId, this);

        log.info("[{}][{}] Subscribing to topic on cnx {}", topic, subscription, cnx.ctx().channel());

        long requestId = client.newRequestId();

        int currentSize;
        synchronized (this) {
            currentSize = incomingMessages.size();
            startMessageId = clearReceiverQueue();
            unAckedMessageTracker.clear();
        }

        boolean isDurable = subscriptionMode == SubscriptionMode.Durable;
        MessageIdData startMessageIdData;
        if (isDurable) {
            // For regular durable subscriptions, the message id from where to restart will be determined by the broker.
            startMessageIdData = null;
        } else {
            // For non-durable we are going to restart from the next entry
            MessageIdData.Builder builder = MessageIdData.newBuilder();
            builder.setLedgerId(startMessageId.getLedgerId());
            builder.setEntryId(startMessageId.getEntryId());
            if (startMessageId instanceof BatchMessageIdImpl) {
                builder.setBatchIndex(((BatchMessageIdImpl) startMessageId).getBatchIndex());
            }

            startMessageIdData = builder.build();
            builder.recycle();
        }

        ByteBuf request = Commands.newSubscribe(topic, subscription, consumerId, requestId, getSubType(), priorityLevel,
<<<<<<< HEAD
                consumerName, isDurable, startMessageIdData, metadata, readCompacted, schema.getSchemaInfo());
=======
                consumerName, isDurable, startMessageIdData, metadata, readCompacted, InitialPosition.valueOf(subscriptionInitialPosition.getValue()));
>>>>>>> f4bb1853
        if (startMessageIdData != null) {
            startMessageIdData.recycle();
        }

        cnx.sendRequestWithId(request, requestId).thenRun(() -> {
            synchronized (ConsumerImpl.this) {
                if (changeToReadyState()) {
                    log.info("[{}][{}] Subscribed to topic on {} -- consumer: {}", topic, subscription,
                            cnx.channel().remoteAddress(), consumerId);

                    AVAILABLE_PERMITS_UPDATER.set(this, 0);
                    // For zerosize queue : If the connection is reset and someone is waiting for the messages
                    // or queue was not empty: send a flow command
                    if (waitingOnReceiveForZeroQueueSize || (conf.getReceiverQueueSize() == 0 && currentSize > 0)) {
                        sendFlowPermitsToBroker(cnx, 1);
                    }
                } else {
                    // Consumer was closed while reconnecting, close the connection to make sure the broker
                    // drops the consumer on its side
                    setState(State.Closed);
                    cnx.removeConsumer(consumerId);
                    cnx.channel().close();
                    return;
                }
            }

            resetBackoff();

            boolean firstTimeConnect = subscribeFuture.complete(this);
            // if the consumer is not partitioned or is re-connected and is partitioned, we send the flow
            // command to receive messages
            if (!(firstTimeConnect && partitionIndex > -1) && conf.getReceiverQueueSize() != 0) {
                sendFlowPermitsToBroker(cnx, conf.getReceiverQueueSize());
            }
        }).exceptionally((e) -> {
            cnx.removeConsumer(consumerId);
            if (getState() == State.Closing || getState() == State.Closed) {
                // Consumer was closed while reconnecting, close the connection to make sure the broker
                // drops the consumer on its side
                cnx.channel().close();
                return null;
            }
            log.warn("[{}][{}] Failed to subscribe to topic on {}", topic, subscription, cnx.channel().remoteAddress());
            if (e.getCause() instanceof PulsarClientException && getConnectionHandler().isRetriableError((PulsarClientException) e.getCause())
                    && System.currentTimeMillis() < subscribeTimeout) {
                reconnectLater(e.getCause());
                return null;
            }

            if (!subscribeFuture.isDone()) {
                // unable to create new consumer, fail operation
                setState(State.Failed);
                subscribeFuture.completeExceptionally(e);
                client.cleanupConsumer(this);
            } else {
                // consumer was subscribed and connected but we got some error, keep trying
                reconnectLater(e.getCause());
            }
            return null;
        });
    }

    /**
     * Clear the internal receiver queue and returns the message id of what was the 1st message in the queue that was
     * not seen by the application
     */
    private BatchMessageIdImpl clearReceiverQueue() {
        List<Message<?>> currentMessageQueue = new ArrayList<>(incomingMessages.size());
        incomingMessages.drainTo(currentMessageQueue);
        if (!currentMessageQueue.isEmpty()) {
            MessageIdImpl nextMessageInQueue = (MessageIdImpl) currentMessageQueue.get(0).getMessageId();
            BatchMessageIdImpl previousMessage;
            if (nextMessageInQueue instanceof BatchMessageIdImpl) {
                // Get on the previous message within the current batch
                previousMessage = new BatchMessageIdImpl(nextMessageInQueue.getLedgerId(),
                        nextMessageInQueue.getEntryId(), nextMessageInQueue.getPartitionIndex(),
                        ((BatchMessageIdImpl) nextMessageInQueue).getBatchIndex() - 1);
            } else {
                // Get on previous message in previous entry
                previousMessage = new BatchMessageIdImpl(nextMessageInQueue.getLedgerId(),
                        nextMessageInQueue.getEntryId() - 1, nextMessageInQueue.getPartitionIndex(), -1);
            }

            return previousMessage;
        } else if (!lastDequeuedMessage.equals(MessageId.earliest)) {
            // If the queue was empty we need to restart from the message just after the last one that has been dequeued
            // in the past
            return new BatchMessageIdImpl((MessageIdImpl) lastDequeuedMessage);
        } else {
            // No message was received or dequeued by this consumer. Next message would still be the startMessageId
            return startMessageId;
        }
    }

    /**
     * send the flow command to have the broker start pushing messages
     */
    void sendFlowPermitsToBroker(ClientCnx cnx, int numMessages) {
        if (cnx != null) {
            if (log.isDebugEnabled()) {
                log.debug("[{}] [{}] Adding {} additional permits", topic, subscription, numMessages);
            }

            cnx.ctx().writeAndFlush(Commands.newFlow(consumerId, numMessages), cnx.ctx().voidPromise());
        }
    }

    @Override
    public void connectionFailed(PulsarClientException exception) {
        if (System.currentTimeMillis() > subscribeTimeout && subscribeFuture.completeExceptionally(exception)) {
            setState(State.Failed);
            log.info("[{}] Consumer creation failed for consumer {}", topic, consumerId);
            client.cleanupConsumer(this);
        }
    }

    @Override
    public CompletableFuture<Void> closeAsync() {
        if (getState() == State.Closing || getState() == State.Closed) {
            unAckedMessageTracker.close();
            return CompletableFuture.completedFuture(null);
        }

        if (!isConnected()) {
            log.info("[{}] [{}] Closed Consumer (not connected)", topic, subscription);
            setState(State.Closed);
            unAckedMessageTracker.close();
            client.cleanupConsumer(this);
            return CompletableFuture.completedFuture(null);
        }

        stats.getStatTimeout().ifPresent(Timeout::cancel);

        setState(State.Closing);

        long requestId = client.newRequestId();
        ByteBuf cmd = Commands.newCloseConsumer(consumerId, requestId);

        CompletableFuture<Void> closeFuture = new CompletableFuture<>();
        ClientCnx cnx = cnx();
        cnx.sendRequestWithId(cmd, requestId).handle((v, exception) -> {
            cnx.removeConsumer(consumerId);
            if (exception == null || !cnx.ctx().channel().isActive()) {
                log.info("[{}] [{}] Closed consumer", topic, subscription);
                setState(State.Closed);
                unAckedMessageTracker.close();
                closeFuture.complete(null);
                client.cleanupConsumer(this);
                // fail all pending-receive futures to notify application
                failPendingReceive();
            } else {
                closeFuture.completeExceptionally(exception);
            }
            return null;
        });

        return closeFuture;
    }

    private void failPendingReceive() {
        lock.readLock().lock();
        try {
            if (listenerExecutor != null && !listenerExecutor.isShutdown()) {
                while (!pendingReceives.isEmpty()) {
                    CompletableFuture<Message<T>> receiveFuture = pendingReceives.poll();
                    if (receiveFuture != null) {
                        receiveFuture.completeExceptionally(
                                new PulsarClientException.AlreadyClosedException("Consumer is already closed"));
                    } else {
                        break;
                    }
                }
            }
        } finally {
            lock.readLock().unlock();
        }
    }

    void activeConsumerChanged(boolean isActive) {
        if (consumerEventListener == null) {
            return;
        }

        listenerExecutor.submit(() -> {
            if (isActive) {
                consumerEventListener.becameActive(this, partitionIndex);
            } else {
                consumerEventListener.becameInactive(this, partitionIndex);
            }
        });
    }

    void messageReceived(MessageIdData messageId, ByteBuf headersAndPayload, ClientCnx cnx) {
        if (log.isDebugEnabled()) {
            log.debug("[{}][{}] Received message: {}/{}", topic, subscription, messageId.getLedgerId(),
                    messageId.getEntryId());
        }

        MessageMetadata msgMetadata = null;
        ByteBuf payload = headersAndPayload;

        if (!verifyChecksum(headersAndPayload, messageId)) {
            // discard message with checksum error
            discardCorruptedMessage(messageId, cnx, ValidationError.ChecksumMismatch);
            return;
        }

        try {
            msgMetadata = Commands.parseMessageMetadata(payload);
        } catch (Throwable t) {
            discardCorruptedMessage(messageId, cnx, ValidationError.ChecksumMismatch);
            return;
        }

        ByteBuf decryptedPayload = decryptPayloadIfNeeded(messageId, msgMetadata, payload, cnx);
        if (decryptedPayload == null) {
            // Message was discarded or CryptoKeyReader isn't implemented
            return;
        }
        ByteBuf uncompressedPayload = uncompressPayloadIfNeeded(messageId, msgMetadata, decryptedPayload, cnx);
        decryptedPayload.release();
        if (uncompressedPayload == null) {
            // Message was discarded on decompression error
            return;
        }

        final int numMessages = msgMetadata.getNumMessagesInBatch();

        if (numMessages == 1 && !msgMetadata.hasNumMessagesInBatch()) {
            final MessageImpl<T> message = new MessageImpl<>(messageId, msgMetadata, uncompressedPayload,
                    getPartitionIndex(), cnx, schema);
            uncompressedPayload.release();
            msgMetadata.recycle();

            lock.readLock().lock();
            try {
                // Enqueue the message so that it can be retrieved when application calls receive()
                // if the conf.getReceiverQueueSize() is 0 then discard message if no one is waiting for it.
                // if asyncReceive is waiting then notify callback without adding to incomingMessages queue
                unAckedMessageTracker.add((MessageIdImpl) message.getMessageId());
                boolean asyncReceivedWaiting = !pendingReceives.isEmpty();
                if ((conf.getReceiverQueueSize() != 0 || waitingOnReceiveForZeroQueueSize) && !asyncReceivedWaiting) {
                    incomingMessages.add(message);
                }
                if (asyncReceivedWaiting) {
                    notifyPendingReceivedCallback(message, null);
                }
            } finally {
                lock.readLock().unlock();
            }
        } else {
            if (conf.getReceiverQueueSize() == 0) {
                log.warn(
                        "Closing consumer [{}]-[{}] due to unsupported received batch-message with zero receiver queue size",
                        subscription, consumerName);
                // close connection
                closeAsync().handle((ok, e) -> {
                    // notify callback with failure result
                    notifyPendingReceivedCallback(null,
                            new PulsarClientException.InvalidMessageException(
                                    format("Unsupported Batch message with 0 size receiver queue for [%s]-[%s] ",
                                            subscription, consumerName)));
                    return null;
                });
            } else {
                // handle batch message enqueuing; uncompressed payload has all messages in batch
                receiveIndividualMessagesFromBatch(msgMetadata, uncompressedPayload, messageId, cnx);
            }
            uncompressedPayload.release();
            msgMetadata.recycle();
        }

        if (listener != null) {
            // Trigger the notification on the message listener in a separate thread to avoid blocking the networking
            // thread while the message processing happens
            listenerExecutor.execute(() -> {
                for (int i = 0; i < numMessages; i++) {
                    try {
                        Message<T> msg = internalReceive(0, TimeUnit.MILLISECONDS);
                        // complete the callback-loop in case queue is cleared up
                        if (msg == null) {
                            if (log.isDebugEnabled()) {
                                log.debug("[{}] [{}] Message has been cleared from the queue", topic, subscription);
                            }
                            break;
                        }
                        try {
                            if (log.isDebugEnabled()) {
                                log.debug("[{}][{}] Calling message listener for message {}", topic, subscription,
                                        msg.getMessageId());
                            }
                            listener.received(ConsumerImpl.this, msg);
                        } catch (Throwable t) {
                            log.error("[{}][{}] Message listener error in processing message: {}", topic, subscription,
                                    msg.getMessageId(), t);
                        }

                    } catch (PulsarClientException e) {
                        log.warn("[{}] [{}] Failed to dequeue the message for listener", topic, subscription, e);
                        return;
                    }
                }
            });
        }
    }

    /**
     * Notify waiting asyncReceive request with the received message
     *
     * @param message
     */
    void notifyPendingReceivedCallback(final Message<T> message, Exception exception) {
        if (!pendingReceives.isEmpty()) {
            // fetch receivedCallback from queue
            CompletableFuture<Message<T>> receivedFuture = pendingReceives.poll();
            if (exception == null) {
                checkNotNull(message, "received message can't be null");
                if (receivedFuture != null) {
                    if (conf.getReceiverQueueSize() == 0) {
                        // return message to receivedCallback
                        receivedFuture.complete(message);
                    } else {
                        // increase permits for available message-queue
                        messageProcessed(message);
                        // return message to receivedCallback
                        listenerExecutor.execute(() -> receivedFuture.complete(message));
                    }
                }
            } else {
                listenerExecutor.execute(() -> receivedFuture.completeExceptionally(exception));
            }
        }
    }

    void receiveIndividualMessagesFromBatch(MessageMetadata msgMetadata, ByteBuf uncompressedPayload,
            MessageIdData messageId, ClientCnx cnx) {
        int batchSize = msgMetadata.getNumMessagesInBatch();

        // create ack tracker for entry aka batch
        MessageIdImpl batchMessage = new MessageIdImpl(messageId.getLedgerId(), messageId.getEntryId(),
                getPartitionIndex());
        BatchMessageAcker acker = BatchMessageAcker.newAcker(batchSize);
        unAckedMessageTracker.add(batchMessage);

        int skippedMessages = 0;
        try {
            for (int i = 0; i < batchSize; ++i) {
                if (log.isDebugEnabled()) {
                    log.debug("[{}] [{}] processing message num - {} in batch", subscription, consumerName, i);
                }
                PulsarApi.SingleMessageMetadata.Builder singleMessageMetadataBuilder = PulsarApi.SingleMessageMetadata
                        .newBuilder();
                ByteBuf singleMessagePayload = Commands.deSerializeSingleMessageInBatch(uncompressedPayload,
                        singleMessageMetadataBuilder, i, batchSize);

                if (subscriptionMode == SubscriptionMode.NonDurable && startMessageId != null
                        && messageId.getLedgerId() == startMessageId.getLedgerId()
                        && messageId.getEntryId() == startMessageId.getEntryId()
                        && i <= startMessageId.getBatchIndex()) {
                    // If we are receiving a batch message, we need to discard messages that were prior
                    // to the startMessageId
                    if (log.isDebugEnabled()) {
                        log.debug("[{}] [{}] Ignoring message from before the startMessageId", subscription,
                                consumerName);
                    }

                    ++skippedMessages;
                    continue;
                }
                if (singleMessageMetadataBuilder.getCompactedOut()) {
                    // message has been compacted out, so don't send to the user
                    singleMessagePayload.release();
                    singleMessageMetadataBuilder.recycle();

                    ++skippedMessages;
                    continue;
                }

                BatchMessageIdImpl batchMessageIdImpl = new BatchMessageIdImpl(messageId.getLedgerId(),
                        messageId.getEntryId(), getPartitionIndex(), i, acker);
                final MessageImpl<T> message = new MessageImpl<>(batchMessageIdImpl, msgMetadata,
                        singleMessageMetadataBuilder.build(), singleMessagePayload, cnx, schema);
                lock.readLock().lock();
                try {
                    if (pendingReceives.isEmpty()) {
                        incomingMessages.add(message);
                    } else {
                        notifyPendingReceivedCallback(message, null);
                    }
                } finally {
                    lock.readLock().unlock();
                }
                singleMessagePayload.release();
                singleMessageMetadataBuilder.recycle();
            }
        } catch (IOException e) {
            log.warn("[{}] [{}] unable to obtain message in batch", subscription, consumerName);
            discardCorruptedMessage(messageId, cnx, ValidationError.BatchDeSerializeError);
        }
        if (log.isDebugEnabled()) {
            log.debug("[{}] [{}] enqueued messages in batch. queue size - {}, available queue size - {}", subscription,
                    consumerName, incomingMessages.size(), incomingMessages.remainingCapacity());
        }

        if (skippedMessages > 0) {
            increaseAvailablePermits(cnx, skippedMessages);
        }
    }

    /**
     * Record the event that one message has been processed by the application.
     *
     * Periodically, it sends a Flow command to notify the broker that it can push more messages
     */
    protected synchronized void messageProcessed(Message<?> msg) {
        ClientCnx currentCnx = cnx();
        ClientCnx msgCnx = ((MessageImpl<?>) msg).getCnx();
        lastDequeuedMessage = msg.getMessageId();

        if (msgCnx != currentCnx) {
            // The processed message did belong to the old queue that was cleared after reconnection.
            return;
        }

        increaseAvailablePermits(currentCnx);
        stats.updateNumMsgsReceived(msg);

        if (conf.getAckTimeoutMillis() != 0) {
            // reset timer for messages that are received by the client
            MessageIdImpl id = (MessageIdImpl) msg.getMessageId();
            if (id instanceof BatchMessageIdImpl) {
                id = new MessageIdImpl(id.getLedgerId(), id.getEntryId(), getPartitionIndex());
            }
            if (partitionIndex != -1) {
                // we should no longer track this message, PartitionedConsumerImpl will take care from now onwards
                unAckedMessageTracker.remove(id);
            } else {
                unAckedMessageTracker.add(id);
            }
        }
    }

    void increaseAvailablePermits(ClientCnx currentCnx) {
        increaseAvailablePermits(currentCnx, 1);
    }

    private void increaseAvailablePermits(ClientCnx currentCnx, int delta) {
        int available = AVAILABLE_PERMITS_UPDATER.addAndGet(this, delta);

        while (available >= receiverQueueRefillThreshold) {
            if (AVAILABLE_PERMITS_UPDATER.compareAndSet(this, available, 0)) {
                sendFlowPermitsToBroker(currentCnx, available);
                break;
            } else {
                available = AVAILABLE_PERMITS_UPDATER.get(this);
            }
        }
    }

    private ByteBuf decryptPayloadIfNeeded(MessageIdData messageId, MessageMetadata msgMetadata, ByteBuf payload,
            ClientCnx currentCnx) {

        if (msgMetadata.getEncryptionKeysCount() == 0) {
            return payload.retain();
        }

        // If KeyReader is not configured throw exception based on config param
        if (conf.getCryptoKeyReader() == null) {

            if (conf.getCryptoFailureAction() == ConsumerCryptoFailureAction.CONSUME) {
                log.warn("[{}][{}][{}] CryptoKeyReader interface is not implemented. Consuming encrypted message.",
                        topic, subscription, consumerName);
                return payload.retain();
            } else if (conf.getCryptoFailureAction() == ConsumerCryptoFailureAction.DISCARD) {
                log.warn(
                        "[{}][{}][{}] Skipping decryption since CryptoKeyReader interface is not implemented and config is set to discard",
                        topic, subscription, consumerName);
                discardMessage(messageId, currentCnx, ValidationError.DecryptionError);
            } else {
                log.error(
                        "[{}][{}][{}] Message delivery failed since CryptoKeyReader interface is not implemented to consume encrypted message",
                        topic, subscription, consumerName);
            }
            return null;
        }

        ByteBuf decryptedData = this.msgCrypto.decrypt(msgMetadata, payload, conf.getCryptoKeyReader());
        if (decryptedData != null) {
            return decryptedData;
        }

        if (conf.getCryptoFailureAction() == ConsumerCryptoFailureAction.CONSUME) {
            // Note, batch message will fail to consume even if config is set to consume
            log.warn("[{}][{}][{}][{}] Decryption failed. Consuming encrypted message since config is set to consume.",
                    topic, subscription, consumerName, messageId);
            return payload.retain();
        } else if (conf.getCryptoFailureAction() == ConsumerCryptoFailureAction.DISCARD) {
            log.warn("[{}][{}][{}][{}] Discarding message since decryption failed and config is set to discard", topic,
                    subscription, consumerName, messageId);
            discardMessage(messageId, currentCnx, ValidationError.DecryptionError);
        } else {
            log.error("[{}][{}][{}][{}] Message delivery failed since unable to decrypt incoming message", topic,
                    subscription, consumerName, messageId);
        }
        return null;

    }

    private ByteBuf uncompressPayloadIfNeeded(MessageIdData messageId, MessageMetadata msgMetadata, ByteBuf payload,
            ClientCnx currentCnx) {
        CompressionType compressionType = msgMetadata.getCompression();
        CompressionCodec codec = codecProvider.getCodec(compressionType);
        int uncompressedSize = msgMetadata.getUncompressedSize();
        int payloadSize = payload.readableBytes();
        if (payloadSize > PulsarDecoder.MaxMessageSize) {
            // payload size is itself corrupted since it cannot be bigger than the MaxMessageSize
            log.error("[{}][{}] Got corrupted payload message size {} at {}", topic, subscription, payloadSize,
                    messageId);
            discardCorruptedMessage(messageId, currentCnx, ValidationError.UncompressedSizeCorruption);
            return null;
        }

        try {
            ByteBuf uncompressedPayload = codec.decode(payload, uncompressedSize);
            return uncompressedPayload;
        } catch (IOException e) {
            log.error("[{}][{}] Failed to decompress message with {} at {}: {}", topic, subscription, compressionType,
                    messageId, e.getMessage(), e);
            discardCorruptedMessage(messageId, currentCnx, ValidationError.DecompressionError);
            return null;
        }
    }

    private boolean verifyChecksum(ByteBuf headersAndPayload, MessageIdData messageId) {

        if (hasChecksum(headersAndPayload)) {
            int checksum = readChecksum(headersAndPayload);
            int computedChecksum = computeChecksum(headersAndPayload);
            if (checksum != computedChecksum) {
                log.error(
                        "[{}][{}] Checksum mismatch for message at {}:{}. Received checksum: 0x{}, Computed checksum: 0x{}",
                        topic, subscription, messageId.getLedgerId(), messageId.getEntryId(),
                        Long.toHexString(checksum), Integer.toHexString(computedChecksum));
                return false;
            }
        }

        return true;
    }

    private void discardCorruptedMessage(MessageIdData messageId, ClientCnx currentCnx,
            ValidationError validationError) {
        log.error("[{}][{}] Discarding corrupted message at {}:{}", topic, subscription, messageId.getLedgerId(),
                messageId.getEntryId());
        discardMessage(messageId, currentCnx, validationError);
    }

    private void discardMessage(MessageIdData messageId, ClientCnx currentCnx, ValidationError validationError) {
        ByteBuf cmd = Commands.newAck(consumerId, messageId.getLedgerId(), messageId.getEntryId(), AckType.Individual,
                                      validationError, Collections.emptyMap());
        currentCnx.ctx().writeAndFlush(cmd, currentCnx.ctx().voidPromise());
        increaseAvailablePermits(currentCnx);
        stats.incrementNumReceiveFailed();
    }

    @Override
    String getHandlerName() {
        return subscription;
    }

    @Override
    public boolean isConnected() {
        return getClientCnx() != null && (getState() == State.Ready);
    }

    int getPartitionIndex() {
        return partitionIndex;
    }

    @Override
    public int getAvailablePermits() {
        return AVAILABLE_PERMITS_UPDATER.get(this);
    }

    @Override
    public int numMessagesInQueue() {
        return incomingMessages.size();
    }

    @Override
    public void redeliverUnacknowledgedMessages() {
        ClientCnx cnx = cnx();
        if (isConnected() && cnx.getRemoteEndpointProtocolVersion() >= ProtocolVersion.v2.getNumber()) {
            int currentSize = 0;
            synchronized (this) {
                currentSize = incomingMessages.size();
                incomingMessages.clear();
                unAckedMessageTracker.clear();
            }
            cnx.ctx().writeAndFlush(Commands.newRedeliverUnacknowledgedMessages(consumerId), cnx.ctx().voidPromise());
            if (currentSize > 0) {
                increaseAvailablePermits(cnx, currentSize);
            }
            if (log.isDebugEnabled()) {
                log.debug("[{}] [{}] [{}] Redeliver unacked messages and send {} permits", subscription, topic,
                        consumerName, currentSize);
            }
            return;
        }
        if (cnx == null || (getState() == State.Connecting)) {
            log.warn("[{}] Client Connection needs to be establised for redelivery of unacknowledged messages", this);
        } else {
            log.warn("[{}] Reconnecting the client to redeliver the messages.", this);
            cnx.ctx().close();
        }
    }

    @Override
    public void redeliverUnacknowledgedMessages(Set<MessageId> messageIds) {
        checkArgument(messageIds.stream().findFirst().get() instanceof MessageIdImpl);

        if (conf.getSubscriptionType() != SubscriptionType.Shared) {
            // We cannot redeliver single messages if subscription type is not Shared
            redeliverUnacknowledgedMessages();
            return;
        }
        ClientCnx cnx = cnx();
        if (isConnected() && cnx.getRemoteEndpointProtocolVersion() >= ProtocolVersion.v2.getNumber()) {
            int messagesFromQueue = removeExpiredMessagesFromQueue(messageIds);
            Iterable<List<MessageIdImpl>> batches = Iterables.partition(
                messageIds.stream()
                    .map(messageId -> (MessageIdImpl)messageId)
                    .collect(Collectors.toSet()), MAX_REDELIVER_UNACKNOWLEDGED);
            MessageIdData.Builder builder = MessageIdData.newBuilder();
            batches.forEach(ids -> {
                List<MessageIdData> messageIdDatas = ids.stream().map(messageId -> {
                    // attempt to remove message from batchMessageAckTracker
                    builder.setPartition(messageId.getPartitionIndex());
                    builder.setLedgerId(messageId.getLedgerId());
                    builder.setEntryId(messageId.getEntryId());
                    return builder.build();
                }).collect(Collectors.toList());
                ByteBuf cmd = Commands.newRedeliverUnacknowledgedMessages(consumerId, messageIdDatas);
                cnx.ctx().writeAndFlush(cmd, cnx.ctx().voidPromise());
                messageIdDatas.forEach(MessageIdData::recycle);
            });
            if (messagesFromQueue > 0) {
                increaseAvailablePermits(cnx, messagesFromQueue);
            }
            builder.recycle();
            if (log.isDebugEnabled()) {
                log.debug("[{}] [{}] [{}] Redeliver unacked messages and increase {} permits", subscription, topic,
                        consumerName, messagesFromQueue);
            }
            return;
        }
        if (cnx == null || (getState() == State.Connecting)) {
            log.warn("[{}] Client Connection needs to be establised for redelivery of unacknowledged messages", this);
        } else {
            log.warn("[{}] Reconnecting the client to redeliver the messages.", this);
            cnx.ctx().close();
        }
    }

    @Override
    public void seek(MessageId messageId) throws PulsarClientException {
        try {
            seekAsync(messageId).get();
        } catch (ExecutionException | InterruptedException e) {
            throw new PulsarClientException(e);
        }
    }

    @Override
    public CompletableFuture<Void> seekAsync(MessageId messageId) {
        if (getState() == State.Closing || getState() == State.Closed) {
            return FutureUtil
                    .failedFuture(new PulsarClientException.AlreadyClosedException("Consumer was already closed"));
        }

        if (!isConnected()) {
            return FutureUtil.failedFuture(new PulsarClientException("Not connected to broker"));
        }

        final CompletableFuture<Void> seekFuture = new CompletableFuture<>();

        long requestId = client.newRequestId();
        MessageIdImpl msgId = (MessageIdImpl) messageId;
        ByteBuf seek = Commands.newSeek(consumerId, requestId, msgId.getLedgerId(), msgId.getEntryId());
        ClientCnx cnx = cnx();

        log.info("[{}][{}] Seek subscription to message id {}", topic, subscription, messageId);

        cnx.sendRequestWithId(seek, requestId).thenRun(() -> {
            log.info("[{}][{}] Successfully reset subscription to message id {}", topic, subscription, messageId);
            seekFuture.complete(null);
        }).exceptionally(e -> {
            log.error("[{}][{}] Failed to reset subscription: {}", topic, subscription, e.getCause().getMessage());
            seekFuture.completeExceptionally(e.getCause());
            return null;
        });
        return seekFuture;
    }

    public boolean hasMessageAvailable() throws PulsarClientException {
        try {
            if (lastMessageIdInBroker.compareTo(lastDequeuedMessage) > 0 &&
                ((MessageIdImpl)lastMessageIdInBroker).getEntryId() != -1) {
                return true;
            }

            return hasMessageAvailableAsync().get();
        } catch (ExecutionException | InterruptedException e) {
            throw new PulsarClientException(e);
        }
    }

    public CompletableFuture<Boolean> hasMessageAvailableAsync() {
        final CompletableFuture<Boolean> booleanFuture = new CompletableFuture<>();

        if (lastMessageIdInBroker.compareTo(lastDequeuedMessage) > 0 &&
            ((MessageIdImpl)lastMessageIdInBroker).getEntryId() != -1) {
            booleanFuture.complete(true);
        } else {
            getLastMessageIdAsync().thenAccept(messageId -> {
                lastMessageIdInBroker = messageId;
                if (lastMessageIdInBroker.compareTo(lastDequeuedMessage) > 0 &&
                    ((MessageIdImpl)lastMessageIdInBroker).getEntryId() != -1) {
                    booleanFuture.complete(true);
                } else {
                    booleanFuture.complete(false);
                }
            }).exceptionally(e -> {
                log.error("[{}][{}] Failed getLastMessageId command", topic, subscription);
                booleanFuture.completeExceptionally(e.getCause());
                return null;
            });
        }
        return booleanFuture;
    }

    CompletableFuture<MessageId> getLastMessageIdAsync() {
        if (getState() == State.Closing || getState() == State.Closed) {
            return FutureUtil
                .failedFuture(new PulsarClientException.AlreadyClosedException("Consumer was already closed"));
        }

        AtomicLong opTimeoutMs = new AtomicLong(client.getConfiguration().getOperationTimeoutMs());
        Backoff backoff = new Backoff(100, TimeUnit.MILLISECONDS,
            opTimeoutMs.get() * 2, TimeUnit.MILLISECONDS,
            0 , TimeUnit.MILLISECONDS);
        CompletableFuture<MessageId> getLastMessageIdFuture = new CompletableFuture<>();

        internalGetLastMessageIdAsync(backoff, opTimeoutMs, getLastMessageIdFuture);
        return getLastMessageIdFuture;
    }

    private void internalGetLastMessageIdAsync(final Backoff backoff,
                                               final AtomicLong remainingTime,
                                               CompletableFuture<MessageId> future) {
        ClientCnx cnx = cnx();
        if (isConnected() && cnx != null) {
            if (!Commands.peerSupportsGetLastMessageId(cnx.getRemoteEndpointProtocolVersion())) {
                future.completeExceptionally(new PulsarClientException
                    .NotSupportedException("GetLastMessageId Not supported for ProtocolVersion: " +
                    cnx.getRemoteEndpointProtocolVersion()));
            }

            long requestId = client.newRequestId();
            ByteBuf getLastIdCmd = Commands.newGetLastMessageId(consumerId, requestId);
            log.info("[{}][{}] Get topic last message Id", topic, subscription);

            cnx.sendGetLastMessageId(getLastIdCmd, requestId).thenAccept((result) -> {
                log.info("[{}][{}] Successfully getLastMessageId {}:{}",
                    topic, subscription, result.getLedgerId(), result.getEntryId());
                future.complete(new MessageIdImpl(result.getLedgerId(),
                    result.getEntryId(), result.getPartition()));
            }).exceptionally(e -> {
                log.error("[{}][{}] Failed getLastMessageId command", topic, subscription);
                future.completeExceptionally(e.getCause());
                return null;
            });
        } else {
            long nextDelay = Math.min(backoff.next(), remainingTime.get());
            if (nextDelay <= 0) {
                future.completeExceptionally(new PulsarClientException
                    .TimeoutException("Could not getLastMessageId within configured timeout."));
                return;
            }

            ((ScheduledExecutorService) listenerExecutor).schedule(() -> {
                log.warn("[{}] [{}] Could not get connection while getLastMessageId -- Will try again in {} ms",
                    topic, getHandlerName(), nextDelay);
                remainingTime.addAndGet(-nextDelay);
                internalGetLastMessageIdAsync(backoff, remainingTime, future);
            }, nextDelay, TimeUnit.MILLISECONDS);
        }
    }

    private MessageIdImpl getMessageIdImpl(Message<?> msg) {
        MessageIdImpl messageId = (MessageIdImpl) msg.getMessageId();
        if (messageId instanceof BatchMessageIdImpl) {
            // messageIds contain MessageIdImpl, not BatchMessageIdImpl
            messageId = new MessageIdImpl(messageId.getLedgerId(), messageId.getEntryId(), getPartitionIndex());
        }
        return messageId;
    }

    private int removeExpiredMessagesFromQueue(Set<MessageId> messageIds) {
        int messagesFromQueue = 0;
        Message<T> peek = incomingMessages.peek();
        if (peek != null) {
            MessageIdImpl messageId = getMessageIdImpl(peek);
            if (!messageIds.contains(messageId)) {
                // first message is not expired, then no message is expired in queue.
                return 0;
            }

            // try not to remove elements that are added while we remove
            Message<T> message = incomingMessages.poll();
            while (message != null) {
                messagesFromQueue++;
                MessageIdImpl id = getMessageIdImpl(message);
                if (!messageIds.contains(id)) {
                    messageIds.add(id);
                    break;
                }
                message = incomingMessages.poll();
            }
        }
        return messagesFromQueue;
    }

    @Override
    public ConsumerStats getStats() {
        return stats;
    }

    void setTerminated() {
        log.info("[{}] [{}] [{}] Consumer has reached the end of topic", subscription, topic, consumerName);
        hasReachedEndOfTopic = true;
        if (listener != null) {
            // Propagate notification to listener
            listener.reachedEndOfTopic(this);
        }
    }

    @Override
    public boolean hasReachedEndOfTopic() {
        return hasReachedEndOfTopic;
    }

    @Override
    public int hashCode() {
        return Objects.hash(topic, subscription, consumerName);
    }

    // wrapper for connection methods
    ClientCnx cnx() {
        return this.connectionHandler.cnx();
    }

    void resetBackoff() {
        this.connectionHandler.resetBackoff();
    }

    void connectionClosed(ClientCnx cnx) {
        this.connectionHandler.connectionClosed(cnx);
    }

    ClientCnx getClientCnx() {
        return this.connectionHandler.getClientCnx();
    }

    void setClientCnx(ClientCnx clientCnx) {
        this.connectionHandler.setClientCnx(clientCnx);
    }

    void reconnectLater(Throwable exception) {
        this.connectionHandler.reconnectLater(exception);
    }

    void grabCnx() {
        this.connectionHandler.grabCnx();
    }

    private static final Logger log = LoggerFactory.getLogger(ConsumerImpl.class);

}<|MERGE_RESOLUTION|>--- conflicted
+++ resolved
@@ -489,11 +489,7 @@
         }
 
         ByteBuf request = Commands.newSubscribe(topic, subscription, consumerId, requestId, getSubType(), priorityLevel,
-<<<<<<< HEAD
-                consumerName, isDurable, startMessageIdData, metadata, readCompacted, schema.getSchemaInfo());
-=======
-                consumerName, isDurable, startMessageIdData, metadata, readCompacted, InitialPosition.valueOf(subscriptionInitialPosition.getValue()));
->>>>>>> f4bb1853
+                consumerName, isDurable, startMessageIdData, metadata, readCompacted, InitialPosition.valueOf(subscriptionInitialPosition.getValue()), schema.getSchemaInfo());
         if (startMessageIdData != null) {
             startMessageIdData.recycle();
         }
