--- conflicted
+++ resolved
@@ -25,6 +25,11 @@
 import static org.apache.pulsar.common.api.Commands.hasChecksum;
 import static org.apache.pulsar.common.api.Commands.readChecksum;
 
+import com.google.common.collect.Iterables;
+import io.netty.buffer.ByteBuf;
+import io.netty.util.Timeout;
+import io.netty.util.concurrent.Future;
+import io.netty.util.concurrent.GenericFutureListener;
 import java.io.IOException;
 import java.util.ArrayList;
 import java.util.BitSet;
@@ -47,11 +52,6 @@
 import java.util.concurrent.locks.ReadWriteLock;
 import java.util.concurrent.locks.ReentrantReadWriteLock;
 import java.util.stream.Collectors;
-
-<<<<<<< HEAD
-import org.apache.pulsar.client.api.*;
-import org.apache.pulsar.client.util.FutureUtil;
-=======
 import org.apache.pulsar.client.api.Consumer;
 import org.apache.pulsar.client.api.ConsumerCryptoFailureAction;
 import org.apache.pulsar.client.api.Message;
@@ -59,7 +59,6 @@
 import org.apache.pulsar.client.api.PulsarClientException;
 import org.apache.pulsar.client.api.SubscriptionType;
 import org.apache.pulsar.client.impl.conf.ConsumerConfigurationData;
->>>>>>> c308bd5f
 import org.apache.pulsar.common.api.Commands;
 import org.apache.pulsar.common.api.PulsarDecoder;
 import org.apache.pulsar.common.api.proto.PulsarApi;
@@ -75,13 +74,6 @@
 import org.slf4j.Logger;
 import org.slf4j.LoggerFactory;
 
-import com.google.common.collect.Iterables;
-
-import io.netty.buffer.ByteBuf;
-import io.netty.util.Timeout;
-import io.netty.util.concurrent.Future;
-import io.netty.util.concurrent.GenericFutureListener;
-
 public class ConsumerImpl extends ConsumerBase {
     private static final int MAX_REDELIVER_UNACKNOWLEDGED = 1000;
 
@@ -134,24 +126,13 @@
         NonDurable
     }
 
-<<<<<<< HEAD
-    ConsumerImpl(PulsarClientImpl client, String topic, String subscription, ConsumerConfig conf,
+    ConsumerImpl(PulsarClientImpl client, String topic, ConsumerConfigurationData conf,
             ExecutorService listenerExecutor, int partitionIndex, CompletableFuture<Consumer<byte[]>> subscribeFuture) {
-        this(client, topic, subscription, conf, listenerExecutor, partitionIndex, subscribeFuture,
-                SubscriptionMode.Durable, null);
-    }
-
-    ConsumerImpl(PulsarClientImpl client, String topic, String subscription, ConsumerConfig conf,
+        this(client, topic, conf, listenerExecutor, partitionIndex, subscribeFuture, SubscriptionMode.Durable, null);
+    }
+
+    ConsumerImpl(PulsarClientImpl client, String topic, ConsumerConfigurationData conf,
             ExecutorService listenerExecutor, int partitionIndex, CompletableFuture<Consumer<byte[]>> subscribeFuture,
-=======
-    ConsumerImpl(PulsarClientImpl client, String topic, ConsumerConfigurationData conf,
-            ExecutorService listenerExecutor, int partitionIndex, CompletableFuture<Consumer> subscribeFuture) {
-        this(client, topic, conf, listenerExecutor, partitionIndex, subscribeFuture, SubscriptionMode.Durable, null);
-    }
-
-    ConsumerImpl(PulsarClientImpl client, String topic, ConsumerConfigurationData conf,
-            ExecutorService listenerExecutor, int partitionIndex, CompletableFuture<Consumer> subscribeFuture,
->>>>>>> c308bd5f
             SubscriptionMode subscriptionMode, MessageId startMessageId) {
         super(client, topic, conf, conf.getReceiverQueueSize(), listenerExecutor, subscribeFuture);
         this.consumerId = client.newConsumerId();
