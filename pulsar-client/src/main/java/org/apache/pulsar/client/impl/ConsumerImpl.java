--- conflicted
+++ resolved
@@ -806,15 +806,9 @@
         // if message is not decryptable then it can't be parsed as a batch-message. so, add EncyrptionCtx to message
         // and return undecrypted payload
         if (isMessageUndecryptable || (numMessages == 1 && !msgMetadata.hasNumMessagesInBatch())) {
-<<<<<<< HEAD
             final MessageImpl<T> message = new MessageImpl<>(topicName.toString(), msgId,
                                                              msgMetadata, uncompressedPayload,
                                                              createEncryptionContext(msgMetadata), cnx, schema);
-=======
-            final MessageImpl<T> message = new MessageImpl<>(msgId, msgMetadata, uncompressedPayload,
-                    createEncryptionContext(msgMetadata), cnx, schema);
-
->>>>>>> 4fdc21af
             uncompressedPayload.release();
             msgMetadata.recycle();
 
