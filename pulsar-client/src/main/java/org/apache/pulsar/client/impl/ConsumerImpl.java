/**
 * Licensed to the Apache Software Foundation (ASF) under one
 * or more contributor license agreements.  See the NOTICE file
 * distributed with this work for additional information
 * regarding copyright ownership.  The ASF licenses this file
 * to you under the Apache License, Version 2.0 (the
 * "License"); you may not use this file except in compliance
 * with the License.  You may obtain a copy of the License at
 *
 *   http://www.apache.org/licenses/LICENSE-2.0
 *
 * Unless required by applicable law or agreed to in writing,
 * software distributed under the License is distributed on an
 * "AS IS" BASIS, WITHOUT WARRANTIES OR CONDITIONS OF ANY
 * KIND, either express or implied.  See the License for the
 * specific language governing permissions and limitations
 * under the License.
 */
package org.apache.pulsar.client.impl;

import static com.google.common.base.Preconditions.checkArgument;
import static org.apache.pulsar.common.protocol.Commands.hasChecksum;
import com.google.common.annotations.VisibleForTesting;
import com.google.common.collect.ComparisonChain;
import com.google.common.collect.Iterables;
import com.google.common.collect.Queues;
import com.scurrilous.circe.checksum.Crc32cIntChecksum;

import io.netty.buffer.ByteBuf;
import io.netty.buffer.Unpooled;
import io.netty.util.Recycler;
import io.netty.util.Recycler.Handle;
import io.netty.util.ReferenceCountUtil;
import io.netty.util.Timeout;
import java.io.IOException;
import java.nio.ByteBuffer;
import java.util.ArrayList;
import java.util.Collections;
import java.util.HashMap;
import java.util.List;
import java.util.Map;
import java.util.Objects;
import java.util.Optional;
import java.util.Set;
import java.util.SortedMap;
import java.util.TreeMap;
import java.util.concurrent.BlockingQueue;
import java.util.concurrent.CompletableFuture;
import java.util.concurrent.ConcurrentHashMap;
import java.util.concurrent.ExecutionException;
import java.util.concurrent.ExecutorService;
import java.util.concurrent.TimeUnit;
import java.util.concurrent.atomic.AtomicBoolean;
import java.util.concurrent.atomic.AtomicIntegerFieldUpdater;
import java.util.concurrent.atomic.AtomicLong;
import java.util.concurrent.atomic.AtomicReference;
import java.util.concurrent.locks.ReadWriteLock;
import java.util.concurrent.locks.ReentrantReadWriteLock;
import java.util.function.Function;
import java.util.stream.Collectors;

import org.apache.commons.lang3.StringUtils;
import org.apache.pulsar.client.api.Consumer;
import org.apache.pulsar.client.api.ConsumerCryptoFailureAction;
import org.apache.pulsar.client.api.DeadLetterPolicy;
import org.apache.pulsar.client.api.Message;
import org.apache.pulsar.client.api.MessageCrypto;
import org.apache.pulsar.client.api.MessageId;
import org.apache.pulsar.client.api.Messages;
import org.apache.pulsar.client.api.Producer;
import org.apache.pulsar.client.api.PulsarClientException;
import org.apache.pulsar.client.api.PulsarClientException.TopicDoesNotExistException;
import org.apache.pulsar.client.api.Schema;
import org.apache.pulsar.client.api.SubscriptionInitialPosition;
import org.apache.pulsar.client.api.SubscriptionMode;
import org.apache.pulsar.client.api.SubscriptionType;
import org.apache.pulsar.client.api.TypedMessageBuilder;
import org.apache.pulsar.client.api.transaction.TxnID;
import org.apache.pulsar.client.impl.conf.ConsumerConfigurationData;
import org.apache.pulsar.client.impl.crypto.MessageCryptoBc;
import org.apache.pulsar.client.impl.transaction.TransactionImpl;
import org.apache.pulsar.client.util.ExecutorProvider;
import org.apache.pulsar.client.util.RetryMessageUtil;
import org.apache.pulsar.client.util.RetryUtil;
import org.apache.pulsar.common.allocator.PulsarByteBufAllocator;
import org.apache.pulsar.common.api.EncryptionContext;
import org.apache.pulsar.common.api.EncryptionContext.EncryptionKey;
import org.apache.pulsar.common.api.proto.CommandAck.AckType;
import org.apache.pulsar.common.api.proto.CommandAck.ValidationError;
import org.apache.pulsar.common.api.proto.CommandSubscribe.InitialPosition;
import org.apache.pulsar.common.api.proto.CompressionType;
import org.apache.pulsar.common.api.proto.EncryptionKeys;
import org.apache.pulsar.common.api.proto.KeyValue;
import org.apache.pulsar.common.api.proto.MessageIdData;
import org.apache.pulsar.common.api.proto.MessageMetadata;
import org.apache.pulsar.common.api.proto.ProtocolVersion;
import org.apache.pulsar.common.api.proto.SingleMessageMetadata;
import org.apache.pulsar.common.compression.CompressionCodec;
import org.apache.pulsar.common.compression.CompressionCodecProvider;
import org.apache.pulsar.common.naming.TopicName;
import org.apache.pulsar.common.protocol.Commands;
import org.apache.pulsar.common.schema.SchemaInfo;
import org.apache.pulsar.common.schema.SchemaType;
import org.apache.pulsar.common.util.CompletableFutureCancellationHandler;
import org.apache.pulsar.common.util.FutureUtil;
import org.apache.pulsar.common.util.SafeCollectionUtils;
import org.apache.pulsar.common.util.collections.BitSetRecyclable;
import org.apache.pulsar.common.util.collections.ConcurrentOpenHashMap;
import org.apache.pulsar.common.util.collections.GrowableArrayBlockingQueue;
import org.slf4j.Logger;
import org.slf4j.LoggerFactory;

public class ConsumerImpl<T> extends ConsumerBase<T> implements ConnectionHandler.Connection {
    private static final int MAX_REDELIVER_UNACKNOWLEDGED = 1000;

    final long consumerId;

    // Number of messages that have delivered to the application. Every once in a while, this number will be sent to the
    // broker to notify that we are ready to get (and store in the incoming messages queue) more messages
    @SuppressWarnings("rawtypes")
    private static final AtomicIntegerFieldUpdater<ConsumerImpl> AVAILABLE_PERMITS_UPDATER = AtomicIntegerFieldUpdater
            .newUpdater(ConsumerImpl.class, "availablePermits");
    @SuppressWarnings("unused")
    private volatile int availablePermits = 0;

    protected volatile MessageId lastDequeuedMessageId = MessageId.earliest;
    private volatile MessageId lastMessageIdInBroker = MessageId.earliest;

    private final long subscribeTimeout;
    private final int partitionIndex;
    private final boolean hasParentConsumer;

    private final int receiverQueueRefillThreshold;

    private final UnAckedMessageTracker unAckedMessageTracker;
    private final AcknowledgmentsGroupingTracker acknowledgmentsGroupingTracker;
    private final NegativeAcksTracker negativeAcksTracker;

    protected final ConsumerStatsRecorder stats;
    private final int priorityLevel;
    private final SubscriptionMode subscriptionMode;
    private volatile BatchMessageIdImpl startMessageId;

    private volatile BatchMessageIdImpl seekMessageId;
    private final AtomicBoolean duringSeek;

    private final BatchMessageIdImpl initialStartMessageId;

    private final long startMessageRollbackDurationInSec;

    private volatile boolean hasReachedEndOfTopic;

    private final MessageCrypto msgCrypto;

    private final Map<String, String> metadata;

    private final boolean readCompacted;
    private final boolean resetIncludeHead;

    private final SubscriptionInitialPosition subscriptionInitialPosition;
    private final ConnectionHandler connectionHandler;

    private final TopicName topicName;
    private final String topicNameWithoutPartition;

    private final Map<MessageIdImpl, List<MessageImpl<T>>> possibleSendToDeadLetterTopicMessages;

    private final DeadLetterPolicy deadLetterPolicy;

    private volatile CompletableFuture<Producer<byte[]>> deadLetterProducer;

    private volatile Producer<T> retryLetterProducer;
    private final ReadWriteLock createProducerLock = new ReentrantReadWriteLock();

    protected volatile boolean paused;

    protected ConcurrentOpenHashMap<String, ChunkedMessageCtx> chunkedMessagesMap = new ConcurrentOpenHashMap<>();
    private int pendingChunkedMessageCount = 0;
    protected long expireTimeOfIncompleteChunkedMessageMillis = 0;
    private boolean expireChunkMessageTaskScheduled = false;
    private final int maxPendingChunkedMessage;
    // if queue size is reasonable (most of the time equal to number of producers try to publish messages concurrently on
    // the topic) then it guards against broken chunked message which was not fully published
    private final boolean autoAckOldestChunkedMessageOnQueueFull;
    // it will be used to manage N outstanding chunked message buffers
    private final BlockingQueue<String> pendingChunkedMessageUuidQueue;

    private final boolean createTopicIfDoesNotExist;
    private final boolean poolMessages;

    private final AtomicReference<ClientCnx> clientCnxUsedForConsumerRegistration = new AtomicReference<>();
    private final ExecutorService internalPinnedExecutor;

    static <T> ConsumerImpl<T> newConsumerImpl(PulsarClientImpl client,
                                               String topic,
                                               ConsumerConfigurationData<T> conf,
                                               ExecutorProvider executorProvider,
                                               int partitionIndex,
                                               boolean hasParentConsumer,
                                               CompletableFuture<Consumer<T>> subscribeFuture,
                                               MessageId startMessageId,
                                               Schema<T> schema,
                                               ConsumerInterceptors<T> interceptors,
                                               boolean createTopicIfDoesNotExist) {
        return newConsumerImpl(client, topic, conf, executorProvider, partitionIndex, hasParentConsumer, subscribeFuture,
                startMessageId, schema, interceptors, createTopicIfDoesNotExist, 0);
    }

    static <T> ConsumerImpl<T> newConsumerImpl(PulsarClientImpl client,
                                               String topic,
                                               ConsumerConfigurationData<T> conf,
                                               ExecutorProvider executorProvider,
                                               int partitionIndex,
                                               boolean hasParentConsumer,
                                               CompletableFuture<Consumer<T>> subscribeFuture,
                                               MessageId startMessageId,
                                               Schema<T> schema,
                                               ConsumerInterceptors<T> interceptors,
                                               boolean createTopicIfDoesNotExist,
                                               long startMessageRollbackDurationInSec) {
        if (conf.getReceiverQueueSize() == 0) {
            return new ZeroQueueConsumerImpl<>(client, topic, conf, executorProvider, partitionIndex, hasParentConsumer,
                    subscribeFuture,
                    startMessageId, schema, interceptors,
                    createTopicIfDoesNotExist);
        } else {
            return new ConsumerImpl<>(client, topic, conf, executorProvider, partitionIndex, hasParentConsumer,
                    subscribeFuture, startMessageId, startMessageRollbackDurationInSec /* rollback time in sec to start msgId */,
                    schema, interceptors, createTopicIfDoesNotExist);
        }
    }

    protected ConsumerImpl(PulsarClientImpl client, String topic, ConsumerConfigurationData<T> conf,
           ExecutorProvider executorProvider, int partitionIndex, boolean hasParentConsumer,
           CompletableFuture<Consumer<T>> subscribeFuture, MessageId startMessageId,
           long startMessageRollbackDurationInSec, Schema<T> schema, ConsumerInterceptors<T> interceptors,
           boolean createTopicIfDoesNotExist) {
        super(client, topic, conf, conf.getReceiverQueueSize(), executorProvider, subscribeFuture, schema, interceptors);
        this.consumerId = client.newConsumerId();
        this.subscriptionMode = conf.getSubscriptionMode();
        this.startMessageId = startMessageId != null ? new BatchMessageIdImpl((MessageIdImpl) startMessageId) : null;
        this.initialStartMessageId = this.startMessageId;
        this.startMessageRollbackDurationInSec = startMessageRollbackDurationInSec;
        AVAILABLE_PERMITS_UPDATER.set(this, 0);
        this.subscribeTimeout = System.currentTimeMillis() + client.getConfiguration().getOperationTimeoutMs();
        this.partitionIndex = partitionIndex;
        this.hasParentConsumer = hasParentConsumer;
        this.receiverQueueRefillThreshold = conf.getReceiverQueueSize() / 2;
        this.priorityLevel = conf.getPriorityLevel();
        this.readCompacted = conf.isReadCompacted();
        this.subscriptionInitialPosition = conf.getSubscriptionInitialPosition();
        this.negativeAcksTracker = new NegativeAcksTracker(this, conf);
        this.resetIncludeHead = conf.isResetIncludeHead();
        this.createTopicIfDoesNotExist = createTopicIfDoesNotExist;
        this.maxPendingChunkedMessage = conf.getMaxPendingChunkedMessage();
        this.pendingChunkedMessageUuidQueue = new GrowableArrayBlockingQueue<>();
        this.expireTimeOfIncompleteChunkedMessageMillis = conf.getExpireTimeOfIncompleteChunkedMessageMillis();
        this.autoAckOldestChunkedMessageOnQueueFull = conf.isAutoAckOldestChunkedMessageOnQueueFull();
        this.poolMessages = conf.isPoolMessages();
        this.internalPinnedExecutor = client.getInternalExecutorService();

        if (client.getConfiguration().getStatsIntervalSeconds() > 0) {
            stats = new ConsumerStatsRecorderImpl(client, conf, this);
        } else {
            stats = ConsumerStatsDisabled.INSTANCE;
        }

        duringSeek = new AtomicBoolean(false);

        if (conf.getAckTimeoutMillis() != 0) {
            if (conf.getTickDurationMillis() > 0) {
                this.unAckedMessageTracker = new UnAckedMessageTracker(client, this, conf.getAckTimeoutMillis(),
                        Math.min(conf.getTickDurationMillis(), conf.getAckTimeoutMillis()));
            } else {
                this.unAckedMessageTracker = new UnAckedMessageTracker(client, this, conf.getAckTimeoutMillis());
            }
        } else {
            this.unAckedMessageTracker = UnAckedMessageTracker.UNACKED_MESSAGE_TRACKER_DISABLED;
        }

        // Create msgCrypto if not created already
        if (conf.getCryptoKeyReader() != null) {
            if (conf.getMessageCrypto() != null) {
                this.msgCrypto = conf.getMessageCrypto();
            } else {
                // default to use MessageCryptoBc;
                MessageCrypto msgCryptoBc;
                try {
                    msgCryptoBc = new MessageCryptoBc(
                            String.format("[%s] [%s]", topic, subscription),
                            false);
                } catch (Exception e) {
                    log.error("MessageCryptoBc may not included in the jar. e:", e);
                    msgCryptoBc = null;
                }
                this.msgCrypto = msgCryptoBc;
            }
        } else {
            this.msgCrypto = null;
        }

        if (conf.getProperties().isEmpty()) {
            metadata = Collections.emptyMap();
        } else {
            metadata = Collections.unmodifiableMap(new HashMap<>(conf.getProperties()));
        }

        this.connectionHandler = new ConnectionHandler(this,
        		        new BackoffBuilder()
                                .setInitialTime(client.getConfiguration().getInitialBackoffIntervalNanos(), TimeUnit.NANOSECONDS)
                                .setMax(client.getConfiguration().getMaxBackoffIntervalNanos(), TimeUnit.NANOSECONDS)
                                .setMandatoryStop(0, TimeUnit.MILLISECONDS)
                                .create(),
                this);

        this.topicName = TopicName.get(topic);
        if (this.topicName.isPersistent()) {
            this.acknowledgmentsGroupingTracker =
                new PersistentAcknowledgmentsGroupingTracker(this, conf, client.eventLoopGroup());
        } else {
            this.acknowledgmentsGroupingTracker =
                NonPersistentAcknowledgmentGroupingTracker.of();
        }

        if (conf.getDeadLetterPolicy() != null) {
            possibleSendToDeadLetterTopicMessages = new ConcurrentHashMap<>();
            if (StringUtils.isNotBlank(conf.getDeadLetterPolicy().getDeadLetterTopic())) {
                this.deadLetterPolicy = DeadLetterPolicy.builder()
                        .maxRedeliverCount(conf.getDeadLetterPolicy().getMaxRedeliverCount())
                        .deadLetterTopic(conf.getDeadLetterPolicy().getDeadLetterTopic())
                        .build();
            } else {
                this.deadLetterPolicy = DeadLetterPolicy.builder()
                        .maxRedeliverCount(conf.getDeadLetterPolicy().getMaxRedeliverCount())
                        .deadLetterTopic(String.format("%s-%s" + RetryMessageUtil.DLQ_GROUP_TOPIC_SUFFIX, topic, subscription))
                        .build();
            }

            if (StringUtils.isNotBlank(conf.getDeadLetterPolicy().getRetryLetterTopic())) {
                this.deadLetterPolicy.setRetryLetterTopic(conf.getDeadLetterPolicy().getRetryLetterTopic());
            } else {
                this.deadLetterPolicy.setRetryLetterTopic(String.format("%s-%s" + RetryMessageUtil.RETRY_GROUP_TOPIC_SUFFIX,
                        topic, subscription));
            }

        } else {
            deadLetterPolicy = null;
            possibleSendToDeadLetterTopicMessages = null;
        }

        topicNameWithoutPartition = topicName.getPartitionedTopicName();

        grabCnx();
    }

    public ConnectionHandler getConnectionHandler() {
        return connectionHandler;
    }

    public UnAckedMessageTracker getUnAckedMessageTracker() {
        return unAckedMessageTracker;
    }

    @Override
    public CompletableFuture<Void> unsubscribeAsync() {
        if (getState() == State.Closing || getState() == State.Closed) {
            return FutureUtil
                    .failedFuture(new PulsarClientException.AlreadyClosedException("Consumer was already closed"));
        }
        final CompletableFuture<Void> unsubscribeFuture = new CompletableFuture<>();
        if (isConnected()) {
            setState(State.Closing);
            long requestId = client.newRequestId();
            ByteBuf unsubscribe = Commands.newUnsubscribe(consumerId, requestId);
            ClientCnx cnx = cnx();
            cnx.sendRequestWithId(unsubscribe, requestId).thenRun(() -> {
                closeConsumerTasks();
                deregisterFromClientCnx();
                client.cleanupConsumer(this);
                log.info("[{}][{}] Successfully unsubscribed from topic", topic, subscription);
                setState(State.Closed);
                unsubscribeFuture.complete(null);
            }).exceptionally(e -> {
                log.error("[{}][{}] Failed to unsubscribe: {}", topic, subscription, e.getCause().getMessage());
                setState(State.Ready);
                unsubscribeFuture.completeExceptionally(
                    PulsarClientException.wrap(e.getCause(),
                        String.format("Failed to unsubscribe the subscription %s of topic %s",
                            topicName.toString(), subscription)));
                return null;
            });
        } else {
            unsubscribeFuture.completeExceptionally(
                new PulsarClientException(
                    String.format("The client is not connected to the broker when unsubscribing the " +
                        "subscription %s of the topic %s", subscription, topicName.toString())));
        }
        return unsubscribeFuture;
    }

    @Override
    protected Message<T> internalReceive() throws PulsarClientException {
        Message<T> message;
        try {
            message = incomingMessages.take();
            messageProcessed(message);
            return beforeConsume(message);
        } catch (InterruptedException e) {
            stats.incrementNumReceiveFailed();
            throw PulsarClientException.unwrap(e);
        }
    }

    @Override
    protected CompletableFuture<Message<T>> internalReceiveAsync() {
        CompletableFutureCancellationHandler cancellationHandler = new CompletableFutureCancellationHandler();
        CompletableFuture<Message<T>> result = cancellationHandler.createFuture();
        internalPinnedExecutor.execute(() -> {
            Message<T> message = incomingMessages.poll();
            if (message == null) {
                pendingReceives.add(result);
                cancellationHandler.setCancelAction(() -> pendingReceives.remove(result));
            }
            if (message != null) {
                messageProcessed(message);
                result.complete(beforeConsume(message));
            }
        });

        return result;
    }

    @Override
    protected Message<T> internalReceive(int timeout, TimeUnit unit) throws PulsarClientException {
        Message<T> message;
        try {
            message = incomingMessages.poll(timeout, unit);
            if (message == null) {
                return null;
            }
            messageProcessed(message);
            return beforeConsume(message);
        } catch (InterruptedException e) {
            State state = getState();
            if (state != State.Closing && state != State.Closed) {
                stats.incrementNumReceiveFailed();
                throw PulsarClientException.unwrap(e);
            } else {
                return null;
            }
        }
    }

    @Override
    protected Messages<T> internalBatchReceive() throws PulsarClientException {
        try {
            return internalBatchReceiveAsync().get();
        } catch (InterruptedException | ExecutionException e) {
            State state = getState();
            if (state != State.Closing && state != State.Closed) {
                stats.incrementNumBatchReceiveFailed();
                throw PulsarClientException.unwrap(e);
            } else {
                return null;
            }
        }
    }

    @Override
    protected CompletableFuture<Messages<T>> internalBatchReceiveAsync() {
        CompletableFutureCancellationHandler cancellationHandler = new CompletableFutureCancellationHandler();
        CompletableFuture<Messages<T>> result = cancellationHandler.createFuture();
        internalPinnedExecutor.execute(() -> {
            if (pendingBatchReceives == null) {
                pendingBatchReceives = Queues.newConcurrentLinkedQueue();
            }
            if (hasEnoughMessagesForBatchReceive()) {
                MessagesImpl<T> messages = getNewMessagesImpl();
                Message<T> msgPeeked = incomingMessages.peek();
                while (msgPeeked != null && messages.canAdd(msgPeeked)) {
                    Message<T> msg = incomingMessages.poll();
                    if (msg != null) {
                        messageProcessed(msg);
                        Message<T> interceptMsg = beforeConsume(msg);
                        messages.add(interceptMsg);
                    }
                    msgPeeked = incomingMessages.peek();
                }
                result.complete(messages);
            } else {
                OpBatchReceive<T> opBatchReceive = OpBatchReceive.of(result);
                pendingBatchReceives.add(opBatchReceive);
                cancellationHandler.setCancelAction(() -> pendingBatchReceives.remove(opBatchReceive));
            }
        });
        return result;
    }

    @Override
    protected CompletableFuture<Void> doAcknowledge(MessageId messageId, AckType ackType,
                                                    Map<String, Long> properties,
                                                    TransactionImpl txn) {
        checkArgument(messageId instanceof MessageIdImpl);
        if (getState() != State.Ready && getState() != State.Connecting) {
            stats.incrementNumAcksFailed();
            PulsarClientException exception = new PulsarClientException("Consumer not ready. State: " + getState());
            if (AckType.Individual.equals(ackType)) {
                onAcknowledge(messageId, exception);
            } else if (AckType.Cumulative.equals(ackType)) {
                onAcknowledgeCumulative(messageId, exception);
            }
            return FutureUtil.failedFuture(exception);
        }

        if (txn != null) {
            return doTransactionAcknowledgeForResponse(messageId, ackType, null, properties,
                    new TxnID(txn.getTxnIdMostBits(), txn.getTxnIdLeastBits()));
        }
        return acknowledgmentsGroupingTracker.addAcknowledgment((MessageIdImpl) messageId, ackType, properties);
    }

    @Override
    protected CompletableFuture<Void> doAcknowledge(List<MessageId> messageIdList, AckType ackType, Map<String, Long> properties, TransactionImpl txn) {
        return this.acknowledgmentsGroupingTracker.addListAcknowledgment(messageIdList, ackType, properties);
    }


    @SuppressWarnings("unchecked")
    @Override
    protected CompletableFuture<Void> doReconsumeLater(Message<?> message, AckType ackType,
                                                       Map<String, Long> properties,
                                                       long delayTime,
                                                       TimeUnit unit) {
        MessageId messageId = message.getMessageId();
        if (messageId == null) {
            return FutureUtil.failedFuture(new PulsarClientException
                    .InvalidMessageException("Cannot handle message with null messageId"));
        }

        if (messageId instanceof TopicMessageIdImpl) {
            messageId = ((TopicMessageIdImpl) messageId).getInnerMessageId();
        }
        checkArgument(messageId instanceof MessageIdImpl);
        if (getState() != State.Ready && getState() != State.Connecting) {
            stats.incrementNumAcksFailed();
            PulsarClientException exception = new PulsarClientException("Consumer not ready. State: " + getState());
            if (AckType.Individual.equals(ackType)) {
                onAcknowledge(messageId, exception);
            } else if (AckType.Cumulative.equals(ackType)) {
                onAcknowledgeCumulative(messageId, exception);
            }
            return FutureUtil.failedFuture(exception);
        }
        if (delayTime < 0) {
            delayTime = 0;
        }
        if (retryLetterProducer == null) {
            createProducerLock.writeLock().lock();
            try {
                if (retryLetterProducer == null) {
                    retryLetterProducer = client.newProducer(schema)
                            .topic(this.deadLetterPolicy.getRetryLetterTopic())
                            .enableBatching(false)
                            .blockIfQueueFull(false)
                            .create();
                }
            } catch (Exception e) {
                log.error("Create retry letter producer exception with topic: {}", deadLetterPolicy.getRetryLetterTopic(), e);
            } finally {
                createProducerLock.writeLock().unlock();
            }
        }
        CompletableFuture<Void> result = new CompletableFuture<>();
        if (retryLetterProducer != null) {
            try {
                MessageImpl<T> retryMessage = (MessageImpl<T>) getMessageImpl(message);
                String originMessageIdStr = getOriginMessageIdStr(message);
                String originTopicNameStr = getOriginTopicNameStr(message);
                SortedMap<String, String> propertiesMap
                        = getPropertiesMap(message, originMessageIdStr, originTopicNameStr);
                int reconsumetimes = 1;
                if (propertiesMap.containsKey(RetryMessageUtil.SYSTEM_PROPERTY_RECONSUMETIMES)) {
                    reconsumetimes = Integer.parseInt(propertiesMap.get(RetryMessageUtil.SYSTEM_PROPERTY_RECONSUMETIMES));
                    reconsumetimes = reconsumetimes + 1;
                }
                propertiesMap.put(RetryMessageUtil.SYSTEM_PROPERTY_RECONSUMETIMES, String.valueOf(reconsumetimes));
                propertiesMap.put(RetryMessageUtil.SYSTEM_PROPERTY_DELAY_TIME, String.valueOf(unit.toMillis(delayTime)));

                if (reconsumetimes > this.deadLetterPolicy.getMaxRedeliverCount() && StringUtils.isNotBlank(deadLetterPolicy.getDeadLetterTopic())) {
                    initDeadLetterProducerIfNeeded();
                    MessageId finalMessageId = messageId;
                    deadLetterProducer.thenAccept(dlqProducer -> {
                        retryMessage.getSchema().thenAccept(originalSchema -> {
                            TypedMessageBuilder<byte[]> typedMessageBuilderNew =
                                    dlqProducer.newMessage(Schema.AUTO_PRODUCE_BYTES(originalSchema))
                                            .value(retryMessage.getData())
                                            .properties(propertiesMap);
                            typedMessageBuilderNew.sendAsync().thenAccept(msgId -> {
                                doAcknowledge(finalMessageId, ackType, properties, null).thenAccept(v -> {
                                    result.complete(null);
                                }).exceptionally(ex -> {
                                    result.completeExceptionally(ex);
                                    return null;
                                });
                            }).exceptionally(ex -> {
                                result.completeExceptionally(ex);
                                return null;
                            });
                        }).exceptionally(ex -> {
                            result.completeExceptionally(ex);
                            deadLetterProducer = null;
                            return null;
                        });
                    }).exceptionally(ex -> {
                        result.completeExceptionally(ex);
                        deadLetterProducer = null;
                        return null;
                    });
                } else {
                    TypedMessageBuilder<T> typedMessageBuilderNew = retryLetterProducer.newMessage()
                            .value(retryMessage.getValue())
                            .properties(propertiesMap);
                    if (delayTime > 0) {
                        typedMessageBuilderNew.deliverAfter(delayTime, unit);
                    }
                    if (message.hasKey()) {
                        typedMessageBuilderNew.key(message.getKey());
                    }
                    typedMessageBuilderNew.send();
                    return doAcknowledge(messageId, ackType, properties, null);
                }
            } catch (Exception e) {
                log.error("Send to retry letter topic exception with topic: {}, messageId: {}", retryLetterProducer.getTopic(), messageId, e);
                Set<MessageId> messageIds = Collections.singleton(messageId);
                unAckedMessageTracker.remove(messageId);
                redeliverUnacknowledgedMessages(messageIds);
            }
        }
        MessageId finalMessageId = messageId;
        result.exceptionally(ex -> {
            Set<MessageId> messageIds = Collections.singleton(finalMessageId);
            unAckedMessageTracker.remove(finalMessageId);
            redeliverUnacknowledgedMessages(messageIds);
            return null;
        });
        return result;
    }

    private SortedMap<String, String> getPropertiesMap(Message<?> message, String originMessageIdStr, String originTopicNameStr) {
        SortedMap<String, String> propertiesMap = new TreeMap<>();
        if (message.getProperties() != null) {
            propertiesMap.putAll(message.getProperties());
        }
        propertiesMap.put(RetryMessageUtil.SYSTEM_PROPERTY_REAL_TOPIC, originTopicNameStr);
        propertiesMap.put(RetryMessageUtil.SYSTEM_PROPERTY_ORIGIN_MESSAGE_ID, originMessageIdStr);
        return propertiesMap;
    }

    private String getOriginMessageIdStr(Message<?> message) {
        if (message instanceof TopicMessageImpl) {
            return ((TopicMessageIdImpl) message.getMessageId()).getInnerMessageId().toString();
        } else if (message instanceof MessageImpl) {
            return message.getMessageId().toString();
        }
        return null;
    }

    private String getOriginTopicNameStr(Message<?> message) {
        if (message instanceof TopicMessageImpl) {
            return ((TopicMessageIdImpl) message.getMessageId()).getTopicName();
        } else if (message instanceof MessageImpl) {
            return message.getTopicName();
        }
        return null;
    }

    private MessageImpl<?> getMessageImpl(Message<?> message) {
        if (message instanceof TopicMessageImpl) {
            return (MessageImpl<?>) ((TopicMessageImpl<?>) message).getMessage();
        } else if (message instanceof MessageImpl) {
            return (MessageImpl<?>) message;
        }
        return null;
    }

    @Override
    public void negativeAcknowledge(MessageId messageId) {
        negativeAcksTracker.add(messageId);

        // Ensure the message is not redelivered for ack-timeout, since we did receive an "ack"
        unAckedMessageTracker.remove(messageId);
    }

    @Override
    public void connectionOpened(final ClientCnx cnx) {
        if (getState() == State.Closing || getState() == State.Closed) {
            setState(State.Closed);
            closeConsumerTasks();
            deregisterFromClientCnx();
            client.cleanupConsumer(this);
            failPendingReceive();
            clearReceiverQueue();
            return;
        }
        setClientCnx(cnx);

        log.info("[{}][{}] Subscribing to topic on cnx {}, consumerId {}", topic, subscription, cnx.ctx().channel(), consumerId);

        long requestId = client.newRequestId();
        if (duringSeek.get()) {
            acknowledgmentsGroupingTracker.flushAndClean();
        }

        int currentSize;
        synchronized (this) {
            currentSize = incomingMessages.size();
            startMessageId = clearReceiverQueue();
            if (possibleSendToDeadLetterTopicMessages != null) {
                possibleSendToDeadLetterTopicMessages.clear();
            }
        }

        boolean isDurable = subscriptionMode == SubscriptionMode.Durable;
        MessageIdData startMessageIdData = null;
        if (isDurable) {
            // For regular durable subscriptions, the message id from where to restart will be determined by the broker.
            startMessageIdData = null;
        } else if (startMessageId != null) {
            // For non-durable we are going to restart from the next entry
            startMessageIdData = new MessageIdData()
                    .setLedgerId(startMessageId.getLedgerId())
                    .setEntryId(startMessageId.getEntryId())
                    .setBatchIndex(startMessageId.getBatchIndex());
        }

        SchemaInfo si = schema.getSchemaInfo();
        if (si != null && (SchemaType.BYTES == si.getType() || SchemaType.NONE == si.getType())) {
            // don't set schema for Schema.BYTES
            si = null;
        }
        // startMessageRollbackDurationInSec should be consider only once when consumer connects to first time
        long startMessageRollbackDuration = (startMessageRollbackDurationInSec > 0
                && startMessageId != null && startMessageId.equals(initialStartMessageId)) ? startMessageRollbackDurationInSec : 0;
        ByteBuf request = Commands.newSubscribe(topic, subscription, consumerId, requestId, getSubType(), priorityLevel,
                consumerName, isDurable, startMessageIdData, metadata, readCompacted,
                conf.isReplicateSubscriptionState(), InitialPosition.valueOf(subscriptionInitialPosition.getValue()),
                startMessageRollbackDuration, si, createTopicIfDoesNotExist, conf.getKeySharedPolicy());

        cnx.sendRequestWithId(request, requestId).thenRun(() -> {
            synchronized (ConsumerImpl.this) {
                if (changeToReadyState()) {
                    consumerIsReconnectedToBroker(cnx, currentSize);
                } else {
                    // Consumer was closed while reconnecting, close the connection to make sure the broker
                    // drops the consumer on its side
                    setState(State.Closed);
                    deregisterFromClientCnx();
                    client.cleanupConsumer(this);
                    cnx.channel().close();
                    return;
                }
            }

            resetBackoff();

            boolean firstTimeConnect = subscribeFuture.complete(this);
            // if the consumer is not partitioned or is re-connected and is partitioned, we send the flow
            // command to receive messages.
            // For readers too (isDurable==false), the partition idx will be set though we have to
            // send available permits immediately after establishing the reader session
            if (!(firstTimeConnect && hasParentConsumer && isDurable) && conf.getReceiverQueueSize() != 0) {
                increaseAvailablePermits(cnx, conf.getReceiverQueueSize());
            }
        }).exceptionally((e) -> {
            deregisterFromClientCnx();
            if (getState() == State.Closing || getState() == State.Closed) {
                // Consumer was closed while reconnecting, close the connection to make sure the broker
                // drops the consumer on its side
                cnx.channel().close();
                return null;
            }
            log.warn("[{}][{}] Failed to subscribe to topic on {}", topic, subscription, cnx.channel().remoteAddress());

            if (e.getCause() instanceof PulsarClientException
                    && PulsarClientException.isRetriableError(e.getCause())
                    && System.currentTimeMillis() < subscribeTimeout) {
                reconnectLater(e.getCause());
            } else if (!subscribeFuture.isDone()) {
                // unable to create new consumer, fail operation
                setState(State.Failed);
                closeConsumerTasks();
                subscribeFuture.completeExceptionally(
                    PulsarClientException.wrap(e, String.format("Failed to subscribe the topic %s with subscription " +
                        "name %s when connecting to the broker", topicName.toString(), subscription)));
                client.cleanupConsumer(this);
            } else if (e.getCause() instanceof TopicDoesNotExistException) {
                // The topic was deleted after the consumer was created, and we're
                // not allowed to recreate the topic. This can happen in few cases:
                //  * Regex consumer getting error after topic gets deleted
                //  * Regular consumer after topic is manually delete and with
                //    auto-topic-creation set to false
                // No more retries are needed in this case.
                setState(State.Failed);
                closeConsumerTasks();
                client.cleanupConsumer(this);
                log.warn("[{}][{}] Closed consumer because topic does not exist anymore {}", topic, subscription, cnx.channel().remoteAddress());
            } else {
                // consumer was subscribed and connected but we got some error, keep trying
                reconnectLater(e.getCause());
            }
            return null;
        });
    }

    protected void consumerIsReconnectedToBroker(ClientCnx cnx, int currentQueueSize) {
        log.info("[{}][{}] Subscribed to topic on {} -- consumer: {}", topic, subscription,
                cnx.channel().remoteAddress(), consumerId);

        AVAILABLE_PERMITS_UPDATER.set(this, 0);
    }

    /**
     * Clear the internal receiver queue and returns the message id of what was the 1st message in the queue that was
     * not seen by the application
     */
    private BatchMessageIdImpl clearReceiverQueue() {
        List<Message<?>> currentMessageQueue = new ArrayList<>(incomingMessages.size());
        incomingMessages.drainTo(currentMessageQueue);
        resetIncomingMessageSize();

        if (duringSeek.compareAndSet(true, false)) {
            return seekMessageId;
        } else if (subscriptionMode == SubscriptionMode.Durable) {
            return startMessageId;
        }

        if (!currentMessageQueue.isEmpty()) {
            MessageIdImpl nextMessageInQueue = (MessageIdImpl) currentMessageQueue.get(0).getMessageId();
            BatchMessageIdImpl previousMessage;
            if (nextMessageInQueue instanceof BatchMessageIdImpl) {
                // Get on the previous message within the current batch
                previousMessage = new BatchMessageIdImpl(nextMessageInQueue.getLedgerId(),
                        nextMessageInQueue.getEntryId(), nextMessageInQueue.getPartitionIndex(),
                        ((BatchMessageIdImpl) nextMessageInQueue).getBatchIndex() - 1);
            } else {
                // Get on previous message in previous entry
                previousMessage = new BatchMessageIdImpl(nextMessageInQueue.getLedgerId(),
                        nextMessageInQueue.getEntryId() - 1, nextMessageInQueue.getPartitionIndex(), -1);
            }
            // release messages if they are pooled messages
            currentMessageQueue.forEach(Message::release);
            return previousMessage;
        } else if (!lastDequeuedMessageId.equals(MessageId.earliest)) {
            // If the queue was empty we need to restart from the message just after the last one that has been dequeued
            // in the past
            return new BatchMessageIdImpl((MessageIdImpl) lastDequeuedMessageId);
        } else {
            // No message was received or dequeued by this consumer. Next message would still be the startMessageId
            return startMessageId;
        }
    }

    /**
     * send the flow command to have the broker start pushing messages
     */
    private void sendFlowPermitsToBroker(ClientCnx cnx, int numMessages) {
        if (cnx != null && numMessages > 0) {
            if (log.isDebugEnabled()) {
                log.debug("[{}] [{}] Adding {} additional permits", topic, subscription, numMessages);
            }
            if (log.isDebugEnabled()) {
                cnx.ctx().writeAndFlush(Commands.newFlow(consumerId, numMessages))
                        .addListener(writeFuture -> {
                            if (!writeFuture.isSuccess()) {
                                log.debug("Consumer {} failed to send {} permits to broker: {}", consumerId, numMessages,
                                        writeFuture.cause().getMessage());
                            } else {
                                log.debug("Consumer {} sent {} permits to broker", consumerId, numMessages);
                            }
                        });
            } else {
                cnx.ctx().writeAndFlush(Commands.newFlow(consumerId, numMessages), cnx.ctx().voidPromise());
            }
        }
    }

    @Override
    public void connectionFailed(PulsarClientException exception) {
        boolean nonRetriableError = !PulsarClientException.isRetriableError(exception);
        boolean timeout = System.currentTimeMillis() > subscribeTimeout;
        if ((nonRetriableError || timeout) && subscribeFuture.completeExceptionally(exception)) {
            setState(State.Failed);
            if (nonRetriableError) {
                log.info("[{}] Consumer creation failed for consumer {} with unretriableError {}", topic, consumerId, exception);
            } else {
                log.info("[{}] Consumer creation failed for consumer {} after timeout", topic, consumerId);
            }
            closeConsumerTasks();
            deregisterFromClientCnx();
            client.cleanupConsumer(this);
        }
    }

    @Override
    public CompletableFuture<Void> closeAsync() {
        if (getState() == State.Closing || getState() == State.Closed) {
            closeConsumerTasks();
            return CompletableFuture.completedFuture(null);
        }

        if (!isConnected()) {
            log.info("[{}] [{}] Closed Consumer (not connected)", topic, subscription);
            setState(State.Closed);
            closeConsumerTasks();
            deregisterFromClientCnx();
            client.cleanupConsumer(this);
            return CompletableFuture.completedFuture(null);
        }

        stats.getStatTimeout().ifPresent(Timeout::cancel);

        setState(State.Closing);

        closeConsumerTasks();

        long requestId = client.newRequestId();

        CompletableFuture<Void> closeFuture = new CompletableFuture<>();
        ClientCnx cnx = cnx();
        if (null == cnx) {
            cleanupAtClose(closeFuture, null);
        } else {
            ByteBuf cmd = Commands.newCloseConsumer(consumerId, requestId);
            cnx.sendRequestWithId(cmd, requestId).handle((v, exception) -> {
                boolean ignoreException = !cnx.ctx().channel().isActive();
                if (ignoreException && exception != null) {
                    log.debug("Exception ignored in closing consumer", exception);
                }
                cleanupAtClose(closeFuture, ignoreException ? null : exception);
                return null;
            });
        }

        return closeFuture;
    }

    private void cleanupAtClose(CompletableFuture<Void> closeFuture, Throwable exception) {
        log.info("[{}] [{}] Closed consumer", topic, subscription);
        setState(State.Closed);
        closeConsumerTasks();
        if (exception != null) {
            closeFuture.completeExceptionally(exception);
        } else {
            closeFuture.complete(null);
        }
        deregisterFromClientCnx();
        client.cleanupConsumer(this);
        // fail all pending-receive futures to notify application
        failPendingReceive();
    }

    private void closeConsumerTasks() {
        unAckedMessageTracker.close();
        if (possibleSendToDeadLetterTopicMessages != null) {
            possibleSendToDeadLetterTopicMessages.clear();
        }
        acknowledgmentsGroupingTracker.close();
        if (batchReceiveTimeout != null) {
            batchReceiveTimeout.cancel();
        }
        stats.getStatTimeout().ifPresent(Timeout::cancel);
    }

    private void failPendingReceive() {
        internalPinnedExecutor.execute(() -> {
            if (pinnedExecutor != null && !pinnedExecutor.isShutdown()) {
                failPendingReceives(this.pendingReceives);
                failPendingBatchReceives(this.pendingBatchReceives);
            }
        });
    }

    void activeConsumerChanged(boolean isActive) {
        if (consumerEventListener == null) {
            return;
        }

        pinnedExecutor.execute(() -> {
            if (isActive) {
                consumerEventListener.becameActive(this, partitionIndex);
            } else {
                consumerEventListener.becameInactive(this, partitionIndex);
            }
        });
    }

    void messageReceived(MessageIdData messageId, int redeliveryCount, List<Long> ackSet, ByteBuf headersAndPayload, ClientCnx cnx) {
        if (log.isDebugEnabled()) {
            log.debug("[{}][{}] Received message: {}/{}", topic, subscription, messageId.getLedgerId(),
                    messageId.getEntryId());
        }

        if (!verifyChecksum(headersAndPayload, messageId)) {
            // discard message with checksum error
            discardCorruptedMessage(messageId, cnx, ValidationError.ChecksumMismatch);
            return;
        }

        MessageMetadata msgMetadata;
        try {
            msgMetadata = Commands.parseMessageMetadata(headersAndPayload);
        } catch (Throwable t) {
            discardCorruptedMessage(messageId, cnx, ValidationError.ChecksumMismatch);
            return;
        }

        final int numMessages = msgMetadata.getNumMessagesInBatch();
        final int numChunks = msgMetadata.hasNumChunksFromMsg() ? msgMetadata.getNumChunksFromMsg() : 0;
        final boolean isChunkedMessage = numChunks > 1 && conf.getSubscriptionType() != SubscriptionType.Shared;

        MessageIdImpl msgId = new MessageIdImpl(messageId.getLedgerId(), messageId.getEntryId(), getPartitionIndex());
        if (acknowledgmentsGroupingTracker.isDuplicate(msgId)) {
            if (log.isDebugEnabled()) {
                log.debug("[{}] [{}] Ignoring message as it was already being acked earlier by same consumer {}/{}",
                        topic, subscription, consumerName, msgId);
            }

            increaseAvailablePermits(cnx, numMessages);
            return;
        }

        ByteBuf decryptedPayload = decryptPayloadIfNeeded(messageId, msgMetadata, headersAndPayload, cnx);

        boolean isMessageUndecryptable = isMessageUndecryptable(msgMetadata);

        if (decryptedPayload == null) {
            // Message was discarded or CryptoKeyReader isn't implemented
            return;
        }

        // uncompress decryptedPayload and release decryptedPayload-ByteBuf
        ByteBuf uncompressedPayload = (isMessageUndecryptable || isChunkedMessage) ? decryptedPayload.retain()
                : uncompressPayloadIfNeeded(messageId, msgMetadata, decryptedPayload, cnx, true);
        decryptedPayload.release();
        if (uncompressedPayload == null) {
            // Message was discarded on decompression error
            return;
        }

        // if message is not decryptable then it can't be parsed as a batch-message. so, add EncyrptionCtx to message
        // and return undecrypted payload
        if (isMessageUndecryptable || (numMessages == 1 && !msgMetadata.hasNumMessagesInBatch())) {

            // right now, chunked messages are only supported by non-shared subscription
            if (isChunkedMessage) {
                uncompressedPayload = processMessageChunk(uncompressedPayload, msgMetadata, msgId, messageId, cnx);
                if (uncompressedPayload == null) {
                    return;
                }
            }

            if (isSameEntry(messageId) && isPriorEntryIndex(messageId.getEntryId())) {
                // We need to discard entries that were prior to startMessageId
                if (log.isDebugEnabled()) {
                    log.debug("[{}] [{}] Ignoring message from before the startMessageId: {}", subscription,
                            consumerName, startMessageId);
                }

                uncompressedPayload.release();
                return;
            }

            final MessageImpl<T> message = MessageImpl.create(topicName.toString(), msgId, msgMetadata,
                    uncompressedPayload, createEncryptionContext(msgMetadata), cnx, schema, redeliveryCount,
                    poolMessages);
            uncompressedPayload.release();

            // Enqueue the message so that it can be retrieved when application calls receive()
            // if the conf.getReceiverQueueSize() is 0 then discard message if no one is waiting for it.
            // if asyncReceive is waiting then notify callback without adding to incomingMessages queue
            internalPinnedExecutor.execute(() -> {
                if (deadLetterPolicy != null && possibleSendToDeadLetterTopicMessages != null &&
                        redeliveryCount >= deadLetterPolicy.getMaxRedeliverCount()) {
                    possibleSendToDeadLetterTopicMessages.put((MessageIdImpl) message.getMessageId(),
                            Collections.singletonList(message));
                }
                if (peekPendingReceive() != null) {
                    notifyPendingReceivedCallback(message, null);
                } else if (enqueueMessageAndCheckBatchReceive(message) && hasPendingBatchReceive()) {
                    notifyPendingBatchReceivedCallBack();
                }
            });
        } else {
            // handle batch message enqueuing; uncompressed payload has all messages in batch
            receiveIndividualMessagesFromBatch(msgMetadata, redeliveryCount, ackSet, uncompressedPayload, messageId, cnx);

            uncompressedPayload.release();
        }
        internalPinnedExecutor.execute(()
                -> tryTriggerListener());

    }

    private void tryTriggerListener() {
        if (listener != null) {
            triggerListener();
        }
    }

    private boolean isTxnMessage(MessageMetadata messageMetadata) {
        return messageMetadata.hasTxnidMostBits() && messageMetadata.hasTxnidLeastBits();
    }

    private ByteBuf processMessageChunk(ByteBuf compressedPayload, MessageMetadata msgMetadata, MessageIdImpl msgId,
            MessageIdData messageId, ClientCnx cnx) {

        // Lazy task scheduling to expire incomplete chunk message
        if (!expireChunkMessageTaskScheduled && expireTimeOfIncompleteChunkedMessageMillis > 0) {
            pinnedExecutor.scheduleAtFixedRate(() -> {
                        removeExpireIncompleteChunkedMessages();
                    }, expireTimeOfIncompleteChunkedMessageMillis, expireTimeOfIncompleteChunkedMessageMillis,
                    TimeUnit.MILLISECONDS);
            expireChunkMessageTaskScheduled = true;
        }

        if (msgMetadata.getChunkId() == 0) {
            ByteBuf chunkedMsgBuffer = Unpooled.directBuffer(msgMetadata.getTotalChunkMsgSize(),
                    msgMetadata.getTotalChunkMsgSize());
            int totalChunks = msgMetadata.getNumChunksFromMsg();
            chunkedMessagesMap.computeIfAbsent(msgMetadata.getUuid(),
                    (key) -> ChunkedMessageCtx.get(totalChunks, chunkedMsgBuffer));
            pendingChunkedMessageCount++;
            if (maxPendingChunkedMessage > 0 && pendingChunkedMessageCount > maxPendingChunkedMessage) {
                removeOldestPendingChunkedMessage();
            }
            pendingChunkedMessageUuidQueue.add(msgMetadata.getUuid());
        }

        ChunkedMessageCtx chunkedMsgCtx = chunkedMessagesMap.get(msgMetadata.getUuid());
        // discard message if chunk is out-of-order
        if (chunkedMsgCtx == null || chunkedMsgCtx.chunkedMsgBuffer == null
                || msgMetadata.getChunkId() != (chunkedMsgCtx.lastChunkedMessageId + 1)
                || msgMetadata.getChunkId() >= msgMetadata.getTotalChunkMsgSize()) {
            // means we lost the first chunk: should never happen
            log.info("Received unexpected chunk messageId {}, last-chunk-id{}, chunkId = {}, total-chunks {}", msgId,
                    (chunkedMsgCtx != null ? chunkedMsgCtx.lastChunkedMessageId : null), msgMetadata.getChunkId(),
                    msgMetadata.getTotalChunkMsgSize());
            if (chunkedMsgCtx != null) {
                if (chunkedMsgCtx.chunkedMsgBuffer != null) {
                    ReferenceCountUtil.safeRelease(chunkedMsgCtx.chunkedMsgBuffer);
                }
                chunkedMsgCtx.recycle();
            }
            chunkedMessagesMap.remove(msgMetadata.getUuid());
            compressedPayload.release();
            increaseAvailablePermits(cnx);
            if (expireTimeOfIncompleteChunkedMessageMillis > 0
                    && System.currentTimeMillis() > (msgMetadata.getPublishTime()
                            + expireTimeOfIncompleteChunkedMessageMillis)) {
                doAcknowledge(msgId, AckType.Individual, Collections.emptyMap(), null);
            } else {
                trackMessage(msgId);
            }
            return null;
        }

        chunkedMsgCtx.chunkedMessageIds[msgMetadata.getChunkId()] = msgId;
        // append the chunked payload and update lastChunkedMessage-id
        chunkedMsgCtx.chunkedMsgBuffer.writeBytes(compressedPayload);
        chunkedMsgCtx.lastChunkedMessageId = msgMetadata.getChunkId();

        // if final chunk is not received yet then release payload and return
        if (msgMetadata.getChunkId() != (msgMetadata.getNumChunksFromMsg() - 1)) {
            compressedPayload.release();
            increaseAvailablePermits(cnx);
            return null;
        }

        // last chunk received: so, stitch chunked-messages and clear up chunkedMsgBuffer
        if (log.isDebugEnabled()) {
            log.debug("Chunked message completed chunkId {}, total-chunks {}, msgId {} sequenceId {}",
                    msgMetadata.getChunkId(), msgMetadata.getNumChunksFromMsg(), msgId, msgMetadata.getSequenceId());
        }
        // remove buffer from the map, add chunked messageId to unack-message tracker, and reduce pending-chunked-message count
        chunkedMessagesMap.remove(msgMetadata.getUuid());
        unAckedChunkedMessageIdSequenceMap.put(msgId, chunkedMsgCtx.chunkedMessageIds);
        pendingChunkedMessageCount--;
        compressedPayload.release();
        compressedPayload = chunkedMsgCtx.chunkedMsgBuffer;
        chunkedMsgCtx.recycle();
        ByteBuf uncompressedPayload = uncompressPayloadIfNeeded(messageId, msgMetadata, compressedPayload, cnx, false);
        compressedPayload.release();
        return uncompressedPayload;
    }

    /**
     * Notify waiting asyncReceive request with the received message
     *
     * @param message
     */
    void notifyPendingReceivedCallback(final Message<T> message, Exception exception) {
        if (pendingReceives.isEmpty()) {
            return;
        }

        // fetch receivedCallback from queue
        final CompletableFuture<Message<T>> receivedFuture = pollPendingReceive();
        if (receivedFuture == null) {
            return;
        }

        if (exception != null) {
            pinnedExecutor.execute(() -> receivedFuture.completeExceptionally(exception));
            return;
        }

        if (message == null) {
            IllegalStateException e = new IllegalStateException("received message can't be null");
            pinnedExecutor.execute(() -> receivedFuture.completeExceptionally(e));
            return;
        }

        if (conf.getReceiverQueueSize() == 0) {
            // call interceptor and complete received callback
            trackMessage(message);
            interceptAndComplete(message, receivedFuture);
            return;
        }

        // increase permits for available message-queue
        messageProcessed(message);
        // call interceptor and complete received callback
        interceptAndComplete(message, receivedFuture);
    }

    private void interceptAndComplete(final Message<T> message, final CompletableFuture<Message<T>> receivedFuture) {
        // call proper interceptor
        final Message<T> interceptMessage = beforeConsume(message);
        // return message to receivedCallback
        completePendingReceive(receivedFuture, interceptMessage);
    }

    void receiveIndividualMessagesFromBatch(MessageMetadata msgMetadata, int redeliveryCount, List<Long> ackSet, ByteBuf uncompressedPayload,
            MessageIdData messageId, ClientCnx cnx) {
        int batchSize = msgMetadata.getNumMessagesInBatch();

        // create ack tracker for entry aka batch
        MessageIdImpl batchMessage = new MessageIdImpl(messageId.getLedgerId(), messageId.getEntryId(),
                getPartitionIndex());
        List<MessageImpl<T>> possibleToDeadLetter = null;
        if (deadLetterPolicy != null && redeliveryCount >= deadLetterPolicy.getMaxRedeliverCount()) {
            possibleToDeadLetter = new ArrayList<>();
        }

        BatchMessageAcker acker = BatchMessageAcker.newAcker(batchSize);
        BitSetRecyclable ackBitSet = null;
        if (ackSet != null && ackSet.size() > 0) {
            ackBitSet = BitSetRecyclable.valueOf(SafeCollectionUtils.longListToArray(ackSet));
        }

        SingleMessageMetadata singleMessageMetadata = new SingleMessageMetadata();
        int skippedMessages = 0;
        try {
            for (int i = 0; i < batchSize; ++i) {
                if (log.isDebugEnabled()) {
                    log.debug("[{}] [{}] processing message num - {} in batch", subscription, consumerName, i);
                }

                ByteBuf singleMessagePayload = Commands.deSerializeSingleMessageInBatch(uncompressedPayload,
                        singleMessageMetadata, i, batchSize);

                if (isSameEntry(messageId) && isPriorBatchIndex(i)) {
                    // If we are receiving a batch message, we need to discard messages that were prior
                    // to the startMessageId
                    if (log.isDebugEnabled()) {
                        log.debug("[{}] [{}] Ignoring message from before the startMessageId: {}", subscription,
                                consumerName, startMessageId);
                    }
                    singleMessagePayload.release();

                    ++skippedMessages;
                    continue;
                }

                if (singleMessageMetadata.isCompactedOut()) {
                    // message has been compacted out, so don't send to the user
                    singleMessagePayload.release();

                    ++skippedMessages;
                    continue;
                }

                if (ackBitSet != null && !ackBitSet.get(i)) {
                    singleMessagePayload.release();
                    ++skippedMessages;
                    continue;
                }

                BatchMessageIdImpl batchMessageIdImpl = new BatchMessageIdImpl(messageId.getLedgerId(),
                        messageId.getEntryId(), getPartitionIndex(), i, batchSize, acker);
                final MessageImpl<T> message = MessageImpl.create(topicName.toString(), batchMessageIdImpl,
                        msgMetadata, singleMessageMetadata, singleMessagePayload,
                        createEncryptionContext(msgMetadata), cnx, schema, redeliveryCount, poolMessages);
                if (possibleToDeadLetter != null) {
                    possibleToDeadLetter.add(message);
                }
                internalPinnedExecutor.execute(() -> {
                    if (peekPendingReceive() != null) {
                        notifyPendingReceivedCallback(message, null);
                    } else if (enqueueMessageAndCheckBatchReceive(message) && hasPendingBatchReceive()) {
                        notifyPendingBatchReceivedCallBack();
                    }
                    singleMessagePayload.release();
                });
            }
            if (ackBitSet != null) {
                ackBitSet.recycle();
            }
        } catch (IOException e) {
            log.warn("[{}] [{}] unable to obtain message in batch", subscription, consumerName);
            discardCorruptedMessage(messageId, cnx, ValidationError.BatchDeSerializeError);
        }

        if (possibleToDeadLetter != null && possibleSendToDeadLetterTopicMessages != null) {
            possibleSendToDeadLetterTopicMessages.put(batchMessage, possibleToDeadLetter);
        }

        if (log.isDebugEnabled()) {
            log.debug("[{}] [{}] enqueued messages in batch. queue size - {}, available queue size - {}", subscription,
                    consumerName, incomingMessages.size(), incomingMessages.remainingCapacity());
        }

        if (skippedMessages > 0) {
            increaseAvailablePermits(cnx, skippedMessages);
        }
    }

    private boolean isPriorEntryIndex(long idx) {
        return resetIncludeHead ? idx < startMessageId.getEntryId() : idx <= startMessageId.getEntryId();
    }

    private boolean isPriorBatchIndex(long idx) {
        return resetIncludeHead ? idx < startMessageId.getBatchIndex() : idx <= startMessageId.getBatchIndex();
    }

    private boolean isSameEntry(MessageIdData messageId) {
        return startMessageId != null
                && messageId.getLedgerId() == startMessageId.getLedgerId()
                && messageId.getEntryId() == startMessageId.getEntryId();
    }

    /**
     * Record the event that one message has been processed by the application.
     *
     * Periodically, it sends a Flow command to notify the broker that it can push more messages
     */
    @Override
    protected synchronized void messageProcessed(Message<?> msg) {
        ClientCnx currentCnx = cnx();
        ClientCnx msgCnx = ((MessageImpl<?>) msg).getCnx();
        lastDequeuedMessageId = msg.getMessageId();

        if (msgCnx != currentCnx) {
            // The processed message did belong to the old queue that was cleared after reconnection.
        } else {
            increaseAvailablePermits(currentCnx);
            stats.updateNumMsgsReceived(msg);

            trackMessage(msg);
        }
        decreaseIncomingMessageSize(msg);
    }

    protected void trackMessage(Message<?> msg) {
        if (msg != null) {
            trackMessage(msg.getMessageId());
        }
    }

    protected void trackMessage(MessageId messageId) {
        if (conf.getAckTimeoutMillis() > 0 && messageId instanceof MessageIdImpl) {
            MessageIdImpl id = (MessageIdImpl) messageId;
            if (id instanceof BatchMessageIdImpl) {
                // do not add each item in batch message into tracker
                id = new MessageIdImpl(id.getLedgerId(), id.getEntryId(), getPartitionIndex());
            }
            if (hasParentConsumer) {
                //TODO: check parent consumer here
                // we should no longer track this message, TopicsConsumer will take care from now onwards
                unAckedMessageTracker.remove(id);
            } else {
                unAckedMessageTracker.add(id);
            }
        }
    }

    void increaseAvailablePermits(ClientCnx currentCnx) {
        increaseAvailablePermits(currentCnx, 1);
    }

    protected void increaseAvailablePermits(ClientCnx currentCnx, int delta) {
        int available = AVAILABLE_PERMITS_UPDATER.addAndGet(this, delta);

        while (available >= receiverQueueRefillThreshold && !paused) {
            if (AVAILABLE_PERMITS_UPDATER.compareAndSet(this, available, 0)) {
                sendFlowPermitsToBroker(currentCnx, available);
                break;
            } else {
                available = AVAILABLE_PERMITS_UPDATER.get(this);
            }
        }
    }

    public void increaseAvailablePermits(int delta) {
        increaseAvailablePermits(cnx(), delta);
    }

    @Override
    public void pause() {
        paused = true;
    }

    @Override
    public void resume() {
        if (paused) {
            paused = false;
            increaseAvailablePermits(cnx(), 0);
        }
    }

    @Override
    public long getLastDisconnectedTimestamp() {
        return connectionHandler.lastConnectionClosedTimestamp;
    }

    private ByteBuf decryptPayloadIfNeeded(MessageIdData messageId, MessageMetadata msgMetadata, ByteBuf payload,
            ClientCnx currentCnx) {

        if (msgMetadata.getEncryptionKeysCount() == 0) {
            return payload.retain();
        }

        // If KeyReader is not configured throw exception based on config param
        if (conf.getCryptoKeyReader() == null) {
            switch (conf.getCryptoFailureAction()) {
                case CONSUME:
                    log.warn("[{}][{}][{}] CryptoKeyReader interface is not implemented. Consuming encrypted message.",
                            topic, subscription, consumerName);
                    return payload.retain();
                case DISCARD:
                    log.warn(
                            "[{}][{}][{}] Skipping decryption since CryptoKeyReader interface is not implemented and config is set to discard",
                            topic, subscription, consumerName);
                    discardMessage(messageId, currentCnx, ValidationError.DecryptionError);
                    return null;
                case FAIL:
                    MessageId m = new MessageIdImpl(messageId.getLedgerId(), messageId.getEntryId(), partitionIndex);
                    log.error(
                            "[{}][{}][{}][{}] Message delivery failed since CryptoKeyReader interface is not implemented to consume encrypted message",
                            topic, subscription, consumerName, m);
                    unAckedMessageTracker.add(m);
                    return null;
            }
        }


        int maxDecryptedSize = msgCrypto.getMaxOutputSize(payload.readableBytes());
        ByteBuf decryptedData = PulsarByteBufAllocator.DEFAULT.buffer(maxDecryptedSize);
        ByteBuffer nioDecryptedData = decryptedData.nioBuffer(0, maxDecryptedSize);
        if (msgCrypto.decrypt(() -> msgMetadata, payload.nioBuffer(), nioDecryptedData, conf.getCryptoKeyReader())) {
            decryptedData.writerIndex(nioDecryptedData.limit());
            return decryptedData;
        }

        decryptedData.release();

        switch (conf.getCryptoFailureAction()) {
            case CONSUME:
                // Note, batch message will fail to consume even if config is set to consume
                log.warn("[{}][{}][{}][{}] Decryption failed. Consuming encrypted message since config is set to consume.",
                        topic, subscription, consumerName, messageId);
                return payload.retain();
            case DISCARD:
                log.warn("[{}][{}][{}][{}] Discarding message since decryption failed and config is set to discard", topic,
                        subscription, consumerName, messageId);
                discardMessage(messageId, currentCnx, ValidationError.DecryptionError);
                return null;
            case FAIL:
                MessageId m = new MessageIdImpl(messageId.getLedgerId(), messageId.getEntryId(), partitionIndex);
                log.error(
                        "[{}][{}][{}][{}] Message delivery failed since unable to decrypt incoming message",
                        topic, subscription, consumerName, m);
                unAckedMessageTracker.add(m);
                return null;
        }
        return null;
    }

    private ByteBuf uncompressPayloadIfNeeded(MessageIdData messageId, MessageMetadata msgMetadata, ByteBuf payload,
            ClientCnx currentCnx, boolean checkMaxMessageSize) {
        CompressionType compressionType = msgMetadata.getCompression();
        CompressionCodec codec = CompressionCodecProvider.getCompressionCodec(compressionType);
        int uncompressedSize = msgMetadata.getUncompressedSize();
        int payloadSize = payload.readableBytes();
        if (checkMaxMessageSize && payloadSize > ClientCnx.getMaxMessageSize()) {
            // payload size is itself corrupted since it cannot be bigger than the MaxMessageSize
            log.error("[{}][{}] Got corrupted payload message size {} at {}", topic, subscription, payloadSize,
                    messageId);
            discardCorruptedMessage(messageId, currentCnx, ValidationError.UncompressedSizeCorruption);
            return null;
        }
        try {
            ByteBuf uncompressedPayload = codec.decode(payload, uncompressedSize);
            return uncompressedPayload;
        } catch (IOException e) {
            log.error("[{}][{}] Failed to decompress message with {} at {}: {}", topic, subscription, compressionType,
                    messageId, e.getMessage(), e);
            discardCorruptedMessage(messageId, currentCnx, ValidationError.DecompressionError);
            return null;
        }
    }

    private boolean verifyChecksum(ByteBuf headersAndPayload, MessageIdData messageId) {

        if (hasChecksum(headersAndPayload)) {
            int checksum = Commands.readChecksum(headersAndPayload);
            int computedChecksum = Crc32cIntChecksum.computeChecksum(headersAndPayload);
            if (checksum != computedChecksum) {
                log.error(
                        "[{}][{}] Checksum mismatch for message at {}:{}. Received checksum: 0x{}, Computed checksum: 0x{}",
                        topic, subscription, messageId.getLedgerId(), messageId.getEntryId(),
                        Long.toHexString(checksum), Integer.toHexString(computedChecksum));
                return false;
            }
        }

        return true;
    }

    private void discardCorruptedMessage(MessageIdData messageId, ClientCnx currentCnx,
            ValidationError validationError) {
        log.error("[{}][{}] Discarding corrupted message at {}:{}", topic, subscription, messageId.getLedgerId(),
                messageId.getEntryId());
        discardMessage(messageId, currentCnx, validationError);
    }

    private void discardMessage(MessageIdData messageId, ClientCnx currentCnx, ValidationError validationError) {
        ByteBuf cmd = Commands.newAck(consumerId, messageId.getLedgerId(), messageId.getEntryId(), null, AckType.Individual,
                                      validationError, Collections.emptyMap(), -1);
        currentCnx.ctx().writeAndFlush(cmd, currentCnx.ctx().voidPromise());
        increaseAvailablePermits(currentCnx);
        stats.incrementNumReceiveFailed();
    }

    @Override
    String getHandlerName() {
        return subscription;
    }

    @Override
    public boolean isConnected() {
        return getClientCnx() != null && (getState() == State.Ready);
    }

    int getPartitionIndex() {
        return partitionIndex;
    }

    @Override
    public int getAvailablePermits() {
        return AVAILABLE_PERMITS_UPDATER.get(this);
    }

    @Override
    public int numMessagesInQueue() {
        return incomingMessages.size();
    }

    @Override
    public void redeliverUnacknowledgedMessages() {
        ClientCnx cnx = cnx();
        if (isConnected() && cnx.getRemoteEndpointProtocolVersion() >= ProtocolVersion.v2.getValue()) {
            int currentSize = 0;
            synchronized (this) {
                currentSize = incomingMessages.size();
                clearIncomingMessages();
                unAckedMessageTracker.clear();
            }
            cnx.ctx().writeAndFlush(Commands.newRedeliverUnacknowledgedMessages(consumerId), cnx.ctx().voidPromise());
            if (currentSize > 0) {
                increaseAvailablePermits(cnx, currentSize);
            }
            if (log.isDebugEnabled()) {
                log.debug("[{}] [{}] [{}] Redeliver unacked messages and send {} permits", subscription, topic,
                        consumerName, currentSize);
            }
            return;
        }
        if (cnx == null || (getState() == State.Connecting)) {
            log.warn("[{}] Client Connection needs to be established for redelivery of unacknowledged messages", this);
        } else {
            log.warn("[{}] Reconnecting the client to redeliver the messages.", this);
            cnx.ctx().close();
        }
    }

    public int clearIncomingMessagesAndGetMessageNumber() {
        int messagesNumber = incomingMessages.size();
        incomingMessages.forEach(Message::release);
        clearIncomingMessages();
        unAckedMessageTracker.clear();
        return messagesNumber;
    }

    @Override
    public void redeliverUnacknowledgedMessages(Set<MessageId> messageIds) {
        if (messageIds.isEmpty()) {
            return;
        }

        checkArgument(messageIds.stream().findFirst().get() instanceof MessageIdImpl);

        if (conf.getSubscriptionType() != SubscriptionType.Shared
                && conf.getSubscriptionType() != SubscriptionType.Key_Shared) {
            // We cannot redeliver single messages if subscription type is not Shared
            redeliverUnacknowledgedMessages();
            return;
        }
        ClientCnx cnx = cnx();
        if (isConnected() && cnx.getRemoteEndpointProtocolVersion() >= ProtocolVersion.v2.getValue()) {
            int messagesFromQueue = removeExpiredMessagesFromQueue(messageIds);
            Iterable<List<MessageIdImpl>> batches = Iterables.partition(
                messageIds.stream()
                    .map(messageId -> (MessageIdImpl)messageId)
                    .collect(Collectors.toSet()), MAX_REDELIVER_UNACKNOWLEDGED);
            batches.forEach(ids -> {
                getRedeliveryMessageIdData(ids).thenAccept(messageIdData -> {
                    if (!messageIdData.isEmpty()) {
                        ByteBuf cmd = Commands.newRedeliverUnacknowledgedMessages(consumerId, messageIdData);
                        cnx.ctx().writeAndFlush(cmd, cnx.ctx().voidPromise());
                    }
                });
            });
            if (messagesFromQueue > 0) {
                increaseAvailablePermits(cnx, messagesFromQueue);
            }
            if (log.isDebugEnabled()) {
                log.debug("[{}] [{}] [{}] Redeliver unacked messages and increase {} permits", subscription, topic,
                        consumerName, messagesFromQueue);
            }
            return;
        }
        if (cnx == null || (getState() == State.Connecting)) {
            log.warn("[{}] Client Connection needs to be established for redelivery of unacknowledged messages", this);
        } else {
            log.warn("[{}] Reconnecting the client to redeliver the messages.", this);
            cnx.ctx().close();
        }
    }

    @Override
    protected void completeOpBatchReceive(OpBatchReceive<T> op) {
        notifyPendingBatchReceivedCallBack(op);
    }

    private CompletableFuture<List<MessageIdData>> getRedeliveryMessageIdData(List<MessageIdImpl> messageIds) {
        if (messageIds == null || messageIds.isEmpty()) {
            return CompletableFuture.completedFuture(Collections.emptyList());
        }
        List<MessageIdData> data = new ArrayList<>(messageIds.size());
        List<CompletableFuture<Boolean>> futures = new ArrayList<>(messageIds.size());
        messageIds.forEach(messageId -> {
            CompletableFuture<Boolean> future = processPossibleToDLQ(messageId);
            futures.add(future);
            future.thenAccept(sendToDLQ -> {
                if (!sendToDLQ) {
                    data.add(new MessageIdData()
                            .setPartition(messageId.getPartitionIndex())
                            .setLedgerId(messageId.getLedgerId())
                            .setEntryId(messageId.getEntryId()));
                }
            });
        });
        return FutureUtil.waitForAll(futures).thenCompose(v -> CompletableFuture.completedFuture(data));
    }

    private CompletableFuture<Boolean> processPossibleToDLQ(MessageIdImpl messageId) {
        List<MessageImpl<T>> deadLetterMessages = null;
        if (possibleSendToDeadLetterTopicMessages != null) {
            if (messageId instanceof BatchMessageIdImpl) {
                messageId = new MessageIdImpl(messageId.getLedgerId(), messageId.getEntryId(),
                        getPartitionIndex());
            }
            deadLetterMessages = possibleSendToDeadLetterTopicMessages.get(messageId);
        }
        CompletableFuture<Boolean> result = new CompletableFuture<>();
        if (deadLetterMessages != null) {
            initDeadLetterProducerIfNeeded();
            List<MessageImpl<T>> finalDeadLetterMessages = deadLetterMessages;
            MessageIdImpl finalMessageId = messageId;
            deadLetterProducer.thenAccept(producerDLQ -> {
                for (MessageImpl<T> message : finalDeadLetterMessages) {
                    String originMessageIdStr = getOriginMessageIdStr(message);
                    String originTopicNameStr = getOriginTopicNameStr(message);
                    message.getSchema().thenAccept(originalSchema ->
                            producerDLQ.newMessage(Schema.AUTO_PRODUCE_BYTES(originalSchema))
                                    .value(message.getData())
                                    .properties(getPropertiesMap(message, originMessageIdStr, originTopicNameStr))
                                    .sendAsync()
                                    .thenAccept(messageIdInDLQ -> {
                                        possibleSendToDeadLetterTopicMessages.remove(finalMessageId);
                                        acknowledgeAsync(finalMessageId).whenComplete((v, ex) -> {
                                            if (ex != null) {
                                                log.warn("[{}] [{}] [{}] Failed to acknowledge the message {} "
                                                        + "of the original topic but send to the DLQ successfully.",
                                                        topicName, subscription, consumerName, finalMessageId, ex);
                                            } else {
                                                result.complete(true);
                                            }
                                        });
                                    }).exceptionally(ex -> {
                                log.warn("[{}] [{}] [{}] Failed to send DLQ message to {} for message id {}",
                                        topicName, subscription, consumerName, finalMessageId, ex);
                                result.complete(false);
                                return null;
                    })).exceptionally(ex -> {
                        log.warn("[{}] [{}] [{}] Failed to send DLQ message to {} for message id {}",
                                topicName, subscription, consumerName, finalMessageId, ex);
                        result.complete(false);
                        return null;
                    });
                }
            }).exceptionally(ex -> {
<<<<<<< HEAD
                log.warn("[{}] [{}] [{}] Failed to send DLQ message to {} for message id {}",
                        topicName, subscription, consumerName, finalMessageId, ex);
=======
                log.error("Dead letter producer exception with topic: {}", deadLetterPolicy.getDeadLetterTopic(), ex);
>>>>>>> 38d037c9
                deadLetterProducer = null;
                result.complete(false);
                return null;
            });
        } else {
            result.complete(false);
        }
        return result;
    }

    private void initDeadLetterProducerIfNeeded() {
        if (deadLetterProducer == null) {
            createProducerLock.writeLock().lock();
            try {
                if (deadLetterProducer == null) {
                    deadLetterProducer = client.newProducer(Schema.AUTO_PRODUCE_BYTES(schema))
                            .topic(this.deadLetterPolicy.getDeadLetterTopic())
                            .blockIfQueueFull(false)
                            .createAsync();
                }
            } finally {
                createProducerLock.writeLock().unlock();
            }
        }
    }

    @Override
    public void seek(MessageId messageId) throws PulsarClientException {
        try {
            seekAsync(messageId).get();
        } catch (Exception e) {
            throw PulsarClientException.unwrap(e);
        }
    }

    @Override
    public void seek(long timestamp) throws PulsarClientException {
        try {
            seekAsync(timestamp).get();
        } catch (Exception e) {
            throw PulsarClientException.unwrap(e);
        }
    }

    @Override
    public void seek(Function<String, Object> function) throws PulsarClientException {
        try {
            seekAsync(function).get();
        } catch (Exception e) {
            throw PulsarClientException.unwrap(e);
        }
    }

    @Override
    public CompletableFuture<Void> seekAsync(Function<String, Object> function) {
        if (function == null) {
            return FutureUtil.failedFuture(new PulsarClientException("Function must be set"));
        }
        Object seekPosition = function.apply(topic);
        if (seekPosition == null) {
            return CompletableFuture.completedFuture(null);
        }
        if (seekPosition instanceof MessageId) {
            return seekAsync((MessageId) seekPosition);
        } else if (seekPosition.getClass().getTypeName()
                .equals(Long.class.getTypeName())) {
            return seekAsync((long) seekPosition);
        }
        return FutureUtil.failedFuture(
                new PulsarClientException("Only support seek by messageId or timestamp"));
    }

    private Optional<CompletableFuture<Void>> seekAsyncCheckState(String seekBy) {
        if (getState() == State.Closing || getState() == State.Closed) {
            return Optional.of(FutureUtil
                    .failedFuture(new PulsarClientException.AlreadyClosedException(
                            String.format("The consumer %s was already closed when seeking the subscription %s of the"
                                    + " topic %s to %s", consumerName, subscription, topicName.toString(), seekBy))));
        }

        if (!isConnected()) {
            return Optional.of(FutureUtil.failedFuture(new PulsarClientException(
                    String.format("The client is not connected to the broker when seeking the subscription %s of the "
                            + "topic %s to %s", subscription, topicName.toString(), seekBy))));
        }

        return Optional.empty();
    }

    private CompletableFuture<Void> seekAsyncInternal(long requestId, ByteBuf seek, MessageId seekId, String seekBy) {
        final CompletableFuture<Void> seekFuture = new CompletableFuture<>();
        ClientCnx cnx = cnx();

        log.info("[{}][{}] Seek subscription to {}", topic, subscription, seekBy);

        cnx.sendRequestWithId(seek, requestId).thenRun(() -> {
            log.info("[{}][{}] Successfully reset subscription to {}", topic, subscription, seekBy);
            acknowledgmentsGroupingTracker.flushAndClean();

            seekMessageId = new BatchMessageIdImpl((MessageIdImpl) seekId);
            duringSeek.set(true);
            lastDequeuedMessageId = MessageId.earliest;

            clearIncomingMessages();
            seekFuture.complete(null);
        }).exceptionally(e -> {
            log.error("[{}][{}] Failed to reset subscription: {}", topic, subscription, e.getCause().getMessage());
            seekFuture.completeExceptionally(
                PulsarClientException.wrap(e.getCause(),
                    String.format("Failed to seek the subscription %s of the topic %s to %s",
                        subscription, topicName.toString(), seekBy)));
            return null;
        });
        return seekFuture;
    }

    @Override
    public CompletableFuture<Void> seekAsync(long timestamp) {
        String seekBy = String.format("the timestamp %d", timestamp);
        return seekAsyncCheckState(seekBy).orElseGet(() -> {
            long requestId = client.newRequestId();
            return seekAsyncInternal(requestId, Commands.newSeek(consumerId, requestId, timestamp),
                MessageId.earliest, seekBy);
        });
    }

    @Override
    public CompletableFuture<Void> seekAsync(MessageId messageId) {
        String seekBy = String.format("the message %s", messageId.toString());
        return seekAsyncCheckState(seekBy).orElseGet(() -> {
            long requestId = client.newRequestId();
            ByteBuf seek = null;
            if (messageId instanceof BatchMessageIdImpl) {
                BatchMessageIdImpl msgId = (BatchMessageIdImpl) messageId;
                // Initialize ack set
                BitSetRecyclable ackSet = BitSetRecyclable.create();
                ackSet.set(0, msgId.getBatchSize());
                ackSet.clear(0, Math.max(msgId.getBatchIndex(), 0));
                long[] ackSetArr = ackSet.toLongArray();
                ackSet.recycle();

                seek = Commands.newSeek(consumerId, requestId, msgId.getLedgerId(), msgId.getEntryId(), ackSetArr);
            } else {
                MessageIdImpl msgId = (MessageIdImpl) messageId;
                seek = Commands.newSeek(consumerId, requestId, msgId.getLedgerId(), msgId.getEntryId(), new long[0]);
            }
            return seekAsyncInternal(requestId, seek, messageId, seekBy);
        });
    }

    public boolean hasMessageAvailable() throws PulsarClientException {
        try {
            return hasMessageAvailableAsync().get();
        } catch (Exception e) {
            throw PulsarClientException.unwrap(e);
        }
    }

    public CompletableFuture<Boolean> hasMessageAvailableAsync() {
        final CompletableFuture<Boolean> booleanFuture = new CompletableFuture<>();

        // we haven't read yet. use startMessageId for comparison
        if (lastDequeuedMessageId == MessageId.earliest) {
            // if we are starting from latest, we should seek to the actual last message first.
            // allow the last one to be read when read head inclusively.
            if (startMessageId.equals(MessageId.latest)) {

                CompletableFuture<GetLastMessageIdResponse> future = internalGetLastMessageIdAsync();
                // if the consumer is configured to read inclusive then we need to seek to the last message
                if (resetIncludeHead) {
                    future = future.thenCompose((lastMessageIdResponse) ->
                            seekAsync(lastMessageIdResponse.lastMessageId)
                                    .thenApply((ignore) -> lastMessageIdResponse));
                }

                future.thenAccept(response -> {
                    MessageIdImpl lastMessageId = MessageIdImpl.convertToMessageIdImpl(response.lastMessageId);
                    MessageIdImpl markDeletePosition = MessageIdImpl
                            .convertToMessageIdImpl(response.markDeletePosition);

                    if (markDeletePosition != null) {
                        // we only care about comparing ledger ids and entry ids as mark delete position doesn't have other ids such as batch index
                        int result = ComparisonChain.start()
                                .compare(markDeletePosition.getLedgerId(), lastMessageId.getLedgerId())
                                .compare(markDeletePosition.getEntryId(), lastMessageId.getEntryId())
                                .result();
                        if (lastMessageId.getEntryId() < 0) {
                            booleanFuture.complete(false);
                        } else {
                            booleanFuture.complete(resetIncludeHead ? result <= 0 : result < 0);
                        }
                    } else if (lastMessageId == null || lastMessageId.getEntryId() < 0) {
                        booleanFuture.complete(false);
                    } else {
                        booleanFuture.complete(resetIncludeHead);
                    }
                }).exceptionally(ex -> {
                    log.error("[{}][{}] Failed getLastMessageId command", topic, subscription, ex);
                    booleanFuture.completeExceptionally(ex.getCause());
                    return null;
                });

                return booleanFuture;
            }

            if (hasMoreMessages(lastMessageIdInBroker, startMessageId, resetIncludeHead)) {
                booleanFuture.complete(true);
                return booleanFuture;
            }

            getLastMessageIdAsync().thenAccept(messageId -> {
                lastMessageIdInBroker = messageId;
                if (hasMoreMessages(lastMessageIdInBroker, startMessageId, resetIncludeHead)) {
                    booleanFuture.complete(true);
                } else {
                    booleanFuture.complete(false);
                }
            }).exceptionally(e -> {
                log.error("[{}][{}] Failed getLastMessageId command", topic, subscription);
                booleanFuture.completeExceptionally(e.getCause());
                return null;
            });

        } else {
            // read before, use lastDequeueMessage for comparison
            if (hasMoreMessages(lastMessageIdInBroker, lastDequeuedMessageId, false)) {
                booleanFuture.complete(true);
                return booleanFuture;
            }

            getLastMessageIdAsync().thenAccept(messageId -> {
                lastMessageIdInBroker = messageId;
                if (hasMoreMessages(lastMessageIdInBroker, lastDequeuedMessageId, false)) {
                    booleanFuture.complete(true);
                } else {
                    booleanFuture.complete(false);
                }
            }).exceptionally(e -> {
                log.error("[{}][{}] Failed getLastMessageId command", topic, subscription);
                booleanFuture.completeExceptionally(e.getCause());
                return null;
            });
        }

        return booleanFuture;
    }

    private boolean hasMoreMessages(MessageId lastMessageIdInBroker, MessageId messageId, boolean inclusive) {
        if (inclusive && lastMessageIdInBroker.compareTo(messageId) >= 0 &&
                ((MessageIdImpl) lastMessageIdInBroker).getEntryId() != -1) {
            return true;
        }

        if (!inclusive && lastMessageIdInBroker.compareTo(messageId) > 0 &&
                ((MessageIdImpl) lastMessageIdInBroker).getEntryId() != -1) {
            return true;
        }

        return false;
    }

    private static final class GetLastMessageIdResponse {
        final MessageId lastMessageId;
        final MessageId markDeletePosition;

        GetLastMessageIdResponse(MessageId lastMessageId, MessageId markDeletePosition) {
            this.lastMessageId = lastMessageId;
            this.markDeletePosition = markDeletePosition;
        }
    }

    @Override
    public CompletableFuture<MessageId> getLastMessageIdAsync() {
        return internalGetLastMessageIdAsync().thenApply(r -> r.lastMessageId);
    }

    public CompletableFuture<GetLastMessageIdResponse> internalGetLastMessageIdAsync() {
        if (getState() == State.Closing || getState() == State.Closed) {
            return FutureUtil
                .failedFuture(new PulsarClientException.AlreadyClosedException(
                    String.format("The consumer %s was already closed when the subscription %s of the topic %s " +
                        "getting the last message id", consumerName, subscription, topicName.toString())));
                }

        AtomicLong opTimeoutMs = new AtomicLong(client.getConfiguration().getOperationTimeoutMs());
        Backoff backoff = new BackoffBuilder()
                .setInitialTime(100, TimeUnit.MILLISECONDS)
                .setMax(opTimeoutMs.get() * 2, TimeUnit.MILLISECONDS)
                .setMandatoryStop(0, TimeUnit.MILLISECONDS)
                .create();

        CompletableFuture<GetLastMessageIdResponse> getLastMessageIdFuture = new CompletableFuture<>();

        internalGetLastMessageIdAsync(backoff, opTimeoutMs, getLastMessageIdFuture);
        return getLastMessageIdFuture;
    }

    private void internalGetLastMessageIdAsync(final Backoff backoff,
                                               final AtomicLong remainingTime,
                                               CompletableFuture<GetLastMessageIdResponse> future) {
        ClientCnx cnx = cnx();
        if (isConnected() && cnx != null) {
            if (!Commands.peerSupportsGetLastMessageId(cnx.getRemoteEndpointProtocolVersion())) {
                future.completeExceptionally(
                    new PulsarClientException.NotSupportedException(
                        String.format("The command `GetLastMessageId` is not supported for the protocol version %d. " +
                                "The consumer is %s, topic %s, subscription %s", cnx.getRemoteEndpointProtocolVersion(),
                            consumerName, topicName.toString(), subscription)));
            }

            long requestId = client.newRequestId();
            ByteBuf getLastIdCmd = Commands.newGetLastMessageId(consumerId, requestId);
            log.info("[{}][{}] Get topic last message Id", topic, subscription);

            cnx.sendGetLastMessageId(getLastIdCmd, requestId).thenAccept(cmd -> {
                MessageIdData lastMessageId = cmd.getLastMessageId();
                MessageIdImpl markDeletePosition = null;
                if (cmd.hasConsumerMarkDeletePosition()) {
                    markDeletePosition = new MessageIdImpl(cmd.getConsumerMarkDeletePosition().getLedgerId(),
                            cmd.getConsumerMarkDeletePosition().getEntryId(), -1);
                }
                log.info("[{}][{}] Successfully getLastMessageId {}:{}",
                    topic, subscription, lastMessageId.getLedgerId(), lastMessageId.getEntryId());

                MessageId lastMsgId = lastMessageId.getBatchIndex() <= 0 ?
                        new MessageIdImpl(lastMessageId.getLedgerId(),
                                lastMessageId.getEntryId(), lastMessageId.getPartition())
                        : new BatchMessageIdImpl(lastMessageId.getLedgerId(),
                                lastMessageId.getEntryId(), lastMessageId.getPartition(), lastMessageId.getBatchIndex());

                future.complete(new GetLastMessageIdResponse(lastMsgId, markDeletePosition));
            }).exceptionally(e -> {
                log.error("[{}][{}] Failed getLastMessageId command", topic, subscription);
                future.completeExceptionally(
                    PulsarClientException.wrap(e.getCause(),
                        String.format("The subscription %s of the topic %s gets the last message id was failed",
                            subscription, topicName.toString())));
                return null;
            });
        } else {
            long nextDelay = Math.min(backoff.next(), remainingTime.get());
            if (nextDelay <= 0) {
                future.completeExceptionally(
                    new PulsarClientException.TimeoutException(
                        String.format("The subscription %s of the topic %s could not get the last message id " +
                            "withing configured timeout", subscription, topicName.toString())));
                return;
            }

            pinnedExecutor.schedule(() -> {
                log.warn("[{}] [{}] Could not get connection while getLastMessageId -- Will try again in {} ms",
                        topic, getHandlerName(), nextDelay);
                remainingTime.addAndGet(-nextDelay);
                internalGetLastMessageIdAsync(backoff, remainingTime, future);
            }, nextDelay, TimeUnit.MILLISECONDS);
        }
    }

    private MessageIdImpl getMessageIdImpl(Message<?> msg) {
        MessageIdImpl messageId = (MessageIdImpl) msg.getMessageId();
        if (messageId instanceof BatchMessageIdImpl) {
            // messageIds contain MessageIdImpl, not BatchMessageIdImpl
            messageId = new MessageIdImpl(messageId.getLedgerId(), messageId.getEntryId(), getPartitionIndex());
        }
        return messageId;
    }


    private boolean isMessageUndecryptable(MessageMetadata msgMetadata) {
        return (msgMetadata.getEncryptionKeysCount() > 0 && conf.getCryptoKeyReader() == null
                && conf.getCryptoFailureAction() == ConsumerCryptoFailureAction.CONSUME);
    }

    /**
     * Create EncryptionContext if message payload is encrypted
     *
     * @param msgMetadata
     * @return {@link Optional}<{@link EncryptionContext}>
     */
    private Optional<EncryptionContext> createEncryptionContext(MessageMetadata msgMetadata) {

        EncryptionContext encryptionCtx = null;
        if (msgMetadata.getEncryptionKeysCount() > 0) {
            encryptionCtx = new EncryptionContext();
            Map<String, EncryptionKey> keys = msgMetadata.getEncryptionKeysList().stream()
                    .collect(
                            Collectors.toMap(EncryptionKeys::getKey,
                                    e -> new EncryptionKey(e.getValue(),
                                            e.getMetadatasList().stream().collect(
                                                    Collectors.toMap(KeyValue::getKey, KeyValue::getValue)))));
            byte[] encParam = msgMetadata.getEncryptionParam();
            Optional<Integer> batchSize = Optional
                    .ofNullable(msgMetadata.hasNumMessagesInBatch() ? msgMetadata.getNumMessagesInBatch() : null);
            encryptionCtx.setKeys(keys);
            encryptionCtx.setParam(encParam);
            if (msgMetadata.hasEncryptionAlgo()) {
                encryptionCtx.setAlgorithm(msgMetadata.getEncryptionAlgo());
            }
            encryptionCtx
                    .setCompressionType(CompressionCodecProvider.convertFromWireProtocol(msgMetadata.getCompression()));
            encryptionCtx.setUncompressedMessageSize(msgMetadata.getUncompressedSize());
            encryptionCtx.setBatchSize(batchSize);
        }
        return Optional.ofNullable(encryptionCtx);
    }

    private int removeExpiredMessagesFromQueue(Set<MessageId> messageIds) {
        int messagesFromQueue = 0;
        Message<T> peek = incomingMessages.peek();
        if (peek != null) {
            MessageIdImpl messageId = getMessageIdImpl(peek);
            if (!messageIds.contains(messageId)) {
                // first message is not expired, then no message is expired in queue.
                return 0;
            }

            // try not to remove elements that are added while we remove
            Message<T> message = incomingMessages.poll();
            while (message != null) {
                decreaseIncomingMessageSize(message);
                messagesFromQueue++;
                MessageIdImpl id = getMessageIdImpl(message);
                if (!messageIds.contains(id)) {
                    messageIds.add(id);
                    break;
                }
                message.release();
                message = incomingMessages.poll();
            }
        }
        return messagesFromQueue;
    }

    @Override
    public ConsumerStatsRecorder getStats() {
        return stats;
    }

    void setTerminated() {
        log.info("[{}] [{}] [{}] Consumer has reached the end of topic", subscription, topic, consumerName);
        hasReachedEndOfTopic = true;
        if (listener != null) {
            // Propagate notification to listener
            listener.reachedEndOfTopic(this);
        }
    }

    @Override
    public boolean hasReachedEndOfTopic() {
        return hasReachedEndOfTopic;
    }

    @Override
    public int hashCode() {
        return Objects.hash(topic, subscription, consumerName);
    }

    @Override
    public boolean equals(Object o) {
        if (this == o) return true;
        if (!(o instanceof ConsumerImpl)) return false;
        ConsumerImpl<?> consumer = (ConsumerImpl<?>) o;
        return consumerId == consumer.consumerId;
    }

    // wrapper for connection methods
    ClientCnx cnx() {
        return this.connectionHandler.cnx();
    }

    void resetBackoff() {
        this.connectionHandler.resetBackoff();
    }

    void connectionClosed(ClientCnx cnx) {
        this.connectionHandler.connectionClosed(cnx);
    }

    @VisibleForTesting
    public ClientCnx getClientCnx() {
        return this.connectionHandler.cnx();
    }

    void setClientCnx(ClientCnx clientCnx) {
        if (clientCnx != null) {
            this.connectionHandler.setClientCnx(clientCnx);
            clientCnx.registerConsumer(consumerId, this);
            if (conf.isAckReceiptEnabled() &&
                    !Commands.peerSupportsAckReceipt(clientCnx.getRemoteEndpointProtocolVersion())) {
                log.warn("Server don't support ack for receipt! " +
                        "ProtoVersion >=17 support! nowVersion : {}", clientCnx.getRemoteEndpointProtocolVersion());
            }
        }
        ClientCnx previousClientCnx = clientCnxUsedForConsumerRegistration.getAndSet(clientCnx);
        if (previousClientCnx != null && previousClientCnx != clientCnx) {
            previousClientCnx.removeConsumer(consumerId);
        }
    }

    void deregisterFromClientCnx() {
        setClientCnx(null);
    }

    void reconnectLater(Throwable exception) {
        this.connectionHandler.reconnectLater(exception);
    }

    void grabCnx() {
        this.connectionHandler.grabCnx();
    }

    public String getTopicNameWithoutPartition() {
        return topicNameWithoutPartition;
    }

    static class ChunkedMessageCtx {

        protected int totalChunks = -1;
        protected ByteBuf chunkedMsgBuffer;
        protected int lastChunkedMessageId = -1;
        protected MessageIdImpl[] chunkedMessageIds;
        protected long receivedTime = 0;

        static ChunkedMessageCtx get(int numChunksFromMsg, ByteBuf chunkedMsgBuffer) {
            ChunkedMessageCtx ctx = RECYCLER.get();
            ctx.totalChunks = numChunksFromMsg;
            ctx.chunkedMsgBuffer = chunkedMsgBuffer;
            ctx.chunkedMessageIds = new MessageIdImpl[numChunksFromMsg];
            ctx.receivedTime = System.currentTimeMillis();
            return ctx;
        }

        private final Handle<ChunkedMessageCtx> recyclerHandle;

        private ChunkedMessageCtx(Handle<ChunkedMessageCtx> recyclerHandle) {
            this.recyclerHandle = recyclerHandle;
        }

        private static final Recycler<ChunkedMessageCtx> RECYCLER = new Recycler<ChunkedMessageCtx>() {
            protected ChunkedMessageCtx newObject(Recycler.Handle<ChunkedMessageCtx> handle) {
                return new ChunkedMessageCtx(handle);
            }
        };

        public void recycle() {
            this.totalChunks = -1;
            this.chunkedMsgBuffer = null;
            this.lastChunkedMessageId = -1;
            recyclerHandle.recycle(this);
        }
    }

    private void removeOldestPendingChunkedMessage() {
        ChunkedMessageCtx chunkedMsgCtx = null;
        String firstPendingMsgUuid = null;
        while (chunkedMsgCtx == null && !pendingChunkedMessageUuidQueue.isEmpty()) {
            // remove oldest pending chunked-message group and free memory
            firstPendingMsgUuid = pendingChunkedMessageUuidQueue.poll();
            chunkedMsgCtx = StringUtils.isNotBlank(firstPendingMsgUuid) ? chunkedMessagesMap.get(firstPendingMsgUuid)
                    : null;
        }
        removeChunkMessage(firstPendingMsgUuid, chunkedMsgCtx, this.autoAckOldestChunkedMessageOnQueueFull);
    }

    protected void removeExpireIncompleteChunkedMessages() {
        if (expireTimeOfIncompleteChunkedMessageMillis <= 0) {
            return;
        }
        ChunkedMessageCtx chunkedMsgCtx = null;
        String messageUUID;
        while ((messageUUID = pendingChunkedMessageUuidQueue.peek()) != null) {
            chunkedMsgCtx = StringUtils.isNotBlank(messageUUID) ? chunkedMessagesMap.get(messageUUID) : null;
            if (chunkedMsgCtx != null && System
                    .currentTimeMillis() > (chunkedMsgCtx.receivedTime + expireTimeOfIncompleteChunkedMessageMillis)) {
                pendingChunkedMessageUuidQueue.remove(messageUUID);
                removeChunkMessage(messageUUID, chunkedMsgCtx, true);
            } else {
                return;
            }
        }
    }

    private void removeChunkMessage(String msgUUID, ChunkedMessageCtx chunkedMsgCtx, boolean autoAck) {
        if (chunkedMsgCtx == null) {
            return;
        }
        // clean up pending chuncked-Message
        chunkedMessagesMap.remove(msgUUID);
        if (chunkedMsgCtx.chunkedMessageIds != null) {
            for (MessageIdImpl msgId : chunkedMsgCtx.chunkedMessageIds) {
                if (msgId == null) {
                    continue;
                }
                if (autoAck) {
                    log.info("Removing chunk message-id {}", msgId);
                    doAcknowledge(msgId, AckType.Individual, Collections.emptyMap(), null);
                } else {
                    trackMessage(msgId);
                }
            }
        }
        if (chunkedMsgCtx.chunkedMsgBuffer != null) {
            chunkedMsgCtx.chunkedMsgBuffer.release();
        }
        chunkedMsgCtx.recycle();
        pendingChunkedMessageCount--;
    }

    private CompletableFuture<Void> doTransactionAcknowledgeForResponse(MessageId messageId, AckType ackType,
                                                                        ValidationError validationError,
                                                                        Map<String, Long> properties, TxnID txnID) {
        BitSetRecyclable bitSetRecyclable = null;
        long ledgerId;
        long entryId;
        ByteBuf cmd;
        long requestId = client.newRequestId();
        if (messageId instanceof BatchMessageIdImpl) {
            BatchMessageIdImpl batchMessageId = (BatchMessageIdImpl) messageId;
            bitSetRecyclable = BitSetRecyclable.create();
            ledgerId = batchMessageId.getLedgerId();
            entryId = batchMessageId.getEntryId();
            if (ackType == AckType.Cumulative) {
                batchMessageId.ackCumulative();
                bitSetRecyclable.set(0, batchMessageId.getBatchSize());
                bitSetRecyclable.clear(0, batchMessageId.getBatchIndex() + 1);
            } else {
                bitSetRecyclable.set(0, batchMessageId.getBatchSize());
                bitSetRecyclable.clear(batchMessageId.getBatchIndex());
            }
            cmd = Commands.newAck(consumerId, ledgerId, entryId, bitSetRecyclable, ackType, validationError, properties,
                    txnID.getLeastSigBits(), txnID.getMostSigBits(), requestId, batchMessageId.getBatchSize());
            bitSetRecyclable.recycle();
        } else {
            MessageIdImpl singleMessage = (MessageIdImpl) messageId;
            ledgerId = singleMessage.getLedgerId();
            entryId = singleMessage.getEntryId();
            cmd = Commands.newAck(consumerId, ledgerId, entryId, bitSetRecyclable, ackType,
                    validationError, properties, txnID.getLeastSigBits(), txnID.getMostSigBits(), requestId);
        }

        if (ackType == AckType.Cumulative) {
            unAckedMessageTracker.removeMessagesTill(messageId);
        } else {
            unAckedMessageTracker.remove(messageId);
        }
        return cnx().newAckForReceipt(cmd, requestId);
    }

    public Map<MessageIdImpl, List<MessageImpl<T>>> getPossibleSendToDeadLetterTopicMessages() {
        return possibleSendToDeadLetterTopicMessages;
    }

    private static final Logger log = LoggerFactory.getLogger(ConsumerImpl.class);

}<|MERGE_RESOLUTION|>--- conflicted
+++ resolved
@@ -590,25 +590,19 @@
                     initDeadLetterProducerIfNeeded();
                     MessageId finalMessageId = messageId;
                     deadLetterProducer.thenAccept(dlqProducer -> {
-                        retryMessage.getSchema().thenAccept(originalSchema -> {
-                            TypedMessageBuilder<byte[]> typedMessageBuilderNew =
-                                    dlqProducer.newMessage(Schema.AUTO_PRODUCE_BYTES(originalSchema))
-                                            .value(retryMessage.getData())
-                                            .properties(propertiesMap);
-                            typedMessageBuilderNew.sendAsync().thenAccept(msgId -> {
-                                doAcknowledge(finalMessageId, ackType, properties, null).thenAccept(v -> {
-                                    result.complete(null);
-                                }).exceptionally(ex -> {
-                                    result.completeExceptionally(ex);
-                                    return null;
-                                });
+                        TypedMessageBuilder<byte[]> typedMessageBuilderNew =
+                                dlqProducer.newMessage(Schema.AUTO_PRODUCE_BYTES(retryMessage.getReaderSchema().get()))
+                                        .value(retryMessage.getData())
+                                        .properties(propertiesMap);
+                        typedMessageBuilderNew.sendAsync().thenAccept(msgId -> {
+                            doAcknowledge(finalMessageId, ackType, properties, null).thenAccept(v -> {
+                                result.complete(null);
                             }).exceptionally(ex -> {
                                 result.completeExceptionally(ex);
                                 return null;
                             });
                         }).exceptionally(ex -> {
                             result.completeExceptionally(ex);
-                            deadLetterProducer = null;
                             return null;
                         });
                     }).exceptionally(ex -> {
@@ -1698,45 +1692,33 @@
             initDeadLetterProducerIfNeeded();
             List<MessageImpl<T>> finalDeadLetterMessages = deadLetterMessages;
             MessageIdImpl finalMessageId = messageId;
-            deadLetterProducer.thenAccept(producerDLQ -> {
+            deadLetterProducer.thenAcceptAsync(producerDLQ -> {
                 for (MessageImpl<T> message : finalDeadLetterMessages) {
                     String originMessageIdStr = getOriginMessageIdStr(message);
                     String originTopicNameStr = getOriginTopicNameStr(message);
-                    message.getSchema().thenAccept(originalSchema ->
-                            producerDLQ.newMessage(Schema.AUTO_PRODUCE_BYTES(originalSchema))
-                                    .value(message.getData())
-                                    .properties(getPropertiesMap(message, originMessageIdStr, originTopicNameStr))
-                                    .sendAsync()
-                                    .thenAccept(messageIdInDLQ -> {
-                                        possibleSendToDeadLetterTopicMessages.remove(finalMessageId);
-                                        acknowledgeAsync(finalMessageId).whenComplete((v, ex) -> {
-                                            if (ex != null) {
-                                                log.warn("[{}] [{}] [{}] Failed to acknowledge the message {} "
-                                                        + "of the original topic but send to the DLQ successfully.",
-                                                        topicName, subscription, consumerName, finalMessageId, ex);
-                                            } else {
-                                                result.complete(true);
-                                            }
-                                        });
-                                    }).exceptionally(ex -> {
+                    producerDLQ.newMessage(Schema.AUTO_PRODUCE_BYTES(message.getReaderSchema().get()))
+                            .value(message.getData())
+                            .properties(getPropertiesMap(message, originMessageIdStr, originTopicNameStr))
+                            .sendAsync()
+                            .thenAccept(messageIdInDLQ -> {
+                                possibleSendToDeadLetterTopicMessages.remove(finalMessageId);
+                                acknowledgeAsync(finalMessageId).whenComplete((v, ex) -> {
+                                    if (ex != null) {
+                                        log.warn("[{}] [{}] [{}] Failed to acknowledge the message {} of the original topic but send to the DLQ successfully.",
+                                                topicName, subscription, consumerName, finalMessageId, ex);
+                                    } else {
+                                        result.complete(true);
+                                    }
+                                });
+                            }).exceptionally(ex -> {
                                 log.warn("[{}] [{}] [{}] Failed to send DLQ message to {} for message id {}",
                                         topicName, subscription, consumerName, finalMessageId, ex);
                                 result.complete(false);
                                 return null;
-                    })).exceptionally(ex -> {
-                        log.warn("[{}] [{}] [{}] Failed to send DLQ message to {} for message id {}",
-                                topicName, subscription, consumerName, finalMessageId, ex);
-                        result.complete(false);
-                        return null;
                     });
                 }
             }).exceptionally(ex -> {
-<<<<<<< HEAD
-                log.warn("[{}] [{}] [{}] Failed to send DLQ message to {} for message id {}",
-                        topicName, subscription, consumerName, finalMessageId, ex);
-=======
                 log.error("Dead letter producer exception with topic: {}", deadLetterPolicy.getDeadLetterTopic(), ex);
->>>>>>> 38d037c9
                 deadLetterProducer = null;
                 result.complete(false);
                 return null;
