--- conflicted
+++ resolved
@@ -85,6 +85,7 @@
 import org.apache.pulsar.common.allocator.PulsarByteBufAllocator;
 import org.apache.pulsar.common.api.EncryptionContext;
 import org.apache.pulsar.common.api.EncryptionContext.EncryptionKey;
+import org.apache.pulsar.common.api.proto.BaseCommand;
 import org.apache.pulsar.common.api.proto.BrokerEntryMetadata;
 import org.apache.pulsar.common.api.proto.CommandAck.AckType;
 import org.apache.pulsar.common.api.proto.CommandAck.ValidationError;
@@ -730,10 +731,8 @@
                 acknowledgmentsGroupingTracker.flushAndClean();
             }
 
-<<<<<<< HEAD
             SUBSCRIBE_DEADLINE_UPDATER
-                    .compareAndSet(this, 0L, System.currentTimeMillis()
-                            + client.getConfiguration().getOperationTimeoutMs());
+                    .compareAndSet(this, 0L, System.currentTimeMillis() + client.getConfiguration().getOperationTimeoutMs());
 
             int currentSize;
             synchronized (this) {
@@ -741,67 +740,13 @@
                 startMessageId = clearReceiverQueue();
                 if (possibleSendToDeadLetterTopicMessages != null) {
                     possibleSendToDeadLetterTopicMessages.clear();
-=======
-        SUBSCRIBE_DEADLINE_UPDATER
-            .compareAndSet(this, 0L, System.currentTimeMillis() + client.getConfiguration().getOperationTimeoutMs());
-
-        int currentSize;
-        synchronized (this) {
-            currentSize = incomingMessages.size();
-            startMessageId = clearReceiverQueue();
-            if (possibleSendToDeadLetterTopicMessages != null) {
-                possibleSendToDeadLetterTopicMessages.clear();
-            }
-        }
-
-        boolean isDurable = subscriptionMode == SubscriptionMode.Durable;
-        MessageIdData startMessageIdData = null;
-        if (isDurable) {
-            // For regular durable subscriptions, the message id from where to restart will be determined by the broker.
-            startMessageIdData = null;
-        } else if (startMessageId != null) {
-            // For non-durable we are going to restart from the next entry
-            startMessageIdData = new MessageIdData()
-                    .setLedgerId(startMessageId.getLedgerId())
-                    .setEntryId(startMessageId.getEntryId())
-                    .setBatchIndex(startMessageId.getBatchIndex());
-        }
-
-        SchemaInfo si = schema.getSchemaInfo();
-        if (si != null && (SchemaType.BYTES == si.getType() || SchemaType.NONE == si.getType())) {
-            // don't set schema for Schema.BYTES
-            si = null;
-        }
-        // startMessageRollbackDurationInSec should be consider only once when consumer connects to first time
-        long startMessageRollbackDuration = (startMessageRollbackDurationInSec > 0
-                && startMessageId != null && startMessageId.equals(initialStartMessageId)) ? startMessageRollbackDurationInSec : 0;
-        ByteBuf request = Commands.newSubscribe(topic, subscription, consumerId, requestId, getSubType(), priorityLevel,
-                consumerName, isDurable, startMessageIdData, metadata, readCompacted,
-                conf.isReplicateSubscriptionState(), InitialPosition.valueOf(subscriptionInitialPosition.getValue()),
-                startMessageRollbackDuration, si, createTopicIfDoesNotExist, conf.getKeySharedPolicy(),
-                conf.getSubscriptionProperties());
-
-        cnx.sendRequestWithId(request, requestId).thenRun(() -> {
-            synchronized (ConsumerImpl.this) {
-                if (changeToReadyState()) {
-                    consumerIsReconnectedToBroker(cnx, currentSize);
-                } else {
-                    // Consumer was closed while reconnecting, close the connection to make sure the broker
-                    // drops the consumer on its side
-                    setState(State.Closed);
-                    deregisterFromClientCnx();
-                    client.cleanupConsumer(this);
-                    cnx.channel().close();
-                    return;
->>>>>>> dd8b4738
                 }
             }
 
             boolean isDurable = subscriptionMode == SubscriptionMode.Durable;
             MessageIdData startMessageIdData = null;
             if (isDurable) {
-                // For regular durable subscriptions, the message id from where
-                // to restart will be determined by the broker.
+                // For regular durable subscriptions, the message id from where to restart will be determined by the broker.
                 startMessageIdData = null;
             } else if (startMessageId != null) {
                 // For non-durable we are going to restart from the next entry
@@ -824,7 +769,8 @@
                     priorityLevel, consumerName, isDurable, startMessageIdData, metadata, readCompacted,
                     conf.isReplicateSubscriptionState(),
                     InitialPosition.valueOf(subscriptionInitialPosition.getValue()),
-                    startMessageRollbackDuration, si, createTopicIfDoesNotExist, conf.getKeySharedPolicy());
+                    startMessageRollbackDuration, si, createTopicIfDoesNotExist, conf.getKeySharedPolicy(),
+                    conf.getSubscriptionProperties());
 
             cnx.sendRequestWithId(request, requestId).thenRun(() -> {
                 synchronized (ConsumerImpl.this) {
@@ -857,8 +803,8 @@
                     cnx.channel().close();
                     return null;
                 }
-                log.warn("[{}][{}] Failed to subscribe to topic on {}",
-                        topic, subscription, cnx.channel().remoteAddress());
+                log.warn("[{}][{}] Failed to subscribe to topic on {}", topic,
+                        subscription, cnx.channel().remoteAddress());
 
                 if (e.getCause() instanceof PulsarClientException
                         && PulsarClientException.isRetriableError(e.getCause())
@@ -869,8 +815,8 @@
                     setState(State.Failed);
                     closeConsumerTasks();
                     subscribeFuture.completeExceptionally(
-                            PulsarClientException.wrap(e, String.format("Failed to subscribe the topic %s with "
-                                    + "subscription name %s when connecting to the broker",
+                            PulsarClientException.wrap(e, String.format("Failed to subscribe the topic %s "
+                                            + "with subscription name %s when connecting to the broker",
                                     topicName.toString(), subscription)));
                     client.cleanupConsumer(this);
                 } else if (e.getCause() instanceof TopicDoesNotExistException) {
@@ -1910,6 +1856,10 @@
         incomingMessages.forEach(Message::release);
         clearIncomingMessages();
         unAckedMessageTracker.clear();
+        BaseCommand.Type type = BaseCommand.Type.ADD_SUBSCRIPTION_TO_TXN;
+        switch (type) {
+            case ADD_SUBSCRIPTION_TO_TXN:
+        }
         return messagesNumber;
     }
 
