--- conflicted
+++ resolved
@@ -767,13 +767,8 @@
         }
 
         SUBSCRIBE_DEADLINE_UPDATER
-<<<<<<< HEAD
                 .compareAndSet(this, 0L, System.currentTimeMillis()
                         + client.getConfiguration().getOperationTimeoutMs());
-=======
-            .compareAndSet(this, 0L,
-                    System.currentTimeMillis() + client.getConfiguration().getOperationTimeoutMs());
->>>>>>> 35f0e13f
 
         int currentSize;
         synchronized (this) {
@@ -805,7 +800,6 @@
         }
         // startMessageRollbackDurationInSec should be consider only once when consumer connects to first time
         long startMessageRollbackDuration = (startMessageRollbackDurationInSec > 0
-<<<<<<< HEAD
                 && startMessageId != null
                 && startMessageId.equals(initialStartMessageId)) ? startMessageRollbackDurationInSec : 0;
 
@@ -846,21 +840,6 @@
             }).exceptionally((e) -> {
                 deregisterFromClientCnx();
                 if (getState() == State.Closing || getState() == State.Closed) {
-=======
-                && startMessageId != null && startMessageId.equals(initialStartMessageId))
-                ? startMessageRollbackDurationInSec : 0;
-        ByteBuf request = Commands.newSubscribe(topic, subscription, consumerId, requestId, getSubType(), priorityLevel,
-                consumerName, isDurable, startMessageIdData, metadata, readCompacted,
-                conf.isReplicateSubscriptionState(), InitialPosition.valueOf(subscriptionInitialPosition.getValue()),
-                startMessageRollbackDuration, si, createTopicIfDoesNotExist, conf.getKeySharedPolicy(),
-                conf.getSubscriptionProperties());
-
-        cnx.sendRequestWithId(request, requestId).thenRun(() -> {
-            synchronized (ConsumerImpl.this) {
-                if (changeToReadyState()) {
-                    consumerIsReconnectedToBroker(cnx, currentSize);
-                } else {
->>>>>>> 35f0e13f
                     // Consumer was closed while reconnecting, close the connection to make sure the broker
                     // drops the consumer on its side
                     cnx.channel().close();
@@ -899,44 +878,8 @@
                     reconnectLater(e.getCause());
                 }
                 return null;
-<<<<<<< HEAD
             });
         }
-=======
-            }
-            log.warn("[{}][{}] Failed to subscribe to topic on {}", topic, subscription, cnx.channel().remoteAddress());
-
-            if (e.getCause() instanceof PulsarClientException
-                    && PulsarClientException.isRetriableError(e.getCause())
-                    && System.currentTimeMillis() < SUBSCRIBE_DEADLINE_UPDATER.get(ConsumerImpl.this)) {
-                reconnectLater(e.getCause());
-            } else if (!subscribeFuture.isDone()) {
-                // unable to create new consumer, fail operation
-                setState(State.Failed);
-                closeConsumerTasks();
-                subscribeFuture.completeExceptionally(
-                    PulsarClientException.wrap(e, String.format("Failed to subscribe the topic %s with subscription "
-                            + "name %s when connecting to the broker", topicName.toString(), subscription)));
-                client.cleanupConsumer(this);
-            } else if (e.getCause() instanceof TopicDoesNotExistException) {
-                // The topic was deleted after the consumer was created, and we're
-                // not allowed to recreate the topic. This can happen in few cases:
-                //  * Regex consumer getting error after topic gets deleted
-                //  * Regular consumer after topic is manually delete and with
-                //    auto-topic-creation set to false
-                // No more retries are needed in this case.
-                setState(State.Failed);
-                closeConsumerTasks();
-                client.cleanupConsumer(this);
-                log.warn("[{}][{}] Closed consumer because topic does not exist anymore {}",
-                        topic, subscription, cnx.channel().remoteAddress());
-            } else {
-                // consumer was subscribed and connected but we got some error, keep trying
-                reconnectLater(e.getCause());
-            }
-            return null;
-        });
->>>>>>> 35f0e13f
     }
 
     protected void consumerIsReconnectedToBroker(ClientCnx cnx, int currentQueueSize) {
@@ -1198,19 +1141,11 @@
                                             final BrokerEntryMetadata brokerEntryMetadata,
                                             final MessageMetadata messageMetadata,
                                             final ByteBuf payload,
-<<<<<<< HEAD
-                                            final Schema<U> schema,
+                                            final Schema<V> schema,
                                             final int redeliveryCount,
                                             final long consumerEpoch) {
-        final MessageImpl<U> message = MessageImpl.create(topicName.toString(), messageId, messageMetadata, payload,
+        final MessageImpl<V> message = MessageImpl.create(topicName.toString(), messageId, messageMetadata, payload,
                 createEncryptionContext(messageMetadata), cnx(), schema, redeliveryCount, poolMessages, consumerEpoch);
-=======
-                                            final Schema<V> schema,
-                                            final int redeliveryCount) {
-        final MessageImpl<V> message = MessageImpl.create(topicName.toString(), messageId, messageMetadata, payload,
-                createEncryptionContext(messageMetadata), cnx(), schema, redeliveryCount, poolMessages
-        );
->>>>>>> 35f0e13f
         message.setBrokerEntryMetadata(brokerEntryMetadata);
         return message;
     }
@@ -1263,7 +1198,6 @@
         tryTriggerListener();
     }
 
-<<<<<<< HEAD
     void messageReceived(CommandMessage cmdMessage, ByteBuf headersAndPayload, ClientCnx cnx) {
         List<Long> ackSet = Collections.emptyList();
         if (cmdMessage.getAckSetsCount() > 0) {
@@ -1279,10 +1213,6 @@
         if (cmdMessage.hasConsumerEpoch()) {
             consumerEpoch = cmdMessage.getConsumerEpoch();
         }
-=======
-    void messageReceived(MessageIdData messageId, int redeliveryCount, List<Long> ackSet, ByteBuf headersAndPayload,
-                         ClientCnx cnx) {
->>>>>>> 35f0e13f
         if (log.isDebugEnabled()) {
             log.debug("[{}][{}] Received message: {}/{}", topic, subscription, messageId.getLedgerId(),
                     messageId.getEntryId());
@@ -1400,11 +1330,7 @@
         } else {
             // handle batch message enqueuing; uncompressed payload has all messages in batch
             receiveIndividualMessagesFromBatch(brokerEntryMetadata, msgMetadata, redeliveryCount, ackSet,
-<<<<<<< HEAD
                     uncompressedPayload, messageId, cnx, consumerEpoch);
-=======
-                    uncompressedPayload, messageId, cnx);
->>>>>>> 35f0e13f
 
             uncompressedPayload.release();
         }
@@ -1867,8 +1793,8 @@
             // V1 don't support redeliverUnacknowledgedMessages
             if (cnx != null && cnx.getRemoteEndpointProtocolVersion() < ProtocolVersion.v2.getValue()) {
                 if ((getState() == State.Connecting)) {
-                    log.warn("[{}] Client Connection needs to be established " +
-                            "for redelivery of unacknowledged messages", this);
+                    log.warn("[{}] Client Connection needs to be established "
+                            + "for redelivery of unacknowledged messages", this);
                 } else {
                     log.warn("[{}] Reconnecting the client to redeliver the messages.", this);
                     cnx.ctx().close();
