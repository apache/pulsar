--- conflicted
+++ resolved
@@ -240,10 +240,10 @@
     }
 
     protected ConsumerImpl(PulsarClientImpl client, String topic, ConsumerConfigurationData<T> conf,
-           ExecutorProvider executorProvider, int partitionIndex, boolean hasParentConsumer,
-           CompletableFuture<Consumer<T>> subscribeFuture, MessageId startMessageId,
-           long startMessageRollbackDurationInSec, Schema<T> schema, ConsumerInterceptors<T> interceptors,
-           boolean createTopicIfDoesNotExist) {
+                           ExecutorProvider executorProvider, int partitionIndex, boolean hasParentConsumer,
+                           CompletableFuture<Consumer<T>> subscribeFuture, MessageId startMessageId,
+                           long startMessageRollbackDurationInSec, Schema<T> schema, ConsumerInterceptors<T> interceptors,
+                           boolean createTopicIfDoesNotExist) {
         super(client, topic, conf, conf.getReceiverQueueSize(), executorProvider, subscribeFuture, schema, interceptors);
         this.consumerId = client.newConsumerId();
         this.subscriptionMode = conf.getSubscriptionMode();
@@ -315,20 +315,20 @@
         }
 
         this.connectionHandler = new ConnectionHandler(this,
-        		        new BackoffBuilder()
-                                .setInitialTime(client.getConfiguration().getInitialBackoffIntervalNanos(), TimeUnit.NANOSECONDS)
-                                .setMax(client.getConfiguration().getMaxBackoffIntervalNanos(), TimeUnit.NANOSECONDS)
-                                .setMandatoryStop(0, TimeUnit.MILLISECONDS)
-                                .create(),
+                new BackoffBuilder()
+                        .setInitialTime(client.getConfiguration().getInitialBackoffIntervalNanos(), TimeUnit.NANOSECONDS)
+                        .setMax(client.getConfiguration().getMaxBackoffIntervalNanos(), TimeUnit.NANOSECONDS)
+                        .setMandatoryStop(0, TimeUnit.MILLISECONDS)
+                        .create(),
                 this);
 
         this.topicName = TopicName.get(topic);
         if (this.topicName.isPersistent()) {
             this.acknowledgmentsGroupingTracker =
-                new PersistentAcknowledgmentsGroupingTracker(this, conf, client.eventLoopGroup());
+                    new PersistentAcknowledgmentsGroupingTracker(this, conf, client.eventLoopGroup());
         } else {
             this.acknowledgmentsGroupingTracker =
-                NonPersistentAcknowledgmentGroupingTracker.of();
+                    NonPersistentAcknowledgmentGroupingTracker.of();
         }
 
         if (conf.getDeadLetterPolicy() != null) {
@@ -393,16 +393,16 @@
                 log.error("[{}][{}] Failed to unsubscribe: {}", topic, subscription, e.getCause().getMessage());
                 setState(State.Ready);
                 unsubscribeFuture.completeExceptionally(
-                    PulsarClientException.wrap(e.getCause(),
-                        String.format("Failed to unsubscribe the subscription %s of topic %s",
-                            topicName.toString(), subscription)));
+                        PulsarClientException.wrap(e.getCause(),
+                                String.format("Failed to unsubscribe the subscription %s of topic %s",
+                                        topicName.toString(), subscription)));
                 return null;
             });
         } else {
             unsubscribeFuture.completeExceptionally(
-                new PulsarClientException(
-                    String.format("The client is not connected to the broker when unsubscribing the " +
-                        "subscription %s of the topic %s", subscription, topicName.toString())));
+                    new PulsarClientException(
+                            String.format("The client is not connected to the broker when unsubscribing the " +
+                                    "subscription %s of the topic %s", subscription, topicName.toString())));
         }
         return unsubscribeFuture;
     }
@@ -628,17 +628,12 @@
                     if (message.hasKey()) {
                         typedMessageBuilderNew.key(message.getKey());
                     }
-<<<<<<< HEAD
-                    typedMessageBuilderNew.send();
-                    return doAcknowledge(messageId, ackType, Collections.emptyMap(), null);
-=======
                     typedMessageBuilderNew.sendAsync()
-                            .thenAccept(__ -> doAcknowledge(finalMessageId, ackType, properties, null).thenAccept(v -> result.complete(null)))
+                            .thenAccept(__ -> doAcknowledge(finalMessageId, ackType, Collections.emptyMap(), null).thenAccept(v -> result.complete(null)))
                             .exceptionally(ex -> {
                                 result.completeExceptionally(ex);
                                 return null;
                             });
->>>>>>> 4d3a5204
                 }
             } catch (Exception e) {
                 log.error("Send to retry letter topic exception with topic: {}, messageId: {}", retryLetterProducer.getTopic(), messageId, e);
@@ -732,7 +727,7 @@
         }
 
         SUBSCRIBE_DEADLINE_UPDATER
-            .compareAndSet(this, 0L, System.currentTimeMillis() + client.getConfiguration().getOperationTimeoutMs());
+                .compareAndSet(this, 0L, System.currentTimeMillis() + client.getConfiguration().getOperationTimeoutMs());
 
         int currentSize;
         synchronized (this) {
@@ -812,8 +807,8 @@
                 setState(State.Failed);
                 closeConsumerTasks();
                 subscribeFuture.completeExceptionally(
-                    PulsarClientException.wrap(e, String.format("Failed to subscribe the topic %s with subscription " +
-                        "name %s when connecting to the broker", topicName.toString(), subscription)));
+                        PulsarClientException.wrap(e, String.format("Failed to subscribe the topic %s with subscription " +
+                                "name %s when connecting to the broker", topicName.toString(), subscription)));
                 client.cleanupConsumer(this);
             } else if (e.getCause() instanceof TopicDoesNotExistException) {
                 // The topic was deleted after the consumer was created, and we're
@@ -1261,7 +1256,7 @@
     }
 
     private ByteBuf processMessageChunk(ByteBuf compressedPayload, MessageMetadata msgMetadata, MessageIdImpl msgId,
-            MessageIdData messageId, ClientCnx cnx) {
+                                        MessageIdData messageId, ClientCnx cnx) {
 
         // Lazy task scheduling to expire incomplete chunk message
         if (!expireChunkMessageTaskScheduled && expireTimeOfIncompleteChunkedMessageMillis > 0) {
@@ -1305,7 +1300,7 @@
             increaseAvailablePermits(cnx);
             if (expireTimeOfIncompleteChunkedMessageMillis > 0
                     && System.currentTimeMillis() > (msgMetadata.getPublishTime()
-                            + expireTimeOfIncompleteChunkedMessageMillis)) {
+                    + expireTimeOfIncompleteChunkedMessageMillis)) {
                 doAcknowledge(msgId, AckType.Individual, Collections.emptyMap(), null);
             } else {
                 trackMessage(msgId);
@@ -1545,7 +1540,7 @@
     }
 
     private ByteBuf decryptPayloadIfNeeded(MessageIdData messageId, MessageMetadata msgMetadata, ByteBuf payload,
-            ClientCnx currentCnx) {
+                                           ClientCnx currentCnx) {
 
         if (msgMetadata.getEncryptionKeysCount() == 0) {
             return payload.retain();
@@ -1608,7 +1603,7 @@
     }
 
     private ByteBuf uncompressPayloadIfNeeded(MessageIdData messageId, MessageMetadata msgMetadata, ByteBuf payload,
-            ClientCnx currentCnx, boolean checkMaxMessageSize) {
+                                              ClientCnx currentCnx, boolean checkMaxMessageSize) {
         CompressionType compressionType = msgMetadata.getCompression();
         CompressionCodec codec = CompressionCodecProvider.getCompressionCodec(compressionType);
         int uncompressedSize = msgMetadata.getUncompressedSize();
@@ -1660,7 +1655,7 @@
     }
 
     private void discardCorruptedMessage(MessageIdData messageId, ClientCnx currentCnx,
-            ValidationError validationError) {
+                                         ValidationError validationError) {
         log.error("[{}][{}] Discarding corrupted message at {}:{}", topic, subscription, messageId.getLedgerId(),
                 messageId.getEntryId());
         discardMessage(messageId, currentCnx, validationError);
@@ -1668,7 +1663,7 @@
 
     private void discardMessage(MessageIdData messageId, ClientCnx currentCnx, ValidationError validationError) {
         ByteBuf cmd = Commands.newAck(consumerId, messageId.getLedgerId(), messageId.getEntryId(), null, AckType.Individual,
-                                      validationError, Collections.emptyMap(), -1);
+                validationError, Collections.emptyMap(), -1);
         currentCnx.ctx().writeAndFlush(cmd, currentCnx.ctx().voidPromise());
         increaseAvailablePermits(currentCnx);
         stats.incrementNumReceiveFailed();
@@ -1752,9 +1747,9 @@
         if (isConnected() && cnx.getRemoteEndpointProtocolVersion() >= ProtocolVersion.v2.getValue()) {
             int messagesFromQueue = removeExpiredMessagesFromQueue(messageIds);
             Iterable<List<MessageIdImpl>> batches = Iterables.partition(
-                messageIds.stream()
-                    .map(messageId -> (MessageIdImpl)messageId)
-                    .collect(Collectors.toSet()), MAX_REDELIVER_UNACKNOWLEDGED);
+                    messageIds.stream()
+                            .map(messageId -> (MessageIdImpl)messageId)
+                            .collect(Collectors.toSet()), MAX_REDELIVER_UNACKNOWLEDGED);
             batches.forEach(ids -> {
                 getRedeliveryMessageIdData(ids).thenAccept(messageIdData -> {
                     if (!messageIdData.isEmpty()) {
@@ -1839,10 +1834,10 @@
                                     }
                                 });
                             }).exceptionally(ex -> {
-                                log.warn("[{}] [{}] [{}] Failed to send DLQ message to {} for message id {}",
-                                        topicName, subscription, consumerName, finalMessageId, ex);
-                                result.complete(false);
-                                return null;
+                        log.warn("[{}] [{}] [{}] Failed to send DLQ message to {} for message id {}",
+                                topicName, subscription, consumerName, finalMessageId, ex);
+                        result.complete(false);
+                        return null;
                     });
                 }
             }).exceptionally(ex -> {
@@ -1960,9 +1955,9 @@
             log.error("[{}][{}] Failed to reset subscription: {}", topic, subscription, e.getCause().getMessage());
 
             seekFuture.completeExceptionally(
-                PulsarClientException.wrap(e.getCause(),
-                    String.format("Failed to seek the subscription %s of the topic %s to %s",
-                        subscription, topicName.toString(), seekBy)));
+                    PulsarClientException.wrap(e.getCause(),
+                            String.format("Failed to seek the subscription %s of the topic %s to %s",
+                                    subscription, topicName.toString(), seekBy)));
             return null;
         });
         return seekFuture;
@@ -1974,7 +1969,7 @@
         return seekAsyncCheckState(seekBy).orElseGet(() -> {
             long requestId = client.newRequestId();
             return seekAsyncInternal(requestId, Commands.newSeek(consumerId, requestId, timestamp),
-                MessageId.earliest, seekBy);
+                    MessageId.earliest, seekBy);
         });
     }
 
@@ -2138,10 +2133,10 @@
     public CompletableFuture<GetLastMessageIdResponse> internalGetLastMessageIdAsync() {
         if (getState() == State.Closing || getState() == State.Closed) {
             return FutureUtil
-                .failedFuture(new PulsarClientException.AlreadyClosedException(
-                    String.format("The consumer %s was already closed when the subscription %s of the topic %s " +
-                        "getting the last message id", consumerName, subscription, topicName.toString())));
-                }
+                    .failedFuture(new PulsarClientException.AlreadyClosedException(
+                            String.format("The consumer %s was already closed when the subscription %s of the topic %s " +
+                                    "getting the last message id", consumerName, subscription, topicName.toString())));
+        }
 
         AtomicLong opTimeoutMs = new AtomicLong(client.getConfiguration().getOperationTimeoutMs());
         Backoff backoff = new BackoffBuilder()
@@ -2163,10 +2158,10 @@
         if (isConnected() && cnx != null) {
             if (!Commands.peerSupportsGetLastMessageId(cnx.getRemoteEndpointProtocolVersion())) {
                 future.completeExceptionally(
-                    new PulsarClientException.NotSupportedException(
-                        String.format("The command `GetLastMessageId` is not supported for the protocol version %d. " +
-                                "The consumer is %s, topic %s, subscription %s", cnx.getRemoteEndpointProtocolVersion(),
-                            consumerName, topicName.toString(), subscription)));
+                        new PulsarClientException.NotSupportedException(
+                                String.format("The command `GetLastMessageId` is not supported for the protocol version %d. " +
+                                                "The consumer is %s, topic %s, subscription %s", cnx.getRemoteEndpointProtocolVersion(),
+                                        consumerName, topicName.toString(), subscription)));
                 return;
             }
 
@@ -2182,30 +2177,30 @@
                             cmd.getConsumerMarkDeletePosition().getEntryId(), -1);
                 }
                 log.info("[{}][{}] Successfully getLastMessageId {}:{}",
-                    topic, subscription, lastMessageId.getLedgerId(), lastMessageId.getEntryId());
+                        topic, subscription, lastMessageId.getLedgerId(), lastMessageId.getEntryId());
 
                 MessageId lastMsgId = lastMessageId.getBatchIndex() <= 0 ?
                         new MessageIdImpl(lastMessageId.getLedgerId(),
                                 lastMessageId.getEntryId(), lastMessageId.getPartition())
                         : new BatchMessageIdImpl(lastMessageId.getLedgerId(),
-                                lastMessageId.getEntryId(), lastMessageId.getPartition(), lastMessageId.getBatchIndex());
+                        lastMessageId.getEntryId(), lastMessageId.getPartition(), lastMessageId.getBatchIndex());
 
                 future.complete(new GetLastMessageIdResponse(lastMsgId, markDeletePosition));
             }).exceptionally(e -> {
                 log.error("[{}][{}] Failed getLastMessageId command", topic, subscription);
                 future.completeExceptionally(
-                    PulsarClientException.wrap(e.getCause(),
-                        String.format("The subscription %s of the topic %s gets the last message id was failed",
-                            subscription, topicName.toString())));
+                        PulsarClientException.wrap(e.getCause(),
+                                String.format("The subscription %s of the topic %s gets the last message id was failed",
+                                        subscription, topicName.toString())));
                 return null;
             });
         } else {
             long nextDelay = Math.min(backoff.next(), remainingTime.get());
             if (nextDelay <= 0) {
                 future.completeExceptionally(
-                    new PulsarClientException.TimeoutException(
-                        String.format("The subscription %s of the topic %s could not get the last message id " +
-                            "withing configured timeout", subscription, topicName.toString())));
+                        new PulsarClientException.TimeoutException(
+                                String.format("The subscription %s of the topic %s could not get the last message id " +
+                                        "withing configured timeout", subscription, topicName.toString())));
                 return;
             }
 
