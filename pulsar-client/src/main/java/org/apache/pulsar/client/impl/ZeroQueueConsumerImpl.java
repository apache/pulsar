/**
 * Licensed to the Apache Software Foundation (ASF) under one
 * or more contributor license agreements.  See the NOTICE file
 * distributed with this work for additional information
 * regarding copyright ownership.  The ASF licenses this file
 * to you under the Apache License, Version 2.0 (the
 * "License"); you may not use this file except in compliance
 * with the License.  You may obtain a copy of the License at
 *
 *   http://www.apache.org/licenses/LICENSE-2.0
 *
 * Unless required by applicable law or agreed to in writing,
 * software distributed under the License is distributed on an
 * "AS IS" BASIS, WITHOUT WARRANTIES OR CONDITIONS OF ANY
 * KIND, either express or implied.  See the License for the
 * specific language governing permissions and limitations
 * under the License.
 */
package org.apache.pulsar.client.impl;

import static com.google.common.base.Preconditions.checkNotNull;
import static java.lang.String.format;

import io.netty.buffer.ByteBuf;

import java.util.concurrent.CompletableFuture;
import java.util.concurrent.ExecutorService;
import java.util.concurrent.locks.Lock;
import java.util.concurrent.locks.ReentrantLock;

import lombok.extern.slf4j.Slf4j;

import org.apache.pulsar.client.api.Consumer;
import org.apache.pulsar.client.api.Message;
import org.apache.pulsar.client.api.MessageId;
import org.apache.pulsar.client.api.PulsarClientException;
import org.apache.pulsar.client.api.Schema;
import org.apache.pulsar.client.impl.conf.ConsumerConfigurationData;
import org.apache.pulsar.common.api.proto.PulsarApi.MessageIdData;
import org.apache.pulsar.common.api.proto.PulsarApi.MessageMetadata;

@Slf4j
public class ZeroQueueConsumerImpl<T> extends ConsumerImpl<T> {

    private final Lock zeroQueueLock = new ReentrantLock();

    private volatile boolean waitingOnReceiveForZeroQueueSize = false;

    public ZeroQueueConsumerImpl(PulsarClientImpl client, String topic, ConsumerConfigurationData<T> conf,
            ExecutorService listenerExecutor, int partitionIndex, boolean hasParentConsumer, CompletableFuture<Consumer<T>> subscribeFuture,
            SubscriptionMode subscriptionMode, MessageId startMessageId, Schema<T> schema,
            ConsumerInterceptors<T> interceptors,
            boolean createTopicIfDoesNotExist,
            long backoffIntervalNanos, long maxBackoffIntervalNanos) {
        super(client, topic, conf, listenerExecutor, partitionIndex, hasParentConsumer, subscribeFuture, subscriptionMode, startMessageId,
<<<<<<< HEAD
              schema, interceptors, createTopicIfDoesNotExist, backoffIntervalNanos, maxBackoffIntervalNanos);
=======
              schema, interceptors);
>>>>>>> ee42cf40
    }

    @Override
    protected Message<T> internalReceive() throws PulsarClientException {
        zeroQueueLock.lock();
        try {
            return fetchSingleMessageFromBroker();
        } finally {
            zeroQueueLock.unlock();
        }
    }

    @Override
    protected CompletableFuture<Message<T>> internalReceiveAsync() {
        CompletableFuture<Message<T>> future = super.internalReceiveAsync();
        if (!future.isDone()) {
            // We expect the message to be not in the queue yet
            sendFlowPermitsToBroker(cnx(), 1);
        }

        return future;
    }

    private Message<T> fetchSingleMessageFromBroker() throws PulsarClientException {
        // Just being cautious
        if (incomingMessages.size() > 0) {
            log.error("The incoming message queue should never be greater than 0 when Queue size is 0");
            incomingMessages.clear();
        }

        Message<T> message;
        try {
            // if cnx is null or if the connection breaks the connectionOpened function will send the flow again
            waitingOnReceiveForZeroQueueSize = true;
            synchronized (this) {
                if (isConnected()) {
                    sendFlowPermitsToBroker(cnx(), 1);
                }
            }
            do {
                message = incomingMessages.take();
                lastDequeuedMessage = message.getMessageId();
                ClientCnx msgCnx = ((MessageImpl<?>) message).getCnx();
                // synchronized need to prevent race between connectionOpened and the check "msgCnx == cnx()"
                synchronized (this) {
                    // if message received due to an old flow - discard it and wait for the message from the
                    // latest flow command
                    if (msgCnx == cnx()) {
                        waitingOnReceiveForZeroQueueSize = false;
                        break;
                    }
                }
            } while (true);

            stats.updateNumMsgsReceived(message);
            return message;
        } catch (InterruptedException e) {
            stats.incrementNumReceiveFailed();
            throw PulsarClientException.unwrap(e);
        } finally {
            // Finally blocked is invoked in case the block on incomingMessages is interrupted
            waitingOnReceiveForZeroQueueSize = false;
            // Clearing the queue in case there was a race with messageReceived
            incomingMessages.clear();
        }
    }

    @Override
    protected void consumerIsReconnectedToBroker(ClientCnx cnx, int currentQueueSize) {
        super.consumerIsReconnectedToBroker(cnx, currentQueueSize);

        // For zerosize queue : If the connection is reset and someone is waiting for the messages
        // or queue was not empty: send a flow command
        if (waitingOnReceiveForZeroQueueSize
                || currentQueueSize > 0
                || listener != null) {
            sendFlowPermitsToBroker(cnx, 1);
        }
    }

    @Override
    protected boolean canEnqueueMessage(Message<T> message) {
        if (listener != null) {
            triggerZeroQueueSizeListener(message);
            return false;
        } else {
            return true;
        }
    }

    private void triggerZeroQueueSizeListener(final Message<T> message) {
        checkNotNull(listener, "listener can't be null");
        checkNotNull(message, "unqueued message can't be null");

        listenerExecutor.execute(() -> {
            stats.updateNumMsgsReceived(message);
            try {
                if (log.isDebugEnabled()) {
                    log.debug("[{}][{}] Calling message listener for unqueued message {}", topic, subscription,
                            message.getMessageId());
                }
                listener.received(ZeroQueueConsumerImpl.this, message);
            } catch (Throwable t) {
                log.error("[{}][{}] Message listener error in processing unqueued message: {}", topic, subscription,
                        message.getMessageId(), t);
            }
            increaseAvailablePermits(cnx());
        });
    }

    @Override
    protected void triggerListener(int numMessages) {
        // Ignore since it was already triggered in the triggerZeroQueueSizeListener() call
    }

    @Override
    void receiveIndividualMessagesFromBatch(MessageMetadata msgMetadata, int redeliveryCount,
            ByteBuf uncompressedPayload, MessageIdData messageId, ClientCnx cnx) {
        log.warn(
                "Closing consumer [{}]-[{}] due to unsupported received batch-message with zero receiver queue size",
                subscription, consumerName);
        // close connection
        closeAsync().handle((ok, e) -> {
            // notify callback with failure result
            notifyPendingReceivedCallback(null,
                    new PulsarClientException.InvalidMessageException(
                            format("Unsupported Batch message with 0 size receiver queue for [%s]-[%s] ",
                                    subscription, consumerName)));
            return null;
        });
    }
}<|MERGE_RESOLUTION|>--- conflicted
+++ resolved
@@ -50,14 +50,9 @@
             ExecutorService listenerExecutor, int partitionIndex, boolean hasParentConsumer, CompletableFuture<Consumer<T>> subscribeFuture,
             SubscriptionMode subscriptionMode, MessageId startMessageId, Schema<T> schema,
             ConsumerInterceptors<T> interceptors,
-            boolean createTopicIfDoesNotExist,
-            long backoffIntervalNanos, long maxBackoffIntervalNanos) {
+            boolean createTopicIfDoesNotExist) {
         super(client, topic, conf, listenerExecutor, partitionIndex, hasParentConsumer, subscribeFuture, subscriptionMode, startMessageId,
-<<<<<<< HEAD
-              schema, interceptors, createTopicIfDoesNotExist, backoffIntervalNanos, maxBackoffIntervalNanos);
-=======
-              schema, interceptors);
->>>>>>> ee42cf40
+              schema, interceptors, createTopicIfDoesNotExist);
     }
 
     @Override
