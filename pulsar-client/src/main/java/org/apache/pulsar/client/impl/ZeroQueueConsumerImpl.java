/**
 * Licensed to the Apache Software Foundation (ASF) under one
 * or more contributor license agreements.  See the NOTICE file
 * distributed with this work for additional information
 * regarding copyright ownership.  The ASF licenses this file
 * to you under the Apache License, Version 2.0 (the
 * "License"); you may not use this file except in compliance
 * with the License.  You may obtain a copy of the License at
 *
 *   http://www.apache.org/licenses/LICENSE-2.0
 *
 * Unless required by applicable law or agreed to in writing,
 * software distributed under the License is distributed on an
 * "AS IS" BASIS, WITHOUT WARRANTIES OR CONDITIONS OF ANY
 * KIND, either express or implied.  See the License for the
 * specific language governing permissions and limitations
 * under the License.
 */
package org.apache.pulsar.client.impl;

import static com.google.common.base.Preconditions.checkNotNull;
import static java.lang.String.format;

import io.netty.buffer.ByteBuf;

import java.util.List;
import java.util.concurrent.CompletableFuture;
import java.util.concurrent.locks.Lock;
import java.util.concurrent.locks.ReentrantLock;

import lombok.extern.slf4j.Slf4j;

import org.apache.pulsar.client.api.Consumer;
import org.apache.pulsar.client.api.Message;
import org.apache.pulsar.client.api.MessageId;
import org.apache.pulsar.client.api.PulsarClientException;
import org.apache.pulsar.client.api.Schema;
import org.apache.pulsar.client.impl.conf.ConsumerConfigurationData;
import org.apache.pulsar.client.util.ExecutorProvider;
import org.apache.pulsar.common.api.proto.BrokerEntryMetadata;
import org.apache.pulsar.common.api.proto.MessageIdData;
import org.apache.pulsar.common.api.proto.MessageMetadata;

@Slf4j
public class ZeroQueueConsumerImpl<T> extends ConsumerImpl<T> {

    private final Lock zeroQueueLock = new ReentrantLock();

    private volatile boolean waitingOnReceiveForZeroQueueSize = false;
    private volatile boolean waitingOnListenerForZeroQueueSize = false;

    public ZeroQueueConsumerImpl(PulsarClientImpl client, String topic, ConsumerConfigurationData<T> conf,
             ExecutorProvider executorProvider, int partitionIndex, boolean hasParentConsumer,
             CompletableFuture<Consumer<T>> subscribeFuture, MessageId startMessageId, Schema<T> schema,
             ConsumerInterceptors<T> interceptors,
             boolean createTopicIfDoesNotExist) {
        super(client, topic, conf, executorProvider, partitionIndex, hasParentConsumer, subscribeFuture,
                startMessageId, 0 /* startMessageRollbackDurationInSec */, schema, interceptors,
                createTopicIfDoesNotExist);
    }

    @Override
    protected Message<T> internalReceive() throws PulsarClientException {
        zeroQueueLock.lock();
        try {
            Message<T> msg = fetchSingleMessageFromBroker();
            trackMessage(msg);
            return beforeConsume(msg);
        } finally {
            zeroQueueLock.unlock();
        }
    }

    @Override
    protected CompletableFuture<Message<T>> internalReceiveAsync() {
        CompletableFuture<Message<T>> future = super.internalReceiveAsync();
        if (!future.isDone()) {
            // We expect the message to be not in the queue yet
            increaseAvailablePermits(cnx());
        }

        return future;
    }

    private Message<T> fetchSingleMessageFromBroker() throws PulsarClientException {
        // Just being cautious
        if (incomingMessages.size() > 0) {
            log.error("The incoming message queue should never be greater than 0 when Queue size is 0");
            incomingMessages.forEach(Message::release);
            incomingMessages.clear();
        }

        Message<T> message;
        try {
            // if cnx is null or if the connection breaks the connectionOpened function will send the flow again
            waitingOnReceiveForZeroQueueSize = true;
            synchronized (this) {
                if (isConnected()) {
                    increaseAvailablePermits(cnx());
                }
            }
            do {
                message = incomingMessages.take();
                lastDequeuedMessageId = message.getMessageId();
                ClientCnx msgCnx = ((MessageImpl<?>) message).getCnx();
                // synchronized need to prevent race between connectionOpened and the check "msgCnx == cnx()"
                synchronized (this) {
                    // if message received due to an old flow - discard it and wait for the message from the
                    // latest flow command
                    if (msgCnx == cnx()) {
                        waitingOnReceiveForZeroQueueSize = false;
                        break;
                    }
                }
            } while (true);

            stats.updateNumMsgsReceived(message);
            return message;
        } catch (InterruptedException e) {
            stats.incrementNumReceiveFailed();
            throw PulsarClientException.unwrap(e);
        } finally {
            // Finally blocked is invoked in case the block on incomingMessages is interrupted
            waitingOnReceiveForZeroQueueSize = false;
            // Clearing the queue in case there was a race with messageReceived
            incomingMessages.clear();
        }
    }

    @Override
    protected void consumerIsReconnectedToBroker(ClientCnx cnx, int currentQueueSize) {
        super.consumerIsReconnectedToBroker(cnx, currentQueueSize);

        // For zerosize queue : If the connection is reset and someone is waiting for the messages
        // or queue was not empty: send a flow command
        if (waitingOnReceiveForZeroQueueSize
                || currentQueueSize > 0
                || (listener != null && !waitingOnListenerForZeroQueueSize)) {
            increaseAvailablePermits(cnx);
        }
    }

    @Override
    protected boolean canEnqueueMessage(Message<T> message) {
        if (listener != null) {
            triggerZeroQueueSizeListener(message);
            return false;
        } else {
            return true;
        }
    }

    private void triggerZeroQueueSizeListener(final Message<T> message) {
        checkNotNull(listener, "listener can't be null");
        checkNotNull(message, "unqueued message can't be null");

        externalPinnedExecutor.execute(() -> {
            stats.updateNumMsgsReceived(message);
            try {
                if (log.isDebugEnabled()) {
                    log.debug("[{}][{}] Calling message listener for unqueued message {}", topic, subscription,
                            message.getMessageId());
                }
                waitingOnListenerForZeroQueueSize = true;
                trackMessage(message);
                listener.received(ZeroQueueConsumerImpl.this, beforeConsume(message));
            } catch (Throwable t) {
                log.error("[{}][{}] Message listener error in processing unqueued message: {}", topic, subscription,
                        message.getMessageId(), t);
            }
            increaseAvailablePermits(cnx());
            waitingOnListenerForZeroQueueSize = false;
        });
    }

    @Override
    protected void triggerListener() {
        // Ignore since it was already triggered in the triggerZeroQueueSizeListener() call
    }

    @Override
<<<<<<< HEAD
    void receiveIndividualMessagesFromBatch(MessageMetadata msgMetadata, int redeliveryCount, List<Long> ackSet,
                                            ByteBuf uncompressedPayload, MessageIdData messageId,
                                            ClientCnx cnx, boolean hasConsumerEpoch, long consumerEpoch) {
=======
    void receiveIndividualMessagesFromBatch(BrokerEntryMetadata brokerEntryMetadata, MessageMetadata msgMetadata,
                                            int redeliveryCount, List<Long> ackSet, ByteBuf uncompressedPayload,
                                            MessageIdData messageId, ClientCnx cnx) {
>>>>>>> 0a2c8959
        log.warn(
                "Closing consumer [{}]-[{}] due to unsupported received batch-message with zero receiver queue size",
                subscription, consumerName);
        // close connection
        closeAsync().handle((ok, e) -> {
            // notify callback with failure result
            notifyPendingReceivedCallback(null,
                    new PulsarClientException.InvalidMessageException(
                            format("Unsupported Batch message with 0 size receiver queue for [%s]-[%s] ",
                                    subscription, consumerName)));
            return null;
        });
    }
}<|MERGE_RESOLUTION|>--- conflicted
+++ resolved
@@ -179,15 +179,9 @@
     }
 
     @Override
-<<<<<<< HEAD
-    void receiveIndividualMessagesFromBatch(MessageMetadata msgMetadata, int redeliveryCount, List<Long> ackSet,
-                                            ByteBuf uncompressedPayload, MessageIdData messageId,
-                                            ClientCnx cnx, boolean hasConsumerEpoch, long consumerEpoch) {
-=======
     void receiveIndividualMessagesFromBatch(BrokerEntryMetadata brokerEntryMetadata, MessageMetadata msgMetadata,
                                             int redeliveryCount, List<Long> ackSet, ByteBuf uncompressedPayload,
-                                            MessageIdData messageId, ClientCnx cnx) {
->>>>>>> 0a2c8959
+                                            MessageIdData messageId, ClientCnx cnx, boolean hasConsumerEpoch, long consumerEpoch) {
         log.warn(
                 "Closing consumer [{}]-[{}] due to unsupported received batch-message with zero receiver queue size",
                 subscription, consumerName);
