/**
 * Licensed to the Apache Software Foundation (ASF) under one
 * or more contributor license agreements.  See the NOTICE file
 * distributed with this work for additional information
 * regarding copyright ownership.  The ASF licenses this file
 * to you under the Apache License, Version 2.0 (the
 * "License"); you may not use this file except in compliance
 * with the License.  You may obtain a copy of the License at
 *
 *   http://www.apache.org/licenses/LICENSE-2.0
 *
 * Unless required by applicable law or agreed to in writing,
 * software distributed under the License is distributed on an
 * "AS IS" BASIS, WITHOUT WARRANTIES OR CONDITIONS OF ANY
 * KIND, either express or implied.  See the License for the
 * specific language governing permissions and limitations
 * under the License.
 */
package org.apache.pulsar.client.impl;

import static com.google.common.base.Preconditions.checkArgument;

import com.google.common.annotations.VisibleForTesting;
import com.google.common.collect.Lists;
import io.netty.util.Timeout;
import io.netty.util.TimerTask;
import java.util.Collection;
import java.util.HashSet;
import java.util.List;
import java.util.concurrent.CompletableFuture;
import java.util.concurrent.ExecutorService;
import java.util.concurrent.TimeUnit;
import java.util.regex.Pattern;
import java.util.stream.Collectors;
import org.apache.pulsar.client.api.Consumer;
import org.apache.pulsar.client.api.Schema;
import org.apache.pulsar.client.impl.conf.ConsumerConfigurationData;
import org.apache.pulsar.common.naming.NamespaceName;
import org.apache.pulsar.common.naming.TopicName;
import org.apache.pulsar.common.util.FutureUtil;
import org.slf4j.Logger;
import org.slf4j.LoggerFactory;

<<<<<<< HEAD
public class PatternTopicsConsumerImpl<T> extends TopicsConsumerImpl<T> {
=======
public class PatternTopicsConsumerImpl extends TopicsConsumerImpl implements TimerTask {
>>>>>>> 9c54e732
    private final Pattern topicsPattern;
    private final TopicsChangedListener topicsChangeListener;
    private volatile Timeout recheckPatternTimeout = null;

    public PatternTopicsConsumerImpl(Pattern topicsPattern,
                                     PulsarClientImpl client,
                                     ConsumerConfigurationData<T> conf,
                                     ExecutorService listenerExecutor,
                                     CompletableFuture<Consumer<T>> subscribeFuture,
                                     Schema<T> schema) {
        super(client, conf, listenerExecutor, subscribeFuture, schema);
        this.topicsPattern = topicsPattern;

        if (this.namespaceName == null) {
            this.namespaceName = getNameSpaceFromPattern(topicsPattern);
        }
        checkArgument(getNameSpaceFromPattern(topicsPattern).toString().equals(this.namespaceName.toString()));

        this.topicsChangeListener = new PatternTopicsChangedListener();
        recheckPatternTimeout = client.timer().newTimeout(this, Math.min(1, conf.getPatternAutoDiscoveryPeriod()), TimeUnit.MINUTES);
    }

    public static NamespaceName getNameSpaceFromPattern(Pattern pattern) {
        return TopicName.get(pattern.pattern()).getNamespaceObject();
    }

    // TimerTask to recheck topics change, and trigger subscribe/unsubscribe based on the change.
    @Override
    public void run(Timeout timeout) throws Exception {
        if (timeout.isCancelled()) {
            return;
        }

        CompletableFuture<Void> recheckFuture = new CompletableFuture<>();
        List<CompletableFuture<Void>> futures = Lists.newArrayListWithExpectedSize(2);

        client.getLookup().getTopicsUnderNamespace(namespaceName).thenAccept(topics -> {
            if (log.isDebugEnabled()) {
                log.debug("Get topics under namespace {}, topics.size: {}", namespaceName.toString(), topics.size());
                topics.forEach(topicName ->
                    log.debug("Get topics under namespace {}, topic: {}", namespaceName.toString(), topicName));
            }

            List<String> newTopics = PulsarClientImpl.topicsPatternFilter(topics, topicsPattern);
            List<String> oldTopics = PatternTopicsConsumerImpl.this.getTopics();

            futures.add(topicsChangeListener.onTopicsAdded(topicsListsMinus(newTopics, oldTopics)));
            futures.add(topicsChangeListener.onTopicsRemoved(topicsListsMinus(oldTopics, newTopics)));
            FutureUtil.waitForAll(futures)
                .thenAccept(finalFuture -> recheckFuture.complete(null))
                .exceptionally(ex -> {
                    log.warn("[{}] Failed to recheck topics change: {}", topic, ex.getMessage());
                    recheckFuture.completeExceptionally(ex);
                    return null;
                });
        });

        // schedule the next re-check task
        client.timer().newTimeout(PatternTopicsConsumerImpl.this,
            Math.min(1, conf.getPatternAutoDiscoveryPeriod()), TimeUnit.MINUTES);
    }

    public Pattern getPattern() {
        return this.topicsPattern;
    }

    interface TopicsChangedListener {
        // unsubscribe and delete ConsumerImpl in the `consumers` map in `TopicsConsumerImpl` based on added topics.
        CompletableFuture<Void> onTopicsRemoved(Collection<String> removedTopics);
        // subscribe and create a list of new ConsumerImpl, added them to the `consumers` map in `TopicsConsumerImpl`.
        CompletableFuture<Void> onTopicsAdded(Collection<String> addedTopics);
    }

    private class PatternTopicsChangedListener implements TopicsChangedListener {
        @Override
        public CompletableFuture<Void> onTopicsRemoved(Collection<String> removedTopics) {
            CompletableFuture<Void> removeFuture = new CompletableFuture<>();

            if (removedTopics.isEmpty()) {
                removeFuture.complete(null);
                return removeFuture;
            }

            List<CompletableFuture<Void>> futures = Lists.newArrayListWithExpectedSize(topics.size());
            removedTopics.stream().forEach(topic -> futures.add(unsubscribeAsync(topic)));
            FutureUtil.waitForAll(futures)
                .thenAccept(finalFuture -> removeFuture.complete(null))
                .exceptionally(ex -> {
                    log.warn("[{}] Failed to subscribe topics: {}", topic, ex.getMessage());
                    removeFuture.completeExceptionally(ex);
                return null;
            });
            return removeFuture;
        }

        @Override
        public CompletableFuture<Void> onTopicsAdded(Collection<String> addedTopics) {
            CompletableFuture<Void> addFuture = new CompletableFuture<>();

            if (addedTopics.isEmpty()) {
                addFuture.complete(null);
                return addFuture;
            }

            List<CompletableFuture<Void>> futures = Lists.newArrayListWithExpectedSize(topics.size());
            addedTopics.stream().forEach(topic -> futures.add(subscribeAsync(topic)));
            FutureUtil.waitForAll(futures)
                .thenAccept(finalFuture -> addFuture.complete(null))
                .exceptionally(ex -> {
                    log.warn("[{}] Failed to unsubscribe topics: {}", topic, ex.getMessage());
                    addFuture.completeExceptionally(ex);
                    return null;
                });
            return addFuture;
        }
    }

    // get topics, which are contained in list1, and not in list2
    public static List<String> topicsListsMinus(List<String> list1, List<String> list2) {
        HashSet<String> s1 = new HashSet<>(list1);
        s1.removeAll(list2);
        return s1.stream().collect(Collectors.toList());
    }

    @Override
    public CompletableFuture<Void> closeAsync() {
        Timeout timeout = recheckPatternTimeout;
        if (timeout != null) {
            timeout.cancel();
            recheckPatternTimeout = null;
        }
        return super.closeAsync();
    }

    @VisibleForTesting
    Timeout getRecheckPatternTimeout() {
        return recheckPatternTimeout;
    }

    private static final Logger log = LoggerFactory.getLogger(PatternTopicsConsumerImpl.class);
}<|MERGE_RESOLUTION|>--- conflicted
+++ resolved
@@ -41,11 +41,7 @@
 import org.slf4j.Logger;
 import org.slf4j.LoggerFactory;
 
-<<<<<<< HEAD
-public class PatternTopicsConsumerImpl<T> extends TopicsConsumerImpl<T> {
-=======
-public class PatternTopicsConsumerImpl extends TopicsConsumerImpl implements TimerTask {
->>>>>>> 9c54e732
+public class PatternTopicsConsumerImpl<T> extends TopicsConsumerImpl<T> implements TimerTask {
     private final Pattern topicsPattern;
     private final TopicsChangedListener topicsChangeListener;
     private volatile Timeout recheckPatternTimeout = null;
