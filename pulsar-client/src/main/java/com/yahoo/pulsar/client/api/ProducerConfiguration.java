--- conflicted
+++ resolved
@@ -36,13 +36,8 @@
      */
     private static final long serialVersionUID = 1L;
     private long sendTimeoutMs = 30000;
-<<<<<<< HEAD
-    private int maxPendingMessages = 1000;
     private boolean blockIfQueueFull = false;
-=======
     private int maxPendingMessages = 30000;
-    private boolean blockIfQueueFull = true;
->>>>>>> 70abe6d4
     private MessageRoutingMode messageRouteMode = MessageRoutingMode.SinglePartition;
     private MessageRouter customMessageRouter = null;
     private long batchingMaxPublishDelayMs = 10;
