--- conflicted
+++ resolved
@@ -65,18 +65,6 @@
         assertNotNull(consumerBuilderImpl.topic(TOPIC_NAME).subscribe());
     }
 
-<<<<<<< HEAD
-    
-=======
-    @Test(expectedExceptions = IllegalArgumentException.class)
-    public void testConsumerBuilderImplWhenSchemaIsNull() {
-        PulsarClientImpl client = mock(PulsarClientImpl.class);
-        ConsumerConfigurationData consumerConfigurationData = mock(ConsumerConfigurationData.class);
-        new ConsumerBuilderImpl(client, consumerConfigurationData, null);
-    }
-
-    @Test(expectedExceptions = IllegalArgumentException.class)
->>>>>>> d8b99485
     public void testConsumerBuilderImplWhenTopicNamesVarargsIsNull() {
         consumerBuilderImpl.topic(null);
     }
