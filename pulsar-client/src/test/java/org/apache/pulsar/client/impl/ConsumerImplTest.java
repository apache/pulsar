--- conflicted
+++ resolved
@@ -60,21 +60,8 @@
 
         consumerConf.setSubscriptionName("test-sub");
         consumer = ConsumerImpl.newConsumerImpl(client, topic, consumerConf,
-<<<<<<< HEAD
                 executorService, -1, false, subscribeFuture, SubscriptionMode.Durable, null, null, null,
-                true,
-                clientConf.getDefaultBackoffIntervalNanos(), clientConf.getMaxBackoffIntervalNanos());
-    }
-
-    @Test(invocationTimeOut = 500)
-    public void testCorrectBackoffConfiguration() {
-    	final Backoff backoff = consumer.getConnectionHandler().backoff;
-    	Assert.assertEquals(backoff.backoffIntervalNanos(), DEFAULT_BACKOFF_INTERVAL_NANOS);
-    	Assert.assertEquals(backoff.maxBackoffIntervalNanos(), MAX_BACKOFF_INTERVAL_NANOS);
-=======
-                executorService, -1, false, subscribeFuture, SubscriptionMode.Durable, null, null, null
-        );
->>>>>>> ee42cf40
+                true);
     }
 
     @Test(invocationTimeOut = 1000)
