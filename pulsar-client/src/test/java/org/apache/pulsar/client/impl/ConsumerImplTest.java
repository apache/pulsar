--- conflicted
+++ resolved
@@ -213,23 +213,6 @@
         Assert.assertTrue(consumer.paused);
     }
 
-<<<<<<< HEAD
-
-=======
-    @Test(expectedExceptions = IllegalArgumentException.class)
-    public void testCreateConsumerWhenSchemaIsNull() throws PulsarClientException {
-        PulsarClient client = PulsarClient.builder()
-            .serviceUrl("pulsar://127.0.0.1:6650")
-            .build();
-
-        client.newConsumer(null)
-            .topic("topic_testCreateConsumerWhenSchemaIsNull")
-            .subscriptionName("testCreateConsumerWhenSchemaIsNull")
-            .subscribe();
-    }
-
-    @Test
->>>>>>> d8b99485
     public void testMaxReceiverQueueSize() {
         int size = consumer.getCurrentReceiverQueueSize();
         int permits = consumer.getAvailablePermits();
