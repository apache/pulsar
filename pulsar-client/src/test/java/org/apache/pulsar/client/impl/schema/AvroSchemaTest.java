/**
 * Licensed to the Apache Software Foundation (ASF) under one
 * or more contributor license agreements.  See the NOTICE file
 * distributed with this work for additional information
 * regarding copyright ownership.  The ASF licenses this file
 * to you under the Apache License, Version 2.0 (the
 * "License"); you may not use this file except in compliance
 * with the License.  You may obtain a copy of the License at
 *
 *   http://www.apache.org/licenses/LICENSE-2.0
 *
 * Unless required by applicable law or agreed to in writing,
 * software distributed under the License is distributed on an
 * "AS IS" BASIS, WITHOUT WARRANTIES OR CONDITIONS OF ANY
 * KIND, either express or implied.  See the License for the
 * specific language governing permissions and limitations
 * under the License.
 */
package org.apache.pulsar.client.impl.schema;

import static java.nio.charset.StandardCharsets.UTF_8;
import static org.apache.pulsar.client.impl.schema.SchemaTestUtils.FOO_FIELDS;
import static org.apache.pulsar.client.impl.schema.SchemaTestUtils.SCHEMA_AVRO_NOT_ALLOW_NULL;
import static org.apache.pulsar.client.impl.schema.SchemaTestUtils.SCHEMA_AVRO_ALLOW_NULL;
import static org.testng.Assert.assertEquals;
import static org.testng.Assert.assertNotEquals;
import static org.testng.Assert.fail;

import java.math.BigDecimal;
import java.util.Arrays;
import java.util.Date;

import lombok.Data;
import lombok.extern.slf4j.Slf4j;

import org.apache.avro.Schema;
import org.apache.pulsar.client.api.SchemaSerializationException;
import org.apache.pulsar.client.api.schema.SchemaDefinition;
import org.apache.avro.SchemaValidationException;
import org.apache.avro.SchemaValidator;
import org.apache.avro.SchemaValidatorBuilder;
import org.apache.avro.reflect.AvroDefault;
import org.apache.avro.reflect.Nullable;
import org.apache.avro.reflect.ReflectData;
import org.apache.pulsar.client.api.schema.RecordSchemaBuilder;
import org.apache.pulsar.client.api.schema.SchemaBuilder;
import org.apache.pulsar.client.avro.generated.NasaMission;
import org.apache.pulsar.client.impl.schema.SchemaTestUtils.Bar;
import org.apache.pulsar.client.impl.schema.SchemaTestUtils.Foo;
import org.apache.pulsar.common.schema.SchemaInfo;
import org.apache.pulsar.common.schema.SchemaType;
import org.joda.time.DateTime;
import org.joda.time.LocalDate;
import org.joda.time.LocalTime;
<<<<<<< HEAD
=======
import org.joda.time.chrono.ISOChronology;
>>>>>>> ee98e8b2
import org.testng.Assert;
import org.testng.annotations.Test;


@Slf4j
public class AvroSchemaTest {

    @Data
    private static class DefaultStruct {
        int field1;
        String field2;
        Long field3;
    }

    @Data
    private static class StructWithAnnotations {
        int field1;
        @Nullable
        String field2;
        @AvroDefault("\"1000\"")
        Long field3;
    }

    @Data
    private static class SchemaLogicalType{
        @org.apache.avro.reflect.AvroSchema("{\n" +
                "  \"type\": \"bytes\",\n" +
                "  \"logicalType\": \"decimal\",\n" +
                "  \"precision\": 4,\n" +
                "  \"scale\": 2\n" +
                "}")
        BigDecimal decimal;
        @org.apache.avro.reflect.AvroSchema("{\"type\":\"int\",\"logicalType\":\"date\"}")
        LocalDate date;
        @org.apache.avro.reflect.AvroSchema("{\"type\":\"long\",\"logicalType\":\"timestamp-millis\"}")
        DateTime timestampMillis;
        @org.apache.avro.reflect.AvroSchema("{\"type\":\"int\",\"logicalType\":\"time-millis\"}")
        LocalTime timeMillis;
        @org.apache.avro.reflect.AvroSchema("{\"type\":\"long\",\"logicalType\":\"timestamp-micros\"}")
        long timestampMicros;
        @org.apache.avro.reflect.AvroSchema("{\"type\":\"long\",\"logicalType\":\"time-micros\"}")
        long timeMicros;
    }

    @Test
    public void testSchemaDefinition() throws SchemaValidationException {
        org.apache.avro.Schema schema1 = ReflectData.get().getSchema(DefaultStruct.class);
        AvroSchema<StructWithAnnotations> schema2 = AvroSchema.of(StructWithAnnotations.class);

        String schemaDef1 = schema1.toString();
        String schemaDef2 = new String(schema2.getSchemaInfo().getSchema(), UTF_8);
        assertNotEquals(
            schemaDef1, schemaDef2,
            "schema1 = " + schemaDef1 + ", schema2 = " + schemaDef2);

        SchemaValidator validator = new SchemaValidatorBuilder()
            .mutualReadStrategy()
            .validateLatest();
        try {
            validator.validate(
                schema1,
                Arrays.asList(
                    new Schema.Parser().parse(schemaDef2)
                )
            );
            fail("Should fail on validating incompatible schemas");
        } catch (SchemaValidationException sve) {
            // expected
        }

        AvroSchema<StructWithAnnotations> schema3 = AvroSchema.of(SchemaDefinition.<StructWithAnnotations>builder().withJsonDef(schemaDef1).build());
        String schemaDef3 = new String(schema3.getSchemaInfo().getSchema(), UTF_8);
        assertEquals(schemaDef1, schemaDef3);
        assertNotEquals(schemaDef2, schemaDef3);

        StructWithAnnotations struct = new StructWithAnnotations();
        struct.setField1(5678);
        // schema2 is using the schema generated from POJO,
        // it allows field2 to be nullable, and field3 has default value.
        schema2.encode(struct);
        try {
            // schema3 is using the schema passed in, which doesn't allow nullable
            schema3.encode(struct);
            fail("Should fail to write the record since the provided schema is incompatible");
        } catch (SchemaSerializationException sse) {
            // expected
        }
    }

    @Test
    public void testNotAllowNullSchema() {
        AvroSchema<Foo> avroSchema = AvroSchema.of(SchemaDefinition.<Foo>builder().withPojo(Foo.class).withAlwaysAllowNull(false).build());
        assertEquals(avroSchema.getSchemaInfo().getType(), SchemaType.AVRO);
        Schema.Parser parser = new Schema.Parser();
        String schemaJson = new String(avroSchema.getSchemaInfo().getSchema());
        assertEquals(schemaJson, SCHEMA_AVRO_NOT_ALLOW_NULL);
        Schema schema = parser.parse(schemaJson);

        for (String fieldName : FOO_FIELDS) {
            Schema.Field field = schema.getField(fieldName);
            Assert.assertNotNull(field);

            if (field.name().equals("field4")) {
                Assert.assertNotNull(field.schema().getTypes().get(1).getField("field1"));
            }
            if (field.name().equals("fieldUnableNull")) {
                Assert.assertNotNull(field.schema().getType());
            }
        }
    }

    @Test
    public void testAllowNullSchema() {
        AvroSchema<Foo> avroSchema = AvroSchema.of(SchemaDefinition.<Foo>builder().withPojo(Foo.class).build());
        assertEquals(avroSchema.getSchemaInfo().getType(), SchemaType.AVRO);
        Schema.Parser parser = new Schema.Parser();
        String schemaJson = new String(avroSchema.getSchemaInfo().getSchema());
        assertEquals(schemaJson, SCHEMA_AVRO_ALLOW_NULL);
        Schema schema = parser.parse(schemaJson);

        for (String fieldName : FOO_FIELDS) {
            Schema.Field field = schema.getField(fieldName);
            Assert.assertNotNull(field);

            if (field.name().equals("field4")) {
                Assert.assertNotNull(field.schema().getTypes().get(1).getField("field1"));
            }
            if (field.name().equals("fieldUnableNull")) {
                Assert.assertNotNull(field.schema().getType());
            }
        }
    }

    @Test
    public void testNotAllowNullEncodeAndDecode() {
        AvroSchema<Foo> avroSchema = AvroSchema.of(SchemaDefinition.<Foo>builder().withPojo(Foo.class).withAlwaysAllowNull(false).build());

        Foo foo1 = new Foo();
        foo1.setField1("foo1");
        foo1.setField2("bar1");
        foo1.setField4(new Bar());
        foo1.setFieldUnableNull("notNull");

        Foo foo2 = new Foo();
        foo2.setField1("foo2");
        foo2.setField2("bar2");

        byte[] bytes1 = avroSchema.encode(foo1);
        Foo object1 = avroSchema.decode(bytes1);
        Assert.assertTrue(bytes1.length > 0);
        assertEquals(object1, foo1);

        try {

            avroSchema.encode(foo2);

        } catch (Exception e) {
            Assert.assertTrue(e instanceof SchemaSerializationException);
        }

    }

    @Test
    public void testAllowNullEncodeAndDecode() {
        AvroSchema<Foo> avroSchema = AvroSchema.of(SchemaDefinition.<Foo>builder().withPojo(Foo.class).build());

        Foo foo1 = new Foo();
        foo1.setField1("foo1");
        foo1.setField2("bar1");
        foo1.setField4(new Bar());

        Foo foo2 = new Foo();
        foo2.setField1("foo2");
        foo2.setField2("bar2");

        byte[] bytes1 = avroSchema.encode(foo1);
        Assert.assertTrue(bytes1.length > 0);

        byte[] bytes2 = avroSchema.encode(foo2);
        Assert.assertTrue(bytes2.length > 0);

        Foo object1 = avroSchema.decode(bytes1);
        Foo object2 = avroSchema.decode(bytes2);

        assertEquals(object1, foo1);
        assertEquals(object2, foo2);

    }

    @Test
<<<<<<< HEAD
    public void testDateAndTimestamp() {
        RecordSchemaBuilder recordSchemaBuilder =
              SchemaBuilder.record("org.apache.pulsar.client.avro.generated.NasaMission");
        recordSchemaBuilder.field("id")
              .type(SchemaType.INT32);
        recordSchemaBuilder.field("name")
              .type(SchemaType.STRING);
        recordSchemaBuilder.field("create_year")
              .type(SchemaType.DATE);
        recordSchemaBuilder.field("create_time")
              .type(SchemaType.TIME);
        recordSchemaBuilder.field("create_timestamp")
              .type(SchemaType.TIMESTAMP);
        SchemaInfo schemaInfo = recordSchemaBuilder.build(
              SchemaType.AVRO
        );

        org.apache.avro.Schema recordSchema = new org.apache.avro.Schema.Parser().parse(
              new String(schemaInfo.getSchema(), UTF_8)
        );
        AvroSchema<NasaMission> avroSchema = AvroSchema.of(SchemaDefinition.<NasaMission>builder().withPojo(NasaMission.class).build());
        assertEquals(recordSchema, avroSchema.schema);

        NasaMission nasaMission = NasaMission.newBuilder()
              .setId(1001)
              .setName("one")
              .setCreateYear(new LocalDate(new Date().getTime()))
              .setCreateTime(new LocalTime(new Date().getTime()))
              .setCreateTimestamp(new DateTime(new Date().getTime()))
              .build();

        byte[] bytes = avroSchema.encode(nasaMission);
        Assert.assertTrue(bytes.length > 0);

        NasaMission object = avroSchema.decode(bytes);
        assertEquals(object, nasaMission);
=======
    public void testLogicalType() {
        AvroSchema<SchemaLogicalType> avroSchema = AvroSchema.of(SchemaDefinition.<SchemaLogicalType>builder().withPojo(SchemaLogicalType.class).build());

        SchemaLogicalType schemaLogicalType = new SchemaLogicalType();
        schemaLogicalType.setTimestampMicros(System.currentTimeMillis()*1000);
        schemaLogicalType.setTimestampMillis(new DateTime("2019-03-26T04:39:58.469Z", ISOChronology.getInstanceUTC()));
        schemaLogicalType.setDecimal(new BigDecimal("12.34"));
        schemaLogicalType.setDate(LocalDate.now());
        schemaLogicalType.setTimeMicros(System.currentTimeMillis()*1000);
        schemaLogicalType.setTimeMillis(LocalTime.now());

        byte[] bytes1 = avroSchema.encode(schemaLogicalType);
        Assert.assertTrue(bytes1.length > 0);

        SchemaLogicalType object1 = avroSchema.decode(bytes1);

        assertEquals(object1, schemaLogicalType);

>>>>>>> ee98e8b2
    }

}<|MERGE_RESOLUTION|>--- conflicted
+++ resolved
@@ -52,10 +52,7 @@
 import org.joda.time.DateTime;
 import org.joda.time.LocalDate;
 import org.joda.time.LocalTime;
-<<<<<<< HEAD
-=======
 import org.joda.time.chrono.ISOChronology;
->>>>>>> ee98e8b2
 import org.testng.Assert;
 import org.testng.annotations.Test;
 
@@ -246,44 +243,6 @@
     }
 
     @Test
-<<<<<<< HEAD
-    public void testDateAndTimestamp() {
-        RecordSchemaBuilder recordSchemaBuilder =
-              SchemaBuilder.record("org.apache.pulsar.client.avro.generated.NasaMission");
-        recordSchemaBuilder.field("id")
-              .type(SchemaType.INT32);
-        recordSchemaBuilder.field("name")
-              .type(SchemaType.STRING);
-        recordSchemaBuilder.field("create_year")
-              .type(SchemaType.DATE);
-        recordSchemaBuilder.field("create_time")
-              .type(SchemaType.TIME);
-        recordSchemaBuilder.field("create_timestamp")
-              .type(SchemaType.TIMESTAMP);
-        SchemaInfo schemaInfo = recordSchemaBuilder.build(
-              SchemaType.AVRO
-        );
-
-        org.apache.avro.Schema recordSchema = new org.apache.avro.Schema.Parser().parse(
-              new String(schemaInfo.getSchema(), UTF_8)
-        );
-        AvroSchema<NasaMission> avroSchema = AvroSchema.of(SchemaDefinition.<NasaMission>builder().withPojo(NasaMission.class).build());
-        assertEquals(recordSchema, avroSchema.schema);
-
-        NasaMission nasaMission = NasaMission.newBuilder()
-              .setId(1001)
-              .setName("one")
-              .setCreateYear(new LocalDate(new Date().getTime()))
-              .setCreateTime(new LocalTime(new Date().getTime()))
-              .setCreateTimestamp(new DateTime(new Date().getTime()))
-              .build();
-
-        byte[] bytes = avroSchema.encode(nasaMission);
-        Assert.assertTrue(bytes.length > 0);
-
-        NasaMission object = avroSchema.decode(bytes);
-        assertEquals(object, nasaMission);
-=======
     public void testLogicalType() {
         AvroSchema<SchemaLogicalType> avroSchema = AvroSchema.of(SchemaDefinition.<SchemaLogicalType>builder().withPojo(SchemaLogicalType.class).build());
 
@@ -302,7 +261,45 @@
 
         assertEquals(object1, schemaLogicalType);
 
->>>>>>> ee98e8b2
-    }
+    }
+
+  @Test
+  public void testDateAndTimestamp() {
+    RecordSchemaBuilder recordSchemaBuilder =
+        SchemaBuilder.record("org.apache.pulsar.client.avro.generated.NasaMission");
+    recordSchemaBuilder.field("id")
+        .type(SchemaType.INT32);
+    recordSchemaBuilder.field("name")
+        .type(SchemaType.STRING);
+    recordSchemaBuilder.field("create_year")
+        .type(SchemaType.DATE);
+    recordSchemaBuilder.field("create_time")
+        .type(SchemaType.TIME);
+    recordSchemaBuilder.field("create_timestamp")
+        .type(SchemaType.TIMESTAMP);
+    SchemaInfo schemaInfo = recordSchemaBuilder.build(
+        SchemaType.AVRO
+    );
+
+    org.apache.avro.Schema recordSchema = new org.apache.avro.Schema.Parser().parse(
+        new String(schemaInfo.getSchema(), UTF_8)
+    );
+    AvroSchema<NasaMission> avroSchema = AvroSchema.of(SchemaDefinition.<NasaMission>builder().withPojo(NasaMission.class).build());
+    assertEquals(recordSchema, avroSchema.schema);
+
+    NasaMission nasaMission = NasaMission.newBuilder()
+        .setId(1001)
+        .setName("one")
+        .setCreateYear(new LocalDate(new Date().getTime()))
+        .setCreateTime(new LocalTime(new Date().getTime()))
+        .setCreateTimestamp(new DateTime(new Date().getTime()))
+        .build();
+
+    byte[] bytes = avroSchema.encode(nasaMission);
+    Assert.assertTrue(bytes.length > 0);
+
+    NasaMission object = avroSchema.decode(bytes);
+    assertEquals(object, nasaMission);
+  }
 
 }