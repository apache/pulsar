--- conflicted
+++ resolved
@@ -119,11 +119,7 @@
         isolationPolicy.initialize(bkClientConf, Optional.empty(), timer, SettableFeatureProvider.DISABLE_ALL, NullStatsLogger.INSTANCE);
         isolationPolicy.onClusterChanged(writableBookies, readOnlyBookies);
 
-<<<<<<< HEAD
-        List<BookieSocketAddress> ensemble = isolationPolicy.newEnsemble(3, 3, 2, Collections.emptyMap(), new HashSet<>());
-=======
         List<BookieSocketAddress> ensemble = isolationPolicy.newEnsemble(3, 3, 2, Collections.emptyMap(), new HashSet<>()).getResult();
->>>>>>> 91ff6bb0
         assertTrue(ensemble.contains(new BookieSocketAddress(BOOKIE1)));
         assertTrue(ensemble.contains(new BookieSocketAddress(BOOKIE2)));
         assertTrue(ensemble.contains(new BookieSocketAddress(BOOKIE4)));
@@ -208,11 +204,7 @@
 
         Thread.sleep(100);
 
-<<<<<<< HEAD
-        List<BookieSocketAddress> ensemble = isolationPolicy.newEnsemble(2, 2, 2, Collections.emptyMap(), new HashSet<>());
-=======
         List<BookieSocketAddress> ensemble = isolationPolicy.newEnsemble(2, 2, 2, Collections.emptyMap(), new HashSet<>()).getResult();
->>>>>>> 91ff6bb0
         assertTrue(ensemble.contains(new BookieSocketAddress(BOOKIE1)));
         assertTrue(ensemble.contains(new BookieSocketAddress(BOOKIE2)));
 
@@ -253,11 +245,7 @@
         isolationPolicy.initialize(bkClientConf, Optional.empty(), timer, SettableFeatureProvider.DISABLE_ALL, NullStatsLogger.INSTANCE);
         isolationPolicy.onClusterChanged(writableBookies, readOnlyBookies);
 
-<<<<<<< HEAD
-        List<BookieSocketAddress> ensemble = isolationPolicy.newEnsemble(2, 2, 2, Collections.emptyMap(), new HashSet<>());
-=======
         List<BookieSocketAddress> ensemble = isolationPolicy.newEnsemble(2, 2, 2, Collections.emptyMap(), new HashSet<>()).getResult();
->>>>>>> 91ff6bb0
         assertTrue(ensemble.contains(new BookieSocketAddress(BOOKIE1)));
         assertTrue(ensemble.contains(new BookieSocketAddress(BOOKIE2)));
 
