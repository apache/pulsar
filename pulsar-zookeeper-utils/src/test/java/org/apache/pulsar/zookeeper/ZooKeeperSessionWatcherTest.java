/**
 * Licensed to the Apache Software Foundation (ASF) under one
 * or more contributor license agreements.  See the NOTICE file
 * distributed with this work for additional information
 * regarding copyright ownership.  The ASF licenses this file
 * to you under the Apache License, Version 2.0 (the
 * "License"); you may not use this file except in compliance
 * with the License.  You may obtain a copy of the License at
 *
 *   http://www.apache.org/licenses/LICENSE-2.0
 *
 * Unless required by applicable law or agreed to in writing,
 * software distributed under the License is distributed on an
 * "AS IS" BASIS, WITHOUT WARRANTIES OR CONDITIONS OF ANY
 * KIND, either express or implied.  See the License for the
 * specific language governing permissions and limitations
 * under the License.
 */
package org.apache.pulsar.zookeeper;

import static org.testng.Assert.assertEquals;
import static org.testng.Assert.assertFalse;
import static org.testng.Assert.assertTrue;

import org.apache.zookeeper.KeeperException.Code;
import org.apache.zookeeper.MockZooKeeper;
import org.apache.zookeeper.WatchedEvent;
import org.apache.zookeeper.Watcher.Event.EventType;
import org.apache.zookeeper.Watcher.Event.KeeperState;
import org.testng.annotations.AfterMethod;
import org.testng.annotations.BeforeMethod;
import org.testng.annotations.Test;

public class ZooKeeperSessionWatcherTest {

    private class MockShutdownService implements ZooKeeperSessionWatcher.ShutdownService {
        private int exitCode = 0;

        @Override
        public void shutdown(int exitCode) {
            this.exitCode = exitCode;
        }

        public int getExitCode() {
            return exitCode;
        }
    }

    private MockZooKeeper zkClient;
    private MockShutdownService shutdownService;
    private ZooKeeperSessionWatcher sessionWatcher;

    @BeforeMethod
    void setup() {
        zkClient = MockZooKeeper.newInstance();
        shutdownService = new MockShutdownService();
        sessionWatcher = new ZooKeeperSessionWatcher(zkClient, 1000, new ZookeeperSessionExpiredHandler() {

            private ZooKeeperSessionWatcher watcher;
            @Override
            public void onSessionExpired() {
                watcher.close();
                shutdownService.shutdown(-1);
            }

            @Override
            public void setWatcher(ZooKeeperSessionWatcher watcher) {
                this.watcher = watcher;
            }
        });
    }

    @AfterMethod
    void teardown() throws Exception {
        sessionWatcher.close();
        zkClient.shutdown();
    }

    @Test
    public void testProcess1() {
        WatchedEvent event = new WatchedEvent(EventType.None, KeeperState.Expired, null);
        sessionWatcher.process(event);
        assertTrue(sessionWatcher.isShutdownStarted());
        assertEquals(shutdownService.getExitCode(), -1);
    }

    @Test
    public void testProcess2() {
        WatchedEvent event = new WatchedEvent(EventType.None, KeeperState.Disconnected, null);
        sessionWatcher.process(event);
        assertFalse(sessionWatcher.isShutdownStarted());
        assertEquals(shutdownService.getExitCode(), 0);
    }

    @Test
    public void testProcess3() {
        WatchedEvent event = new WatchedEvent(EventType.NodeCreated, KeeperState.Expired, null);
        sessionWatcher.process(event);
        assertFalse(sessionWatcher.isShutdownStarted());
        assertEquals(shutdownService.getExitCode(), 0);
    }

    @Test
    public void testProcessResultConnectionLoss() {
        sessionWatcher.processResult(Code.CONNECTIONLOSS.intValue(), null, null, null);
        assertEquals(sessionWatcher.getKeeperState(), KeeperState.Disconnected);
    }

    @Test
    public void testProcessResultSessionExpired() {
        sessionWatcher.processResult(Code.SESSIONEXPIRED.intValue(), null, null, null);
        assertEquals(sessionWatcher.getKeeperState(), KeeperState.Expired);
    }

    @Test
    public void testProcessResultOk() {
        sessionWatcher.processResult(Code.OK.intValue(), null, null, null);
        assertEquals(sessionWatcher.getKeeperState(), KeeperState.SyncConnected);
    }

    @Test
    public void testProcessResultNoNode() {
        sessionWatcher.processResult(Code.NONODE.intValue(), null, null, null);
        assertEquals(sessionWatcher.getKeeperState(), KeeperState.SyncConnected);
    }

    @Test
<<<<<<< HEAD
    void testRun1() throws Exception {
        ZooKeeperSessionWatcher sessionWatcherZkNull = new ZooKeeperSessionWatcher(null, 1000,
            new ZookeeperSessionExpiredHandler() {
                private ZooKeeperSessionWatcher watcher;
                @Override
                public void onSessionExpired() {
                    watcher.close();
                    shutdownService.shutdown(-1);
                }

                @Override
                public void setWatcher(ZooKeeperSessionWatcher watcher) {
                    this.watcher = watcher;
                }
            });
=======
    public void testRun1() throws Exception {
        ZooKeeperSessionWatcher sessionWatcherZkNull = new ZooKeeperSessionWatcher(null, 1000, shutdownService);
>>>>>>> 49287fa7
        sessionWatcherZkNull.run();
        assertFalse(sessionWatcherZkNull.isShutdownStarted());
        assertEquals(sessionWatcherZkNull.getKeeperState(), KeeperState.Disconnected);
        assertEquals(shutdownService.getExitCode(), 0);
        sessionWatcherZkNull.close();
    }

    @Test
<<<<<<< HEAD
    void testRun2() throws Exception {
        ZooKeeperSessionWatcher sessionWatcherZkNull = new ZooKeeperSessionWatcher(null, 0,
            new ZookeeperSessionExpiredHandler() {

                private ZooKeeperSessionWatcher watcher;
                @Override
                public void onSessionExpired() {
                    watcher.close();
                    shutdownService.shutdown(-1);
                }

                @Override
                public void setWatcher(ZooKeeperSessionWatcher watcher) {
                    this.watcher = watcher;
                }
            });
=======
    public void testRun2() throws Exception {
        ZooKeeperSessionWatcher sessionWatcherZkNull = new ZooKeeperSessionWatcher(null, 0, shutdownService);
>>>>>>> 49287fa7
        sessionWatcherZkNull.run();
        assertTrue(sessionWatcherZkNull.isShutdownStarted());
        assertEquals(sessionWatcherZkNull.getKeeperState(), KeeperState.Disconnected);
        assertEquals(shutdownService.getExitCode(), -1);
        sessionWatcherZkNull.close();
    }

    @Test
    public void testRun3() throws Exception {
        zkClient.shutdown();
        sessionWatcher.run();
        assertFalse(sessionWatcher.isShutdownStarted());
        assertEquals(sessionWatcher.getKeeperState(), KeeperState.Disconnected);
        assertEquals(shutdownService.getExitCode(), 0);
    }

    @Test
    public void testRun4() throws Exception {
        sessionWatcher.run();
        assertFalse(sessionWatcher.isShutdownStarted());
        assertEquals(sessionWatcher.getKeeperState(), KeeperState.SyncConnected);
        assertEquals(shutdownService.getExitCode(), 0);
    }

    @Test
    public void testRun5() throws Exception {
        zkClient.create("/", new byte[0], null, null);
        sessionWatcher.run();
        assertFalse(sessionWatcher.isShutdownStarted());
        assertEquals(sessionWatcher.getKeeperState(), KeeperState.SyncConnected);
        assertEquals(shutdownService.getExitCode(), 0);
    }

    @Test
    public void testRun6() throws Exception {
        sessionWatcher.run();
        assertFalse(sessionWatcher.isShutdownStarted());
        assertEquals(sessionWatcher.getKeeperState(), KeeperState.SyncConnected);
        assertEquals(shutdownService.getExitCode(), 0);
    }

}<|MERGE_RESOLUTION|>--- conflicted
+++ resolved
@@ -125,7 +125,6 @@
     }
 
     @Test
-<<<<<<< HEAD
     void testRun1() throws Exception {
         ZooKeeperSessionWatcher sessionWatcherZkNull = new ZooKeeperSessionWatcher(null, 1000,
             new ZookeeperSessionExpiredHandler() {
@@ -141,10 +140,11 @@
                     this.watcher = watcher;
                 }
             });
-=======
+    }
+  
+    @Test
     public void testRun1() throws Exception {
         ZooKeeperSessionWatcher sessionWatcherZkNull = new ZooKeeperSessionWatcher(null, 1000, shutdownService);
->>>>>>> 49287fa7
         sessionWatcherZkNull.run();
         assertFalse(sessionWatcherZkNull.isShutdownStarted());
         assertEquals(sessionWatcherZkNull.getKeeperState(), KeeperState.Disconnected);
@@ -153,7 +153,6 @@
     }
 
     @Test
-<<<<<<< HEAD
     void testRun2() throws Exception {
         ZooKeeperSessionWatcher sessionWatcherZkNull = new ZooKeeperSessionWatcher(null, 0,
             new ZookeeperSessionExpiredHandler() {
@@ -170,10 +169,11 @@
                     this.watcher = watcher;
                 }
             });
-=======
+    }
+
+    @Test
     public void testRun2() throws Exception {
         ZooKeeperSessionWatcher sessionWatcherZkNull = new ZooKeeperSessionWatcher(null, 0, shutdownService);
->>>>>>> 49287fa7
         sessionWatcherZkNull.run();
         assertTrue(sessionWatcherZkNull.isShutdownStarted());
         assertEquals(sessionWatcherZkNull.getKeeperState(), KeeperState.Disconnected);
