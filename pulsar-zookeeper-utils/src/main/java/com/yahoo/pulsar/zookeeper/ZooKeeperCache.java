--- conflicted
+++ resolved
@@ -78,14 +78,10 @@
     protected final AsyncLoadingCache<String, Entry<Object, Stat>> dataCache;
     protected final Cache<String, Set<String>> childrenCache;
     protected final Cache<String, Boolean> existsCache;
-<<<<<<< HEAD
     private final OrderedSafeExecutor executor;
     private final ScheduledExecutorService scheduledExecutor;
     private boolean shouldShutdownExecutor = false;
-=======
-    protected final OrderedSafeExecutor executor;
     public static final int cacheTimeOutInSec = 30;
->>>>>>> 136fb7b1
 
     protected AtomicReference<ZooKeeper> zkSession = new AtomicReference<ZooKeeper>(null);
 
