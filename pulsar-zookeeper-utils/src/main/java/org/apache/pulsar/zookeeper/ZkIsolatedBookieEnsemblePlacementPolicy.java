--- conflicted
+++ resolved
@@ -109,11 +109,7 @@
     }
 
     @Override
-<<<<<<< HEAD
-    public List<BookieSocketAddress> newEnsemble(int ensembleSize, int writeQuorumSize, int ackQuorumSize,
-=======
     public PlacementResult<List<BookieSocketAddress>> newEnsemble(int ensembleSize, int writeQuorumSize, int ackQuorumSize,
->>>>>>> 1b44aaa7
             Map<String, byte[]> customMetadata, Set<BookieSocketAddress> excludeBookies)
             throws BKNotEnoughBookiesException {
         Set<BookieSocketAddress> blacklistedBookies = getBlacklistedBookies();
