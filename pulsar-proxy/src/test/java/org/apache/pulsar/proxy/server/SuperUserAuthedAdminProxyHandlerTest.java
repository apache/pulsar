/*
 * Licensed to the Apache Software Foundation (ASF) under one
 * or more contributor license agreements.  See the NOTICE file
 * distributed with this work for additional information
 * regarding copyright ownership.  The ASF licenses this file
 * to you under the Apache License, Version 2.0 (the
 * "License"); you may not use this file except in compliance
 * with the License.  You may obtain a copy of the License at
 *
 *   http://www.apache.org/licenses/LICENSE-2.0
 *
 * Unless required by applicable law or agreed to in writing,
 * software distributed under the License is distributed on an
 * "AS IS" BASIS, WITHOUT WARRANTIES OR CONDITIONS OF ANY
 * KIND, either express or implied.  See the License for the
 * specific language governing permissions and limitations
 * under the License.
 */
package org.apache.pulsar.proxy.server;

import static org.mockito.Mockito.doReturn;
import static org.mockito.Mockito.spy;

import com.google.common.collect.ImmutableMap;
import com.google.common.collect.ImmutableSet;

import java.util.Optional;

import org.apache.pulsar.broker.auth.MockedPulsarServiceBaseTest;
import org.apache.pulsar.broker.authentication.AuthenticationProviderTls;
import org.apache.pulsar.broker.authentication.AuthenticationService;
import org.apache.pulsar.broker.resources.PulsarResources;
import org.apache.pulsar.client.admin.PulsarAdmin;
import org.apache.pulsar.client.admin.PulsarAdminException;
import org.apache.pulsar.client.impl.auth.AuthenticationTls;
import org.apache.pulsar.common.configuration.PulsarConfigurationLoader;
import org.apache.pulsar.common.policies.data.ClusterData;
import org.apache.pulsar.common.policies.data.TenantInfoImpl;
import org.apache.pulsar.metadata.impl.ZKMetadataStore;
import org.apache.pulsar.policies.data.loadbalancer.LoadManagerReport;
import org.apache.pulsar.policies.data.loadbalancer.LoadReport;
import org.eclipse.jetty.servlet.ServletHolder;
import org.testng.Assert;
import org.testng.annotations.AfterMethod;
import org.testng.annotations.BeforeMethod;
import org.testng.annotations.Test;

public class SuperUserAuthedAdminProxyHandlerTest extends MockedPulsarServiceBaseTest {
    private ProxyConfiguration proxyConfig = new ProxyConfiguration();
    private WebServer webServer;
    private BrokerDiscoveryProvider discoveryProvider;
    private PulsarResources resource;

    @BeforeMethod
    @Override
    protected void setup() throws Exception {
        // enable tls and auth&auth at broker
        conf.setAuthenticationEnabled(true);
        conf.setAuthorizationEnabled(true);

        conf.setBrokerServicePortTls(Optional.of(0));
        conf.setWebServicePortTls(Optional.of(0));
<<<<<<< HEAD
        conf.setTlsTrustCertsFilePath(getTlsFile("ca.cert"));
=======
        conf.setTlsTrustCertsFilePath(CA_CERT_FILE_PATH);
>>>>>>> 78d5f504
        conf.setTlsCertificateFilePath(BROKER_CERT_FILE_PATH);
        conf.setTlsKeyFilePath(BROKER_KEY_FILE_PATH);
        conf.setTlsAllowInsecureConnection(false);
        conf.setSuperUserRoles(ImmutableSet.of("admin", "superproxy"));
        conf.setProxyRoles(ImmutableSet.of("superproxy"));
        conf.setAuthenticationProviders(ImmutableSet.of(AuthenticationProviderTls.class.getName()));
        conf.setNumExecutorThreadPoolSize(5);

        super.internalSetup();

        // start proxy service
        proxyConfig.setAuthenticationEnabled(true);
        proxyConfig.setAuthorizationEnabled(true);
        proxyConfig.setServicePort(Optional.of(0));
        proxyConfig.setBrokerProxyAllowedTargetPorts("*");
        proxyConfig.setServicePortTls(Optional.of(0));
        proxyConfig.setWebServicePort(Optional.of(0));
        proxyConfig.setWebServicePortTls(Optional.of(0));
        proxyConfig.setTlsEnabledWithBroker(true);

        // enable tls and auth&auth at proxy
        proxyConfig.setTlsCertificateFilePath(BROKER_CERT_FILE_PATH);
        proxyConfig.setTlsKeyFilePath(BROKER_KEY_FILE_PATH);
<<<<<<< HEAD
        proxyConfig.setTlsTrustCertsFilePath(getTlsFile("ca.cert"));
=======
        proxyConfig.setTlsTrustCertsFilePath(CA_CERT_FILE_PATH);
>>>>>>> 78d5f504

        proxyConfig.setBrokerClientAuthenticationPlugin(AuthenticationTls.class.getName());
        proxyConfig.setBrokerClientAuthenticationParameters(
                String.format("tlsCertFile:%s,tlsKeyFile:%s",
                              getTlsFileForClient("superproxy.cert"), getTlsFileForClient("superproxy.key-pk8")));
        proxyConfig.setBrokerClientTrustCertsFilePath(CA_CERT_FILE_PATH);
        proxyConfig.setAuthenticationProviders(ImmutableSet.of(AuthenticationProviderTls.class.getName()));

        resource = new PulsarResources(new ZKMetadataStore(mockZooKeeper),
                new ZKMetadataStore(mockZooKeeperGlobal));
        webServer = new WebServer(proxyConfig, new AuthenticationService(
                                          PulsarConfigurationLoader.convertFrom(proxyConfig)));
        discoveryProvider = spy(new BrokerDiscoveryProvider(proxyConfig, resource));
        LoadManagerReport report = new LoadReport(brokerUrl.toString(), brokerUrlTls.toString(), null, null);
        doReturn(report).when(discoveryProvider).nextBroker();

        ServletHolder servletHolder = new ServletHolder(new AdminProxyHandler(proxyConfig, discoveryProvider));
        webServer.addServlet("/admin", servletHolder);
        webServer.addServlet("/lookup", servletHolder);

        // start web-service
        webServer.start();
    }

    @AfterMethod(alwaysRun = true)
    @Override
    protected void cleanup() throws Exception {
        webServer.stop();
        super.internalCleanup();
    }

    PulsarAdmin getAdminClient(String user) throws Exception {
        return PulsarAdmin.builder()
            .serviceHttpUrl("https://localhost:" + webServer.getListenPortHTTPS().get())
            .tlsTrustCertsFilePath(CA_CERT_FILE_PATH)
            .allowTlsInsecureConnection(false)
            .authentication(AuthenticationTls.class.getName(),
                    ImmutableMap.of("tlsCertFile", getTlsFileForClient(user + ".cert"),
                                    "tlsKeyFile", getTlsFileForClient(user + ".key-pk8")))
            .build();
    }

    @Test
    public void testAuthenticatedProxyAsAdmin() throws Exception {
        try (PulsarAdmin adminAdmin = getAdminClient("admin")) {
            adminAdmin.clusters().createCluster(configClusterName, ClusterData.builder().serviceUrl(brokerUrl.toString()).build());
            adminAdmin.tenants().createTenant("tenant1",
                                              new TenantInfoImpl(ImmutableSet.of("randoUser"),
                                                             ImmutableSet.of(configClusterName)));
            Assert.assertEquals(ImmutableSet.of("tenant1"), adminAdmin.tenants().getTenants());
        }
    }

    @Test
    public void testAuthenticatedProxyAsNonAdmin() throws Exception {
        try (PulsarAdmin adminAdmin = getAdminClient("admin");
             PulsarAdmin user1Admin = getAdminClient("user1")) {
            try {
                user1Admin.tenants().getTenants();
                Assert.fail("Shouldn't be able to do superuser operation");
            } catch (PulsarAdminException.NotAuthorizedException e) {
                // expected
            }
            adminAdmin.clusters().createCluster(configClusterName, ClusterData.builder().serviceUrl(brokerUrl.toString()).build());
            adminAdmin.tenants().createTenant("tenant1",
                                              new TenantInfoImpl(ImmutableSet.of("unknownUser"),
                                                             ImmutableSet.of(configClusterName)));
            adminAdmin.namespaces().createNamespace("tenant1/ns1");
            Assert.assertEquals(ImmutableSet.of("tenant1/ns1"), adminAdmin.namespaces().getNamespaces("tenant1"));
            try {
                user1Admin.namespaces().getNamespaces("tenant1");
                Assert.fail("Shouldn't have access to namespace yet");
            } catch (PulsarAdminException.NotAuthorizedException e) {
                // expected
            }
            adminAdmin.tenants().updateTenant("tenant1",
                                              new TenantInfoImpl(ImmutableSet.of("user1"),
                                                             ImmutableSet.of(configClusterName)));
            Assert.assertEquals(ImmutableSet.of("tenant1/ns1"), user1Admin.namespaces().getNamespaces("tenant1"));
        }
    }

    @Test
    public void testAuthWithRandoCert() throws Exception {
        // test that we cannot connect or do anything with a cert not signed by CA
        try (PulsarAdmin randoAdmin = getAdminClient("randouser")) {
            try {
                randoAdmin.tenants().getTenants();
                Assert.fail("Shouldn't be able to do anything");
            } catch (PulsarAdminException.NotAuthorizedException e) {
                // expected
            }
        }
    }
}<|MERGE_RESOLUTION|>--- conflicted
+++ resolved
@@ -60,11 +60,7 @@
 
         conf.setBrokerServicePortTls(Optional.of(0));
         conf.setWebServicePortTls(Optional.of(0));
-<<<<<<< HEAD
-        conf.setTlsTrustCertsFilePath(getTlsFile("ca.cert"));
-=======
         conf.setTlsTrustCertsFilePath(CA_CERT_FILE_PATH);
->>>>>>> 78d5f504
         conf.setTlsCertificateFilePath(BROKER_CERT_FILE_PATH);
         conf.setTlsKeyFilePath(BROKER_KEY_FILE_PATH);
         conf.setTlsAllowInsecureConnection(false);
@@ -88,11 +84,7 @@
         // enable tls and auth&auth at proxy
         proxyConfig.setTlsCertificateFilePath(BROKER_CERT_FILE_PATH);
         proxyConfig.setTlsKeyFilePath(BROKER_KEY_FILE_PATH);
-<<<<<<< HEAD
-        proxyConfig.setTlsTrustCertsFilePath(getTlsFile("ca.cert"));
-=======
         proxyConfig.setTlsTrustCertsFilePath(CA_CERT_FILE_PATH);
->>>>>>> 78d5f504
 
         proxyConfig.setBrokerClientAuthenticationPlugin(AuthenticationTls.class.getName());
         proxyConfig.setBrokerClientAuthenticationParameters(
