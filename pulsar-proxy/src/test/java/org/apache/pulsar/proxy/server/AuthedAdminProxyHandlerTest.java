--- conflicted
+++ resolved
@@ -63,11 +63,7 @@
         conf.setAuthorizationEnabled(true);
         conf.setBrokerServicePortTls(Optional.of(0));
         conf.setWebServicePortTls(Optional.of(0));
-<<<<<<< HEAD
-        conf.setTlsTrustCertsFilePath(getTlsFile("ca.cert"));
-=======
         conf.setTlsTrustCertsFilePath(CA_CERT_FILE_PATH);
->>>>>>> 78d5f504
         conf.setTlsCertificateFilePath(BROKER_CERT_FILE_PATH);
         conf.setTlsKeyFilePath(BROKER_KEY_FILE_PATH);
         conf.setTlsAllowInsecureConnection(false);
@@ -91,26 +87,15 @@
         proxyConfig.setHttpMaxRequestHeaderSize(20000);
 
         // enable tls and auth&auth at proxy
-<<<<<<< HEAD
-        proxyConfig.setTlsCertificateFilePath(BROKER_CERT_FILE_PATH);
-        proxyConfig.setTlsKeyFilePath(BROKER_KEY_FILE_PATH);
-        proxyConfig.setTlsTrustCertsFilePath(getTlsFile("ca.cert"));
-=======
         proxyConfig.setTlsCertificateFilePath(PROXY_CERT_FILE_PATH);
         proxyConfig.setTlsKeyFilePath(PROXY_KEY_FILE_PATH);
         proxyConfig.setTlsTrustCertsFilePath(CA_CERT_FILE_PATH);
->>>>>>> 78d5f504
 
         proxyConfig.setBrokerClientAuthenticationPlugin(AuthenticationTls.class.getName());
         proxyConfig.setBrokerClientAuthenticationParameters(
                 String.format("tlsCertFile:%s,tlsKeyFile:%s",
-<<<<<<< HEAD
-                              PROXY_CERT_FILE_PATH, PROXY_KEY_FILE_PATH));
-        proxyConfig.setBrokerClientTrustCertsFilePath(getTlsFile("ca.cert"));
-=======
                               getTlsFileForClient("proxy.cert"), getTlsFileForClient("proxy.key-pk8")));
         proxyConfig.setBrokerClientTrustCertsFilePath(CA_CERT_FILE_PATH);
->>>>>>> 78d5f504
         proxyConfig.setAuthenticationProviders(ImmutableSet.of(AuthenticationProviderTls.class.getName()));
 
         resource = new PulsarResources(new ZKMetadataStore(mockZooKeeper),
