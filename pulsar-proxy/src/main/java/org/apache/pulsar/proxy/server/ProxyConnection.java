/*
 * Licensed to the Apache Software Foundation (ASF) under one
 * or more contributor license agreements.  See the NOTICE file
 * distributed with this work for additional information
 * regarding copyright ownership.  The ASF licenses this file
 * to you under the Apache License, Version 2.0 (the
 * "License"); you may not use this file except in compliance
 * with the License.  You may obtain a copy of the License at
 *
 *   http://www.apache.org/licenses/LICENSE-2.0
 *
 * Unless required by applicable law or agreed to in writing,
 * software distributed under the License is distributed on an
 * "AS IS" BASIS, WITHOUT WARRANTIES OR CONDITIONS OF ANY
 * KIND, either express or implied.  See the License for the
 * specific language governing permissions and limitations
 * under the License.
 */
package org.apache.pulsar.proxy.server;

import static com.google.common.base.Preconditions.checkArgument;
import io.netty.buffer.ByteBuf;
import io.netty.channel.Channel;
import io.netty.channel.ChannelFutureListener;
import io.netty.channel.ChannelHandler;
import io.netty.channel.ChannelHandlerContext;
import io.netty.channel.ChannelPromise;
import io.netty.channel.epoll.EpollSocketChannel;
import io.netty.handler.codec.haproxy.HAProxyMessage;
import io.netty.handler.ssl.SslHandler;
import io.netty.resolver.dns.DnsAddressResolverGroup;
import io.netty.util.concurrent.ScheduledFuture;
import java.net.InetSocketAddress;
import java.net.SocketAddress;
import java.nio.channels.ClosedChannelException;
import java.util.Collections;
import java.util.HashSet;
import java.util.List;
import java.util.Map;
import java.util.Optional;
import java.util.Set;
import java.util.concurrent.CompletableFuture;
import java.util.concurrent.RejectedExecutionException;
import java.util.concurrent.ThreadLocalRandom;
import java.util.concurrent.TimeUnit;
import java.util.concurrent.atomic.AtomicLong;
import java.util.function.Supplier;
import javax.naming.AuthenticationException;
import javax.net.ssl.SSLSession;
import lombok.Getter;
import org.apache.pulsar.broker.PulsarServerException;
import org.apache.pulsar.broker.authentication.AuthenticationProvider;
import org.apache.pulsar.broker.authentication.AuthenticationState;
import org.apache.pulsar.broker.limiter.ConnectionController;
import org.apache.pulsar.client.api.Authentication;
import org.apache.pulsar.client.api.PulsarClientException;
import org.apache.pulsar.client.impl.ClientCnx;
import org.apache.pulsar.client.impl.ConnectionPool;
import org.apache.pulsar.client.impl.PulsarChannelInitializer;
import org.apache.pulsar.client.impl.conf.ClientConfigurationData;
import org.apache.pulsar.client.impl.conf.ConfigurationDataUtils;
import org.apache.pulsar.client.internal.PropertiesUtils;
import org.apache.pulsar.common.api.AuthData;
import org.apache.pulsar.common.api.proto.CommandAuthResponse;
import org.apache.pulsar.common.api.proto.CommandConnect;
import org.apache.pulsar.common.api.proto.CommandConnected;
import org.apache.pulsar.common.api.proto.CommandGetSchema;
import org.apache.pulsar.common.api.proto.CommandGetTopicsOfNamespace;
import org.apache.pulsar.common.api.proto.CommandLookupTopic;
import org.apache.pulsar.common.api.proto.CommandPartitionedTopicMetadata;
import org.apache.pulsar.common.api.proto.FeatureFlags;
import org.apache.pulsar.common.api.proto.ProtocolVersion;
import org.apache.pulsar.common.api.proto.ServerError;
import org.apache.pulsar.common.protocol.Commands;
import org.apache.pulsar.common.protocol.PulsarHandler;
import org.apache.pulsar.common.util.netty.NettyChannelUtil;
import org.apache.pulsar.policies.data.loadbalancer.ServiceLookupData;
import org.slf4j.Logger;
import org.slf4j.LoggerFactory;

/**
 * Handles incoming discovery request from client and sends appropriate response back to client.
 * <p>
 * Please see {@link org.apache.pulsar.common.protocol.PulsarDecoder} javadoc for important details about handle* method
 * parameter instance lifecycle.
 */
public class ProxyConnection extends PulsarHandler {
    private static final Logger LOG = LoggerFactory.getLogger(ProxyConnection.class);
    // ConnectionPool is used by the proxy to issue lookup requests. It is null when doing direct broker proxying.
    private ConnectionPool connectionPool;
    private final AtomicLong requestIdGenerator =
            new AtomicLong(ThreadLocalRandom.current().nextLong(0, Long.MAX_VALUE / 2));
    private final ProxyService service;
    private final DnsAddressResolverGroup dnsAddressResolverGroup;
    private State state;

    private LookupProxyHandler lookupProxyHandler = null;
    @Getter
    private DirectProxyHandler directProxyHandler = null;
    private ScheduledFuture<?> authRefreshTask;
    private long authChallengeSentTime = Long.MAX_VALUE;
    private FeatureFlags features;
    private Set<CompletableFuture<AuthData>> pendingBrokerAuthChallenges = null;
    private final BrokerProxyValidator brokerProxyValidator;
    private final ConnectionController connectionController;
    String clientAuthRole;
    volatile AuthData clientAuthData;
    String clientAuthMethod;
    String clientVersion;

    private String authMethod = "none";
    AuthenticationProvider authenticationProvider;
    AuthenticationState authState;
    private ClientConfigurationData clientConf;
    private boolean hasProxyToBrokerUrl;
    private int protocolVersionToAdvertise;
    private String proxyToBrokerUrl;
    private HAProxyMessage haProxyMessage;

    protected static final Integer SPLICE_BYTES = 1024 * 1024 * 1024;
    private static final byte[] EMPTY_CREDENTIALS = new byte[0];

    boolean isTlsInboundChannel = false;

    enum State {
        Init,

        // Connecting between user client and proxy server.
        // Mutual authn needs verify between client and proxy server several times.
        Connecting,

        // Proxy the lookup requests to a random broker
        // Follow redirects
        ProxyLookupRequests,

        // Connecting to the broker
        ProxyConnectingToBroker,

        // If we are proxying a connection to a specific broker, we
        // are just forwarding data between the 2 connections, without
        // looking into it
        ProxyConnectionToBroker,

        Closing,

        Closed,
    }

    ConnectionPool getConnectionPool() {
        return connectionPool;
    }

    public ProxyConnection(ProxyService proxyService, DnsAddressResolverGroup dnsAddressResolverGroup) {
        super(30, TimeUnit.SECONDS);
        this.service = proxyService;
        this.dnsAddressResolverGroup = dnsAddressResolverGroup;
        this.state = State.Init;
        this.brokerProxyValidator = service.getBrokerProxyValidator();
        this.connectionController = proxyService.getConnectionController();
    }

    @Override
    public void channelRegistered(ChannelHandlerContext ctx) throws Exception {
        super.channelRegistered(ctx);
        ProxyService.ACTIVE_CONNECTIONS.inc();
        SocketAddress rmAddress = ctx.channel().remoteAddress();
        ConnectionController.State state = connectionController.increaseConnection(rmAddress);
        if (!state.equals(ConnectionController.State.OK)) {
            ctx.writeAndFlush(Commands.newError(-1, ServerError.NotAllowedError,
                    state.equals(ConnectionController.State.REACH_MAX_CONNECTION)
                            ? "Reached the maximum number of connections"
                            : "Reached the maximum number of connections on address" + rmAddress))
                            .addListener(result -> ctx.close());
            ProxyService.REJECTED_CONNECTIONS.inc();
        }
    }

    @Override
    public void channelUnregistered(ChannelHandlerContext ctx) throws Exception {
        super.channelUnregistered(ctx);
        connectionController.decreaseConnection(ctx.channel().remoteAddress());
        ProxyService.ACTIVE_CONNECTIONS.dec();
    }

    @Override
    public void channelActive(ChannelHandlerContext ctx) throws Exception {
        super.channelActive(ctx);
        ProxyService.NEW_CONNECTIONS.inc();
        service.getClientCnxs().add(this);
        isTlsInboundChannel = ProxyConnection.isTlsChannel(ctx.channel());
        LOG.info("[{}] New connection opened", remoteAddress);
    }

    @Override
    public synchronized void channelInactive(ChannelHandlerContext ctx) throws Exception {
        super.channelInactive(ctx);

        if (directProxyHandler != null) {
            directProxyHandler.close();
            directProxyHandler = null;
        }

        if (authRefreshTask != null) {
            authRefreshTask.cancel(false);
        }

        if (pendingBrokerAuthChallenges != null) {
            pendingBrokerAuthChallenges.forEach(future -> future.cancel(true));
            pendingBrokerAuthChallenges = null;
        }

        service.getClientCnxs().remove(this);
        LOG.info("[{}] Connection closed", remoteAddress);

        if (connectionPool != null) {
            try {
                connectionPool.close();
                connectionPool = null;
            } catch (Exception e) {
                LOG.error("Failed to close connection pool {}", e.getMessage(), e);
            }
        }

        state = State.Closed;
    }

    @Override
    public void exceptionCaught(ChannelHandlerContext ctx, Throwable cause) throws Exception {
        LOG.warn("[{}] Got exception {} : Message: {} State: {}", remoteAddress, cause.getClass().getSimpleName(),
                cause.getMessage(), state,
                ClientCnx.isKnownException(cause) ? null : cause);
        if (state != State.Closed) {
            state = State.Closing;
        }
        if (ctx.channel().isOpen()) {
            ctx.close();
        } else {
            // close connection to broker if that is present
            if (directProxyHandler != null) {
                directProxyHandler.close();
                directProxyHandler = null;
            }
        }
    }

    @Override
    public void channelWritabilityChanged(ChannelHandlerContext ctx) throws Exception {
        if (directProxyHandler != null && directProxyHandler.outboundChannel != null) {
            // handle backpressure
            // stop/resume reading input from connection between the proxy and the broker
            // when the writability of the connection between the client and the proxy changes
            directProxyHandler.outboundChannel.config().setAutoRead(ctx.channel().isWritable());
        }
        super.channelWritabilityChanged(ctx);
    }

    @Override
    public void channelRead(final ChannelHandlerContext ctx, Object msg) throws Exception {
        if (msg instanceof HAProxyMessage) {
            haProxyMessage = (HAProxyMessage) msg;
            return;
        }
        switch (state) {
        case Init:
        case Connecting:
        case ProxyLookupRequests:
            // Do the regular decoding for the Connected message
            super.channelRead(ctx, msg);
            break;

        case ProxyConnectionToBroker:
            if (directProxyHandler != null) {
                ProxyService.OPS_COUNTER.inc();
                if (msg instanceof ByteBuf) {
                    int bytes = ((ByteBuf) msg).readableBytes();
                    directProxyHandler.getInboundChannelRequestsRate().recordEvent(bytes);
                    ProxyService.BYTES_COUNTER.inc(bytes);
                }
                directProxyHandler.outboundChannel
                        .writeAndFlush(msg, directProxyHandler.outboundChannel.voidPromise());

                if (service.proxyZeroCopyModeEnabled && service.proxyLogLevel == 0) {
                    if (!directProxyHandler.isTlsOutboundChannel && !isTlsInboundChannel) {
                        if (ctx.pipeline().get("readTimeoutHandler") != null) {
                            ctx.pipeline().remove("readTimeoutHandler");
                        }
                        spliceNIC2NIC((EpollSocketChannel) ctx.channel(),
                                (EpollSocketChannel) directProxyHandler.outboundChannel, SPLICE_BYTES)
                                .addListener(future -> {
                                    ProxyService.OPS_COUNTER.inc();
                                    ProxyService.BYTES_COUNTER.inc(SPLICE_BYTES);
                                    directProxyHandler.getInboundChannelRequestsRate().recordEvent(SPLICE_BYTES);
                                });
                    }
                }
            } else {
                LOG.warn("Received message of type {} while connection to broker is missing in state {}. "
                                + "Dropping the input message (readable bytes={}).", msg.getClass(), state,
                        msg instanceof ByteBuf ? ((ByteBuf) msg).readableBytes() : -1);
            }
            break;
        case ProxyConnectingToBroker:
            LOG.warn("Received message of type {} while connecting to broker. "
                            + "Dropping the input message (readable bytes={}).", msg.getClass(),
                    msg instanceof ByteBuf ? ((ByteBuf) msg).readableBytes() : -1);
            break;
        default:
            break;
        }
    }

    /**
     * Use splice to zero-copy of NIC to NIC.
     * @param inboundChannel input channel
     * @param outboundChannel output channel
     */
    protected static ChannelPromise spliceNIC2NIC(EpollSocketChannel inboundChannel,
                                                  EpollSocketChannel outboundChannel, int spliceLength) {
        ChannelPromise promise = inboundChannel.newPromise();
        inboundChannel.spliceTo(outboundChannel, spliceLength, promise);
        promise.addListener((ChannelFutureListener) future -> {
            if (!future.isSuccess() && !(future.cause() instanceof ClosedChannelException)) {
                future.channel().pipeline().fireExceptionCaught(future.cause());
            }
        });
        return promise;
    }

    protected static boolean isTlsChannel(Channel channel) {
        return channel.pipeline().get(ServiceChannelInitializer.TLS_HANDLER) != null;
    }

    private synchronized void completeConnect() throws PulsarClientException {
        checkArgument(state == State.Connecting);
        LOG.info("[{}] complete connection, init proxy handler. authenticated with {} role {}, hasProxyToBrokerUrl: {}",
                remoteAddress, authMethod, clientAuthRole, hasProxyToBrokerUrl);
        if (hasProxyToBrokerUrl) {
            // Optimize proxy connection to fail-fast if the target broker isn't active
            // Pulsar client will retry connecting after a back off timeout
            if (service.getConfiguration().isCheckActiveBrokers()
                    && !isBrokerActive(proxyToBrokerUrl)) {
                state = State.Closing;
                LOG.warn("[{}] Target broker '{}' isn't available. authenticated with {} role {}.",
                        remoteAddress, proxyToBrokerUrl, authMethod, clientAuthRole);
                final ByteBuf msg = Commands.newError(-1,
                        ServerError.ServiceNotReady, "Target broker isn't available.");
                writeAndFlushAndClose(msg);
                return;
            }

            state = State.ProxyConnectingToBroker;
            brokerProxyValidator.resolveAndCheckTargetAddress(proxyToBrokerUrl)
                    .thenAcceptAsync(this::connectToBroker, ctx.executor())
                    .exceptionally(throwable -> {
                        if (throwable instanceof TargetAddressDeniedException
                                || throwable.getCause() instanceof TargetAddressDeniedException) {
                            TargetAddressDeniedException targetAddressDeniedException =
                                    (TargetAddressDeniedException) (throwable instanceof TargetAddressDeniedException
                                            ? throwable : throwable.getCause());

                            LOG.warn("[{}] Target broker '{}' cannot be validated. {}. authenticated with {} role {}.",
                                    remoteAddress, proxyToBrokerUrl, targetAddressDeniedException.getMessage(),
                                    authMethod, clientAuthRole);
                        } else {
                            LOG.error("[{}] Error validating target broker '{}'. authenticated with {} role {}.",
                                    remoteAddress, proxyToBrokerUrl, authMethod, clientAuthRole, throwable);
                        }
                        final ByteBuf msg = Commands.newError(-1, ServerError.ServiceNotReady,
                                "Target broker cannot be validated.");
                        writeAndFlushAndClose(msg);
                        return null;
                    });
        } else {
            // Client is doing a lookup, we can consider the handshake complete
            // and we'll take care of just topics and partitions metadata lookups
            Supplier<ClientCnx> clientCnxSupplier;
            if (service.getConfiguration().isAuthenticationEnabled()) {
                clientCnxSupplier = () -> new ProxyClientCnx(clientConf, service.getWorkerGroup(), clientAuthRole,
                        clientAuthMethod, protocolVersionToAdvertise,
                        service.getConfiguration().isForwardAuthorizationCredentials(), this);
            } else {
                clientCnxSupplier =
                        () -> new ClientCnx(clientConf, service.getWorkerGroup(), protocolVersionToAdvertise);
            }

            if (this.connectionPool == null) {
                this.connectionPool = new ConnectionPool(clientConf, service.getWorkerGroup(),
                        clientCnxSupplier,
                        Optional.of(dnsAddressResolverGroup.getResolver(service.getWorkerGroup().next())));
            } else {
                LOG.error("BUG! Connection Pool has already been created for proxy connection to {} state {} role {}",
                        remoteAddress, state, clientAuthRole);
            }

            state = State.ProxyLookupRequests;
<<<<<<< HEAD
            lookupProxyHandler = new LookupProxyHandler(service, this);
            if (service.getConfiguration().isAuthenticationEnabled()
                    && service.getConfiguration().getAuthenticationRefreshCheckSeconds() > 0) {
                authRefreshTask = ctx.executor().scheduleAtFixedRate(() -> refreshAuthenticationCredentials(false),
                        service.getConfiguration().getAuthenticationRefreshCheckSeconds(),
                        service.getConfiguration().getAuthenticationRefreshCheckSeconds(),
                        TimeUnit.SECONDS);
            }
=======
            lookupProxyHandler = service.newLookupProxyHandler(this);
>>>>>>> 25dea3dc
            final ByteBuf msg = Commands.newConnected(protocolVersionToAdvertise, false);
            writeAndFlush(msg);
        }
    }

    private void handleBrokerConnected(DirectProxyHandler directProxyHandler, CommandConnected connected) {
        assert ctx.executor().inEventLoop();
        if (state == State.ProxyConnectingToBroker && ctx.channel().isOpen() && this.directProxyHandler == null) {
            this.directProxyHandler = directProxyHandler;
            state = State.ProxyConnectionToBroker;
            int maxMessageSize =
                    connected.hasMaxMessageSize() ? connected.getMaxMessageSize() : Commands.INVALID_MAX_MESSAGE_SIZE;
            final ByteBuf msg = Commands.newConnected(connected.getProtocolVersion(), maxMessageSize,
                    connected.hasFeatureFlags() && connected.getFeatureFlags().isSupportsTopicWatchers());
            writeAndFlush(msg);
        } else {
            LOG.warn("[{}] Channel is {}. ProxyConnection is in {}. "
                            + "Closing connection to broker '{}'.",
                    remoteAddress, ctx.channel().isOpen() ? "open" : "already closed",
                    state != State.ProxyConnectingToBroker ? "invalid state " + state : "state " + state,
                    proxyToBrokerUrl);
            directProxyHandler.close();
            ctx.close();
        }
    }

    private void connectToBroker(InetSocketAddress brokerAddress) {
        assert ctx.executor().inEventLoop();
        DirectProxyHandler directProxyHandler = new DirectProxyHandler(service, this);
        directProxyHandler.connect(proxyToBrokerUrl, brokerAddress, protocolVersionToAdvertise);
    }

    public void brokerConnected(DirectProxyHandler directProxyHandler, CommandConnected connected) {
        try {
            final CommandConnected finalConnected = new CommandConnected().copyFrom(connected);
            handleBrokerConnected(directProxyHandler, finalConnected);
        } catch (RejectedExecutionException e) {
            LOG.error("Event loop was already closed. Closing broker connection.", e);
            directProxyHandler.close();
        } catch (AssertionError e) {
            LOG.error("Failed assertion, closing direct proxy handler.", e);
            directProxyHandler.close();
        }
    }

    // According to auth result, send newConnected or newAuthChallenge command.
    private void doAuthentication(AuthData clientData)
            throws Exception {
        authState
                .authenticateAsync(clientData)
                .whenCompleteAsync((authChallenge, throwable) -> {
                    if (throwable == null) {
                        authChallengeSuccessCallback(authChallenge);
                    } else {
                        authenticationFailedCallback(throwable);
                    }
                    }, ctx.executor());
    }

    protected void authenticationFailedCallback(Throwable t) {
        LOG.warn("[{}] Unable to authenticate: ", remoteAddress, t);
        final ByteBuf msg = Commands.newError(-1, ServerError.AuthenticationError, "Failed to authenticate");
        writeAndFlushAndClose(msg);
    }

    // Always run in this class's event loop.
    protected void authChallengeSuccessCallback(AuthData authChallenge) {
        try {
            // authentication has completed, will send newConnected command.
            if (authChallenge == null) {
                clientAuthRole = authState.getAuthRole();
                if (LOG.isDebugEnabled()) {
                    LOG.debug("[{}] Client successfully authenticated with {} role {}",
                            remoteAddress, authMethod, clientAuthRole);
                }

                // First connection
                if (state == State.Connecting) {
                    // authentication has completed, will send newConnected command.
                    completeConnect();
                }
                return;
            }

            // auth not complete, continue auth with client side.
            final ByteBuf msg = Commands.newAuthChallenge(authMethod, authChallenge, protocolVersionToAdvertise);
            writeAndFlush(msg);
            if (LOG.isDebugEnabled()) {
                LOG.debug("[{}] Authentication in progress client by method {}.",
                        remoteAddress, authMethod);
            }
        } catch (Exception e) {
            authenticationFailedCallback(e);
        }
    }

    private void refreshAuthenticationCredentials(boolean force) {
        assert ctx.executor().inEventLoop();
        if (state != State.ProxyLookupRequests) {
            // Happens when an exception is thrown that causes this connection to close.
            return;
        } else if (!authState.isExpired() || !force) {
            // Credentials are still valid. Nothing to do at this point
            return;
        }

        if (!supportsAuthenticationRefresh()) {
            LOG.warn("[{}] Closing connection because client doesn't support auth credentials refresh", remoteAddress);
            ctx.close();
            return;
        }

        if (System.nanoTime() - authChallengeSentTime
                > TimeUnit.SECONDS.toNanos(service.getConfiguration().getAuthenticationRefreshCheckSeconds())) {
            LOG.warn("[{}] Closing connection after timeout on refreshing auth credentials", remoteAddress);
            ctx.close();
            return;
        }

        if (LOG.isDebugEnabled()) {
            LOG.info("[{}] Refreshing authentication credentials", remoteAddress);
        }

        try {
            AuthData brokerData = authState.refreshAuthentication();
            writeAndFlush(Commands.newAuthChallenge(authMethod, brokerData, getRemoteEndpointProtocolVersion()));
            if (LOG.isDebugEnabled()) {
                LOG.debug("[{}] Sent auth challenge to client to refresh credentials with method: {}.",
                        remoteAddress, authMethod);
            }
            authChallengeSentTime = System.nanoTime();
        } catch (AuthenticationException e) {
            LOG.warn("[{}] Failed to refresh authentication: {}", remoteAddress, e);
            ctx.close();
        }
    }

    @Override
    protected void handleConnect(CommandConnect connect) {
        checkArgument(state == State.Init);
        state = State.Connecting;
        this.setRemoteEndpointProtocolVersion(connect.getProtocolVersion());
        this.hasProxyToBrokerUrl = connect.hasProxyToBrokerUrl();
        this.protocolVersionToAdvertise = getProtocolVersionToAdvertise(connect);
        this.proxyToBrokerUrl = connect.hasProxyToBrokerUrl() ? connect.getProxyToBrokerUrl() : "null";
        this.clientVersion = connect.getClientVersion();
        features = new FeatureFlags();
        if (connect.hasFeatureFlags()) {
            features.copyFrom(connect.getFeatureFlags());
        }

        if (LOG.isDebugEnabled()) {
            LOG.debug("Received CONNECT from {} proxyToBroker={}", remoteAddress, proxyToBrokerUrl);
            LOG.debug(
                "[{}] Protocol version to advertise to broker is {}, clientProtocolVersion={}, proxyProtocolVersion={}",
                remoteAddress, protocolVersionToAdvertise, getRemoteEndpointProtocolVersion(),
                Commands.getCurrentProtocolVersion());
        }

        if (getRemoteEndpointProtocolVersion() < ProtocolVersion.v10.getValue()) {
            LOG.warn("[{}] Client doesn't support connecting through proxy", remoteAddress);
            state = State.Closing;
            ctx.close();
            return;
        }

        try {
            // init authn
            this.clientConf = createClientConfiguration();

            // authn not enabled, complete
            if (!service.getConfiguration().isAuthenticationEnabled()) {
                completeConnect();
                return;
            }

            AuthData clientData = AuthData.of(connect.hasAuthData() ? connect.getAuthData() : EMPTY_CREDENTIALS);
            if (connect.hasAuthMethodName()) {
                authMethod = connect.getAuthMethodName();
            } else if (connect.hasAuthMethod()) {
                // Legacy client is passing enum
                authMethod = connect.getAuthMethod().name().substring(10).toLowerCase();
            } else {
                authMethod = "none";
            }

            if (service.getConfiguration().isForwardAuthorizationCredentials()) {
                // We store the first clientData here. Before this commit, we stored the last clientData.
                // Since this only works when forwarding single staged authentication, first == last is true.
                // Here is an issue to fix the protocol: https://github.com/apache/pulsar/issues/19291.
                this.clientAuthData = clientData;
                this.clientAuthMethod = authMethod;
            }

            authenticationProvider = service
                .getAuthenticationService()
                .getAuthenticationProvider(authMethod);

            // Not find provider named authMethod. Most used for tests.
            // In AuthenticationDisabled, it will set authMethod "none".
            if (authenticationProvider == null) {
                clientAuthRole = service.getAuthenticationService().getAnonymousUserRole()
                    .orElseThrow(() ->
                        new AuthenticationException("No anonymous role, and no authentication provider configured"));

                completeConnect();
                return;
            }

            // init authState and other var
            ChannelHandler sslHandler = ctx.channel().pipeline().get(PulsarChannelInitializer.TLS_HANDLER);
            SSLSession sslSession = null;
            if (sslHandler != null) {
                sslSession = ((SslHandler) sslHandler).engine().getSession();
            }

            authState = authenticationProvider.newAuthState(clientData, remoteAddress, sslSession);
            doAuthentication(clientData);
        } catch (Exception e) {
            authenticationFailedCallback(e);
        }
    }

    @Override
    protected void handleAuthResponse(CommandAuthResponse authResponse) {
        checkArgument(authResponse.hasResponse());
        checkArgument(authResponse.getResponse().hasAuthData() && authResponse.getResponse().hasAuthMethodName());

        if (LOG.isDebugEnabled()) {
            LOG.debug("Received AuthResponse from {}, auth method: {}",
                    remoteAddress, authResponse.getResponse().getAuthMethodName());
        }

        try {
            authChallengeSentTime = Long.MAX_VALUE;
            AuthData clientData = AuthData.of(authResponse.getResponse().getAuthData());
            // Authenticate the client's auth data and send to the broker concurrently
            // Note: this implementation relies on the current weakness that prevents multi-stage authentication
            // from working when forwardAuthorizationCredentials is enabled. Here is an issue to fix the protocol:
            // https://github.com/apache/pulsar/issues/19291.
            doAuthentication(clientData);
            if (pendingBrokerAuthChallenges != null && !pendingBrokerAuthChallenges.isEmpty()) {
                // Send pending auth data requests to the broker
                for (CompletableFuture<AuthData> challenge : pendingBrokerAuthChallenges) {
                    challenge.complete(clientData);
                }
                pendingBrokerAuthChallenges.clear();
            }
        } catch (Exception e) {
            String errorMsg = "Unable to handleAuthResponse";
            LOG.warn("[{}] {} ", remoteAddress, errorMsg, e);
            final ByteBuf msg = Commands.newError(-1, ServerError.AuthenticationError, errorMsg);
            writeAndFlushAndClose(msg);
        }
    }

    @Override
    protected void handlePartitionMetadataRequest(CommandPartitionedTopicMetadata partitionMetadata) {
        checkArgument(state == State.ProxyLookupRequests);

        lookupProxyHandler.handlePartitionMetadataResponse(partitionMetadata);
    }

    @Override
    protected void handleGetTopicsOfNamespace(CommandGetTopicsOfNamespace commandGetTopicsOfNamespace) {
        checkArgument(state == State.ProxyLookupRequests);

        lookupProxyHandler.handleGetTopicsOfNamespace(commandGetTopicsOfNamespace);
    }
    @Override
    protected void handleGetSchema(CommandGetSchema commandGetSchema) {
        checkArgument(state == State.ProxyLookupRequests);

        lookupProxyHandler.handleGetSchema(commandGetSchema);
    }

    /**
     * handles discovery request from client ands sends next active broker address.
     */
    @Override
    protected void handleLookup(CommandLookupTopic lookup) {
        checkArgument(state == State.ProxyLookupRequests);
        lookupProxyHandler.handleLookup(lookup);
    }

    ClientConfigurationData createClientConfiguration() {
        ClientConfigurationData initialConf = new ClientConfigurationData();
        ProxyConfiguration proxyConfig = service.getConfiguration();
        initialConf.setServiceUrl(
                proxyConfig.isTlsEnabledWithBroker() ? service.getServiceUrlTls() : service.getServiceUrl());

        // Apply all arbitrary configuration. This must be called before setting any fields annotated as
        // @Secret on the ClientConfigurationData object because of the way they are serialized.
        // See https://github.com/apache/pulsar/issues/8509 for more information.
        Map<String, Object> overrides = PropertiesUtils
                .filterAndMapProperties(proxyConfig.getProperties(), "brokerClient_");
        ClientConfigurationData clientConf = ConfigurationDataUtils
                .loadData(overrides, initialConf, ClientConfigurationData.class);
        /** The proxy service does not need to automatically clean up invalid connections, so set false. **/
        initialConf.setConnectionMaxIdleSeconds(-1);
        clientConf.setAuthentication(this.getClientAuthentication());
        if (proxyConfig.isTlsEnabledWithBroker()) {
            clientConf.setUseTls(true);
            clientConf.setTlsHostnameVerificationEnable(proxyConfig.isTlsHostnameVerificationEnabled());
            if (proxyConfig.isBrokerClientTlsEnabledWithKeyStore()) {
                clientConf.setUseKeyStoreTls(true);
                clientConf.setTlsTrustStoreType(proxyConfig.getBrokerClientTlsTrustStoreType());
                clientConf.setTlsTrustStorePath(proxyConfig.getBrokerClientTlsTrustStore());
                clientConf.setTlsTrustStorePassword(proxyConfig.getBrokerClientTlsTrustStorePassword());
                clientConf.setTlsKeyStoreType(proxyConfig.getBrokerClientTlsKeyStoreType());
                clientConf.setTlsKeyStorePath(proxyConfig.getBrokerClientTlsKeyStore());
                clientConf.setTlsKeyStorePassword(proxyConfig.getBrokerClientTlsKeyStorePassword());
            } else {
                clientConf.setTlsTrustCertsFilePath(proxyConfig.getBrokerClientTrustCertsFilePath());
                clientConf.setTlsKeyFilePath(proxyConfig.getBrokerClientKeyFilePath());
                clientConf.setTlsCertificateFilePath(proxyConfig.getBrokerClientCertificateFilePath());
            }
            clientConf.setTlsAllowInsecureConnection(proxyConfig.isTlsAllowInsecureConnection());
        }
        return clientConf;
    }

    private static int getProtocolVersionToAdvertise(CommandConnect connect) {
        return Math.min(connect.getProtocolVersion(), Commands.getCurrentProtocolVersion());
    }

    long newRequestId() {
        return requestIdGenerator.getAndIncrement();
    }

    public Authentication getClientAuthentication() {
        return service.getProxyClientAuthenticationPlugin();
    }

    @Override
    protected boolean isHandshakeCompleted() {
        return state != State.Init;
    }

    SocketAddress clientAddress() {
        return remoteAddress;
    }

    ChannelHandlerContext ctx() {
        return ctx;
    }

    public boolean hasHAProxyMessage() {
        return haProxyMessage != null;
    }

    public HAProxyMessage getHAProxyMessage() {
        return haProxyMessage;
    }

    private boolean isBrokerActive(String targetBrokerHostPort) {
        for (ServiceLookupData serviceLookupData : getAvailableBrokers()) {
            if (matchesHostAndPort("pulsar://", serviceLookupData.getPulsarServiceUrl(), targetBrokerHostPort)
                    || matchesHostAndPort("pulsar+ssl://", serviceLookupData.getPulsarServiceUrlTls(),
                    targetBrokerHostPort)) {
                return true;
            }
        }
        return false;
    }

    private List<? extends ServiceLookupData> getAvailableBrokers() {
        if (service.getDiscoveryProvider() == null) {
            LOG.warn("Unable to retrieve active brokers. service.getDiscoveryProvider() is null."
                    + "zookeeperServers and configurationStoreServers must be configured in proxy configuration "
                    + "when checkActiveBrokers is enabled.");
            return Collections.emptyList();
        }
        try {
            return service.getDiscoveryProvider().getAvailableBrokers();
        } catch (PulsarServerException e) {
            LOG.error("Unable to get available brokers", e);
            return Collections.emptyList();
        }
    }

    static boolean matchesHostAndPort(String expectedPrefix, String pulsarServiceUrl, String brokerHostPort) {
        return pulsarServiceUrl != null
                && pulsarServiceUrl.length() == expectedPrefix.length() + brokerHostPort.length()
                && pulsarServiceUrl.startsWith(expectedPrefix)
                && pulsarServiceUrl.startsWith(brokerHostPort, expectedPrefix.length());
    }

    private void writeAndFlush(ByteBuf cmd) {
        NettyChannelUtil.writeAndFlushWithVoidPromise(ctx, cmd);
    }

    private void writeAndFlushAndClose(ByteBuf cmd) {
        NettyChannelUtil.writeAndFlushWithClosePromise(ctx, cmd);
    }

    boolean supportsAuthenticationRefresh() {
        return features != null && features.isSupportsAuthRefresh();
    }

    AuthData getClientAuthData() {
        return clientAuthData;
    }

    CompletableFuture<AuthData> getValidClientAuthData() {
        final CompletableFuture<AuthData> clientAuthDataFuture = new CompletableFuture<>();
        ctx().executor().execute(() -> {
            // authState is not thread safe, so this must run on the ProxyConnection's event loop.
            if (!authState.isExpired()) {
                clientAuthDataFuture.complete(clientAuthData);
            } else {
                if (authChallengeSentTime == Long.MAX_VALUE) {
                    // We only need to issue an auth challenge if we are not waiting on a response from the client.
                    refreshAuthenticationCredentials(true);
                }
                if (pendingBrokerAuthChallenges == null) {
                    pendingBrokerAuthChallenges = new HashSet<>();
                }
                pendingBrokerAuthChallenges.add(clientAuthDataFuture);
            }
        });
        return clientAuthDataFuture;
    }
}<|MERGE_RESOLUTION|>--- conflicted
+++ resolved
@@ -393,8 +393,7 @@
             }
 
             state = State.ProxyLookupRequests;
-<<<<<<< HEAD
-            lookupProxyHandler = new LookupProxyHandler(service, this);
+            lookupProxyHandler = service.newLookupProxyHandler(this);
             if (service.getConfiguration().isAuthenticationEnabled()
                     && service.getConfiguration().getAuthenticationRefreshCheckSeconds() > 0) {
                 authRefreshTask = ctx.executor().scheduleAtFixedRate(() -> refreshAuthenticationCredentials(false),
@@ -402,9 +401,6 @@
                         service.getConfiguration().getAuthenticationRefreshCheckSeconds(),
                         TimeUnit.SECONDS);
             }
-=======
-            lookupProxyHandler = service.newLookupProxyHandler(this);
->>>>>>> 25dea3dc
             final ByteBuf msg = Commands.newConnected(protocolVersionToAdvertise, false);
             writeAndFlush(msg);
         }
