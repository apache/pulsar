--- conflicted
+++ resolved
@@ -224,37 +224,11 @@
     private void handlePartitionMetadataResponse(CommandPartitionedTopicMetadata partitionMetadata,
             long clientRequestId) {
         TopicName topicName = TopicName.get(partitionMetadata.getTopic());
-<<<<<<< HEAD
         URI brokerURI;
         try {
             String availableBrokerServiceURL = getBrokerServiceUrl(clientRequestId);
             if (availableBrokerServiceURL == null) {
                 log.warn("No available broker for {} to lookup partition metadata", topicName);
-=======
-        if (isBlank(brokerServiceURL)) {
-            service.getDiscoveryProvider().getPartitionedTopicMetadata(service, topicName,
-                    proxyConnection.clientAuthRole, proxyConnection.authenticationData).thenAccept(metadata -> {
-                        if (log.isDebugEnabled()) {
-                            log.debug("[{}] Total number of partitions for topic {} is {}",
-                                    proxyConnection.clientAuthRole, topicName, metadata.partitions);
-                        }
-                        proxyConnection.ctx().writeAndFlush(
-                                Commands.newPartitionMetadataResponse(metadata.partitions, clientRequestId));
-                    }).exceptionally(ex -> {
-                        log.warn("[{}] Failed to get partitioned metadata for topic {} {}", clientAddress, topicName,
-                                ex.getMessage(), ex);
-                        proxyConnection.ctx().writeAndFlush(Commands.newPartitionMetadataResponse(
-                          getServerError(ex), ex.getMessage(), clientRequestId));
-                        return null;
-                    });
-        } else {
-            URI brokerURI;
-            try {
-                brokerURI = new URI(brokerServiceURL);
-            } catch (URISyntaxException e) {
-                proxyConnection.ctx().writeAndFlush(Commands.newPartitionMetadataResponse(ServerError.MetadataError,
-                        e.getMessage(), clientRequestId));
->>>>>>> a5265067
                 return;
             }
             brokerURI = new URI(availableBrokerServiceURL);
@@ -269,8 +243,6 @@
             log.debug("Getting connections to '{}' for Looking up topic '{}' with clientReq Id '{}'", addr,
                     topicName.getPartitionedTopicName(), clientRequestId);
         }
-
-<<<<<<< HEAD
         proxyConnection.getConnectionPool().getConnection(addr).thenAccept(clientCnx -> {
             // Connected to backend broker
             long requestId = proxyConnection.newRequestId();
@@ -280,37 +252,13 @@
                 if (t != null) {
                     log.warn("[{}] failed to get Partitioned metadata : {}", topicName.toString(),
                         t.getMessage(), t);
-                    proxyConnection.ctx().writeAndFlush(Commands.newLookupErrorResponse(ServerError.ServiceNotReady,
+                    proxyConnection.ctx().writeAndFlush(Commands.newLookupErrorResponse(getServerError(t),
                         t.getMessage(), clientRequestId));
                 } else {
                     proxyConnection.ctx().writeAndFlush(
                         Commands.newPartitionMetadataResponse(r.partitions, clientRequestId));
                 }
                 proxyConnection.getConnectionPool().releaseConnection(clientCnx);
-=======
-            proxyConnection.getConnectionPool().getConnection(addr).thenAccept(clientCnx -> {
-                // Connected to backend broker
-                long requestId = proxyConnection.newRequestId();
-                ByteBuf command;
-                command = Commands.newPartitionMetadataRequest(topicName.toString(), requestId);
-                clientCnx.newLookup(command, requestId).whenComplete((r, t) -> {
-                    if (t != null) {
-                        log.warn("[{}] failed to get Partitioned metadata : {}", topicName.toString(),
-                            t.getMessage(), t);
-                        proxyConnection.ctx().writeAndFlush(Commands.newLookupErrorResponse(getServerError(t),
-                            t.getMessage(), clientRequestId));
-                    } else {
-                        proxyConnection.ctx().writeAndFlush(
-                            Commands.newPartitionMetadataResponse(r.partitions, clientRequestId));
-                    }
-                    proxyConnection.getConnectionPool().releaseConnection(clientCnx);
-                });
-            }).exceptionally(ex -> {
-                // Failed to connect to backend broker
-                proxyConnection.ctx().writeAndFlush(Commands.newPartitionMetadataResponse(ServerError.ServiceNotReady,
-                        ex.getMessage(), clientRequestId));
-                return null;
->>>>>>> a5265067
             });
         }).exceptionally(ex -> {
             // Failed to connect to backend broker
