--- conflicted
+++ resolved
@@ -341,7 +341,6 @@
     public void setTlsCiphers(Set<String> tlsCiphers) {
         this.tlsCiphers = tlsCiphers;
     }
-<<<<<<< HEAD
 
     public int getMaxConcurrentInboundConnections() {
         return maxConcurrentInboundConnections;
@@ -357,14 +356,13 @@
 
     public void setMaxConcurrentLookupRequests(int maxConcurrentLookupRequests) {
         this.maxConcurrentLookupRequests = maxConcurrentLookupRequests;
-=======
-    
+    }
+
     public boolean getTlsRequireTrustedClientCertOnConnect() {
         return tlsRequireTrustedClientCertOnConnect;
     }
 
     public void setTlsRequireTrustedClientCertOnConnect(boolean tlsRequireTrustedClientCertOnConnect) {
         this.tlsRequireTrustedClientCertOnConnect = tlsRequireTrustedClientCertOnConnect;
->>>>>>> ffd6f211
     }
 }