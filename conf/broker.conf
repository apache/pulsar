--- conflicted
+++ resolved
@@ -386,19 +386,18 @@
 # Use 0 or negative number to disable the check
 maxNumPartitionsPerPartitionedTopic=0
 
-<<<<<<< HEAD
 # There are two policies when zookeeper session expired happens, "shutdown" and "reconnect".
 # If uses "shutdown" policy, shutdown the broker when zookeeper session expired happens.
 # If uses "reconnect" policy, try to reconnect to zookeeper server and re-register metadata to zookeeper.
+# Node: the "reconnect" policy is an experiment feature
 zookeeperSessionExpiredPolicy=shutdown
-=======
+
 # Enable or disable system topic
 systemTopicEnabled=false
 
 # Enable or disable topic level policies, topic level policies depends on the system topic
 # Please enable the system topic first.
 topicLevelPoliciesEnabled=false
->>>>>>> 49287fa7
 
 ### --- Authentication --- ###
 # Role names that are treated as "proxy roles". If the broker sees a request with
