--- conflicted
+++ resolved
@@ -688,19 +688,16 @@
 # If >0, it will reject all HTTP requests with bodies larged than the configured limit
 httpMaxRequestSize=-1
 
-<<<<<<< HEAD
 # If true, the broker will reject all HTTP requests using the TRACE and TRACK verbs.
 # This setting may be necessary if the broker is deployed into an environment that uses http port
 # scanning and flags web servers allowing the TRACE method as insecure.
 disableHttpDebugMethods=false
-=======
+
 # Enable the enforcement of limits on the incoming HTTP requests
 httpRequestsLimitEnabled=false
 
 # Max HTTP requests per seconds allowed. The excess of requests will be rejected with HTTP code 429 (Too many requests)
 httpRequestsMaxPerSecond=100.0
-
->>>>>>> b054ebca
 
 ### --- BookKeeper Client --- ###
 
