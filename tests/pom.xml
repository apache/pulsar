--- conflicted
+++ resolved
@@ -37,12 +37,8 @@
     <module>bc_2_0_0</module>
     <module>bc_2_0_1</module>
     <module>pulsar-client-all-shade-test</module>
-<<<<<<< HEAD
     <module>pulsar-client-shade-test</module>
     <module>pulsar-client-admin-shade-test</module>
-=======
-    <module>pulsar-client-and-admin-shade-test</module>
->>>>>>> a022d287
   </modules>
   <build>
     <plugins>
