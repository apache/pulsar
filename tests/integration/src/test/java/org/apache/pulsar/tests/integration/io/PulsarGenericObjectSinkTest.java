/*
 * Licensed to the Apache Software Foundation (ASF) under one
 * or more contributor license agreements.  See the NOTICE file
 * distributed with this work for additional information
 * regarding copyright ownership.  The ASF licenses this file
 * to you under the Apache License, Version 2.0 (the
 * "License"); you may not use this file except in compliance
 * with the License.  You may obtain a copy of the License at
 *
 *   http://www.apache.org/licenses/LICENSE-2.0
 *
 * Unless required by applicable law or agreed to in writing,
 * software distributed under the License is distributed on an
 * "AS IS" BASIS, WITHOUT WARRANTIES OR CONDITIONS OF ANY
 * KIND, either express or implied.  See the License for the
 * specific language governing permissions and limitations
 * under the License.
 */
package org.apache.pulsar.tests.integration.io;

import lombok.Builder;
import lombok.Cleanup;
import lombok.Data;
import lombok.Getter;
import lombok.extern.slf4j.Slf4j;
import org.apache.commons.lang3.StringUtils;
import org.apache.pulsar.client.admin.PulsarAdmin;
import org.apache.pulsar.client.api.MessageId;
import org.apache.pulsar.client.api.Producer;
import org.apache.pulsar.client.api.PulsarClient;
import org.apache.pulsar.client.api.PulsarClientException;
import org.apache.pulsar.client.api.Schema;
import org.apache.pulsar.common.policies.data.SinkStatus;
import org.apache.pulsar.common.schema.KeyValue;
import org.apache.pulsar.common.schema.KeyValueEncodingType;
import org.apache.pulsar.tests.integration.docker.ContainerExecException;
import org.apache.pulsar.tests.integration.docker.ContainerExecResult;
import org.apache.pulsar.tests.integration.presto.StockProtoMessage;
import org.apache.pulsar.tests.integration.suites.PulsarStandaloneTestSuite;
import org.apache.pulsar.tests.integration.topologies.PulsarCluster;
import org.testng.annotations.Test;

import java.util.Arrays;
import java.util.List;
import java.util.stream.Collectors;

import static org.apache.pulsar.tests.integration.functions.utils.CommandGenerator.JAVAJAR;
import static org.testng.Assert.assertEquals;
import static org.testng.Assert.assertTrue;
import static org.testng.Assert.fail;

/**
 * Test behaviour of simple sinks
 */
@Slf4j
public class PulsarGenericObjectSinkTest extends PulsarStandaloneTestSuite {

    @Getter
    private static final class SinkSpec<T> {
        final String outputTopicName;
        final Schema<T> schema;
        final T testValue;

        public SinkSpec(String outputTopicName, Schema<T> schema, T testValue) {
            this.outputTopicName = outputTopicName;
            this.schema = schema;
            this.testValue = testValue;
        }
    }

    @Data
    @Builder
    public static class Pojo {
        private String field1;
        private int field2;
    }

    @Data
    @Builder
    public static class PojoV2 {
        private String field1;
        private int field2;
        private Double field3;
    }

    @Data
    @Builder
    public static final class PojoKey {
        private String field1;
    }

    @Test(groups = {"sink"})
    public void testGenericObjectSink() throws Exception {

        @Cleanup PulsarClient client = PulsarClient.builder()
                .serviceUrl(container.getPlainTextServiceUrl())
                .build();

        @Cleanup
        PulsarAdmin admin = PulsarAdmin.builder().serviceHttpUrl(container.getHttpServiceUrl()).build();

        // we are not using a parametrized test in order to save resources
        // we create one sink that listens on multiple topics, send the records and verify the sink
        List<SinkSpec<?>> specs = Arrays.asList(
                new SinkSpec<>("test-kv-sink-input-string-" + randomName(8), Schema.STRING, "foo"),
                new SinkSpec<>("test-kv-sink-input-avro-" + randomName(8), Schema.AVRO(Pojo.class), Pojo.builder().field1("a").field2(2).build()),
                new SinkSpec<>("test-kv-sink-input-json-" + randomName(8), Schema.JSON(Pojo.class), Pojo.builder().field1("a").field2(2).build()),
                new SinkSpec<>("test-kv-sink-input-kv-string-int-" + randomName(8),
                        Schema.KeyValue(Schema.STRING, Schema.INT32), new KeyValue<>("foo", 123)),
                new SinkSpec<>("test-kv-sink-input-kv-avro-json-inl-" + randomName(8),
                        Schema.KeyValue(Schema.AVRO(PojoKey.class), Schema.JSON(Pojo.class), KeyValueEncodingType.INLINE), new KeyValue<>(PojoKey.builder().field1("a").build(), Pojo.builder().field1("a").field2(2).build())),
<<<<<<< HEAD
                new SinkSpec("test-kv-sink-input-kv-avro-json-sep-" + randomName(8),
                        Schema.KeyValue(Schema.AVRO(PojoKey.class), Schema.JSON(Pojo.class), KeyValueEncodingType.SEPARATED), new KeyValue<>(PojoKey.builder().field1("a").build(), Pojo.builder().field1("a").field2(2).build())),
                new SinkSpec("test-kv-sink-input-protobuf-native-" + randomName(8),
                        Schema.PROTOBUF_NATIVE(StockProtoMessage.Stock.class), StockProtoMessage.Stock.newBuilder().setEntryId(1).setSymbol("s").setSharePrice(0.0).build())
=======
                new SinkSpec<>("test-kv-sink-input-kv-avro-json-sep-" + randomName(8),
                        Schema.KeyValue(Schema.AVRO(PojoKey.class), Schema.JSON(Pojo.class), KeyValueEncodingType.SEPARATED), new KeyValue<>(PojoKey.builder().field1("a").build(), Pojo.builder().field1("a").field2(2).build()))
>>>>>>> 1b5722d3
        );

        final int numRecordsPerTopic = 2;

        String sinkName = "genericobject-sink";
        String topicNames = specs
                .stream()
                .map(SinkSpec::getOutputTopicName)
                .collect(Collectors.joining(","));
        submitSinkConnector(sinkName, topicNames, "org.apache.pulsar.tests.integration.io.TestGenericObjectSink", JAVAJAR);
        // get sink info
        getSinkInfoSuccess(sinkName);
        getSinkStatus(sinkName);


        for (SinkSpec<?> spec : specs) {
            sendMessages(client, numRecordsPerTopic, spec);
        }

        // wait that sink processed all records without errors

        try {
            log.info("waiting for sink {}", sinkName);

            for (int i = 0; i < 120; i++) {
                SinkStatus status = admin.sinks().getSinkStatus("public", "default", sinkName);
                log.info("sink {} status {}", sinkName, status);
                assertEquals(status.getInstances().size(), 1);
                SinkStatus.SinkInstanceStatus instance = status.getInstances().get(0);
                if (instance.getStatus().numWrittenToSink >= numRecordsPerTopic * specs.size()
                    || instance.getStatus().numSinkExceptions > 0
                    || instance.getStatus().numSystemExceptions > 0
                    || instance.getStatus().numRestarts > 0) {
                    break;
                }
                Thread.sleep(1000);
            }

            SinkStatus status = admin.sinks().getSinkStatus("public", "default", sinkName);
            log.info("sink {} status {}", sinkName, status);
            assertEquals(status.getInstances().size(), 1);
            assertTrue(status.getInstances().get(0).getStatus().numWrittenToSink >= numRecordsPerTopic * specs.size());
            assertTrue(status.getInstances().get(0).getStatus().numSinkExceptions == 0);
            assertTrue(status.getInstances().get(0).getStatus().numSystemExceptions == 0);
            log.info("sink {} is okay", sinkName);
        } finally {
            dumpFunctionLogs(sinkName);
        }

        deleteSink(sinkName);
        getSinkInfoNotFound(sinkName);
    }

    private <T> void sendMessages(PulsarClient client, int numRecordsPerTopic, SinkSpec<T> spec)
            throws PulsarClientException {
        @Cleanup Producer<T> producer = client.newProducer(spec.schema)
                .topic(spec.outputTopicName)
                .create();
        for (int i = 0; i < numRecordsPerTopic; i++) {
            MessageId messageId = producer.newMessage()
                    .value(spec.testValue)
                    .property("expectedType", spec.schema.getSchemaInfo().getType().toString())
                    .property("recordNumber", i + "")
                    .send();
            log.info("sent message {} {}  with ID {}", spec.testValue, spec.schema.getSchemaInfo().getType().toString(), messageId);
        }
    }

    @Test(groups = {"sink"})
    public void testGenericObjectSinkWithSchemaChange() throws Exception {

        @Cleanup PulsarClient client = PulsarClient.builder()
                .serviceUrl(container.getPlainTextServiceUrl())
                .build();

        @Cleanup
        PulsarAdmin admin = PulsarAdmin.builder().serviceHttpUrl(container.getHttpServiceUrl()).build();


        final int numRecords = 2;

        String sinkName = "genericobject-sink";
        String topicName = "test-genericobject-sink-schema-change";

        submitSinkConnector(sinkName, topicName, "org.apache.pulsar.tests.integration.io.TestGenericObjectSink", JAVAJAR);
        // get sink info
        getSinkInfoSuccess(sinkName);
        getSinkStatus(sinkName);

        @Cleanup Producer<byte[]> producer = client.newProducer()
                    .topic(topicName)
                    .create();
        Schema<Pojo> schemav1 = Schema.AVRO(Pojo.class);
        Pojo record1 = Pojo.builder().field1("foo").field2(23).build();
        producer.newMessage(schemav1)
                .value(record1)
                .property("expectedType", schemav1.getSchemaInfo().getType().toString())
                .property("expectedSchemaDefinition", schemav1.getSchemaInfo().getSchemaDefinition())
                .property("recordNumber", "1")
                .send();

        Schema<PojoV2> schemav2 = Schema.AVRO(PojoV2.class);
        PojoV2 record2 = PojoV2.builder().field1("foo").field2(23).field3(42.5).build();
        producer.newMessage(schemav2)
                .value(record2)
                .property("expectedType", schemav2.getSchemaInfo().getType().toString())
                .property("expectedSchemaDefinition", schemav2.getSchemaInfo().getSchemaDefinition())
                .property("recordNumber", "2")
                .send();

        // wait that sink processed all records without errors

        try {
            log.info("waiting for sink {}", sinkName);

            for (int i = 0; i < 120; i++) {
                SinkStatus status = admin.sinks().getSinkStatus("public", "default", sinkName);
                log.info("sink {} status {}", sinkName, status);
                assertEquals(status.getInstances().size(), 1);
                SinkStatus.SinkInstanceStatus instance = status.getInstances().get(0);
                if (instance.getStatus().numWrittenToSink >= numRecords
                        || instance.getStatus().numSinkExceptions > 0
                        || instance.getStatus().numSystemExceptions > 0
                        || instance.getStatus().numRestarts > 0) {
                    break;
                }
                Thread.sleep(1000);
            }

            SinkStatus status = admin.sinks().getSinkStatus("public", "default", sinkName);
            log.info("sink {} status {}", sinkName, status);
            assertEquals(status.getInstances().size(), 1);
            assertTrue(status.getInstances().get(0).getStatus().numWrittenToSink >= numRecords);
            assertTrue(status.getInstances().get(0).getStatus().numSinkExceptions == 0);
            assertTrue(status.getInstances().get(0).getStatus().numSystemExceptions == 0);
            log.info("sink {} is okay", sinkName);
        } finally {
            dumpFunctionLogs(sinkName);
        }

        deleteSink(sinkName);
        getSinkInfoNotFound(sinkName);
    }

    private void submitSinkConnector(String sinkName,
                                     String inputTopicName,
                                     String className,
                                     String archive) throws Exception {
        String[] commands = {
                PulsarCluster.ADMIN_SCRIPT,
                "sinks", "create",
                "--name", sinkName,
                "-i", inputTopicName,
                "--archive", archive,
                "--classname", className
        };
        log.info("Run command : {}", StringUtils.join(commands, ' '));
        ContainerExecResult result = container.execCmd(commands);
        assertTrue(
                result.getStdout().contains("Created successfully"),
                result.getStdout());
    }

    private void getSinkInfoSuccess(String sinkName) throws Exception {
        ContainerExecResult result = container.execCmd(
                PulsarCluster.ADMIN_SCRIPT,
                "sinks",
                "get",
                "--tenant", "public",
                "--namespace", "default",
                "--name", sinkName
        );
        assertTrue(result.getStdout().contains("\"name\": \"" + sinkName + "\""));
    }

    private void getSinkStatus(String sinkName) throws Exception {
        ContainerExecResult result = container.execCmd(
                PulsarCluster.ADMIN_SCRIPT,
                "sinks",
                "status",
                "--tenant", "public",
                "--namespace", "default",
                "--name", sinkName
        );
        log.info(result.getStdout());
        log.info(result.getStderr());
        assertTrue(result.getStdout().contains("\"running\" : true"));
    }

    private void deleteSink(String sinkName) throws Exception {
        ContainerExecResult result = container.execCmd(
                PulsarCluster.ADMIN_SCRIPT,
                "sinks",
                "delete",
                "--tenant", "public",
                "--namespace", "default",
                "--name", sinkName
        );
        assertTrue(result.getStdout().contains("successfully"));
        result.assertNoStderr();
    }

    private void getSinkInfoNotFound(String sinkName) throws Exception {
        try {
            container.execCmd(
                    PulsarCluster.ADMIN_SCRIPT,
                    "sinks",
                    "get",
                    "--tenant", "public",
                    "--namespace", "default",
                    "--name", sinkName);
            fail("Command should have exited with non-zero");
        } catch (ContainerExecException e) {
            assertTrue(e.getResult().getStderr().contains(sinkName + " doesn't exist"));
        }
    }
}
<|MERGE_RESOLUTION|>--- conflicted
+++ resolved
@@ -109,15 +109,10 @@
                         Schema.KeyValue(Schema.STRING, Schema.INT32), new KeyValue<>("foo", 123)),
                 new SinkSpec<>("test-kv-sink-input-kv-avro-json-inl-" + randomName(8),
                         Schema.KeyValue(Schema.AVRO(PojoKey.class), Schema.JSON(Pojo.class), KeyValueEncodingType.INLINE), new KeyValue<>(PojoKey.builder().field1("a").build(), Pojo.builder().field1("a").field2(2).build())),
-<<<<<<< HEAD
                 new SinkSpec("test-kv-sink-input-kv-avro-json-sep-" + randomName(8),
                         Schema.KeyValue(Schema.AVRO(PojoKey.class), Schema.JSON(Pojo.class), KeyValueEncodingType.SEPARATED), new KeyValue<>(PojoKey.builder().field1("a").build(), Pojo.builder().field1("a").field2(2).build())),
                 new SinkSpec("test-kv-sink-input-protobuf-native-" + randomName(8),
                         Schema.PROTOBUF_NATIVE(StockProtoMessage.Stock.class), StockProtoMessage.Stock.newBuilder().setEntryId(1).setSymbol("s").setSharePrice(0.0).build())
-=======
-                new SinkSpec<>("test-kv-sink-input-kv-avro-json-sep-" + randomName(8),
-                        Schema.KeyValue(Schema.AVRO(PojoKey.class), Schema.JSON(Pojo.class), KeyValueEncodingType.SEPARATED), new KeyValue<>(PojoKey.builder().field1("a").build(), Pojo.builder().field1("a").field2(2).build()))
->>>>>>> 1b5722d3
         );
 
         final int numRecordsPerTopic = 2;
