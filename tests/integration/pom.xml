<?xml version="1.0" encoding="UTF-8"?>
<!--

    Licensed to the Apache Software Foundation (ASF) under one
    or more contributor license agreements.  See the NOTICE file
    distributed with this work for additional information
    regarding copyright ownership.  The ASF licenses this file
    to you under the Apache License, Version 2.0 (the
    "License"); you may not use this file except in compliance
    with the License.  You may obtain a copy of the License at

      http://www.apache.org/licenses/LICENSE-2.0

    Unless required by applicable law or agreed to in writing,
    software distributed under the License is distributed on an
    "AS IS" BASIS, WITHOUT WARRANTIES OR CONDITIONS OF ANY
    KIND, either express or implied.  See the License for the
    specific language governing permissions and limitations
    under the License.

-->
<project xsi:schemaLocation="http://maven.apache.org/POM/4.0.0 http://maven.apache.org/xsd/maven-4.0.0.xsd" xmlns="http://maven.apache.org/POM/4.0.0"
         xmlns:xsi="http://www.w3.org/2001/XMLSchema-instance">
  <modelVersion>4.0.0</modelVersion>
  <parent>
    <groupId>org.apache.pulsar.tests</groupId>
    <artifactId>tests-parent</artifactId>
    <version>2.4.0-SNAPSHOT</version>
  </parent>

  <artifactId>integration</artifactId>
  <packaging>jar</packaging>
  <name>Apache Pulsar :: Tests :: Integration</name>

  <properties>
    <integrationTestSuiteFile>pulsar.xml</integrationTestSuiteFile>
  </properties>

  <dependencies>
    <dependency>
      <groupId>org.testng</groupId>
      <artifactId>testng</artifactId>
      <scope>test</scope>
    </dependency>
    <dependency>
      <groupId>com.google.code.gson</groupId>
      <artifactId>gson</artifactId>
      <scope>test</scope>
    </dependency>
    <dependency>
      <groupId>org.apache.pulsar</groupId>
      <artifactId>pulsar-functions-api-examples</artifactId>
      <version>${project.version}</version>
      <scope>test</scope>
    </dependency>
    <dependency>
      <groupId>org.apache.pulsar</groupId>
      <artifactId>pulsar-client</artifactId>
      <version>${project.version}</version>
      <scope>test</scope>
    </dependency>
    <dependency>
      <groupId>org.apache.pulsar</groupId>
      <artifactId>pulsar-client-admin</artifactId>
      <version>${project.version}</version>
      <scope>test</scope>
    </dependency>
    <dependency>
      <groupId>org.apache.pulsar</groupId>
      <artifactId>managed-ledger-original</artifactId>
      <version>${project.version}</version>
      <scope>test</scope>
    </dependency>
    <dependency>
      <groupId>com.datastax.cassandra</groupId>
      <artifactId>cassandra-driver-core</artifactId>
      <exclusions>
        <exclusion>
          <groupId>io.netty</groupId>
          <artifactId>netty-handler</artifactId>
        </exclusion>
      </exclusions>
      <scope>test</scope>
    </dependency>
    <dependency>
      <groupId>org.testcontainers</groupId>
      <artifactId>kafka</artifactId>
      <scope>test</scope>
    </dependency>
    <dependency>
      <groupId>org.apache.pulsar</groupId>
      <artifactId>pulsar-io-kafka</artifactId>
      <version>${project.version}</version>
      <scope>test</scope>
    </dependency>

    <dependency>
      <groupId>org.testcontainers</groupId>
      <artifactId>mysql</artifactId>
      <scope>test</scope>
    </dependency>

    <dependency>
      <groupId>mysql</groupId>
      <artifactId>mysql-connector-java</artifactId>
      <version>${mysql-jdbc.version}</version>
      <scope>runtime</scope>
    </dependency>

    <dependency>
      <groupId>org.apache.pulsar</groupId>
      <artifactId>pulsar-io-jdbc</artifactId>
      <version>${project.version}</version>
      <scope>test</scope>
    </dependency>

    <dependency>
      <groupId>com.fasterxml.jackson.core</groupId>
      <artifactId>jackson-databind</artifactId>
      <scope>test</scope>
    </dependency>

    <dependency>
      <groupId>com.fasterxml.jackson.dataformat</groupId>
      <artifactId>jackson-dataformat-yaml</artifactId>
      <scope>test</scope>
    </dependency>

    <dependency>
<<<<<<< HEAD
      <groupId>org.elasticsearch.client</groupId>
      <artifactId>elasticsearch-rest-high-level-client</artifactId>
      <version>6.3.2</version>
    </dependency>

    <dependency>
      <groupId>org.apache.hbase</groupId>
      <artifactId>hbase-client</artifactId>
      <version>${hbase.version}</version>
      <scope>runtime</scope>
    </dependency>

    <dependency>
      <groupId>org.apache.hbase</groupId>
      <artifactId>hbase-server</artifactId>
      <version>${hbase.version}</version>
      <scope>runtime</scope>
    </dependency>

    <dependency>
      <groupId>org.apache.hbase</groupId>
      <artifactId>hbase-common</artifactId>
      <version>${hbase.version}</version>
      <scope>runtime</scope>
    </dependency>

    <dependency>
      <groupId>org.apache.pulsar</groupId>
      <artifactId>pulsar-io-hbase</artifactId>
      <version>${project.version}</version>
      <scope>test</scope>
    </dependency>
=======
  	  <groupId>org.elasticsearch.client</groupId>
  	  <artifactId>elasticsearch-rest-high-level-client</artifactId>
  	</dependency>
>>>>>>> 5fe446eb

  </dependencies>

  <build>
    <plugins>
      <plugin>
        <groupId>org.apache.maven.plugins</groupId>
        <artifactId>maven-jar-plugin</artifactId>
        <executions>
          <execution>
            <goals>
              <goal>test-jar</goal>
            </goals>
          </execution>
        </executions>
      </plugin>
      <plugin>
        <groupId>org.apache.maven.plugins</groupId>
        <artifactId>maven-surefire-plugin</artifactId>
        <configuration>
          <!-- only run tests when -DintegrationTests is specified //-->
          <skipTests>true</skipTests>
          <systemPropertyVariables>
            <currentVersion>${project.version}</currentVersion>
            <maven.buildDirectory>${project.build.directory}</maven.buildDirectory>
          </systemPropertyVariables>
        </configuration>
      </plugin>
    </plugins>
  </build>

  <profiles>
    <profile>
      <id>integrationTests</id>
      <activation>
        <property>
          <name>integrationTests</name>
        </property>
      </activation>
      <build>
        <plugins>
          <plugin>
            <groupId>org.apache.maven.plugins</groupId>
            <artifactId>maven-surefire-plugin</artifactId>
            <configuration>
              <properties>
                <property>
                  <name>testRetryCount</name>
                  <value>0</value>
                </property>
                <property>
                  <name>listener</name>
                  <value>org.apache.pulsar.tests.PulsarTestListener,org.apache.pulsar.tests.AnnotationListener</value>
                </property>
              </properties>
              <argLine>-Xmx2G -XX:MaxDirectMemorySize=8G
                -Dio.netty.leakDetectionLevel=advanced
              </argLine>
              <skipTests>false</skipTests>
              <suiteXmlFiles>
                <file>src/test/resources/${integrationTestSuiteFile}</file>
              </suiteXmlFiles>
              <forkCount>1</forkCount>
            </configuration>
          </plugin>
        </plugins>
      </build>
    </profile>
  </profiles>
</project><|MERGE_RESOLUTION|>--- conflicted
+++ resolved
@@ -127,11 +127,9 @@
     </dependency>
 
     <dependency>
-<<<<<<< HEAD
-      <groupId>org.elasticsearch.client</groupId>
-      <artifactId>elasticsearch-rest-high-level-client</artifactId>
-      <version>6.3.2</version>
-    </dependency>
+       <groupId>org.elasticsearch.client</groupId>
+  	  <artifactId>elasticsearch-rest-high-level-client</artifactId>
+  	</dependency>
 
     <dependency>
       <groupId>org.apache.hbase</groupId>
@@ -160,12 +158,7 @@
       <version>${project.version}</version>
       <scope>test</scope>
     </dependency>
-=======
-  	  <groupId>org.elasticsearch.client</groupId>
-  	  <artifactId>elasticsearch-rest-high-level-client</artifactId>
-  	</dependency>
->>>>>>> 5fe446eb
-
+  	
   </dependencies>
 
   <build>
