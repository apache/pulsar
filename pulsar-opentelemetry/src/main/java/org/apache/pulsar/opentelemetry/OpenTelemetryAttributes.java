--- conflicted
+++ resolved
@@ -144,7 +144,6 @@
         public final Attributes attributes = Attributes.of(PULSAR_BACKLOG_QUOTA_TYPE, name().toLowerCase());
     }
 
-<<<<<<< HEAD
     // Managed Ledger Attributes
     /**
      * The name of the managed ledger.
@@ -165,7 +164,8 @@
         SUCCESS,
         FAILURE;
         public final Attributes attributes = Attributes.of(ML_CURSOR_OPERATION_STATUS, name().toLowerCase());
-=======
+    }
+
     /**
      * The name of the remote cluster for a Pulsar replicator.
      */
@@ -186,7 +186,6 @@
         SUCCESS,
         FAILURE;
         public final Attributes attributes = Attributes.of(PULSAR_CONNECTION_CREATE_STATUS, name().toLowerCase());
->>>>>>> 53df683b
     }
 
     /**
