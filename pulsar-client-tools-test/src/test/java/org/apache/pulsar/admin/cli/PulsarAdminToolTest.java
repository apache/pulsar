/**
 * Licensed to the Apache Software Foundation (ASF) under one
 * or more contributor license agreements.  See the NOTICE file
 * distributed with this work for additional information
 * regarding copyright ownership.  The ASF licenses this file
 * to you under the Apache License, Version 2.0 (the
 * "License"); you may not use this file except in compliance
 * with the License.  You may obtain a copy of the License at
 *
 *   http://www.apache.org/licenses/LICENSE-2.0
 *
 * Unless required by applicable law or agreed to in writing,
 * software distributed under the License is distributed on an
 * "AS IS" BASIS, WITHOUT WARRANTIES OR CONDITIONS OF ANY
 * KIND, either express or implied.  See the License for the
 * specific language governing permissions and limitations
 * under the License.
 */
package org.apache.pulsar.admin.cli;

import static org.mockito.ArgumentMatchers.eq;
import static org.mockito.ArgumentMatchers.longThat;
import static org.mockito.Mockito.doReturn;
import static org.mockito.Mockito.mock;
import static org.mockito.Mockito.times;
import static org.mockito.Mockito.verify;
import static org.mockito.Mockito.when;
import static org.testng.Assert.assertEquals;
import static org.testng.Assert.assertNull;

import com.fasterxml.jackson.databind.ObjectMapper;
import com.google.common.collect.Lists;
import com.google.common.collect.Sets;

import java.io.File;
import java.lang.reflect.Field;
import java.net.URL;
import java.net.URLClassLoader;
import java.util.ArrayList;
import java.util.Arrays;
import java.util.Collections;
import java.util.EnumSet;
import java.util.HashMap;
import java.util.Map;
import java.util.Properties;
import java.util.concurrent.CompletableFuture;
import java.util.concurrent.TimeUnit;

import org.apache.pulsar.admin.cli.utils.SchemaExtractor;
import org.apache.pulsar.client.admin.Bookies;
import org.apache.pulsar.client.admin.BrokerStats;
import org.apache.pulsar.client.admin.Brokers;
import org.apache.pulsar.client.admin.Clusters;
import org.apache.pulsar.client.admin.LongRunningProcessStatus;
import org.apache.pulsar.client.admin.Lookup;
import org.apache.pulsar.client.admin.Namespaces;
import org.apache.pulsar.client.admin.NonPersistentTopics;
import org.apache.pulsar.client.admin.ProxyStats;
import org.apache.pulsar.client.admin.PulsarAdmin;
import org.apache.pulsar.client.admin.ResourceQuotas;
import org.apache.pulsar.client.admin.Schemas;
import org.apache.pulsar.client.admin.Tenants;
import org.apache.pulsar.client.admin.TopicPolicies;
import org.apache.pulsar.client.admin.Topics;
import org.apache.pulsar.client.admin.Transactions;
import org.apache.pulsar.client.admin.internal.OffloadProcessStatusImpl;
import org.apache.pulsar.client.admin.internal.PulsarAdminBuilderImpl;
import org.apache.pulsar.client.api.MessageId;
import org.apache.pulsar.client.api.SubscriptionType;
import org.apache.pulsar.client.api.schema.SchemaDefinition;
import org.apache.pulsar.client.api.transaction.TxnID;
import org.apache.pulsar.client.impl.MessageIdImpl;
import org.apache.pulsar.client.impl.MessageImpl;
import org.apache.pulsar.client.impl.auth.AuthenticationTls;
import org.apache.pulsar.client.impl.conf.ClientConfigurationData;
import org.apache.pulsar.common.policies.data.AuthAction;
import org.apache.pulsar.common.policies.data.AutoSubscriptionCreationOverride;
import org.apache.pulsar.common.policies.data.AutoTopicCreationOverride;
import org.apache.pulsar.common.policies.data.BacklogQuota;
import org.apache.pulsar.common.policies.data.BacklogQuota.RetentionPolicy;
import org.apache.pulsar.common.policies.data.BookieAffinityGroupData;
import org.apache.pulsar.common.policies.data.BookieInfo;
import org.apache.pulsar.common.policies.data.BookiesClusterInfo;
import org.apache.pulsar.common.policies.data.BookiesRackConfiguration;
import org.apache.pulsar.common.policies.data.BundlesData;
import org.apache.pulsar.common.policies.data.ClusterData;
import org.apache.pulsar.common.policies.data.DelayedDeliveryPolicies;
import org.apache.pulsar.common.policies.data.DispatchRate;
import org.apache.pulsar.common.policies.data.FailureDomain;
import org.apache.pulsar.common.policies.data.InactiveTopicDeleteMode;
import org.apache.pulsar.common.policies.data.InactiveTopicPolicies;
import org.apache.pulsar.common.policies.data.ManagedLedgerInternalStats.LedgerInfo;
import org.apache.pulsar.common.policies.data.OffloadPoliciesImpl;
import org.apache.pulsar.common.policies.data.OffloadedReadPriority;
import org.apache.pulsar.common.policies.data.PersistencePolicies;
import org.apache.pulsar.common.policies.data.PersistentTopicInternalStats;
import org.apache.pulsar.common.policies.data.Policies;
import org.apache.pulsar.common.policies.data.PublishRate;
import org.apache.pulsar.common.policies.data.ResourceQuota;
import org.apache.pulsar.common.policies.data.RetentionPolicies;
import org.apache.pulsar.common.policies.data.SubscribeRate;
import org.apache.pulsar.common.policies.data.TenantInfoImpl;
import org.apache.pulsar.common.policies.data.TopicType;
import org.apache.pulsar.common.protocol.schema.PostSchemaPayload;
import org.apache.pulsar.common.util.ObjectMapperFactory;
import org.mockito.ArgumentMatcher;
import org.mockito.Mockito;
import org.testng.annotations.Test;

public class PulsarAdminToolTest {

    @Test
    public void brokers() throws Exception {
        PulsarAdmin admin = Mockito.mock(PulsarAdmin.class);
        Brokers mockBrokers = mock(Brokers.class);
        doReturn(mockBrokers).when(admin).brokers();

        CmdBrokers brokers = new CmdBrokers(() -> admin);

        brokers.run(split("list use"));
        verify(mockBrokers).getActiveBrokers("use");

        brokers.run(split("leader-broker"));
        verify(mockBrokers).getLeaderBroker();

        brokers.run(split("namespaces use --url http://my-service.url:8080"));
        verify(mockBrokers).getOwnedNamespaces("use", "http://my-service.url:8080");

        brokers.run(split("get-all-dynamic-config"));
        verify(mockBrokers).getAllDynamicConfigurations();

        brokers.run(split("list-dynamic-config"));
        verify(mockBrokers).getDynamicConfigurationNames();

        brokers.run(split("update-dynamic-config --config brokerShutdownTimeoutMs --value 100"));
        verify(mockBrokers).updateDynamicConfiguration("brokerShutdownTimeoutMs", "100");

        brokers.run(split("delete-dynamic-config --config brokerShutdownTimeoutMs"));
        verify(mockBrokers).deleteDynamicConfiguration("brokerShutdownTimeoutMs");

        brokers.run(split("get-internal-config"));
        verify(mockBrokers).getInternalConfigurationData();

        brokers.run(split("get-runtime-config"));
        verify(mockBrokers).getRuntimeConfigurations();

        brokers.run(split("healthcheck"));
        verify(mockBrokers).healthcheck(null);

        brokers.run(split("version"));
        verify(mockBrokers).getVersion();
    }

    @Test
    public void brokerStats() throws Exception {
        PulsarAdmin admin = Mockito.mock(PulsarAdmin.class);
        BrokerStats mockBrokerStats = mock(BrokerStats.class);
        doReturn(mockBrokerStats).when(admin).brokerStats();

        CmdBrokerStats brokerStats = new CmdBrokerStats(() -> admin);

        brokerStats.run(split("topics"));
        verify(mockBrokerStats).getTopics();

        brokerStats.run(split("load-report"));
        verify(mockBrokerStats).getLoadReport();

        brokerStats.run(split("mbeans"));
        verify(mockBrokerStats).getMBeans();

        brokerStats.run(split("monitoring-metrics"));
        verify(mockBrokerStats).getMetrics();
    }

    @Test
    public void getOwnedNamespaces() throws Exception {
        PulsarAdmin admin = Mockito.mock(PulsarAdmin.class);
        Brokers mockBrokers = mock(Brokers.class);
        doReturn(mockBrokers).when(admin).brokers();

        CmdBrokers brokers = new CmdBrokers(() -> admin);

        brokers.run(split("namespaces use --url http://my-service.url:4000"));
        verify(mockBrokers).getOwnedNamespaces("use", "http://my-service.url:4000");

    }

    @Test
    public void clusters() throws Exception {
        PulsarAdmin admin = Mockito.mock(PulsarAdmin.class);
        Clusters mockClusters = mock(Clusters.class);
        when(admin.clusters()).thenReturn(mockClusters);

        CmdClusters clusters = new CmdClusters(() -> admin);

        clusters.run(split("list"));
        verify(mockClusters).getClusters();

        clusters.run(split("get use"));
        verify(mockClusters).getCluster("use");

        clusters.run(split("create use --url http://my-service.url:8080"));
        verify(mockClusters).createCluster("use", ClusterData.builder().serviceUrl("http://my-service.url:8080").build());

        clusters.run(split("update use --url http://my-service.url:8080"));
        verify(mockClusters).updateCluster("use", ClusterData.builder().serviceUrl("http://my-service.url:8080").build());

        clusters.run(split("delete use"));
        verify(mockClusters).deleteCluster("use");

        clusters.run(split("list-failure-domains use"));
        verify(mockClusters).getFailureDomains("use");

        clusters.run(split("get-failure-domain use --domain-name domain"));
        verify(mockClusters).getFailureDomain("use", "domain");

        clusters.run(split("create-failure-domain use --domain-name domain --broker-list b1"));
        FailureDomain domain = FailureDomain.builder()
                .brokers(Collections.singleton("b1"))
                .build();
        verify(mockClusters).createFailureDomain("use", "domain", domain);

        clusters.run(split("update-failure-domain use --domain-name domain --broker-list b1"));
        verify(mockClusters).updateFailureDomain("use", "domain", domain);

        clusters.run(split("delete-failure-domain use --domain-name domain"));
        verify(mockClusters).deleteFailureDomain("use", "domain");


        // Re-create CmdClusters to avoid a issue.
        // See https://github.com/cbeust/jcommander/issues/271
        clusters = new CmdClusters(() -> admin);

        clusters.run(
                split("create my-cluster --url http://my-service.url:8080 --url-secure https://my-service.url:4443"));
        verify(mockClusters).createCluster("my-cluster",
                ClusterData.builder()
                        .serviceUrl("http://my-service.url:8080")
                        .serviceUrlTls("https://my-service.url:4443")
                        .build());

        clusters.run(
                split("update my-cluster --url http://my-service.url:8080 --url-secure https://my-service.url:4443"));
        verify(mockClusters).updateCluster("my-cluster",
                ClusterData.builder()
                        .serviceUrl("http://my-service.url:8080")
                        .serviceUrlTls("https://my-service.url:4443")
                        .build());

        clusters.run(split("delete my-cluster"));
        verify(mockClusters).deleteCluster("my-cluster");

        clusters.run(split("update-peer-clusters my-cluster --peer-clusters c1,c2"));
        verify(mockClusters).updatePeerClusterNames("my-cluster",
                Sets.newLinkedHashSet(Lists.newArrayList("c1", "c2")));

        clusters.run(split("get-peer-clusters my-cluster"));
        verify(mockClusters).getPeerClusterNames("my-cluster");

        // test create cluster without --url
        clusters = new CmdClusters(() -> admin);

        clusters.run(split("create my-secure-cluster --url-secure https://my-service.url:4443"));
        verify(mockClusters).createCluster("my-secure-cluster",
                ClusterData.builder()
                        .serviceUrlTls("https://my-service.url:4443")
                        .build());

        clusters.run(split("update my-secure-cluster --url-secure https://my-service.url:4443"));
        verify(mockClusters).updateCluster("my-secure-cluster",
                ClusterData.builder()
                        .serviceUrlTls("https://my-service.url:4443")
                        .build());

        clusters.run(split("delete my-secure-cluster"));
        verify(mockClusters).deleteCluster("my-secure-cluster");

        // test create cluster with tls
        clusters = new CmdClusters(() -> admin);
        clusters.run(split("create my-tls-cluster --url-secure https://my-service.url:4443 --tls-enable "
                + "--tls-enable-keystore --tls-trust-store-type JKS --tls-trust-store /var/private/tls/client.truststore.jks "
                + "--tls-trust-store-pwd clientpw"));
        ClusterData.Builder data = ClusterData.builder()
                .serviceUrlTls("https://my-service.url:4443")
                .brokerClientTlsEnabled(true)
                .brokerClientTlsEnabledWithKeyStore(true)
                .brokerClientTlsTrustStoreType("JKS")
                .brokerClientTlsTrustStore("/var/private/tls/client.truststore.jks")
                .brokerClientTlsTrustStorePassword("clientpw");
        verify(mockClusters).createCluster("my-tls-cluster", data.build());

        clusters.run(split("update my-tls-cluster --url-secure https://my-service.url:4443 --tls-enable "
                + "--tls-trust-certs-filepath /path/to/ca.cert.pem"));
        data.brokerClientTlsEnabledWithKeyStore(false)
                .brokerClientTlsTrustStore(null)
                .brokerClientTlsTrustStorePassword(null)
                .brokerClientTrustCertsFilePath("/path/to/ca.cert.pem");
        verify(mockClusters).updateCluster("my-tls-cluster", data.build());
    }

    @Test
    public void tenants() throws Exception {
        PulsarAdmin admin = Mockito.mock(PulsarAdmin.class);
        Tenants mockTenants = mock(Tenants.class);
        when(admin.tenants()).thenReturn(mockTenants);

        CmdTenants tenants = new CmdTenants(() -> admin);

        tenants.run(split("list"));
        verify(mockTenants).getTenants();

        TenantInfoImpl tenantInfo = new TenantInfoImpl(Sets.newHashSet("role1", "role2"), Sets.newHashSet("use"));

        tenants.run(split("create my-tenant --admin-roles role1,role2 --allowed-clusters use"));
        verify(mockTenants).createTenant("my-tenant", tenantInfo);

        tenantInfo = new TenantInfoImpl(Sets.newHashSet("role1", "role2"), Sets.newHashSet("usw"));

        tenants.run(split("update my-tenant --admin-roles role1,role2 --allowed-clusters usw"));
        verify(mockTenants).updateTenant("my-tenant", tenantInfo);

        tenants.run(split("get my-tenant"));
        verify(mockTenants).getTenantInfo("my-tenant");

        tenants.run(split("delete my-tenant"));
        verify(mockTenants).deleteTenant("my-tenant", false);
    }

    @Test
    public void namespaces() throws Exception {
        PulsarAdmin admin = Mockito.mock(PulsarAdmin.class);
        Namespaces mockNamespaces = mock(Namespaces.class);
        when(admin.namespaces()).thenReturn(mockNamespaces);
        Lookup mockLookup = mock(Lookup.class);
        when(admin.lookups()).thenReturn(mockLookup);

        CmdNamespaces namespaces = new CmdNamespaces(() -> admin);

        namespaces.run(split("list myprop"));
        verify(mockNamespaces).getNamespaces("myprop");

        namespaces.run(split("list-cluster myprop/clust"));
        verify(mockNamespaces).getNamespaces("myprop", "clust");

        namespaces.run(split("topics myprop/clust/ns1"));
        verify(mockNamespaces).getTopics("myprop/clust/ns1");

        namespaces.run(split("policies myprop/clust/ns1"));
        verify(mockNamespaces).getPolicies("myprop/clust/ns1");

        namespaces.run(split("create myprop/clust/ns1"));
        verify(mockNamespaces).createNamespace("myprop/clust/ns1");

        namespaces.run(split("delete myprop/clust/ns1"));
        verify(mockNamespaces).deleteNamespace("myprop/clust/ns1", false);

        namespaces.run(split("permissions myprop/clust/ns1"));
        verify(mockNamespaces).getPermissions("myprop/clust/ns1");

        namespaces.run(split("grant-permission myprop/clust/ns1 --role role1 --actions produce,consume"));
        verify(mockNamespaces).grantPermissionOnNamespace("myprop/clust/ns1", "role1",
                EnumSet.of(AuthAction.produce, AuthAction.consume));

        namespaces.run(split("revoke-permission myprop/clust/ns1 --role role1"));
        verify(mockNamespaces).revokePermissionsOnNamespace("myprop/clust/ns1", "role1");

        namespaces.run(split("set-clusters myprop/clust/ns1 -c use,usw,usc"));
        verify(mockNamespaces).setNamespaceReplicationClusters("myprop/clust/ns1",
                Sets.newHashSet("use", "usw", "usc"));

        namespaces.run(split("get-clusters myprop/clust/ns1"));
        verify(mockNamespaces).getNamespaceReplicationClusters("myprop/clust/ns1");

        namespaces.run(split("set-subscription-types-enabled myprop/clust/ns1 -t Shared,Failover"));
        verify(mockNamespaces).setSubscriptionTypesEnabled("myprop/clust/ns1",
                Sets.newHashSet(SubscriptionType.Shared, SubscriptionType.Failover));

        namespaces.run(split("get-subscription-types-enabled myprop/clust/ns1"));
        verify(mockNamespaces).getSubscriptionTypesEnabled("myprop/clust/ns1");

        namespaces.run(split("remove-subscription-types-enabled myprop/clust/ns1"));
        verify(mockNamespaces).removeSubscriptionTypesEnabled("myprop/clust/ns1");

        namespaces.run(split("get-schema-validation-enforce myprop/clust/ns1 -ap"));
        verify(mockNamespaces).getSchemaValidationEnforced("myprop/clust/ns1", true);

        namespaces
                .run(split("set-bookie-affinity-group myprop/clust/ns1 --primary-group test1 --secondary-group test2"));
        verify(mockNamespaces).setBookieAffinityGroup("myprop/clust/ns1",
                BookieAffinityGroupData.builder()
                        .bookkeeperAffinityGroupPrimary("test1")
                        .bookkeeperAffinityGroupSecondary("test2")
                        .build());

        namespaces.run(split("get-bookie-affinity-group myprop/clust/ns1"));
        verify(mockNamespaces).getBookieAffinityGroup("myprop/clust/ns1");

        namespaces.run(split("delete-bookie-affinity-group myprop/clust/ns1"));
        verify(mockNamespaces).deleteBookieAffinityGroup("myprop/clust/ns1");

        namespaces.run(split("set-replicator-dispatch-rate myprop/clust/ns1 -md 10 -bd 11 -dt 12"));
        verify(mockNamespaces).setReplicatorDispatchRate("myprop/clust/ns1", DispatchRate.builder()
                .dispatchThrottlingRateInMsg(10)
                .dispatchThrottlingRateInByte(11)
                .ratePeriodInSecond(12)
                .build());

        namespaces.run(split("get-replicator-dispatch-rate myprop/clust/ns1"));
        verify(mockNamespaces).getReplicatorDispatchRate("myprop/clust/ns1");

        namespaces.run(split("remove-replicator-dispatch-rate myprop/clust/ns1"));
        verify(mockNamespaces).removeReplicatorDispatchRate("myprop/clust/ns1");

        namespaces.run(split("unload myprop/clust/ns1"));
        verify(mockNamespaces).unload("myprop/clust/ns1");

        mockNamespaces = mock(Namespaces.class);
        when(admin.namespaces()).thenReturn(mockNamespaces);
        namespaces = new CmdNamespaces(() -> admin);

        namespaces.run(split("unload myprop/clust/ns1 -b 0x80000000_0xffffffff"));
        verify(mockNamespaces).unloadNamespaceBundle("myprop/clust/ns1", "0x80000000_0xffffffff");

        namespaces.run(split("split-bundle myprop/clust/ns1 -b 0x00000000_0xffffffff"));
        verify(mockNamespaces).splitNamespaceBundle("myprop/clust/ns1", "0x00000000_0xffffffff", false, null);

        namespaces.run(split("get-backlog-quotas myprop/clust/ns1"));
        verify(mockNamespaces).getBacklogQuotaMap("myprop/clust/ns1");

        namespaces.run(split("set-backlog-quota myprop/clust/ns1 -p producer_request_hold -l 10"));
        verify(mockNamespaces).setBacklogQuota("myprop/clust/ns1",
                BacklogQuota.builder()
                        .limitSize(10)
                        .retentionPolicy(RetentionPolicy.producer_request_hold)
                        .build(),
                        BacklogQuota.BacklogQuotaType.destination_storage);

        mockNamespaces = mock(Namespaces.class);
        when(admin.namespaces()).thenReturn(mockNamespaces);
        namespaces = new CmdNamespaces(() -> admin);

        namespaces.run(split("set-backlog-quota myprop/clust/ns1 -p producer_exception -l 10K"));
        verify(mockNamespaces).setBacklogQuota("myprop/clust/ns1",
                BacklogQuota.builder()
                        .limitSize(10 * 1024)
                        .retentionPolicy(RetentionPolicy.producer_exception)
                        .build(),
                        BacklogQuota.BacklogQuotaType.destination_storage);

        mockNamespaces = mock(Namespaces.class);
        when(admin.namespaces()).thenReturn(mockNamespaces);
        namespaces = new CmdNamespaces(() -> admin);

        namespaces.run(split("set-backlog-quota myprop/clust/ns1 -p producer_exception -l 10M"));
        verify(mockNamespaces).setBacklogQuota("myprop/clust/ns1",
                BacklogQuota.builder()
                        .limitSize(10 * 1024 * 1024)
                        .retentionPolicy(RetentionPolicy.producer_exception)
                        .build(),
                        BacklogQuota.BacklogQuotaType.destination_storage);

        mockNamespaces = mock(Namespaces.class);
        when(admin.namespaces()).thenReturn(mockNamespaces);
        namespaces = new CmdNamespaces(() -> admin);

        namespaces.run(split("set-backlog-quota myprop/clust/ns1 -p producer_exception -l 10G"));
        verify(mockNamespaces).setBacklogQuota("myprop/clust/ns1",
                BacklogQuota.builder()
                        .limitSize(10L * 1024 * 1024 * 1024)
                        .retentionPolicy(RetentionPolicy.producer_exception)
                        .build(),
                        BacklogQuota.BacklogQuotaType.destination_storage);

        mockNamespaces = mock(Namespaces.class);
        when(admin.namespaces()).thenReturn(mockNamespaces);
        namespaces = new CmdNamespaces(() -> admin);

        namespaces.run(split("set-backlog-quota myprop/clust/ns1 -p producer_exception -l 10G -lt 10000 -t message_age"));
        verify(mockNamespaces).setBacklogQuota("myprop/clust/ns1",
                BacklogQuota.builder()
                        .limitSize(10l * 1024 * 1024 * 1024)
                        .limitTime(10000)
                        .retentionPolicy(RetentionPolicy.producer_exception)
                        .build(),
                        BacklogQuota.BacklogQuotaType.message_age);

        namespaces.run(split("set-persistence myprop/clust/ns1 -e 2 -w 1 -a 1 -r 100.0"));
        verify(mockNamespaces).setPersistence("myprop/clust/ns1",
                new PersistencePolicies(2, 1, 1, 100.0d));

        namespaces.run(split("get-persistence myprop/clust/ns1"));
        verify(mockNamespaces).getPersistence("myprop/clust/ns1");

        namespaces.run(split("remove-persistence myprop/clust/ns1"));
        verify(mockNamespaces).removePersistence("myprop/clust/ns1");

        namespaces.run(split("get-max-subscriptions-per-topic myprop/clust/ns1"));
        verify(mockNamespaces).getMaxSubscriptionsPerTopic("myprop/clust/ns1");
        namespaces.run(split("set-max-subscriptions-per-topic myprop/clust/ns1 -m 300"));
        verify(mockNamespaces).setMaxSubscriptionsPerTopic("myprop/clust/ns1", 300);
        namespaces.run(split("remove-max-subscriptions-per-topic myprop/clust/ns1"));
        verify(mockNamespaces).removeMaxSubscriptionsPerTopic("myprop/clust/ns1");

        namespaces.run(split("set-message-ttl myprop/clust/ns1 -ttl 300"));
        verify(mockNamespaces).setNamespaceMessageTTL("myprop/clust/ns1", 300);

        namespaces.run(split("set-subscription-expiration-time myprop/clust/ns1 -t 60"));
        verify(mockNamespaces).setSubscriptionExpirationTime("myprop/clust/ns1", 60);

        namespaces.run(split("get-deduplication myprop/clust/ns1"));
        verify(mockNamespaces).getDeduplicationStatus("myprop/clust/ns1");
        namespaces.run(split("set-deduplication myprop/clust/ns1 --enable"));
        verify(mockNamespaces).setDeduplicationStatus("myprop/clust/ns1", true);
        namespaces.run(split("remove-deduplication myprop/clust/ns1"));
        verify(mockNamespaces).removeDeduplicationStatus("myprop/clust/ns1");

        namespaces.run(split("set-auto-topic-creation myprop/clust/ns1 -e -t non-partitioned"));
        verify(mockNamespaces).setAutoTopicCreation("myprop/clust/ns1",
                AutoTopicCreationOverride.builder()
                        .allowAutoTopicCreation(true)
                        .topicType(TopicType.NON_PARTITIONED.toString())
                        .build());

        namespaces.run(split("get-auto-topic-creation myprop/clust/ns1"));
        verify(mockNamespaces).getAutoTopicCreation("myprop/clust/ns1");

        namespaces.run(split("remove-auto-topic-creation myprop/clust/ns1"));
        verify(mockNamespaces).removeAutoTopicCreation("myprop/clust/ns1");

        namespaces.run(split("set-auto-subscription-creation myprop/clust/ns1 -e"));
        verify(mockNamespaces).setAutoSubscriptionCreation("myprop/clust/ns1",
                AutoSubscriptionCreationOverride.builder().allowAutoSubscriptionCreation(true).build());

        namespaces.run(split("get-auto-subscription-creation myprop/clust/ns1"));
        verify(mockNamespaces).getAutoSubscriptionCreation("myprop/clust/ns1");

        namespaces.run(split("remove-auto-subscription-creation myprop/clust/ns1"));
        verify(mockNamespaces).removeAutoSubscriptionCreation("myprop/clust/ns1");

        namespaces.run(split("get-message-ttl myprop/clust/ns1"));
        verify(mockNamespaces).getNamespaceMessageTTL("myprop/clust/ns1");

        namespaces.run(split("get-subscription-expiration-time myprop/clust/ns1"));
        verify(mockNamespaces).getSubscriptionExpirationTime("myprop/clust/ns1");

        namespaces.run(split("remove-subscription-expiration-time myprop/clust/ns1"));
        verify(mockNamespaces).removeSubscriptionExpirationTime("myprop/clust/ns1");

        namespaces.run(split("set-anti-affinity-group myprop/clust/ns1 -g group"));
        verify(mockNamespaces).setNamespaceAntiAffinityGroup("myprop/clust/ns1", "group");

        namespaces.run(split("get-anti-affinity-group myprop/clust/ns1"));
        verify(mockNamespaces).getNamespaceAntiAffinityGroup("myprop/clust/ns1");

        namespaces.run(split("get-anti-affinity-namespaces -p dummy -c cluster -g group"));
        verify(mockNamespaces).getAntiAffinityNamespaces("dummy", "cluster", "group");

        namespaces.run(split("delete-anti-affinity-group myprop/clust/ns1 "));
        verify(mockNamespaces).deleteNamespaceAntiAffinityGroup("myprop/clust/ns1");


        namespaces.run(split("set-retention myprop/clust/ns1 -t 1h -s 1M"));
        verify(mockNamespaces).setRetention("myprop/clust/ns1",
                new RetentionPolicies(60, 1));

        namespaces.run(split("get-retention myprop/clust/ns1"));
        verify(mockNamespaces).getRetention("myprop/clust/ns1");

        namespaces.run(split("remove-retention myprop/clust/ns1"));
        verify(mockNamespaces).removeRetention("myprop/clust/ns1");

        namespaces.run(split("set-delayed-delivery myprop/clust/ns1 -e -t 1s"));
        verify(mockNamespaces).setDelayedDeliveryMessages("myprop/clust/ns1",
                DelayedDeliveryPolicies.builder().tickTime(1000).active(true).build());

        namespaces.run(split("get-delayed-delivery myprop/clust/ns1"));
        verify(mockNamespaces).getDelayedDelivery("myprop/clust/ns1");

        namespaces.run(split("remove-delayed-delivery myprop/clust/ns1"));
        verify(mockNamespaces).removeDelayedDeliveryMessages("myprop/clust/ns1");

        namespaces.run(split("set-inactive-topic-policies myprop/clust/ns1 -e -t 1s -m delete_when_no_subscriptions"));
        verify(mockNamespaces).setInactiveTopicPolicies("myprop/clust/ns1",
                new InactiveTopicPolicies(InactiveTopicDeleteMode.delete_when_no_subscriptions, 1,
                        true));

        namespaces.run(split("get-inactive-topic-policies myprop/clust/ns1"));
        verify(mockNamespaces).getInactiveTopicPolicies("myprop/clust/ns1");

        namespaces.run(split("remove-inactive-topic-policies myprop/clust/ns1"));
        verify(mockNamespaces).removeInactiveTopicPolicies("myprop/clust/ns1");

        namespaces.run(split("clear-backlog myprop/clust/ns1 -force"));
        verify(mockNamespaces).clearNamespaceBacklog("myprop/clust/ns1");

        mockNamespaces = mock(Namespaces.class);
        when(admin.namespaces()).thenReturn(mockNamespaces);
        namespaces = new CmdNamespaces(() -> admin);

        namespaces.run(split("clear-backlog -b 0x80000000_0xffffffff myprop/clust/ns1 -force"));
        verify(mockNamespaces).clearNamespaceBundleBacklog("myprop/clust/ns1", "0x80000000_0xffffffff");

        mockNamespaces = mock(Namespaces.class);
        when(admin.namespaces()).thenReturn(mockNamespaces);
        namespaces = new CmdNamespaces(() -> admin);

        namespaces.run(split("clear-backlog -s my-sub myprop/clust/ns1 -force"));
        verify(mockNamespaces).clearNamespaceBacklogForSubscription("myprop/clust/ns1", "my-sub");

        mockNamespaces = mock(Namespaces.class);
        when(admin.namespaces()).thenReturn(mockNamespaces);
        namespaces = new CmdNamespaces(() -> admin);

        namespaces.run(split("clear-backlog -b 0x80000000_0xffffffff -s my-sub myprop/clust/ns1 -force"));
        verify(mockNamespaces).clearNamespaceBundleBacklogForSubscription("myprop/clust/ns1", "0x80000000_0xffffffff",
                "my-sub");

        namespaces.run(split("unsubscribe -s my-sub myprop/clust/ns1"));
        verify(mockNamespaces).unsubscribeNamespace("myprop/clust/ns1", "my-sub");

        mockNamespaces = mock(Namespaces.class);
        when(admin.namespaces()).thenReturn(mockNamespaces);
        namespaces = new CmdNamespaces(() -> admin);

        namespaces.run(split("unsubscribe -b 0x80000000_0xffffffff -s my-sub myprop/clust/ns1"));
        verify(mockNamespaces).unsubscribeNamespaceBundle("myprop/clust/ns1", "0x80000000_0xffffffff", "my-sub");

        mockNamespaces = mock(Namespaces.class);
        when(admin.namespaces()).thenReturn(mockNamespaces);
        namespaces = new CmdNamespaces(() -> admin);

        namespaces.run(split("get-max-producers-per-topic myprop/clust/ns1"));
        verify(mockNamespaces).getMaxProducersPerTopic("myprop/clust/ns1");

        namespaces.run(split("set-max-producers-per-topic myprop/clust/ns1 -p 1"));
        verify(mockNamespaces).setMaxProducersPerTopic("myprop/clust/ns1", 1);

        namespaces.run(split("remove-max-producers-per-topic myprop/clust/ns1"));
        verify(mockNamespaces).removeMaxProducersPerTopic("myprop/clust/ns1");

        namespaces.run(split("get-max-consumers-per-topic myprop/clust/ns1"));
        verify(mockNamespaces).getMaxConsumersPerTopic("myprop/clust/ns1");

        namespaces.run(split("set-max-consumers-per-topic myprop/clust/ns1 -c 2"));
        verify(mockNamespaces).setMaxConsumersPerTopic("myprop/clust/ns1", 2);

        namespaces.run(split("remove-max-consumers-per-topic myprop/clust/ns1"));
        verify(mockNamespaces).removeMaxConsumersPerTopic("myprop/clust/ns1");

        namespaces.run(split("get-max-consumers-per-subscription myprop/clust/ns1"));
        verify(mockNamespaces).getMaxConsumersPerSubscription("myprop/clust/ns1");

        namespaces.run(split("remove-max-consumers-per-subscription myprop/clust/ns1"));
        verify(mockNamespaces).removeMaxConsumersPerSubscription("myprop/clust/ns1");

        namespaces.run(split("set-max-consumers-per-subscription myprop/clust/ns1 -c 3"));
        verify(mockNamespaces).setMaxConsumersPerSubscription("myprop/clust/ns1", 3);

        namespaces.run(split("get-max-unacked-messages-per-subscription myprop/clust/ns1"));
        verify(mockNamespaces).getMaxUnackedMessagesPerSubscription("myprop/clust/ns1");

        namespaces.run(split("set-max-unacked-messages-per-subscription myprop/clust/ns1 -c 3"));
        verify(mockNamespaces).setMaxUnackedMessagesPerSubscription("myprop/clust/ns1", 3);

        namespaces.run(split("remove-max-unacked-messages-per-subscription myprop/clust/ns1"));
        verify(mockNamespaces).removeMaxUnackedMessagesPerSubscription("myprop/clust/ns1");

        namespaces.run(split("get-max-unacked-messages-per-consumer myprop/clust/ns1"));
        verify(mockNamespaces).getMaxUnackedMessagesPerConsumer("myprop/clust/ns1");

        namespaces.run(split("set-max-unacked-messages-per-consumer myprop/clust/ns1 -c 3"));
        verify(mockNamespaces).setMaxUnackedMessagesPerConsumer("myprop/clust/ns1", 3);

        namespaces.run(split("remove-max-unacked-messages-per-consumer myprop/clust/ns1"));
        verify(mockNamespaces).removeMaxUnackedMessagesPerConsumer("myprop/clust/ns1");

        mockNamespaces = mock(Namespaces.class);
        when(admin.namespaces()).thenReturn(mockNamespaces);
        namespaces = new CmdNamespaces(() -> admin);

        namespaces.run(split("set-dispatch-rate myprop/clust/ns1 -md -1 -bd -1 -dt 2"));
        verify(mockNamespaces).setDispatchRate("myprop/clust/ns1", DispatchRate.builder()
                .dispatchThrottlingRateInMsg(-1)
                .dispatchThrottlingRateInByte(-1)
                .ratePeriodInSecond(2)
                .build());

        namespaces.run(split("get-dispatch-rate myprop/clust/ns1"));
        verify(mockNamespaces).getDispatchRate("myprop/clust/ns1");

        namespaces.run(split("remove-dispatch-rate myprop/clust/ns1"));
        verify(mockNamespaces).removeDispatchRate("myprop/clust/ns1");

        namespaces.run(split("set-publish-rate myprop/clust/ns1 -m 10 -b 20"));
        verify(mockNamespaces).setPublishRate("myprop/clust/ns1", new PublishRate(10, 20));

        namespaces.run(split("get-publish-rate myprop/clust/ns1"));
        verify(mockNamespaces).getPublishRate("myprop/clust/ns1");

        namespaces.run(split("remove-publish-rate myprop/clust/ns1"));
        verify(mockNamespaces).removePublishRate("myprop/clust/ns1");

        namespaces.run(split("set-subscribe-rate myprop/clust/ns1 -sr 2 -st 60"));
        verify(mockNamespaces).setSubscribeRate("myprop/clust/ns1", new SubscribeRate(2, 60));

        namespaces.run(split("get-subscribe-rate myprop/clust/ns1"));
        verify(mockNamespaces).getSubscribeRate("myprop/clust/ns1");

        namespaces.run(split("remove-subscribe-rate myprop/clust/ns1"));
        verify(mockNamespaces).removeSubscribeRate("myprop/clust/ns1");

        namespaces.run(split("set-subscription-dispatch-rate myprop/clust/ns1 -md -1 -bd -1 -dt 2"));
        verify(mockNamespaces).setSubscriptionDispatchRate("myprop/clust/ns1", DispatchRate.builder()
                .dispatchThrottlingRateInMsg(-1)
                .dispatchThrottlingRateInByte(-1)
                .ratePeriodInSecond(2)
                .build());

        namespaces.run(split("get-subscription-dispatch-rate myprop/clust/ns1"));
        verify(mockNamespaces).getSubscriptionDispatchRate("myprop/clust/ns1");

        namespaces.run(split("remove-subscription-dispatch-rate myprop/clust/ns1"));
        verify(mockNamespaces).removeSubscriptionDispatchRate("myprop/clust/ns1");

        namespaces.run(split("get-compaction-threshold myprop/clust/ns1"));
        verify(mockNamespaces).getCompactionThreshold("myprop/clust/ns1");

        namespaces.run(split("remove-compaction-threshold myprop/clust/ns1"));
        verify(mockNamespaces).removeCompactionThreshold("myprop/clust/ns1");

        namespaces.run(split("set-compaction-threshold myprop/clust/ns1 -t 1G"));
        verify(mockNamespaces).setCompactionThreshold("myprop/clust/ns1", 1024 * 1024 * 1024);

        namespaces.run(split("get-offload-threshold myprop/clust/ns1"));
        verify(mockNamespaces).getOffloadThreshold("myprop/clust/ns1");

        namespaces.run(split("set-offload-threshold myprop/clust/ns1 -s 1G"));
        verify(mockNamespaces).setOffloadThreshold("myprop/clust/ns1", 1024 * 1024 * 1024);

        namespaces.run(split("get-offload-deletion-lag myprop/clust/ns1"));
        verify(mockNamespaces).getOffloadDeleteLagMs("myprop/clust/ns1");

        namespaces.run(split("set-offload-deletion-lag myprop/clust/ns1 -l 1d"));
        verify(mockNamespaces).setOffloadDeleteLag("myprop/clust/ns1", 24 * 60 * 60, TimeUnit.SECONDS);

        namespaces.run(split("clear-offload-deletion-lag myprop/clust/ns1"));
        verify(mockNamespaces).clearOffloadDeleteLag("myprop/clust/ns1");

        namespaces.run(split(
                "set-offload-policies myprop/clust/ns1 -r test-region -d aws-s3 -b test-bucket -e http://test.endpoint -mbs 32M -rbs 5M -oat 10M -oae 10s -orp tiered-storage-first"));
        verify(mockNamespaces).setOffloadPolicies("myprop/clust/ns1",
                OffloadPoliciesImpl.create("aws-s3", "test-region", "test-bucket",
                        "http://test.endpoint",null, null, null, null, 32 * 1024 * 1024, 5 * 1024 * 1024,
                        10 * 1024 * 1024L, 10000L, OffloadedReadPriority.TIERED_STORAGE_FIRST));

        namespaces.run(split("remove-offload-policies myprop/clust/ns1"));
        verify(mockNamespaces).removeOffloadPolicies("myprop/clust/ns1");

        namespaces.run(split("get-offload-policies myprop/clust/ns1"));
        verify(mockNamespaces).getOffloadPolicies("myprop/clust/ns1");

        namespaces.run(split("remove-message-ttl myprop/clust/ns1"));
        verify(mockNamespaces).removeNamespaceMessageTTL("myprop/clust/ns1");

        namespaces.run(split("set-deduplication-snapshot-interval myprop/clust/ns1 -i 1000"));
        verify(mockNamespaces).setDeduplicationSnapshotInterval("myprop/clust/ns1", 1000);
        namespaces.run(split("get-deduplication-snapshot-interval myprop/clust/ns1"));
        verify(mockNamespaces).getDeduplicationSnapshotInterval("myprop/clust/ns1");
        namespaces.run(split("remove-deduplication-snapshot-interval myprop/clust/ns1"));
        verify(mockNamespaces).removeDeduplicationSnapshotInterval("myprop/clust/ns1");

    }

    @Test
    public void namespacesCreateV1() throws Exception {
        PulsarAdmin admin = Mockito.mock(PulsarAdmin.class);
        Namespaces mockNamespaces = mock(Namespaces.class);
        when(admin.namespaces()).thenReturn(mockNamespaces);
        CmdNamespaces namespaces = new CmdNamespaces(() -> admin);

        namespaces.run(split("create my-prop/my-cluster/my-namespace"));
        verify(mockNamespaces).createNamespace("my-prop/my-cluster/my-namespace");
    }

    @Test
    public void namespacesCreateV1WithBundlesAndClusters() throws Exception {
        PulsarAdmin admin = Mockito.mock(PulsarAdmin.class);
        Namespaces mockNamespaces = mock(Namespaces.class);
        when(admin.namespaces()).thenReturn(mockNamespaces);
        CmdNamespaces namespaces = new CmdNamespaces(() -> admin);

        namespaces.run(split("create my-prop/my-cluster/my-namespace --bundles 5 --clusters a,b,c"));
        verify(mockNamespaces).createNamespace("my-prop/my-cluster/my-namespace", 5);
        verify(mockNamespaces).setNamespaceReplicationClusters("my-prop/my-cluster/my-namespace",
                Sets.newHashSet("a", "b", "c"));
    }

    @Test
    public void namespacesCreate() throws Exception {
        PulsarAdmin admin = Mockito.mock(PulsarAdmin.class);
        Namespaces mockNamespaces = mock(Namespaces.class);
        when(admin.namespaces()).thenReturn(mockNamespaces);
        CmdNamespaces namespaces = new CmdNamespaces(() -> admin);

        namespaces.run(split("create my-prop/my-namespace"));

        Policies policies = new Policies();
        policies.bundles = null;
        verify(mockNamespaces).createNamespace("my-prop/my-namespace", policies);
    }

    @Test
    public void namespacesCreateWithBundlesAndClusters() throws Exception {
        PulsarAdmin admin = Mockito.mock(PulsarAdmin.class);
        Namespaces mockNamespaces = mock(Namespaces.class);
        when(admin.namespaces()).thenReturn(mockNamespaces);
        CmdNamespaces namespaces = new CmdNamespaces(() -> admin);

        namespaces.run(split("create my-prop/my-namespace --bundles 5 --clusters a,b,c"));

        Policies policies = new Policies();
        policies.bundles = BundlesData.builder().numBundles(5).build();
        policies.replication_clusters = Sets.newHashSet("a", "b", "c");
        verify(mockNamespaces).createNamespace("my-prop/my-namespace", policies);
    }

    @Test
    public void resourceQuotas() throws Exception {
        PulsarAdmin admin = Mockito.mock(PulsarAdmin.class);
        ResourceQuotas mockResourceQuotas = mock(ResourceQuotas.class);
        when(admin.resourceQuotas()).thenReturn(mockResourceQuotas);
        CmdResourceQuotas cmdResourceQuotas = new CmdResourceQuotas(() -> admin);

        ResourceQuota quota = new ResourceQuota();
        quota.setMsgRateIn(10);
        quota.setMsgRateOut(20);
        quota.setBandwidthIn(10000);
        quota.setBandwidthOut(20000);
        quota.setMemory(100);
        quota.setDynamic(false);

        cmdResourceQuotas.run(split("get"));
        verify(mockResourceQuotas).getDefaultResourceQuota();

        cmdResourceQuotas.run(split("set -mi 10 -mo 20 -bi 10000 -bo 20000 -mem 100"));
        verify(mockResourceQuotas).setDefaultResourceQuota(quota);

        // reset mocks
        mockResourceQuotas = mock(ResourceQuotas.class);
        when(admin.resourceQuotas()).thenReturn(mockResourceQuotas);
        cmdResourceQuotas = new CmdResourceQuotas(() -> admin);

        cmdResourceQuotas.run(split("get --namespace myprop/clust/ns1 --bundle 0x80000000_0xffffffff"));
        verify(mockResourceQuotas).getNamespaceBundleResourceQuota("myprop/clust/ns1", "0x80000000_0xffffffff");

        cmdResourceQuotas.run(split(
                "set --namespace myprop/clust/ns1 --bundle 0x80000000_0xffffffff -mi 10 -mo 20 -bi 10000 -bo 20000 -mem 100"));
        verify(mockResourceQuotas).setNamespaceBundleResourceQuota("myprop/clust/ns1", "0x80000000_0xffffffff", quota);

        cmdResourceQuotas
                .run(split("reset-namespace-bundle-quota --namespace myprop/clust/ns1 --bundle 0x80000000_0xffffffff"));
        verify(mockResourceQuotas).resetNamespaceBundleResourceQuota("myprop/clust/ns1", "0x80000000_0xffffffff");
    }

    @Test
    public void namespaceIsolationPolicy() throws Exception {
        PulsarAdmin admin = Mockito.mock(PulsarAdmin.class);
        Clusters mockClusters = mock(Clusters.class);
        when(admin.clusters()).thenReturn(mockClusters);

        CmdNamespaceIsolationPolicy nsIsolationPoliciesCmd = new CmdNamespaceIsolationPolicy(() -> admin);

        nsIsolationPoliciesCmd.run(split("brokers use"));
        verify(mockClusters).getBrokersWithNamespaceIsolationPolicy("use");

        nsIsolationPoliciesCmd.run(split("broker use --broker my-broker"));
        verify(mockClusters).getBrokerWithNamespaceIsolationPolicy("use", "my-broker");
    }

    @Test
    public void topicPolicies() throws Exception {
        PulsarAdmin admin = Mockito.mock(PulsarAdmin.class);
        TopicPolicies mockTopicsPolicies = mock(TopicPolicies.class);
        TopicPolicies mockGlobalTopicsPolicies = mock(TopicPolicies.class);
        when(admin.topicPolicies()).thenReturn(mockTopicsPolicies);
        when(admin.topicPolicies(false)).thenReturn(mockTopicsPolicies);
        when(admin.topicPolicies(true)).thenReturn(mockGlobalTopicsPolicies);
        Schemas mockSchemas = mock(Schemas.class);
        when(admin.schemas()).thenReturn(mockSchemas);
        Lookup mockLookup = mock(Lookup.class);
        when(admin.lookups()).thenReturn(mockLookup);

        CmdTopicPolicies cmdTopics = new CmdTopicPolicies(() -> admin);

        cmdTopics.run(split("set-subscription-types-enabled persistent://myprop/clust/ns1/ds1 -t Shared,Failover"));
        verify(mockTopicsPolicies).setSubscriptionTypesEnabled("persistent://myprop/clust/ns1/ds1",
                Sets.newHashSet(SubscriptionType.Shared, SubscriptionType.Failover));
        cmdTopics.run(split("get-subscription-types-enabled persistent://myprop/clust/ns1/ds1"));
        verify(mockTopicsPolicies).getSubscriptionTypesEnabled("persistent://myprop/clust/ns1/ds1");
        cmdTopics.run(split("remove-subscription-types-enabled persistent://myprop/clust/ns1/ds1"));
        verify(mockTopicsPolicies).removeSubscriptionTypesEnabled("persistent://myprop/clust/ns1/ds1");

        cmdTopics.run(split("get-retention persistent://myprop/clust/ns1/ds1"));
        verify(mockTopicsPolicies).getRetention("persistent://myprop/clust/ns1/ds1", false);
        cmdTopics.run(split("set-retention persistent://myprop/clust/ns1/ds1 -t 10m -s 20M"));
        verify(mockTopicsPolicies).setRetention("persistent://myprop/clust/ns1/ds1",
                new RetentionPolicies(10, 20));
        cmdTopics.run(split("remove-retention persistent://myprop/clust/ns1/ds1"));
        verify(mockTopicsPolicies).removeRetention("persistent://myprop/clust/ns1/ds1");

        cmdTopics.run(split("get-dispatch-rate persistent://myprop/clust/ns1/ds1 -ap"));
        verify(mockTopicsPolicies).getDispatchRate("persistent://myprop/clust/ns1/ds1", true);
        cmdTopics.run(split("remove-dispatch-rate persistent://myprop/clust/ns1/ds1"));
        verify(mockTopicsPolicies).removeDispatchRate("persistent://myprop/clust/ns1/ds1");
        cmdTopics.run(split("set-dispatch-rate persistent://myprop/clust/ns1/ds1 -md -1 -bd -1 -dt 2"));
        verify(mockTopicsPolicies).setDispatchRate("persistent://myprop/clust/ns1/ds1", DispatchRate.builder()
                .dispatchThrottlingRateInMsg(-1)
                .dispatchThrottlingRateInByte(-1)
                .ratePeriodInSecond(2)
                .build());

        cmdTopics.run(split("get-persistence persistent://myprop/clust/ns1/ds1"));
        verify(mockTopicsPolicies).getPersistence("persistent://myprop/clust/ns1/ds1");
        cmdTopics.run(split("set-persistence persistent://myprop/clust/ns1/ds1 -e 2 -w 1 -a 1 -r 100.0"));
        verify(mockTopicsPolicies).setPersistence("persistent://myprop/clust/ns1/ds1",
                new PersistencePolicies(2, 1, 1, 100.0d));
        cmdTopics.run(split("remove-persistence persistent://myprop/clust/ns1/ds1"));
        verify(mockTopicsPolicies).removePersistence("persistent://myprop/clust/ns1/ds1");

        cmdTopics.run(split("get-message-ttl persistent://myprop/clust/ns1/ds1"));
        verify(mockTopicsPolicies).getMessageTTL("persistent://myprop/clust/ns1/ds1", false);
        cmdTopics.run(split("set-message-ttl persistent://myprop/clust/ns1/ds1 -t 10"));
        verify(mockTopicsPolicies).setMessageTTL("persistent://myprop/clust/ns1/ds1", 10);
        cmdTopics.run(split("remove-message-ttl persistent://myprop/clust/ns1/ds1"));
        verify(mockTopicsPolicies).removeMessageTTL("persistent://myprop/clust/ns1/ds1");

        cmdTopics.run(split("get-deduplication persistent://myprop/clust/ns1/ds1"));
        verify(mockTopicsPolicies).getDeduplicationStatus("persistent://myprop/clust/ns1/ds1");
        cmdTopics.run(split("set-deduplication persistent://myprop/clust/ns1/ds1 --disable"));
        verify(mockTopicsPolicies).setDeduplicationStatus("persistent://myprop/clust/ns1/ds1", false);
        cmdTopics.run(split("remove-deduplication persistent://myprop/clust/ns1/ds1"));
        verify(mockTopicsPolicies).removeDeduplicationStatus("persistent://myprop/clust/ns1/ds1");

        // Reset the cmd, and check global option
        cmdTopics = new CmdTopicPolicies(() -> admin);
        cmdTopics.run(split("get-retention persistent://myprop/clust/ns1/ds1 -g"));
        verify(mockGlobalTopicsPolicies).getRetention("persistent://myprop/clust/ns1/ds1", false);
        cmdTopics.run(split("set-retention persistent://myprop/clust/ns1/ds1 -t 10m -s 20M -g"));
        verify(mockGlobalTopicsPolicies).setRetention("persistent://myprop/clust/ns1/ds1",
                new RetentionPolicies(10, 20));
        cmdTopics.run(split("remove-retention persistent://myprop/clust/ns1/ds1 -g"));
        verify(mockGlobalTopicsPolicies).removeRetention("persistent://myprop/clust/ns1/ds1");

        cmdTopics.run(split("get-backlog-quota persistent://myprop/clust/ns1/ds1 -ap"));
        verify(mockTopicsPolicies).getBacklogQuotaMap("persistent://myprop/clust/ns1/ds1", true);
        cmdTopics.run(split("set-backlog-quota persistent://myprop/clust/ns1/ds1 -l 10 -p producer_request_hold"));
        verify(mockTopicsPolicies).setBacklogQuota("persistent://myprop/clust/ns1/ds1",
                BacklogQuota.builder()
                        .limitSize(10)
                        .retentionPolicy(RetentionPolicy.producer_request_hold)
                        .build(),
                BacklogQuota.BacklogQuotaType.destination_storage);
        //cmd with option cannot be executed repeatedly.
        cmdTopics = new CmdTopicPolicies(() -> admin);
        cmdTopics.run(split("set-backlog-quota persistent://myprop/clust/ns1/ds1 -lt 1000 -p producer_request_hold -t message_age"));
        verify(mockTopicsPolicies).setBacklogQuota("persistent://myprop/clust/ns1/ds1",
                BacklogQuota.builder()
                        .limitSize(-1)
                        .limitTime(1000)
                        .retentionPolicy(RetentionPolicy.producer_request_hold)
                        .build(),
                BacklogQuota.BacklogQuotaType.message_age);
        //cmd with option cannot be executed repeatedly.
        cmdTopics = new CmdTopicPolicies(() -> admin);
        cmdTopics.run(split("remove-backlog-quota persistent://myprop/clust/ns1/ds1"));
        verify(mockTopicsPolicies).removeBacklogQuota("persistent://myprop/clust/ns1/ds1", BacklogQuota.BacklogQuotaType.destination_storage);
        //cmd with option cannot be executed repeatedly.
        cmdTopics = new CmdTopicPolicies(() -> admin);
        cmdTopics.run(split("remove-backlog-quota persistent://myprop/clust/ns1/ds1 -t message_age"));
        verify(mockTopicsPolicies).removeBacklogQuota("persistent://myprop/clust/ns1/ds1", BacklogQuota.BacklogQuotaType.message_age);

        cmdTopics.run(split("get-message-ttl persistent://myprop/clust/ns1/ds1 -g"));
        verify(mockTopicsPolicies).getMessageTTL("persistent://myprop/clust/ns1/ds1", false);
        cmdTopics.run(split("set-message-ttl persistent://myprop/clust/ns1/ds1 -t 10 -g"));
        verify(mockTopicsPolicies).setMessageTTL("persistent://myprop/clust/ns1/ds1", 10);
        cmdTopics.run(split("remove-message-ttl persistent://myprop/clust/ns1/ds1 -g"));
        verify(mockTopicsPolicies).removeMessageTTL("persistent://myprop/clust/ns1/ds1");

        cmdTopics.run(split("get-persistence persistent://myprop/clust/ns1/ds1 -g"));
        verify(mockGlobalTopicsPolicies).getPersistence("persistent://myprop/clust/ns1/ds1");
        cmdTopics.run(split("set-persistence persistent://myprop/clust/ns1/ds1 -e 2 -w 1 -a 1 -r 100.0 -g"));
        verify(mockGlobalTopicsPolicies).setPersistence("persistent://myprop/clust/ns1/ds1",
                new PersistencePolicies(2, 1, 1, 100.0d));
        cmdTopics.run(split("remove-persistence persistent://myprop/clust/ns1/ds1 -g"));
        verify(mockGlobalTopicsPolicies).removePersistence("persistent://myprop/clust/ns1/ds1");


        cmdTopics.run(split("get-dispatch-rate persistent://myprop/clust/ns1/ds1 -ap -g"));
        verify(mockGlobalTopicsPolicies).getDispatchRate("persistent://myprop/clust/ns1/ds1", true);
        cmdTopics.run(split("remove-dispatch-rate persistent://myprop/clust/ns1/ds1 -g"));
        verify(mockGlobalTopicsPolicies).removeDispatchRate("persistent://myprop/clust/ns1/ds1");
        cmdTopics.run(split("set-dispatch-rate persistent://myprop/clust/ns1/ds1 -md -1 -bd -1 -dt 2 -g"));
        verify(mockGlobalTopicsPolicies).setDispatchRate("persistent://myprop/clust/ns1/ds1", DispatchRate.builder()
                .dispatchThrottlingRateInMsg(-1)
                .dispatchThrottlingRateInByte(-1)
                .ratePeriodInSecond(2)
                .build());

        cmdTopics.run(split("get-deduplication persistent://myprop/clust/ns1/ds1 -g"));
        verify(mockGlobalTopicsPolicies).getDeduplicationStatus("persistent://myprop/clust/ns1/ds1");
        cmdTopics.run(split("set-deduplication persistent://myprop/clust/ns1/ds1 --disable -g"));
        verify(mockGlobalTopicsPolicies).setDeduplicationStatus("persistent://myprop/clust/ns1/ds1", false);
        cmdTopics.run(split("remove-deduplication persistent://myprop/clust/ns1/ds1 -g"));
        verify(mockGlobalTopicsPolicies).removeDeduplicationStatus("persistent://myprop/clust/ns1/ds1");

<<<<<<< HEAD
=======
        cmdTopics.run(split("set-subscription-types-enabled persistent://myprop/clust/ns1/ds1 -t Shared,Failover -g"));
        verify(mockGlobalTopicsPolicies).setSubscriptionTypesEnabled("persistent://myprop/clust/ns1/ds1",
                Sets.newHashSet(SubscriptionType.Shared, SubscriptionType.Failover));
        cmdTopics.run(split("get-subscription-types-enabled persistent://myprop/clust/ns1/ds1 -g"));
        verify(mockGlobalTopicsPolicies).getSubscriptionTypesEnabled("persistent://myprop/clust/ns1/ds1");
        cmdTopics.run(split("remove-subscription-types-enabled persistent://myprop/clust/ns1/ds1 -g"));
        verify(mockGlobalTopicsPolicies).removeSubscriptionTypesEnabled("persistent://myprop/clust/ns1/ds1");
>>>>>>> cadc011d
    }

    @Test
    public void topics() throws Exception {
        PulsarAdmin admin = Mockito.mock(PulsarAdmin.class);
        Topics mockTopics = mock(Topics.class);
        when(admin.topics()).thenReturn(mockTopics);
        Schemas mockSchemas = mock(Schemas.class);
        when(admin.schemas()).thenReturn(mockSchemas);
        Lookup mockLookup = mock(Lookup.class);
        when(admin.lookups()).thenReturn(mockLookup);

        CmdTopics cmdTopics = new CmdTopics(() -> admin);

        cmdTopics.run(split("truncate persistent://myprop/clust/ns1/ds1"));
        verify(mockTopics).truncate("persistent://myprop/clust/ns1/ds1");

        cmdTopics.run(split("delete persistent://myprop/clust/ns1/ds1 -f -d"));
        verify(mockTopics).delete("persistent://myprop/clust/ns1/ds1", true, true);

        cmdTopics.run(split("unload persistent://myprop/clust/ns1/ds1"));
        verify(mockTopics).unload("persistent://myprop/clust/ns1/ds1");

        cmdTopics.run(split("permissions persistent://myprop/clust/ns1/ds1"));
        verify(mockTopics).getPermissions("persistent://myprop/clust/ns1/ds1");

        cmdTopics.run(split("grant-permission persistent://myprop/clust/ns1/ds1 --role admin --actions produce,consume"));
        verify(mockTopics).grantPermission("persistent://myprop/clust/ns1/ds1", "admin", Sets.newHashSet(AuthAction.produce, AuthAction.consume));

        cmdTopics.run(split("revoke-permission persistent://myprop/clust/ns1/ds1 --role admin"));
        verify(mockTopics).revokePermissions("persistent://myprop/clust/ns1/ds1", "admin");

        cmdTopics.run(split("list myprop/clust/ns1"));
        verify(mockTopics).getList("myprop/clust/ns1", null);

        cmdTopics.run(split("lookup persistent://myprop/clust/ns1/ds1"));
        verify(mockLookup).lookupTopic("persistent://myprop/clust/ns1/ds1");

        cmdTopics.run(split("partitioned-lookup persistent://myprop/clust/ns1/ds1"));
        verify(mockLookup).lookupPartitionedTopic("persistent://myprop/clust/ns1/ds1");

        cmdTopics.run(split("partitioned-lookup persistent://myprop/clust/ns1/ds1 --sort-by-broker"));
        verify(mockLookup).lookupPartitionedTopic("persistent://myprop/clust/ns1/ds1");

        cmdTopics.run(split("bundle-range persistent://myprop/clust/ns1/ds1"));
        verify(mockLookup).getBundleRange("persistent://myprop/clust/ns1/ds1");

        cmdTopics.run(split("subscriptions persistent://myprop/clust/ns1/ds1"));
        verify(mockTopics).getSubscriptions("persistent://myprop/clust/ns1/ds1");

        cmdTopics.run(split("unsubscribe persistent://myprop/clust/ns1/ds1 -s sub1"));
        verify(mockTopics).deleteSubscription("persistent://myprop/clust/ns1/ds1", "sub1", false);

        cmdTopics.run(split("stats persistent://myprop/clust/ns1/ds1"));
        verify(mockTopics).getStats("persistent://myprop/clust/ns1/ds1", false, false, false);

        cmdTopics.run(split("stats-internal persistent://myprop/clust/ns1/ds1"));
        verify(mockTopics).getInternalStats("persistent://myprop/clust/ns1/ds1", false);

        cmdTopics.run(split("get-backlog-quotas persistent://myprop/clust/ns1/ds1 -ap"));
        verify(mockTopics).getBacklogQuotaMap("persistent://myprop/clust/ns1/ds1", true);
        cmdTopics.run(split("set-backlog-quota persistent://myprop/clust/ns1/ds1 -l 10 -p producer_request_hold"));
        verify(mockTopics).setBacklogQuota("persistent://myprop/clust/ns1/ds1",
                BacklogQuota.builder()
                        .limitSize(10)
                        .retentionPolicy(RetentionPolicy.producer_request_hold)
                        .build(),
                BacklogQuota.BacklogQuotaType.destination_storage);
        //cmd with option cannot be executed repeatedly.
        cmdTopics = new CmdTopics(() -> admin);
        cmdTopics.run(split("set-backlog-quota persistent://myprop/clust/ns1/ds1 -lt 1000 -p producer_request_hold -t message_age"));
        verify(mockTopics).setBacklogQuota("persistent://myprop/clust/ns1/ds1",
                BacklogQuota.builder()
                        .limitSize(-1)
                        .limitTime(1000)
                        .retentionPolicy(RetentionPolicy.producer_request_hold)
                        .build(),
                BacklogQuota.BacklogQuotaType.message_age);
        //cmd with option cannot be executed repeatedly.
        cmdTopics = new CmdTopics(() -> admin);
        cmdTopics.run(split("remove-backlog-quota persistent://myprop/clust/ns1/ds1"));
        verify(mockTopics).removeBacklogQuota("persistent://myprop/clust/ns1/ds1", BacklogQuota.BacklogQuotaType.destination_storage);
        //cmd with option cannot be executed repeatedly.
        cmdTopics = new CmdTopics(() -> admin);
        cmdTopics.run(split("remove-backlog-quota persistent://myprop/clust/ns1/ds1 -t message_age"));
        verify(mockTopics).removeBacklogQuota("persistent://myprop/clust/ns1/ds1", BacklogQuota.BacklogQuotaType.message_age);

        cmdTopics.run(split("info-internal persistent://myprop/clust/ns1/ds1"));
        verify(mockTopics).getInternalInfo("persistent://myprop/clust/ns1/ds1");

        cmdTopics.run(split("partitioned-stats persistent://myprop/clust/ns1/ds1 --per-partition"));
        verify(mockTopics).getPartitionedStats("persistent://myprop/clust/ns1/ds1", true, false, false);

        cmdTopics.run(split("partitioned-stats-internal persistent://myprop/clust/ns1/ds1"));
        verify(mockTopics).getPartitionedInternalStats("persistent://myprop/clust/ns1/ds1");

        cmdTopics.run(split("clear-backlog persistent://myprop/clust/ns1/ds1 -s sub1"));
        verify(mockTopics).skipAllMessages("persistent://myprop/clust/ns1/ds1", "sub1");

        cmdTopics.run(split("skip persistent://myprop/clust/ns1/ds1 -s sub1 -n 100"));
        verify(mockTopics).skipMessages("persistent://myprop/clust/ns1/ds1", "sub1", 100);

        cmdTopics.run(split("expire-messages persistent://myprop/clust/ns1/ds1 -s sub1 -t 100"));
        verify(mockTopics).expireMessages("persistent://myprop/clust/ns1/ds1", "sub1", 100);

        cmdTopics.run(split("get-subscribe-rate persistent://myprop/clust/ns1/ds1 -ap"));
        verify(mockTopics).getSubscribeRate("persistent://myprop/clust/ns1/ds1", true);

        cmdTopics.run(split("set-subscribe-rate persistent://myprop/clust/ns1/ds1 -sr 2 -st 60"));
        verify(mockTopics).setSubscribeRate("persistent://myprop/clust/ns1/ds1", new SubscribeRate(2, 60));

        cmdTopics.run(split("remove-subscribe-rate persistent://myprop/clust/ns1/ds1"));
        verify(mockTopics).removeSubscribeRate("persistent://myprop/clust/ns1/ds1");

        cmdTopics.run(split("set-replicated-subscription-status persistent://myprop/clust/ns1/ds1 -s sub1 -e"));
        verify(mockTopics).setReplicatedSubscriptionStatus("persistent://myprop/clust/ns1/ds1", "sub1", true);

        //cmd with option cannot be executed repeatedly.
        cmdTopics = new CmdTopics(() -> admin);
        cmdTopics.run(split("expire-messages persistent://myprop/clust/ns1/ds1 -s sub1 -p 1:1 -e"));
        verify(mockTopics).expireMessages(eq("persistent://myprop/clust/ns1/ds1"), eq("sub1"), eq(new MessageIdImpl(1, 1, -1)), eq(true));

        cmdTopics.run(split("expire-messages-all-subscriptions persistent://myprop/clust/ns1/ds1 -t 100"));
        verify(mockTopics).expireMessagesForAllSubscriptions("persistent://myprop/clust/ns1/ds1", 100);

        cmdTopics.run(split("create-subscription persistent://myprop/clust/ns1/ds1 -s sub1 --messageId earliest"));
        verify(mockTopics).createSubscription("persistent://myprop/clust/ns1/ds1", "sub1", MessageId.earliest);

        cmdTopics.run(split("create-partitioned-topic persistent://myprop/clust/ns1/ds1 --partitions 32"));
        verify(mockTopics).createPartitionedTopic("persistent://myprop/clust/ns1/ds1", 32);

        cmdTopics.run(split("create-missed-partitions persistent://myprop/clust/ns1/ds1"));
        verify(mockTopics).createMissedPartitions("persistent://myprop/clust/ns1/ds1");

        cmdTopics.run(split("create persistent://myprop/clust/ns1/ds1"));
        verify(mockTopics).createNonPartitionedTopic("persistent://myprop/clust/ns1/ds1");

        cmdTopics.run(split("list-partitioned-topics myprop/clust/ns1"));
        verify(mockTopics).getPartitionedTopicList("myprop/clust/ns1");

        cmdTopics.run(split("update-partitioned-topic persistent://myprop/clust/ns1/ds1 -p 6"));
        verify(mockTopics).updatePartitionedTopic("persistent://myprop/clust/ns1/ds1", 6, false, false);

        cmdTopics.run(split("get-partitioned-topic-metadata persistent://myprop/clust/ns1/ds1"));
        verify(mockTopics).getPartitionedTopicMetadata("persistent://myprop/clust/ns1/ds1");

        cmdTopics.run(split("delete-partitioned-topic persistent://myprop/clust/ns1/ds1 -d -f"));
        verify(mockTopics).deletePartitionedTopic("persistent://myprop/clust/ns1/ds1", true, true);

        cmdTopics.run(split("peek-messages persistent://myprop/clust/ns1/ds1 -s sub1 -n 3"));
        verify(mockTopics).peekMessages("persistent://myprop/clust/ns1/ds1", "sub1", 3);

        MessageImpl message = mock(MessageImpl.class);
        when(message.getData()).thenReturn(new byte[]{});
        when(message.getMessageId()).thenReturn(new MessageIdImpl(1L, 1L, 1));
        when(mockTopics.examineMessage("persistent://myprop/clust/ns1/ds1", "latest", 1)).thenReturn(message);
        cmdTopics.run(split("examine-messages persistent://myprop/clust/ns1/ds1"));
        verify(mockTopics).examineMessage("persistent://myprop/clust/ns1/ds1", "latest", 1);

        cmdTopics.run(split("enable-deduplication persistent://myprop/clust/ns1/ds1"));
        verify(mockTopics).enableDeduplication("persistent://myprop/clust/ns1/ds1", true);

        cmdTopics.run(split("disable-deduplication persistent://myprop/clust/ns1/ds1"));
        verify(mockTopics).enableDeduplication("persistent://myprop/clust/ns1/ds1", false);

        cmdTopics.run(split("set-deduplication persistent://myprop/clust/ns1/ds1 --disable"));
        verify(mockTopics).setDeduplicationStatus("persistent://myprop/clust/ns1/ds1", false);

        cmdTopics.run(split("set-subscription-dispatch-rate persistent://myprop/clust/ns1/ds1 -md -1 -bd -1 -dt 2"));
        verify(mockTopics).setSubscriptionDispatchRate("persistent://myprop/clust/ns1/ds1",
                DispatchRate.builder()
                        .dispatchThrottlingRateInMsg(-1)
                        .dispatchThrottlingRateInByte(-1)
                        .ratePeriodInSecond(2)
                        .build());
        cmdTopics.run(split("get-subscription-dispatch-rate persistent://myprop/clust/ns1/ds1"));
        verify(mockTopics).getSubscriptionDispatchRate("persistent://myprop/clust/ns1/ds1", false);
        cmdTopics.run(split("remove-subscription-dispatch-rate persistent://myprop/clust/ns1/ds1"));
        verify(mockTopics).removeSubscriptionDispatchRate("persistent://myprop/clust/ns1/ds1");

        cmdTopics.run(split("remove-deduplication persistent://myprop/clust/ns1/ds1"));
        verify(mockTopics).removeDeduplicationStatus("persistent://myprop/clust/ns1/ds1");

        cmdTopics.run(split("get-replicator-dispatch-rate persistent://myprop/clust/ns1/ds1 -ap"));
        verify(mockTopics).getReplicatorDispatchRate("persistent://myprop/clust/ns1/ds1", true);

        cmdTopics.run(split("set-subscription-types-enabled persistent://myprop/clust/ns1/ds1 -t Shared,Failover"));
        verify(mockTopics).setSubscriptionTypesEnabled("persistent://myprop/clust/ns1/ds1",
                Sets.newHashSet(SubscriptionType.Shared, SubscriptionType.Failover));

        cmdTopics.run(split("get-subscription-types-enabled persistent://myprop/clust/ns1/ds1"));
        verify(mockTopics).getSubscriptionTypesEnabled("persistent://myprop/clust/ns1/ds1");

        cmdTopics.run(split("remove-subscription-types-enabled persistent://myprop/clust/ns1/ds1"));
        verify(mockTopics).removeSubscriptionTypesEnabled("persistent://myprop/clust/ns1/ds1");

        cmdTopics.run(split("set-replicator-dispatch-rate persistent://myprop/clust/ns1/ds1 -md 10 -bd 11 -dt 12"));
        verify(mockTopics).setReplicatorDispatchRate("persistent://myprop/clust/ns1/ds1",
                DispatchRate.builder()
                        .dispatchThrottlingRateInMsg(10)
                        .dispatchThrottlingRateInByte(11)
                        .ratePeriodInSecond(12)
                        .build());

        cmdTopics.run(split("remove-replicator-dispatch-rate persistent://myprop/clust/ns1/ds1"));
        verify(mockTopics).removeReplicatorDispatchRate("persistent://myprop/clust/ns1/ds1");

        cmdTopics.run(split("get-deduplication-enabled persistent://myprop/clust/ns1/ds1"));
        verify(mockTopics).getDeduplicationStatus("persistent://myprop/clust/ns1/ds1");
        cmdTopics.run(split("get-deduplication persistent://myprop/clust/ns1/ds1"));
        verify(mockTopics, times(2)).getDeduplicationStatus("persistent://myprop/clust/ns1/ds1");

        cmdTopics.run(split("get-offload-policies persistent://myprop/clust/ns1/ds1"));
        verify(mockTopics).getOffloadPolicies("persistent://myprop/clust/ns1/ds1", false);

        cmdTopics.run(split("remove-offload-policies persistent://myprop/clust/ns1/ds1"));
        verify(mockTopics).removeOffloadPolicies("persistent://myprop/clust/ns1/ds1");

        cmdTopics.run(split("get-delayed-delivery persistent://myprop/clust/ns1/ds1"));
        verify(mockTopics).getDelayedDeliveryPolicy("persistent://myprop/clust/ns1/ds1", false);
        cmdTopics.run(split("set-delayed-delivery persistent://myprop/clust/ns1/ds1 -t 10s --enable"));
        verify(mockTopics).setDelayedDeliveryPolicy("persistent://myprop/clust/ns1/ds1",
                DelayedDeliveryPolicies.builder().tickTime(10000).active(true).build());
        cmdTopics.run(split("remove-delayed-delivery persistent://myprop/clust/ns1/ds1"));
        verify(mockTopics).removeDelayedDeliveryPolicy("persistent://myprop/clust/ns1/ds1") ;

        cmdTopics.run(split("set-offload-policies persistent://myprop/clust/ns1/ds1 -d s3 -r region -b bucket -e endpoint -m 8 -rb 9 -t 10 -orp tiered-storage-first"));
        OffloadPoliciesImpl offloadPolicies = OffloadPoliciesImpl.create("s3", "region", "bucket"
                , "endpoint", null, null, null, null,
                8, 9, 10L, null, OffloadedReadPriority.TIERED_STORAGE_FIRST);
        verify(mockTopics).setOffloadPolicies("persistent://myprop/clust/ns1/ds1", offloadPolicies);

        cmdTopics.run(split("get-max-unacked-messages-on-consumer persistent://myprop/clust/ns1/ds1"));
        verify(mockTopics).getMaxUnackedMessagesOnConsumer("persistent://myprop/clust/ns1/ds1", false);
        cmdTopics.run(split("get-max-unacked-messages-per-consumer persistent://myprop/clust/ns1/ds1"));
        verify(mockTopics, times(2))
                .getMaxUnackedMessagesOnConsumer("persistent://myprop/clust/ns1/ds1", false);
        cmdTopics.run(split("remove-max-unacked-messages-on-consumer persistent://myprop/clust/ns1/ds1"));
        verify(mockTopics).removeMaxUnackedMessagesOnConsumer("persistent://myprop/clust/ns1/ds1");
        cmdTopics.run(split("remove-max-unacked-messages-per-consumer persistent://myprop/clust/ns1/ds1"));
        verify(mockTopics, times(2)).removeMaxUnackedMessagesOnConsumer("persistent://myprop/clust/ns1/ds1");
        cmdTopics.run(split("set-max-unacked-messages-on-consumer persistent://myprop/clust/ns1/ds1 -m 999"));
        verify(mockTopics).setMaxUnackedMessagesOnConsumer("persistent://myprop/clust/ns1/ds1", 999);
        cmdTopics.run(split("set-max-unacked-messages-per-consumer persistent://myprop/clust/ns1/ds1 -m 999"));
        verify(mockTopics, times(2)).setMaxUnackedMessagesOnConsumer("persistent://myprop/clust/ns1/ds1", 999);

        cmdTopics.run(split("get-max-unacked-messages-on-subscription persistent://myprop/clust/ns1/ds1"));
        verify(mockTopics).getMaxUnackedMessagesOnSubscription("persistent://myprop/clust/ns1/ds1", false);
        cmdTopics.run(split("get-max-unacked-messages-per-subscription persistent://myprop/clust/ns1/ds1"));
        verify(mockTopics, times(2)).getMaxUnackedMessagesOnSubscription("persistent://myprop/clust/ns1/ds1", false);
        cmdTopics.run(split("remove-max-unacked-messages-on-subscription persistent://myprop/clust/ns1/ds1"));
        verify(mockTopics).removeMaxUnackedMessagesOnSubscription("persistent://myprop/clust/ns1/ds1");
        cmdTopics.run(split("remove-max-unacked-messages-per-subscription persistent://myprop/clust/ns1/ds1"));
        verify(mockTopics, times(2)).removeMaxUnackedMessagesOnSubscription("persistent://myprop/clust/ns1/ds1");
        cmdTopics.run(split("get-publish-rate persistent://myprop/clust/ns1/ds1"));
        verify(mockTopics).getPublishRate("persistent://myprop/clust/ns1/ds1");
        cmdTopics.run(split("set-publish-rate persistent://myprop/clust/ns1/ds1 -m 100 -b 10240"));
        verify(mockTopics).setPublishRate("persistent://myprop/clust/ns1/ds1", new PublishRate(100, 10240L));
        cmdTopics.run(split("remove-publish-rate persistent://myprop/clust/ns1/ds1"));
        verify(mockTopics).removePublishRate("persistent://myprop/clust/ns1/ds1");
        cmdTopics.run(split("set-max-unacked-messages-on-subscription persistent://myprop/clust/ns1/ds1 -m 99"));
        verify(mockTopics).setMaxUnackedMessagesOnSubscription("persistent://myprop/clust/ns1/ds1", 99);
        cmdTopics.run(split("set-max-unacked-messages-per-subscription persistent://myprop/clust/ns1/ds1 -m 99"));
        verify(mockTopics, times(2)).setMaxUnackedMessagesOnSubscription("persistent://myprop/clust/ns1/ds1", 99);

        cmdTopics.run(split("get-compaction-threshold persistent://myprop/clust/ns1/ds1"));
        verify(mockTopics).getCompactionThreshold("persistent://myprop/clust/ns1/ds1", false);
        cmdTopics.run(split("set-compaction-threshold persistent://myprop/clust/ns1/ds1 -t 10k"));
        verify(mockTopics).setCompactionThreshold("persistent://myprop/clust/ns1/ds1", 10 * 1024);
        cmdTopics.run(split("remove-compaction-threshold persistent://myprop/clust/ns1/ds1"));
        verify(mockTopics).removeCompactionThreshold("persistent://myprop/clust/ns1/ds1");

        cmdTopics.run(split("get-max-message-size persistent://myprop/clust/ns1/ds1"));
        verify(mockTopics).getMaxMessageSize("persistent://myprop/clust/ns1/ds1");

        cmdTopics.run(split("remove-max-message-size persistent://myprop/clust/ns1/ds1"));
        verify(mockTopics).removeMaxMessageSize("persistent://myprop/clust/ns1/ds1");

        cmdTopics.run(split("get-max-consumers-per-subscription persistent://myprop/clust/ns1/ds1"));
        verify(mockTopics).getMaxConsumersPerSubscription("persistent://myprop/clust/ns1/ds1");

        cmdTopics.run(split("set-max-consumers-per-subscription persistent://myprop/clust/ns1/ds1 -c 5"));
        verify(mockTopics).setMaxConsumersPerSubscription("persistent://myprop/clust/ns1/ds1", 5);

        cmdTopics.run(split("remove-max-consumers-per-subscription persistent://myprop/clust/ns1/ds1"));
        verify(mockTopics).removeMaxConsumersPerSubscription("persistent://myprop/clust/ns1/ds1");

        cmdTopics.run(split("set-max-message-size persistent://myprop/clust/ns1/ds1 -m 99"));
        verify(mockTopics).setMaxMessageSize("persistent://myprop/clust/ns1/ds1", 99);

        cmdTopics.run(split("get-message-by-id persistent://myprop/clust/ns1/ds1 -l 10 -e 2"));
        verify(mockTopics).getMessageById("persistent://myprop/clust/ns1/ds1", 10,2);

        cmdTopics.run(split("get-dispatch-rate persistent://myprop/clust/ns1/ds1 -ap"));
        verify(mockTopics).getDispatchRate("persistent://myprop/clust/ns1/ds1", true);
        cmdTopics.run(split("remove-dispatch-rate persistent://myprop/clust/ns1/ds1"));
        verify(mockTopics).removeDispatchRate("persistent://myprop/clust/ns1/ds1");
        cmdTopics.run(split("set-dispatch-rate persistent://myprop/clust/ns1/ds1 -md -1 -bd -1 -dt 2"));
        verify(mockTopics).setDispatchRate("persistent://myprop/clust/ns1/ds1", DispatchRate.builder()
                .dispatchThrottlingRateInMsg(-1)
                .dispatchThrottlingRateInByte(-1)
                .ratePeriodInSecond(2)
                .build());

        cmdTopics.run(split("get-max-producers persistent://myprop/clust/ns1/ds1"));
        verify(mockTopics).getMaxProducers("persistent://myprop/clust/ns1/ds1", false);
        cmdTopics.run(split("remove-max-producers persistent://myprop/clust/ns1/ds1"));
        verify(mockTopics).removeMaxProducers("persistent://myprop/clust/ns1/ds1");
        cmdTopics.run(split("set-max-producers persistent://myprop/clust/ns1/ds1 -p 99"));
        verify(mockTopics).setMaxProducers("persistent://myprop/clust/ns1/ds1", 99);

        cmdTopics.run(split("get-max-consumers persistent://myprop/clust/ns1/ds1"));
        verify(mockTopics).getMaxConsumers("persistent://myprop/clust/ns1/ds1", false);
        cmdTopics.run(split("remove-max-consumers persistent://myprop/clust/ns1/ds1"));
        verify(mockTopics).removeMaxConsumers("persistent://myprop/clust/ns1/ds1");
        cmdTopics.run(split("set-max-consumers persistent://myprop/clust/ns1/ds1 -c 99"));
        verify(mockTopics).setMaxConsumers("persistent://myprop/clust/ns1/ds1", 99);

        cmdTopics.run(split("get-deduplication-snapshot-interval persistent://myprop/clust/ns1/ds1"));
        verify(mockTopics).getDeduplicationSnapshotInterval("persistent://myprop/clust/ns1/ds1");
        cmdTopics.run(split("remove-deduplication-snapshot-interval persistent://myprop/clust/ns1/ds1"));
        verify(mockTopics).removeDeduplicationSnapshotInterval("persistent://myprop/clust/ns1/ds1");
        cmdTopics.run(split("set-deduplication-snapshot-interval persistent://myprop/clust/ns1/ds1 -i 99"));
        verify(mockTopics).setDeduplicationSnapshotInterval("persistent://myprop/clust/ns1/ds1", 99);

        cmdTopics.run(split("get-inactive-topic-policies persistent://myprop/clust/ns1/ds1"));
        verify(mockTopics).getInactiveTopicPolicies("persistent://myprop/clust/ns1/ds1", false);
        cmdTopics.run(split("remove-inactive-topic-policies persistent://myprop/clust/ns1/ds1"));
        verify(mockTopics).removeInactiveTopicPolicies("persistent://myprop/clust/ns1/ds1");
        cmdTopics.run(split("set-inactive-topic-policies persistent://myprop/clust/ns1/ds1"
                        + " -e -t 1s -m delete_when_no_subscriptions"));
        verify(mockTopics).setInactiveTopicPolicies("persistent://myprop/clust/ns1/ds1"
                , new InactiveTopicPolicies(InactiveTopicDeleteMode.delete_when_no_subscriptions, 1, true));

        cmdTopics.run(split("get-max-subscriptions persistent://myprop/clust/ns1/ds1"));
        verify(mockTopics).getMaxSubscriptionsPerTopic("persistent://myprop/clust/ns1/ds1");
        cmdTopics.run(split("set-max-subscriptions persistent://myprop/clust/ns1/ds1 -m 100"));
        verify(mockTopics).setMaxSubscriptionsPerTopic("persistent://myprop/clust/ns1/ds1", 100);
        cmdTopics.run(split("remove-max-subscriptions persistent://myprop/clust/ns1/ds1"));
        verify(mockTopics).removeMaxSubscriptionsPerTopic("persistent://myprop/clust/ns1/ds1");

        cmdTopics.run(split("get-persistence persistent://myprop/clust/ns1/ds1"));
        verify(mockTopics).getPersistence("persistent://myprop/clust/ns1/ds1");
        cmdTopics.run(split("set-persistence persistent://myprop/clust/ns1/ds1 -e 2 -w 1 -a 1 -r 100.0"));
        verify(mockTopics).setPersistence("persistent://myprop/clust/ns1/ds1", new PersistencePolicies(2, 1, 1, 100.0d));
        cmdTopics.run(split("remove-persistence persistent://myprop/clust/ns1/ds1"));
        verify(mockTopics).removePersistence("persistent://myprop/clust/ns1/ds1");

        // argument matcher for the timestamp in reset cursor. Since we can't verify exact timestamp, we check for a
        // range of +/- 1 second of the expected timestamp
        class TimestampMatcher implements ArgumentMatcher<Long> {
            @Override
            public boolean matches(Long timestamp) {
                long expectedTimestamp = System.currentTimeMillis() - (1 * 60 * 1000);
                if (timestamp < (expectedTimestamp + 1000) && timestamp > (expectedTimestamp - 1000)) {
                    return true;
                }
                return false;
            }
        }
        cmdTopics.run(split("reset-cursor persistent://myprop/clust/ns1/ds1 -s sub1 -t 1m"));
        verify(mockTopics).resetCursor(eq("persistent://myprop/clust/ns1/ds1"), eq("sub1"),
                longThat(new TimestampMatcher()));

        when(mockTopics.terminateTopicAsync("persistent://myprop/clust/ns1/ds1")).thenReturn(CompletableFuture.completedFuture(new MessageIdImpl(1L, 1L, 1)));
        cmdTopics.run(split("terminate persistent://myprop/clust/ns1/ds1"));
        verify(mockTopics).terminateTopicAsync("persistent://myprop/clust/ns1/ds1");

        Map<Integer, MessageId> results = new HashMap<>();
        results.put(0, new MessageIdImpl(1, 1, 0));
        when(mockTopics.terminatePartitionedTopic("persistent://myprop/clust/ns1/ds1")).thenReturn(results);
        cmdTopics.run(split("partitioned-terminate persistent://myprop/clust/ns1/ds1"));
        verify(mockTopics).terminatePartitionedTopic("persistent://myprop/clust/ns1/ds1");

        cmdTopics.run(split("compact persistent://myprop/clust/ns1/ds1"));
        verify(mockTopics).triggerCompaction("persistent://myprop/clust/ns1/ds1");

        when(mockTopics.compactionStatus("persistent://myprop/clust/ns1/ds1")).thenReturn(new LongRunningProcessStatus());
        cmdTopics.run(split("compaction-status persistent://myprop/clust/ns1/ds1"));
        verify(mockTopics).compactionStatus("persistent://myprop/clust/ns1/ds1");

        PersistentTopicInternalStats stats = new PersistentTopicInternalStats();
        stats.ledgers = new ArrayList<>();
        stats.ledgers.add(newLedger(0, 10, 1000));
        stats.ledgers.add(newLedger(1, 10, 2000));
        stats.ledgers.add(newLedger(2, 10, 3000));
        when(mockTopics.getInternalStats("persistent://myprop/clust/ns1/ds1", false)).thenReturn(stats);
        cmdTopics.run(split("offload persistent://myprop/clust/ns1/ds1 -s 1k"));
        verify(mockTopics).triggerOffload("persistent://myprop/clust/ns1/ds1", new MessageIdImpl(2, 0, -1));

        when(mockTopics.offloadStatus("persistent://myprop/clust/ns1/ds1")).thenReturn(new OffloadProcessStatusImpl());
        cmdTopics.run(split("offload-status persistent://myprop/clust/ns1/ds1"));
        verify(mockTopics).offloadStatus("persistent://myprop/clust/ns1/ds1");

        cmdTopics.run(split("last-message-id persistent://myprop/clust/ns1/ds1"));
        verify(mockTopics).getLastMessageId(eq("persistent://myprop/clust/ns1/ds1"));

        cmdTopics.run(split("get-message-ttl persistent://myprop/clust/ns1/ds1"));
        verify(mockTopics).getMessageTTL("persistent://myprop/clust/ns1/ds1", false);

        cmdTopics.run(split("set-message-ttl persistent://myprop/clust/ns1/ds1 -t 10"));
        verify(mockTopics).setMessageTTL("persistent://myprop/clust/ns1/ds1", 10);

        cmdTopics.run(split("remove-message-ttl persistent://myprop/clust/ns1/ds1"));
        verify(mockTopics).removeMessageTTL("persistent://myprop/clust/ns1/ds1");

        cmdTopics.run(split("set-replicated-subscription-status persistent://myprop/clust/ns1/ds1 -s sub1 -d"));
        verify(mockTopics).setReplicatedSubscriptionStatus("persistent://myprop/clust/ns1/ds1", "sub1", false);

        cmdTopics.run(split("get-replicated-subscription-status persistent://myprop/clust/ns1/ds1 -s sub1"));
        verify(mockTopics).getReplicatedSubscriptionStatus("persistent://myprop/clust/ns1/ds1", "sub1");

        //cmd with option cannot be executed repeatedly.
        cmdTopics = new CmdTopics(() -> admin);

        cmdTopics.run(split("get-max-unacked-messages-on-subscription persistent://myprop/clust/ns1/ds1 -ap"));
        verify(mockTopics).getMaxUnackedMessagesOnSubscription("persistent://myprop/clust/ns1/ds1", true);
        cmdTopics.run(split("reset-cursor persistent://myprop/clust/ns1/ds2 -s sub1 -m 1:1 -e"));
        verify(mockTopics).resetCursor(eq("persistent://myprop/clust/ns1/ds2"), eq("sub1")
                , eq(new MessageIdImpl(1, 1, -1)), eq(true));

        cmdTopics.run(split("get-maxProducers persistent://myprop/clust/ns1/ds1 -ap"));
        verify(mockTopics).getMaxProducers("persistent://myprop/clust/ns1/ds1", true);

        cmdTopics.run(split("set-maxProducers persistent://myprop/clust/ns1/ds1 -p 3"));
        verify(mockTopics).setMaxProducers("persistent://myprop/clust/ns1/ds1", 3);

        cmdTopics.run(split("remove-maxProducers persistent://myprop/clust/ns1/ds2"));
        verify(mockTopics).removeMaxProducers("persistent://myprop/clust/ns1/ds2");

        cmdTopics.run(split("get-message-ttl persistent://myprop/clust/ns1/ds1 -ap"));
        verify(mockTopics).getMessageTTL("persistent://myprop/clust/ns1/ds1", true);

        cmdTopics.run(split("get-offload-policies persistent://myprop/clust/ns1/ds1 -ap"));
        verify(mockTopics).getOffloadPolicies("persistent://myprop/clust/ns1/ds1", true);
        cmdTopics.run(split("get-max-unacked-messages-on-consumer persistent://myprop/clust/ns1/ds1 -ap"));
        verify(mockTopics).getMaxUnackedMessagesOnConsumer("persistent://myprop/clust/ns1/ds1", true);

        cmdTopics.run(split("get-inactive-topic-policies persistent://myprop/clust/ns1/ds1 -ap"));
        verify(mockTopics).getInactiveTopicPolicies("persistent://myprop/clust/ns1/ds1", true);

        cmdTopics.run(split("get-delayed-delivery persistent://myprop/clust/ns1/ds1 --applied"));
        verify(mockTopics).getDelayedDeliveryPolicy("persistent://myprop/clust/ns1/ds1", true);

        cmdTopics.run(split("get-max-consumers persistent://myprop/clust/ns1/ds1 -ap"));
        verify(mockTopics).getMaxConsumers("persistent://myprop/clust/ns1/ds1", true);

        cmdTopics.run(split("get-replication-clusters persistent://myprop/clust/ns1/ds1 --applied"));
        verify(mockTopics).getReplicationClusters("persistent://myprop/clust/ns1/ds1", true);

        cmdTopics.run(split("set-replication-clusters persistent://myprop/clust/ns1/ds1 -c test"));
        verify(mockTopics).setReplicationClusters("persistent://myprop/clust/ns1/ds1", Lists.newArrayList("test"));

        cmdTopics.run(split("remove-replication-clusters persistent://myprop/clust/ns1/ds1"));
        verify(mockTopics).removeReplicationClusters("persistent://myprop/clust/ns1/ds1");
    }

    private static LedgerInfo newLedger(long id, long entries, long size) {
        LedgerInfo l = new LedgerInfo();
        l.ledgerId = id;
        l.entries = entries;
        l.size = size;
        return l;
    }

    @Test
    public void persistentTopics() throws Exception {
        PulsarAdmin admin = Mockito.mock(PulsarAdmin.class);
        Topics mockTopics = mock(Topics.class);
        when(admin.topics()).thenReturn(mockTopics);

        CmdPersistentTopics topics = new CmdPersistentTopics(() -> admin);

        topics.run(split("truncate persistent://myprop/clust/ns1/ds1"));
        verify(mockTopics).truncate("persistent://myprop/clust/ns1/ds1");

        topics.run(split("delete persistent://myprop/clust/ns1/ds1"));
        verify(mockTopics).delete("persistent://myprop/clust/ns1/ds1", false);

        topics.run(split("unload persistent://myprop/clust/ns1/ds1"));
        verify(mockTopics).unload("persistent://myprop/clust/ns1/ds1");

        topics.run(split("list myprop/clust/ns1"));
        verify(mockTopics).getList("myprop/clust/ns1");

        topics.run(split("subscriptions persistent://myprop/clust/ns1/ds1"));
        verify(mockTopics).getSubscriptions("persistent://myprop/clust/ns1/ds1");

        topics.run(split("unsubscribe persistent://myprop/clust/ns1/ds1 -s sub1"));
        verify(mockTopics).deleteSubscription("persistent://myprop/clust/ns1/ds1", "sub1", false);

        topics.run(split("stats persistent://myprop/clust/ns1/ds1"));
        verify(mockTopics).getStats("persistent://myprop/clust/ns1/ds1", false);

        topics.run(split("stats-internal persistent://myprop/clust/ns1/ds1"));
        verify(mockTopics).getInternalStats("persistent://myprop/clust/ns1/ds1", false);

        topics.run(split("info-internal persistent://myprop/clust/ns1/ds1"));
        verify(mockTopics).getInternalInfo("persistent://myprop/clust/ns1/ds1");

        topics.run(split("partitioned-stats persistent://myprop/clust/ns1/ds1 --per-partition"));
        verify(mockTopics).getPartitionedStats("persistent://myprop/clust/ns1/ds1", true);

        topics.run(split("partitioned-stats-internal persistent://myprop/clust/ns1/ds1"));
        verify(mockTopics).getPartitionedInternalStats("persistent://myprop/clust/ns1/ds1");

        topics.run(split("skip-all persistent://myprop/clust/ns1/ds1 -s sub1"));
        verify(mockTopics).skipAllMessages("persistent://myprop/clust/ns1/ds1", "sub1");

        topics.run(split("skip persistent://myprop/clust/ns1/ds1 -s sub1 -n 100"));
        verify(mockTopics).skipMessages("persistent://myprop/clust/ns1/ds1", "sub1", 100);

        topics.run(split("expire-messages persistent://myprop/clust/ns1/ds1 -s sub1 -t 100"));
        verify(mockTopics).expireMessages("persistent://myprop/clust/ns1/ds1", "sub1", 100);

        topics.run(split("expire-messages-all-subscriptions persistent://myprop/clust/ns1/ds1 -t 100"));
        verify(mockTopics).expireMessagesForAllSubscriptions("persistent://myprop/clust/ns1/ds1", 100);

        topics.run(split("create-subscription persistent://myprop/clust/ns1/ds1 -s sub1 --messageId earliest"));
        verify(mockTopics).createSubscription("persistent://myprop/clust/ns1/ds1", "sub1", MessageId.earliest);

        topics.run(split("create-partitioned-topic persistent://myprop/clust/ns1/ds1 --partitions 32"));
        verify(mockTopics).createPartitionedTopic("persistent://myprop/clust/ns1/ds1", 32);

        topics.run(split("list-partitioned-topics myprop/clust/ns1"));
        verify(mockTopics).getPartitionedTopicList("myprop/clust/ns1");

        topics.run(split("get-partitioned-topic-metadata persistent://myprop/clust/ns1/ds1"));
        verify(mockTopics).getPartitionedTopicMetadata("persistent://myprop/clust/ns1/ds1");

        topics.run(split("delete-partitioned-topic persistent://myprop/clust/ns1/ds1"));
        verify(mockTopics).deletePartitionedTopic("persistent://myprop/clust/ns1/ds1", false);

        topics.run(split("peek-messages persistent://myprop/clust/ns1/ds1 -s sub1 -n 3"));
        verify(mockTopics).peekMessages("persistent://myprop/clust/ns1/ds1", "sub1", 3);

        // argument matcher for the timestamp in reset cursor. Since we can't verify exact timestamp, we check for a
        // range of +/- 1 second of the expected timestamp
        class TimestampMatcher implements ArgumentMatcher<Long> {
            @Override
            public boolean matches(Long timestamp) {
                long expectedTimestamp = System.currentTimeMillis() - (1 * 60 * 1000);
                if (timestamp < (expectedTimestamp + 1000) && timestamp > (expectedTimestamp - 1000)) {
                    return true;
                }
                return false;
            }
        }
        topics.run(split("reset-cursor persistent://myprop/clust/ns1/ds1 -s sub1 -t 1m"));
        verify(mockTopics).resetCursor(eq("persistent://myprop/clust/ns1/ds1"), eq("sub1"),
                longThat(new TimestampMatcher()));
    }

    @Test
    public void nonPersistentTopics() throws Exception {
        PulsarAdmin admin = Mockito.mock(PulsarAdmin.class);
        Topics mockTopics = mock(Topics.class);
        when(admin.topics()).thenReturn(mockTopics);

        CmdTopics topics = new CmdTopics(() -> admin);

        topics.run(split("stats non-persistent://myprop/ns1/ds1"));
        verify(mockTopics).getStats("non-persistent://myprop/ns1/ds1", false, false, false);

        topics.run(split("stats-internal non-persistent://myprop/ns1/ds1"));
        verify(mockTopics).getInternalStats("non-persistent://myprop/ns1/ds1", false);

        topics.run(split("create-partitioned-topic non-persistent://myprop/ns1/ds1 --partitions 32"));
        verify(mockTopics).createPartitionedTopic("non-persistent://myprop/ns1/ds1", 32);

        topics.run(split("list myprop/ns1"));
        verify(mockTopics).getList("myprop/ns1", null);

        NonPersistentTopics mockNonPersistentTopics = mock(NonPersistentTopics.class);
        when(admin.nonPersistentTopics()).thenReturn(mockNonPersistentTopics);

        CmdNonPersistentTopics nonPersistentTopics = new CmdNonPersistentTopics(() -> admin);
        nonPersistentTopics.run(split("list-in-bundle myprop/clust/ns1 --bundle 0x23d70a30_0x26666658"));
        verify(mockNonPersistentTopics).getListInBundle("myprop/clust/ns1", "0x23d70a30_0x26666658");
    }

    @Test
    public void bookies() throws Exception {
        PulsarAdmin admin = Mockito.mock(PulsarAdmin.class);
        Bookies mockBookies = mock(Bookies.class);
        doReturn(mockBookies).when(admin).bookies();
        doReturn(BookiesClusterInfo.builder().bookies(Collections.emptyList()).build()).when(mockBookies).getBookies();
        doReturn(new BookiesRackConfiguration()).when(mockBookies).getBookiesRackInfo();

        CmdBookies bookies = new CmdBookies(() -> admin);

        bookies.run(split("racks-placement"));
        verify(mockBookies).getBookiesRackInfo();

        bookies.run(split("list-bookies"));
        verify(mockBookies).getBookies();

        bookies.run(split("get-bookie-rack --bookie my-bookie:3181"));
        verify(mockBookies).getBookieRackInfo("my-bookie:3181");

        bookies.run(split("delete-bookie-rack --bookie my-bookie:3181"));
        verify(mockBookies).deleteBookieRackInfo("my-bookie:3181");

        bookies.run(split("set-bookie-rack --group my-group --bookie my-bookie:3181 --rack rack-1 --hostname host-1"));
        verify(mockBookies).updateBookieRackInfo("my-bookie:3181", "my-group",
                BookieInfo.builder()
                        .rack("rack-1")
                        .hostname("host-1")
                        .build());
    }

    @Test
    public void requestTimeout() throws Exception {
        Properties properties = new Properties();
        properties.put("webServiceUrl", "http://localhost:2181");
        PulsarAdminTool tool = new PulsarAdminTool(properties);

        try {
            tool.run("--request-timeout 1".split(" "));
        } catch (Exception e) {
            //Ok
        }

        Field adminBuilderField = PulsarAdminTool.class.getDeclaredField("adminBuilder");
        adminBuilderField.setAccessible(true);
        PulsarAdminBuilderImpl builder = (PulsarAdminBuilderImpl) adminBuilderField.get(tool);
        Field requestTimeoutField =
                PulsarAdminBuilderImpl.class.getDeclaredField("requestTimeout");
        requestTimeoutField.setAccessible(true);
        int requestTimeout = (int) requestTimeoutField.get(builder);

        Field requestTimeoutUnitField =
                PulsarAdminBuilderImpl.class.getDeclaredField("requestTimeoutUnit");
        requestTimeoutUnitField.setAccessible(true);
        TimeUnit requestTimeoutUnit = (TimeUnit) requestTimeoutUnitField.get(builder);
        assertEquals(1, requestTimeout);
        assertEquals(TimeUnit.SECONDS, requestTimeoutUnit);
    }

    @Test
    public void testAuthTlsWithJsonParam() throws Exception {

        Properties properties = new Properties();
        properties.put("authPlugin", AuthenticationTls.class.getName());
        Map<String, String> paramMap = new HashMap<>();
        final String certFilePath = "/my-file:role=name.cert";
        final String keyFilePath = "/my-file:role=name.key";
        paramMap.put("tlsCertFile", certFilePath);
        paramMap.put("tlsKeyFile", keyFilePath);
        final String paramStr = ObjectMapperFactory.getThreadLocal().writeValueAsString(paramMap);
        properties.put("authParams", paramStr);
        properties.put("webServiceUrl", "http://localhost:2181");
        PulsarAdminTool tool = new PulsarAdminTool(properties);
        try {
            tool.run("brokers list use".split(" "));
        } catch (Exception e) {
            // Ok
        }

        // validate Authentication-tls has been configured
        Field adminBuilderField = PulsarAdminTool.class.getDeclaredField("adminBuilder");
        adminBuilderField.setAccessible(true);
        PulsarAdminBuilderImpl builder = (PulsarAdminBuilderImpl) adminBuilderField.get(tool);
        Field confField = PulsarAdminBuilderImpl.class.getDeclaredField("conf");
        confField.setAccessible(true);
        ClientConfigurationData conf = (ClientConfigurationData) confField.get(builder);
        AuthenticationTls atuh = (AuthenticationTls) conf.getAuthentication();
        assertEquals(atuh.getCertFilePath(), certFilePath);
        assertEquals(atuh.getKeyFilePath(), keyFilePath);

        properties.put("authParams", String.format("tlsCertFile:%s,tlsKeyFile:%s", certFilePath, keyFilePath));
        tool = new PulsarAdminTool(properties);
        try {
            tool.run("brokers list use".split(" "));
        } catch (Exception e) {
            // Ok
        }

        builder = (PulsarAdminBuilderImpl) adminBuilderField.get(tool);
        conf = (ClientConfigurationData) confField.get(builder);
        atuh = (AuthenticationTls) conf.getAuthentication();
        assertNull(atuh.getCertFilePath());
        assertNull(atuh.getKeyFilePath());
    }

    @Test
    void proxy() throws Exception {
        PulsarAdmin admin = Mockito.mock(PulsarAdmin.class);
        ProxyStats mockProxyStats = mock(ProxyStats.class);
        doReturn(mockProxyStats).when(admin).proxyStats();

        CmdProxyStats proxyStats = new CmdProxyStats(() -> admin);

        proxyStats.run(split("connections"));
        verify(mockProxyStats).getConnections();

        proxyStats.run(split("topics"));
        verify(mockProxyStats).getTopics();
    }

    @Test
    void transactions() throws Exception {
        PulsarAdmin admin = Mockito.mock(PulsarAdmin.class);
        Transactions transactions = Mockito.mock(Transactions.class);
        doReturn(transactions).when(admin).transactions();

        CmdTransactions cmdTransactions = new CmdTransactions(() -> admin);

        cmdTransactions.run(split("coordinator-stats -c 1"));
        verify(transactions).getCoordinatorStatsById(1);

        cmdTransactions = new CmdTransactions(() -> admin);
        cmdTransactions.run(split("coordinator-stats"));
        verify(transactions).getCoordinatorStats();

        cmdTransactions = new CmdTransactions(() -> admin);
        cmdTransactions.run(split("coordinator-internal-stats -c 1 -m"));
        verify(transactions).getCoordinatorInternalStats(1, true);

        cmdTransactions = new CmdTransactions(() -> admin);
        cmdTransactions.run(split("transaction-in-buffer-stats -m 1 -t test -l 2"));
        verify(transactions).getTransactionInBufferStats(new TxnID(1, 2), "test");

        cmdTransactions = new CmdTransactions(() -> admin);
        cmdTransactions.run(split("transaction-in-pending-ack-stats -m 1 -l 2 -t test -s test"));
        verify(transactions).getTransactionInPendingAckStats(
                new TxnID(1, 2), "test", "test");

        cmdTransactions = new CmdTransactions(() -> admin);
        cmdTransactions.run(split("transaction-metadata -m 1 -l 2"));
        verify(transactions).getTransactionMetadata(new TxnID(1, 2));

        cmdTransactions = new CmdTransactions(() -> admin);
        cmdTransactions.run(split("slow-transactions -c 1 -t 1h"));
        verify(transactions).getSlowTransactionsByCoordinatorId(
                1, 3600000, TimeUnit.MILLISECONDS);

        cmdTransactions = new CmdTransactions(() -> admin);
        cmdTransactions.run(split("slow-transactions -t 1h"));
        verify(transactions).getSlowTransactions(3600000, TimeUnit.MILLISECONDS);

        cmdTransactions = new CmdTransactions(() -> admin);
        cmdTransactions.run(split("transaction-buffer-stats -t test"));
        verify(transactions).getTransactionBufferStats("test");

        cmdTransactions = new CmdTransactions(() -> admin);
        cmdTransactions.run(split("pending-ack-stats -t test -s test"));
        verify(transactions).getPendingAckStats("test", "test");

        cmdTransactions = new CmdTransactions(() -> admin);
        cmdTransactions.run(split("pending-ack-internal-stats -t test -s test"));
        verify(transactions).getPendingAckInternalStats("test", "test", false);
    }

    @Test
    void schemas() throws Exception {
        PulsarAdmin admin = Mockito.mock(PulsarAdmin.class);
        Schemas schemas = Mockito.mock(Schemas.class);
        doReturn(schemas).when(admin).schemas();

        CmdSchemas cmdSchemas = new CmdSchemas(() -> admin);
        cmdSchemas.run(split("get -v 1 persistent://tn1/ns1/tp1"));
        verify(schemas).getSchemaInfo("persistent://tn1/ns1/tp1", 1);

        cmdSchemas = new CmdSchemas(() -> admin);
        cmdSchemas.run(split("get -a persistent://tn1/ns1/tp1"));
        verify(schemas).getAllSchemas("persistent://tn1/ns1/tp1");

        cmdSchemas = new CmdSchemas(() -> admin);
        cmdSchemas.run(split("get persistent://tn1/ns1/tp1"));
        verify(schemas).getSchemaInfoWithVersion("persistent://tn1/ns1/tp1");

        cmdSchemas = new CmdSchemas(() -> admin);
        cmdSchemas.run(split("delete persistent://tn1/ns1/tp1"));
        verify(schemas).deleteSchema("persistent://tn1/ns1/tp1");

        cmdSchemas = new CmdSchemas(() -> admin);
        String schemaFile = PulsarAdminToolTest.class.getClassLoader()
                .getResource("test_schema_create.json").getFile();
        cmdSchemas.run(split("upload -f " + schemaFile + " persistent://tn1/ns1/tp1"));
        PostSchemaPayload input = new ObjectMapper().readValue(new File(schemaFile), PostSchemaPayload.class);
        verify(schemas).createSchema("persistent://tn1/ns1/tp1", input);

        cmdSchemas = new CmdSchemas(() -> admin);
        String jarFile = PulsarAdminToolTest.class.getClassLoader()
                .getResource("dummyexamples.jar").getFile();
        String className = SchemaDemo.class.getName();
        cmdSchemas.run(split("extract -j " + jarFile + " -c " + className + " -t json persistent://tn1/ns1/tp1"));
        File file = new File(jarFile);
        ClassLoader cl = new URLClassLoader(new URL[]{file.toURI().toURL()});
        Class cls = cl.loadClass(className);
        SchemaDefinition<Object> schemaDefinition =
                SchemaDefinition.builder()
                        .withPojo(cls)
                        .withAlwaysAllowNull(true)
                        .build();
        PostSchemaPayload postSchemaPayload = new PostSchemaPayload();
        postSchemaPayload.setType("JSON");
        postSchemaPayload.setSchema(SchemaExtractor.getJsonSchemaInfo(schemaDefinition));
        postSchemaPayload.setProperties(schemaDefinition.getProperties());
        verify(schemas).createSchema("persistent://tn1/ns1/tp1", postSchemaPayload);
    }

    public static class SchemaDemo {
        public SchemaDemo() {
        }

        public static void main(String[] args) {
        }
    }

    String[] split(String s) {
        return s.split(" ");
    }
}<|MERGE_RESOLUTION|>--- conflicted
+++ resolved
@@ -1013,8 +1013,6 @@
         cmdTopics.run(split("remove-deduplication persistent://myprop/clust/ns1/ds1 -g"));
         verify(mockGlobalTopicsPolicies).removeDeduplicationStatus("persistent://myprop/clust/ns1/ds1");
 
-<<<<<<< HEAD
-=======
         cmdTopics.run(split("set-subscription-types-enabled persistent://myprop/clust/ns1/ds1 -t Shared,Failover -g"));
         verify(mockGlobalTopicsPolicies).setSubscriptionTypesEnabled("persistent://myprop/clust/ns1/ds1",
                 Sets.newHashSet(SubscriptionType.Shared, SubscriptionType.Failover));
@@ -1022,7 +1020,6 @@
         verify(mockGlobalTopicsPolicies).getSubscriptionTypesEnabled("persistent://myprop/clust/ns1/ds1");
         cmdTopics.run(split("remove-subscription-types-enabled persistent://myprop/clust/ns1/ds1 -g"));
         verify(mockGlobalTopicsPolicies).removeSubscriptionTypesEnabled("persistent://myprop/clust/ns1/ds1");
->>>>>>> cadc011d
     }
 
     @Test
