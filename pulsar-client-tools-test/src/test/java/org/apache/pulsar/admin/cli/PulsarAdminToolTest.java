--- conflicted
+++ resolved
@@ -938,13 +938,10 @@
         cmdTopics.run(split("get-message-ttl persistent://myprop/clust/ns1/ds1 -ap"));
         verify(mockTopics).getMessageTTL("persistent://myprop/clust/ns1/ds1", true);
 
-<<<<<<< HEAD
+        cmdTopics.run(split("get-offload-policies persistent://myprop/clust/ns1/ds1 -ap"));
+        verify(mockTopics).getOffloadPolicies("persistent://myprop/clust/ns1/ds1", true);
         cmdTopics.run(split("get-max-unacked-messages-on-consumer persistent://myprop/clust/ns1/ds1 -ap"));
         verify(mockTopics).getMaxUnackedMessagesOnConsumer("persistent://myprop/clust/ns1/ds1", true);
-=======
-        cmdTopics.run(split("get-offload-policies persistent://myprop/clust/ns1/ds1 -ap"));
-        verify(mockTopics).getOffloadPolicies("persistent://myprop/clust/ns1/ds1", true);
->>>>>>> b8170ee2
 
         cmdTopics.run(split("get-inactive-topic-policies persistent://myprop/clust/ns1/ds1 -ap"));
         verify(mockTopics).getInactiveTopicPolicies("persistent://myprop/clust/ns1/ds1", true);
