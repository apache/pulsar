/**
 * Licensed to the Apache Software Foundation (ASF) under one
 * or more contributor license agreements.  See the NOTICE file
 * distributed with this work for additional information
 * regarding copyright ownership.  The ASF licenses this file
 * to you under the Apache License, Version 2.0 (the
 * "License"); you may not use this file except in compliance
 * with the License.  You may obtain a copy of the License at
 *
 *   http://www.apache.org/licenses/LICENSE-2.0
 *
 * Unless required by applicable law or agreed to in writing,
 * software distributed under the License is distributed on an
 * "AS IS" BASIS, WITHOUT WARRANTIES OR CONDITIONS OF ANY
 * KIND, either express or implied.  See the License for the
 * specific language governing permissions and limitations
 * under the License.
 */
package org.apache.pulsar.admin.cli;

import static org.junit.Assert.assertNull;
import static org.mockito.ArgumentMatchers.eq;
import static org.mockito.ArgumentMatchers.longThat;
import static org.mockito.Mockito.doReturn;
import static org.mockito.Mockito.mock;
import static org.mockito.Mockito.times;
import static org.mockito.Mockito.verify;
import static org.mockito.Mockito.when;
import static org.testng.Assert.assertEquals;
import com.google.common.collect.Lists;
import com.google.common.collect.Maps;
import com.google.common.collect.Sets;
import java.lang.reflect.Field;
import java.util.EnumSet;
import java.util.Map;
import java.util.Properties;
import java.util.concurrent.TimeUnit;
import org.apache.pulsar.client.admin.Bookies;
import org.apache.pulsar.client.admin.BrokerStats;
import org.apache.pulsar.client.admin.Brokers;
import org.apache.pulsar.client.admin.Clusters;
import org.apache.pulsar.client.admin.Lookup;
import org.apache.pulsar.client.admin.Namespaces;
import org.apache.pulsar.client.admin.NonPersistentTopics;
import org.apache.pulsar.client.admin.ProxyStats;
import org.apache.pulsar.client.admin.PulsarAdmin;
import org.apache.pulsar.client.admin.ResourceQuotas;
import org.apache.pulsar.client.admin.Schemas;
import org.apache.pulsar.client.admin.Tenants;
import org.apache.pulsar.client.admin.Topics;
import org.apache.pulsar.client.admin.internal.PulsarAdminBuilderImpl;
import org.apache.pulsar.client.api.MessageId;
import org.apache.pulsar.client.impl.MessageIdImpl;
import org.apache.pulsar.client.impl.auth.AuthenticationTls;
import org.apache.pulsar.client.impl.conf.ClientConfigurationData;
import org.apache.pulsar.common.policies.data.AuthAction;
import org.apache.pulsar.common.policies.data.AutoSubscriptionCreationOverride;
import org.apache.pulsar.common.policies.data.AutoTopicCreationOverride;
import org.apache.pulsar.common.policies.data.BacklogQuota;
import org.apache.pulsar.common.policies.data.BacklogQuota.RetentionPolicy;
import org.apache.pulsar.common.policies.data.BookieAffinityGroupData;
import org.apache.pulsar.common.policies.data.BookieInfo;
import org.apache.pulsar.common.policies.data.BundlesData;
import org.apache.pulsar.common.policies.data.ClusterData;
import org.apache.pulsar.common.policies.data.DelayedDeliveryPolicies;
import org.apache.pulsar.common.policies.data.DispatchRate;
import org.apache.pulsar.common.policies.data.FailureDomain;
import org.apache.pulsar.common.policies.data.InactiveTopicDeleteMode;
import org.apache.pulsar.common.policies.data.InactiveTopicPolicies;
import org.apache.pulsar.common.policies.data.OffloadPolicies;
import org.apache.pulsar.common.policies.data.PersistencePolicies;
import org.apache.pulsar.common.policies.data.Policies;
import org.apache.pulsar.common.policies.data.PublishRate;
import org.apache.pulsar.common.policies.data.ResourceQuota;
import org.apache.pulsar.common.policies.data.RetentionPolicies;
import org.apache.pulsar.common.policies.data.SubscribeRate;
import org.apache.pulsar.common.policies.data.TenantInfo;
import org.apache.pulsar.common.policies.data.TopicType;
import org.apache.pulsar.common.util.ObjectMapperFactory;
import org.mockito.ArgumentMatcher;
import org.mockito.Mockito;
import org.testng.annotations.Test;

public class PulsarAdminToolTest {

    @Test
    public void brokers() throws Exception {
        PulsarAdmin admin = Mockito.mock(PulsarAdmin.class);
        Brokers mockBrokers = mock(Brokers.class);
        doReturn(mockBrokers).when(admin).brokers();

        CmdBrokers brokers = new CmdBrokers(admin);

        brokers.run(split("list use"));
        verify(mockBrokers).getActiveBrokers("use");

        brokers.run(split("namespaces use --url http://my-service.url:8080"));
        verify(mockBrokers).getOwnedNamespaces("use", "http://my-service.url:8080");

        brokers.run(split("get-all-dynamic-config"));
        verify(mockBrokers).getAllDynamicConfigurations();

        brokers.run(split("list-dynamic-config"));
        verify(mockBrokers).getDynamicConfigurationNames();

        brokers.run(split("update-dynamic-config --config brokerShutdownTimeoutMs --value 100"));
        verify(mockBrokers).updateDynamicConfiguration("brokerShutdownTimeoutMs", "100");

        brokers.run(split("delete-dynamic-config --config brokerShutdownTimeoutMs"));
        verify(mockBrokers).deleteDynamicConfiguration("brokerShutdownTimeoutMs");

        brokers.run(split("get-internal-config"));
        verify(mockBrokers).getInternalConfigurationData();

        brokers.run(split("get-runtime-config"));
        verify(mockBrokers).getRuntimeConfigurations();

        brokers.run(split("healthcheck"));
        verify(mockBrokers).healthcheck();
    }

    @Test
    public void brokerStats() throws Exception {
        PulsarAdmin admin = Mockito.mock(PulsarAdmin.class);
        BrokerStats mockBrokerStats = mock(BrokerStats.class);
        doReturn(mockBrokerStats).when(admin).brokerStats();

        CmdBrokerStats brokerStats = new CmdBrokerStats(admin);

        brokerStats.run(split("topics"));
        verify(mockBrokerStats).getTopics();

        brokerStats.run(split("load-report"));
        verify(mockBrokerStats).getLoadReport();

        brokerStats.run(split("mbeans"));
        verify(mockBrokerStats).getMBeans();

        brokerStats.run(split("monitoring-metrics"));
        verify(mockBrokerStats).getMetrics();
    }

    @Test
    public void getOwnedNamespaces() throws Exception {
        PulsarAdmin admin = Mockito.mock(PulsarAdmin.class);
        Brokers mockBrokers = mock(Brokers.class);
        doReturn(mockBrokers).when(admin).brokers();

        CmdBrokers brokers = new CmdBrokers(admin);

        brokers.run(split("namespaces use --url http://my-service.url:4000"));
        verify(mockBrokers).getOwnedNamespaces("use", "http://my-service.url:4000");

    }

    @Test
    public void clusters() throws Exception {
        PulsarAdmin admin = Mockito.mock(PulsarAdmin.class);
        Clusters mockClusters = mock(Clusters.class);
        when(admin.clusters()).thenReturn(mockClusters);

        CmdClusters clusters = new CmdClusters(admin);

        clusters.run(split("list"));
        verify(mockClusters).getClusters();

        clusters.run(split("get use"));
        verify(mockClusters).getCluster("use");

        clusters.run(split("create use --url http://my-service.url:8080"));
        verify(mockClusters).createCluster("use", new ClusterData("http://my-service.url:8080", null));

        clusters.run(split("update use --url http://my-service.url:8080"));
        verify(mockClusters).updateCluster("use", new ClusterData("http://my-service.url:8080", null));

        clusters.run(split("delete use"));
        verify(mockClusters).deleteCluster("use");

        clusters.run(split("list-failure-domains use"));
        verify(mockClusters).getFailureDomains("use");

        clusters.run(split("get-failure-domain use --domain-name domain"));
        verify(mockClusters).getFailureDomain("use", "domain");

        clusters.run(split("create-failure-domain use --domain-name domain --broker-list b1"));
        FailureDomain domain = new FailureDomain();
        domain.setBrokers(Sets.newHashSet("b1"));
        verify(mockClusters).createFailureDomain("use", "domain", domain);

        clusters.run(split("update-failure-domain use --domain-name domain --broker-list b1"));
        verify(mockClusters).updateFailureDomain("use", "domain", domain);

        clusters.run(split("delete-failure-domain use --domain-name domain"));
        verify(mockClusters).deleteFailureDomain("use", "domain");


        // Re-create CmdClusters to avoid a issue.
        // See https://github.com/cbeust/jcommander/issues/271
        clusters = new CmdClusters(admin);

        clusters.run(
                split("create my-cluster --url http://my-service.url:8080 --url-secure https://my-service.url:4443"));
        verify(mockClusters).createCluster("my-cluster",
                new ClusterData("http://my-service.url:8080", "https://my-service.url:4443"));

        clusters.run(
                split("update my-cluster --url http://my-service.url:8080 --url-secure https://my-service.url:4443"));
        verify(mockClusters).updateCluster("my-cluster",
                new ClusterData("http://my-service.url:8080", "https://my-service.url:4443"));

        clusters.run(split("delete my-cluster"));
        verify(mockClusters).deleteCluster("my-cluster");

        clusters.run(split("update-peer-clusters my-cluster --peer-clusters c1,c2"));
        verify(mockClusters).updatePeerClusterNames("my-cluster", Sets.newLinkedHashSet(Lists.newArrayList("c1", "c2")));

        clusters.run(split("get-peer-clusters my-cluster"));
        verify(mockClusters).getPeerClusterNames("my-cluster");

        // test create cluster without --url
        clusters = new CmdClusters(admin);

        clusters.run(split("create my-secure-cluster --url-secure https://my-service.url:4443"));
        verify(mockClusters).createCluster("my-secure-cluster", new ClusterData(null, "https://my-service.url:4443"));

        clusters.run(split("update my-secure-cluster --url-secure https://my-service.url:4443"));
        verify(mockClusters).updateCluster("my-secure-cluster", new ClusterData(null, "https://my-service.url:4443"));

        clusters.run(split("delete my-secure-cluster"));
        verify(mockClusters).deleteCluster("my-secure-cluster");
    }

    @Test
    public void tenants() throws Exception {
        PulsarAdmin admin = Mockito.mock(PulsarAdmin.class);
        Tenants mockTenants = mock(Tenants.class);
        when(admin.tenants()).thenReturn(mockTenants);

        CmdTenants tenants = new CmdTenants(admin);

        tenants.run(split("list"));
        verify(mockTenants).getTenants();

        TenantInfo tenantInfo = new TenantInfo(Sets.newHashSet("role1", "role2"), Sets.newHashSet("use"));

        tenants.run(split("create my-tenant --admin-roles role1,role2 --allowed-clusters use"));
        verify(mockTenants).createTenant("my-tenant", tenantInfo);

        tenantInfo = new TenantInfo(Sets.newHashSet("role1", "role2"), Sets.newHashSet("usw"));

        tenants.run(split("update my-tenant --admin-roles role1,role2 --allowed-clusters usw"));
        verify(mockTenants).updateTenant("my-tenant", tenantInfo);

        tenants.run(split("get my-tenant"));
        verify(mockTenants).getTenantInfo("my-tenant");

        tenants.run(split("delete my-tenant"));
        verify(mockTenants).deleteTenant("my-tenant");
    }

    @Test
    public void namespaces() throws Exception {
        PulsarAdmin admin = Mockito.mock(PulsarAdmin.class);
        Namespaces mockNamespaces = mock(Namespaces.class);
        when(admin.namespaces()).thenReturn(mockNamespaces);
        Lookup mockLookup = mock(Lookup.class);
        when(admin.lookups()).thenReturn(mockLookup);

        CmdNamespaces namespaces = new CmdNamespaces(admin);

        namespaces.run(split("list myprop"));
        verify(mockNamespaces).getNamespaces("myprop");

        namespaces.run(split("list-cluster myprop/clust"));
        verify(mockNamespaces).getNamespaces("myprop", "clust");

        namespaces.run(split("topics myprop/clust/ns1"));
        verify(mockNamespaces).getTopics("myprop/clust/ns1");

        namespaces.run(split("policies myprop/clust/ns1"));
        verify(mockNamespaces).getPolicies("myprop/clust/ns1");

        namespaces.run(split("create myprop/clust/ns1"));
        verify(mockNamespaces).createNamespace("myprop/clust/ns1");

        namespaces.run(split("delete myprop/clust/ns1"));
        verify(mockNamespaces).deleteNamespace("myprop/clust/ns1", false);

        namespaces.run(split("permissions myprop/clust/ns1"));
        verify(mockNamespaces).getPermissions("myprop/clust/ns1");

        namespaces.run(split("grant-permission myprop/clust/ns1 --role role1 --actions produce,consume"));
        verify(mockNamespaces).grantPermissionOnNamespace("myprop/clust/ns1", "role1",
                EnumSet.of(AuthAction.produce, AuthAction.consume));

        namespaces.run(split("revoke-permission myprop/clust/ns1 --role role1"));
        verify(mockNamespaces).revokePermissionsOnNamespace("myprop/clust/ns1", "role1");

        namespaces.run(split("set-clusters myprop/clust/ns1 -c use,usw,usc"));
        verify(mockNamespaces).setNamespaceReplicationClusters("myprop/clust/ns1",
                Sets.newHashSet("use", "usw", "usc"));

        namespaces.run(split("get-clusters myprop/clust/ns1"));
        verify(mockNamespaces).getNamespaceReplicationClusters("myprop/clust/ns1");

        namespaces
                .run(split("set-bookie-affinity-group myprop/clust/ns1 --primary-group test1 --secondary-group test2"));
        verify(mockNamespaces).setBookieAffinityGroup("myprop/clust/ns1",
                new BookieAffinityGroupData("test1", "test2"));

        namespaces.run(split("get-bookie-affinity-group myprop/clust/ns1"));
        verify(mockNamespaces).getBookieAffinityGroup("myprop/clust/ns1");

        namespaces.run(split("delete-bookie-affinity-group myprop/clust/ns1"));
        verify(mockNamespaces).deleteBookieAffinityGroup("myprop/clust/ns1");

        namespaces.run(split("unload myprop/clust/ns1"));
        verify(mockNamespaces).unload("myprop/clust/ns1");

        mockNamespaces = mock(Namespaces.class);
        when(admin.namespaces()).thenReturn(mockNamespaces);
        namespaces = new CmdNamespaces(admin);

        namespaces.run(split("unload myprop/clust/ns1 -b 0x80000000_0xffffffff"));
        verify(mockNamespaces).unloadNamespaceBundle("myprop/clust/ns1", "0x80000000_0xffffffff");

        namespaces.run(split("split-bundle myprop/clust/ns1 -b 0x00000000_0xffffffff"));
        verify(mockNamespaces).splitNamespaceBundle("myprop/clust/ns1", "0x00000000_0xffffffff", false, null);

        namespaces.run(split("get-backlog-quotas myprop/clust/ns1"));
        verify(mockNamespaces).getBacklogQuotaMap("myprop/clust/ns1");

        namespaces.run(split("set-backlog-quota myprop/clust/ns1 -p producer_request_hold -l 10"));
        verify(mockNamespaces).setBacklogQuota("myprop/clust/ns1",
                new BacklogQuota(10, RetentionPolicy.producer_request_hold));

        mockNamespaces = mock(Namespaces.class);
        when(admin.namespaces()).thenReturn(mockNamespaces);
        namespaces = new CmdNamespaces(admin);

        namespaces.run(split("set-backlog-quota myprop/clust/ns1 -p producer_exception -l 10K"));
        verify(mockNamespaces).setBacklogQuota("myprop/clust/ns1",
                new BacklogQuota(10 * 1024, RetentionPolicy.producer_exception));

        mockNamespaces = mock(Namespaces.class);
        when(admin.namespaces()).thenReturn(mockNamespaces);
        namespaces = new CmdNamespaces(admin);

        namespaces.run(split("set-backlog-quota myprop/clust/ns1 -p producer_exception -l 10M"));
        verify(mockNamespaces).setBacklogQuota("myprop/clust/ns1",
                new BacklogQuota(10 * 1024 * 1024, RetentionPolicy.producer_exception));

        mockNamespaces = mock(Namespaces.class);
        when(admin.namespaces()).thenReturn(mockNamespaces);
        namespaces = new CmdNamespaces(admin);

        namespaces.run(split("set-backlog-quota myprop/clust/ns1 -p producer_exception -l 10G"));
        verify(mockNamespaces).setBacklogQuota("myprop/clust/ns1",
                new BacklogQuota(10l * 1024 * 1024 * 1024, RetentionPolicy.producer_exception));

        namespaces.run(split("set-persistence myprop/clust/ns1 -e 2 -w 1 -a 1 -r 100.0"));
        verify(mockNamespaces).setPersistence("myprop/clust/ns1", new PersistencePolicies(2, 1, 1, 100.0d));

        namespaces.run(split("get-persistence myprop/clust/ns1"));
        verify(mockNamespaces).getPersistence("myprop/clust/ns1");

        namespaces.run(split("get-max-subscriptions-per-topic myprop/clust/ns1"));
        verify(mockNamespaces).getMaxSubscriptionsPerTopic("myprop/clust/ns1");
        namespaces.run(split("set-max-subscriptions-per-topic myprop/clust/ns1 -m 300"));
        verify(mockNamespaces).setMaxSubscriptionsPerTopic("myprop/clust/ns1", 300);
        namespaces.run(split("remove-max-subscriptions-per-topic myprop/clust/ns1"));
        verify(mockNamespaces).removeMaxSubscriptionsPerTopic("myprop/clust/ns1");

        namespaces.run(split("set-message-ttl myprop/clust/ns1 -ttl 300"));
        verify(mockNamespaces).setNamespaceMessageTTL("myprop/clust/ns1", 300);

        namespaces.run(split("set-subscription-expiration-time myprop/clust/ns1 -t 60"));
        verify(mockNamespaces).setSubscriptionExpirationTime("myprop/clust/ns1", 60);

        namespaces.run(split("set-deduplication myprop/clust/ns1 --enable"));
        verify(mockNamespaces).setDeduplicationStatus("myprop/clust/ns1", true);

        namespaces.run(split("set-auto-topic-creation myprop/clust/ns1 -e -t non-partitioned"));
        verify(mockNamespaces).setAutoTopicCreation("myprop/clust/ns1",
                new AutoTopicCreationOverride(true, TopicType.NON_PARTITIONED.toString(), null));

        namespaces.run(split("remove-auto-topic-creation myprop/clust/ns1"));
        verify(mockNamespaces).removeAutoTopicCreation("myprop/clust/ns1");

        namespaces.run(split("set-auto-subscription-creation myprop/clust/ns1 -e"));
        verify(mockNamespaces).setAutoSubscriptionCreation("myprop/clust/ns1",
                new AutoSubscriptionCreationOverride(true));

        namespaces.run(split("remove-auto-subscription-creation myprop/clust/ns1"));
        verify(mockNamespaces).removeAutoSubscriptionCreation("myprop/clust/ns1");

        namespaces.run(split("get-message-ttl myprop/clust/ns1"));
        verify(mockNamespaces).getNamespaceMessageTTL("myprop/clust/ns1");

        namespaces.run(split("get-subscription-expiration-time myprop/clust/ns1"));
        verify(mockNamespaces).getSubscriptionExpirationTime("myprop/clust/ns1");

        namespaces.run(split("set-anti-affinity-group myprop/clust/ns1 -g group"));
        verify(mockNamespaces).setNamespaceAntiAffinityGroup("myprop/clust/ns1", "group");

        namespaces.run(split("get-anti-affinity-group myprop/clust/ns1"));
        verify(mockNamespaces).getNamespaceAntiAffinityGroup("myprop/clust/ns1");

        namespaces.run(split("get-anti-affinity-namespaces -p dummy -c cluster -g group"));
        verify(mockNamespaces).getAntiAffinityNamespaces("dummy", "cluster", "group");

        namespaces.run(split("delete-anti-affinity-group myprop/clust/ns1 "));
        verify(mockNamespaces).deleteNamespaceAntiAffinityGroup("myprop/clust/ns1");


        namespaces.run(split("set-retention myprop/clust/ns1 -t 1h -s 1M"));
        verify(mockNamespaces).setRetention("myprop/clust/ns1", new RetentionPolicies(60, 1));

        namespaces.run(split("get-retention myprop/clust/ns1"));
        verify(mockNamespaces).getRetention("myprop/clust/ns1");

        namespaces.run(split("set-delayed-delivery myprop/clust/ns1 -e -t 1s"));
        verify(mockNamespaces).setDelayedDeliveryMessages("myprop/clust/ns1", new DelayedDeliveryPolicies(1000, true));

        namespaces.run(split("get-delayed-delivery myprop/clust/ns1"));
        verify(mockNamespaces).getDelayedDelivery("myprop/clust/ns1");

        namespaces.run(split("remove-delayed-delivery myprop/clust/ns1"));
        verify(mockNamespaces).removeDelayedDeliveryMessages("myprop/clust/ns1");

        namespaces.run(split("set-inactive-topic-policies myprop/clust/ns1 -e -t 1s -m delete_when_no_subscriptions"));
        verify(mockNamespaces).setInactiveTopicPolicies("myprop/clust/ns1"
                , new InactiveTopicPolicies(InactiveTopicDeleteMode.delete_when_no_subscriptions, 1,true));

        namespaces.run(split("get-inactive-topic-policies myprop/clust/ns1"));
        verify(mockNamespaces).getInactiveTopicPolicies("myprop/clust/ns1");

        namespaces.run(split("remove-inactive-topic-policies myprop/clust/ns1"));
        verify(mockNamespaces).removeInactiveTopicPolicies("myprop/clust/ns1");

        namespaces.run(split("clear-backlog myprop/clust/ns1 -force"));
        verify(mockNamespaces).clearNamespaceBacklog("myprop/clust/ns1");

        mockNamespaces = mock(Namespaces.class);
        when(admin.namespaces()).thenReturn(mockNamespaces);
        namespaces = new CmdNamespaces(admin);

        namespaces.run(split("clear-backlog -b 0x80000000_0xffffffff myprop/clust/ns1 -force"));
        verify(mockNamespaces).clearNamespaceBundleBacklog("myprop/clust/ns1", "0x80000000_0xffffffff");

        mockNamespaces = mock(Namespaces.class);
        when(admin.namespaces()).thenReturn(mockNamespaces);
        namespaces = new CmdNamespaces(admin);

        namespaces.run(split("clear-backlog -s my-sub myprop/clust/ns1 -force"));
        verify(mockNamespaces).clearNamespaceBacklogForSubscription("myprop/clust/ns1", "my-sub");

        mockNamespaces = mock(Namespaces.class);
        when(admin.namespaces()).thenReturn(mockNamespaces);
        namespaces = new CmdNamespaces(admin);

        namespaces.run(split("clear-backlog -b 0x80000000_0xffffffff -s my-sub myprop/clust/ns1 -force"));
        verify(mockNamespaces).clearNamespaceBundleBacklogForSubscription("myprop/clust/ns1", "0x80000000_0xffffffff",
                "my-sub");

        namespaces.run(split("unsubscribe -s my-sub myprop/clust/ns1"));
        verify(mockNamespaces).unsubscribeNamespace("myprop/clust/ns1", "my-sub");

        mockNamespaces = mock(Namespaces.class);
        when(admin.namespaces()).thenReturn(mockNamespaces);
        namespaces = new CmdNamespaces(admin);

        namespaces.run(split("unsubscribe -b 0x80000000_0xffffffff -s my-sub myprop/clust/ns1"));
        verify(mockNamespaces).unsubscribeNamespaceBundle("myprop/clust/ns1", "0x80000000_0xffffffff", "my-sub");

        mockNamespaces = mock(Namespaces.class);
        when(admin.namespaces()).thenReturn(mockNamespaces);
        namespaces = new CmdNamespaces(admin);

        namespaces.run(split("get-max-producers-per-topic myprop/clust/ns1"));
        verify(mockNamespaces).getMaxProducersPerTopic("myprop/clust/ns1");

        namespaces.run(split("set-max-producers-per-topic myprop/clust/ns1 -p 1"));
        verify(mockNamespaces).setMaxProducersPerTopic("myprop/clust/ns1", 1);

        namespaces.run(split("remove-max-producers-per-topic myprop/clust/ns1"));
        verify(mockNamespaces).removeMaxProducersPerTopic("myprop/clust/ns1");

        namespaces.run(split("get-max-consumers-per-topic myprop/clust/ns1"));
        verify(mockNamespaces).getMaxConsumersPerTopic("myprop/clust/ns1");

        namespaces.run(split("set-max-consumers-per-topic myprop/clust/ns1 -c 2"));
        verify(mockNamespaces).setMaxConsumersPerTopic("myprop/clust/ns1", 2);

        namespaces.run(split("remove-max-consumers-per-topic myprop/clust/ns1"));
        verify(mockNamespaces).removeMaxConsumersPerTopic("myprop/clust/ns1");

        namespaces.run(split("get-max-consumers-per-subscription myprop/clust/ns1"));
        verify(mockNamespaces).getMaxConsumersPerSubscription("myprop/clust/ns1");

        namespaces.run(split("set-max-consumers-per-subscription myprop/clust/ns1 -c 3"));
        verify(mockNamespaces).setMaxConsumersPerSubscription("myprop/clust/ns1", 3);

        namespaces.run(split("get-max-unacked-messages-per-subscription myprop/clust/ns1"));
        verify(mockNamespaces).getMaxUnackedMessagesPerSubscription("myprop/clust/ns1");

        namespaces.run(split("set-max-unacked-messages-per-subscription myprop/clust/ns1 -c 3"));
        verify(mockNamespaces).setMaxUnackedMessagesPerSubscription("myprop/clust/ns1", 3);

        namespaces.run(split("get-max-unacked-messages-per-consumer myprop/clust/ns1"));
        verify(mockNamespaces).getMaxUnackedMessagesPerConsumer("myprop/clust/ns1");

        namespaces.run(split("set-max-unacked-messages-per-consumer myprop/clust/ns1 -c 3"));
        verify(mockNamespaces).setMaxUnackedMessagesPerConsumer("myprop/clust/ns1", 3);

        mockNamespaces = mock(Namespaces.class);
        when(admin.namespaces()).thenReturn(mockNamespaces);
        namespaces = new CmdNamespaces(admin);

        namespaces.run(split("set-dispatch-rate myprop/clust/ns1 -md -1 -bd -1 -dt 2"));
        verify(mockNamespaces).setDispatchRate("myprop/clust/ns1", new DispatchRate(-1, -1, 2));

        namespaces.run(split("get-dispatch-rate myprop/clust/ns1"));
        verify(mockNamespaces).getDispatchRate("myprop/clust/ns1");

        namespaces.run(split("set-publish-rate myprop/clust/ns1 -m 10 -b 20"));
        verify(mockNamespaces).setPublishRate("myprop/clust/ns1", new PublishRate(10, 20));

        namespaces.run(split("get-publish-rate myprop/clust/ns1"));
        verify(mockNamespaces).getPublishRate("myprop/clust/ns1");

        namespaces.run(split("remove-publish-rate myprop/clust/ns1"));
        verify(mockNamespaces).removePublishRate("myprop/clust/ns1");

        namespaces.run(split("set-subscribe-rate myprop/clust/ns1 -sr 2 -st 60"));
        verify(mockNamespaces).setSubscribeRate("myprop/clust/ns1", new SubscribeRate(2, 60));

        namespaces.run(split("get-subscribe-rate myprop/clust/ns1"));
        verify(mockNamespaces).getSubscribeRate("myprop/clust/ns1");

        namespaces.run(split("set-subscription-dispatch-rate myprop/clust/ns1 -md -1 -bd -1 -dt 2"));
        verify(mockNamespaces).setSubscriptionDispatchRate("myprop/clust/ns1", new DispatchRate(-1, -1, 2));

        namespaces.run(split("get-subscription-dispatch-rate myprop/clust/ns1"));
        verify(mockNamespaces).getSubscriptionDispatchRate("myprop/clust/ns1");

        namespaces.run(split("get-compaction-threshold myprop/clust/ns1"));
        verify(mockNamespaces).getCompactionThreshold("myprop/clust/ns1");

        namespaces.run(split("set-compaction-threshold myprop/clust/ns1 -t 1G"));
        verify(mockNamespaces).setCompactionThreshold("myprop/clust/ns1", 1024 * 1024 * 1024);

        namespaces.run(split("get-offload-threshold myprop/clust/ns1"));
        verify(mockNamespaces).getOffloadThreshold("myprop/clust/ns1");

        namespaces.run(split("set-offload-threshold myprop/clust/ns1 -s 1G"));
        verify(mockNamespaces).setOffloadThreshold("myprop/clust/ns1", 1024 * 1024 * 1024);

        namespaces.run(split("get-offload-deletion-lag myprop/clust/ns1"));
        verify(mockNamespaces).getOffloadDeleteLagMs("myprop/clust/ns1");

        namespaces.run(split("set-offload-deletion-lag myprop/clust/ns1 -l 1d"));
        verify(mockNamespaces).setOffloadDeleteLag("myprop/clust/ns1", 24 * 60 * 60, TimeUnit.SECONDS);

        namespaces.run(split("clear-offload-deletion-lag myprop/clust/ns1"));
        verify(mockNamespaces).clearOffloadDeleteLag("myprop/clust/ns1");

        namespaces.run(split(
                "set-offload-policies myprop/clust/ns1 -r test-region -d aws-s3 -b test-bucket -e http://test.endpoint -mbs 32M -rbs 5M -oat 10M -oae 10s -orp tiered-storage-first"));
        verify(mockNamespaces).setOffloadPolicies("myprop/clust/ns1",
                OffloadPolicies.create("aws-s3", "test-region", "test-bucket",
                        "http://test.endpoint", null, null, 32 * 1024 * 1024, 5 * 1024 * 1024,
                        10 * 1024 * 1024L, 10000L, OffloadPolicies.OffloadedReadPriority.TIERED_STORAGE_FIRST));

        namespaces.run(split("remove-offload-policies myprop/clust/ns1"));
        verify(mockNamespaces).removeOffloadPolicies("myprop/clust/ns1");

        namespaces.run(split("get-offload-policies myprop/clust/ns1"));
        verify(mockNamespaces).getOffloadPolicies("myprop/clust/ns1");

        namespaces.run(split("remove-message-ttl myprop/clust/ns1"));
        verify(mockNamespaces).removeNamespaceMessageTTL("myprop/clust/ns1");

        namespaces.run(split("set-deduplication-snapshot-interval myprop/clust/ns1 -i 1000"));
        verify(mockNamespaces).setDeduplicationSnapshotInterval("myprop/clust/ns1", 1000);
        namespaces.run(split("get-deduplication-snapshot-interval myprop/clust/ns1"));
        verify(mockNamespaces).getDeduplicationSnapshotInterval("myprop/clust/ns1");
        namespaces.run(split("remove-deduplication-snapshot-interval myprop/clust/ns1"));
        verify(mockNamespaces).removeDeduplicationSnapshotInterval("myprop/clust/ns1");

    }

    @Test
    public void namespacesCreateV1() throws Exception {
        PulsarAdmin admin = Mockito.mock(PulsarAdmin.class);
        Namespaces mockNamespaces = mock(Namespaces.class);
        when(admin.namespaces()).thenReturn(mockNamespaces);
        CmdNamespaces namespaces = new CmdNamespaces(admin);

        namespaces.run(split("create my-prop/my-cluster/my-namespace"));
        verify(mockNamespaces).createNamespace("my-prop/my-cluster/my-namespace");
    }

    @Test
    public void namespacesCreateV1WithBundlesAndClusters() throws Exception {
        PulsarAdmin admin = Mockito.mock(PulsarAdmin.class);
        Namespaces mockNamespaces = mock(Namespaces.class);
        when(admin.namespaces()).thenReturn(mockNamespaces);
        CmdNamespaces namespaces = new CmdNamespaces(admin);

        namespaces.run(split("create my-prop/my-cluster/my-namespace --bundles 5 --clusters a,b,c"));
        verify(mockNamespaces).createNamespace("my-prop/my-cluster/my-namespace", 5);
        verify(mockNamespaces).setNamespaceReplicationClusters("my-prop/my-cluster/my-namespace", Sets.newHashSet("a", "b", "c"));
    }

    @Test
    public void namespacesCreate() throws Exception {
        PulsarAdmin admin = Mockito.mock(PulsarAdmin.class);
        Namespaces mockNamespaces = mock(Namespaces.class);
        when(admin.namespaces()).thenReturn(mockNamespaces);
        CmdNamespaces namespaces = new CmdNamespaces(admin);

        namespaces.run(split("create my-prop/my-namespace"));

        Policies policies = new Policies();
        policies.bundles = null;
        verify(mockNamespaces).createNamespace("my-prop/my-namespace", policies);
    }

    @Test
    public void namespacesCreateWithBundlesAndClusters() throws Exception {
        PulsarAdmin admin = Mockito.mock(PulsarAdmin.class);
        Namespaces mockNamespaces = mock(Namespaces.class);
        when(admin.namespaces()).thenReturn(mockNamespaces);
        CmdNamespaces namespaces = new CmdNamespaces(admin);

        namespaces.run(split("create my-prop/my-namespace --bundles 5 --clusters a,b,c"));

        Policies policies = new Policies();
        policies.bundles = new BundlesData(5);
        policies.replication_clusters = Sets.newHashSet("a", "b", "c");
        verify(mockNamespaces).createNamespace("my-prop/my-namespace", policies);
    }

    @Test
    public void resourceQuotas() throws Exception {
        PulsarAdmin admin = Mockito.mock(PulsarAdmin.class);
        ResourceQuotas mockResourceQuotas = mock(ResourceQuotas.class);
        when(admin.resourceQuotas()).thenReturn(mockResourceQuotas);
        CmdResourceQuotas cmdResourceQuotas = new CmdResourceQuotas(admin);

        ResourceQuota quota = new ResourceQuota();
        quota.setMsgRateIn(10);
        quota.setMsgRateOut(20);
        quota.setBandwidthIn(10000);
        quota.setBandwidthOut(20000);
        quota.setMemory(100);
        quota.setDynamic(false);

        cmdResourceQuotas.run(split("get"));
        verify(mockResourceQuotas).getDefaultResourceQuota();

        cmdResourceQuotas.run(split("set -mi 10 -mo 20 -bi 10000 -bo 20000 -mem 100"));
        verify(mockResourceQuotas).setDefaultResourceQuota(quota);

        // reset mocks
        mockResourceQuotas = mock(ResourceQuotas.class);
        when(admin.resourceQuotas()).thenReturn(mockResourceQuotas);
        cmdResourceQuotas = new CmdResourceQuotas(admin);

        cmdResourceQuotas.run(split("get --namespace myprop/clust/ns1 --bundle 0x80000000_0xffffffff"));
        verify(mockResourceQuotas).getNamespaceBundleResourceQuota("myprop/clust/ns1", "0x80000000_0xffffffff");

        cmdResourceQuotas.run(split(
                "set --namespace myprop/clust/ns1 --bundle 0x80000000_0xffffffff -mi 10 -mo 20 -bi 10000 -bo 20000 -mem 100"));
        verify(mockResourceQuotas).setNamespaceBundleResourceQuota("myprop/clust/ns1", "0x80000000_0xffffffff", quota);

        cmdResourceQuotas
                .run(split("reset-namespace-bundle-quota --namespace myprop/clust/ns1 --bundle 0x80000000_0xffffffff"));
        verify(mockResourceQuotas).resetNamespaceBundleResourceQuota("myprop/clust/ns1", "0x80000000_0xffffffff");
    }

    @Test
    public void namespaceIsolationPolicy() throws Exception {
        PulsarAdmin admin = Mockito.mock(PulsarAdmin.class);
        Clusters mockClusters = mock(Clusters.class);
        when(admin.clusters()).thenReturn(mockClusters);

        CmdNamespaceIsolationPolicy nsIsolationPoliciesCmd = new CmdNamespaceIsolationPolicy(admin);

        nsIsolationPoliciesCmd.run(split("brokers use"));
        verify(mockClusters).getBrokersWithNamespaceIsolationPolicy("use");

        nsIsolationPoliciesCmd.run(split("broker use --broker my-broker"));
        verify(mockClusters).getBrokerWithNamespaceIsolationPolicy("use", "my-broker");
    }

    @Test
    public void topics() throws Exception {
        PulsarAdmin admin = Mockito.mock(PulsarAdmin.class);
        Topics mockTopics = mock(Topics.class);
        when(admin.topics()).thenReturn(mockTopics);
        Schemas mockSchemas = mock(Schemas.class);
        when(admin.schemas()).thenReturn(mockSchemas);

        CmdTopics cmdTopics = new CmdTopics(admin);

        cmdTopics.run(split("delete persistent://myprop/clust/ns1/ds1 -d"));
        verify(mockTopics).delete("persistent://myprop/clust/ns1/ds1", false);
        verify(mockSchemas).deleteSchema("persistent://myprop/clust/ns1/ds1");

        cmdTopics.run(split("unload persistent://myprop/clust/ns1/ds1"));
        verify(mockTopics).unload("persistent://myprop/clust/ns1/ds1");

        cmdTopics.run(split("list myprop/clust/ns1"));
        verify(mockTopics).getList("myprop/clust/ns1");

        cmdTopics.run(split("subscriptions persistent://myprop/clust/ns1/ds1"));
        verify(mockTopics).getSubscriptions("persistent://myprop/clust/ns1/ds1");

        cmdTopics.run(split("unsubscribe persistent://myprop/clust/ns1/ds1 -s sub1"));
        verify(mockTopics).deleteSubscription("persistent://myprop/clust/ns1/ds1", "sub1", false);

        cmdTopics.run(split("stats persistent://myprop/clust/ns1/ds1"));
        verify(mockTopics).getStats("persistent://myprop/clust/ns1/ds1", false);

        cmdTopics.run(split("stats-internal persistent://myprop/clust/ns1/ds1"));
        verify(mockTopics).getInternalStats("persistent://myprop/clust/ns1/ds1", false);

        cmdTopics.run(split("info-internal persistent://myprop/clust/ns1/ds1"));
        verify(mockTopics).getInternalInfo("persistent://myprop/clust/ns1/ds1");

        cmdTopics.run(split("partitioned-stats persistent://myprop/clust/ns1/ds1 --per-partition"));
        verify(mockTopics).getPartitionedStats("persistent://myprop/clust/ns1/ds1", true, false);

        cmdTopics.run(split("partitioned-stats-internal persistent://myprop/clust/ns1/ds1"));
        verify(mockTopics).getPartitionedInternalStats("persistent://myprop/clust/ns1/ds1");

        cmdTopics.run(split("clear-backlog persistent://myprop/clust/ns1/ds1 -s sub1"));
        verify(mockTopics).skipAllMessages("persistent://myprop/clust/ns1/ds1", "sub1");

        cmdTopics.run(split("skip persistent://myprop/clust/ns1/ds1 -s sub1 -n 100"));
        verify(mockTopics).skipMessages("persistent://myprop/clust/ns1/ds1", "sub1", 100);

        cmdTopics.run(split("expire-messages persistent://myprop/clust/ns1/ds1 -s sub1 -t 100"));
        verify(mockTopics).expireMessages("persistent://myprop/clust/ns1/ds1", "sub1", 100);

        cmdTopics.run(split("expire-messages-all-subscriptions persistent://myprop/clust/ns1/ds1 -t 100"));
        verify(mockTopics).expireMessagesForAllSubscriptions("persistent://myprop/clust/ns1/ds1", 100);

        cmdTopics.run(split("create-subscription persistent://myprop/clust/ns1/ds1 -s sub1 --messageId earliest"));
        verify(mockTopics).createSubscription("persistent://myprop/clust/ns1/ds1", "sub1", MessageId.earliest);

        cmdTopics.run(split("create-partitioned-topic persistent://myprop/clust/ns1/ds1 --partitions 32"));
        verify(mockTopics).createPartitionedTopic("persistent://myprop/clust/ns1/ds1", 32);

        cmdTopics.run(split("create persistent://myprop/clust/ns1/ds1"));
        verify(mockTopics).createNonPartitionedTopic("persistent://myprop/clust/ns1/ds1");

        cmdTopics.run(split("list-partitioned-topics myprop/clust/ns1"));
        verify(mockTopics).getPartitionedTopicList("myprop/clust/ns1");

        cmdTopics.run(split("get-partitioned-topic-metadata persistent://myprop/clust/ns1/ds1"));
        verify(mockTopics).getPartitionedTopicMetadata("persistent://myprop/clust/ns1/ds1");

        cmdTopics.run(split("delete-partitioned-topic persistent://myprop/clust/ns1/ds1 -d"));
        verify(mockTopics).deletePartitionedTopic("persistent://myprop/clust/ns1/ds1", false);
        verify(mockSchemas, times(2)).deleteSchema("persistent://myprop/clust/ns1/ds1");

        cmdTopics.run(split("peek-messages persistent://myprop/clust/ns1/ds1 -s sub1 -n 3"));
        verify(mockTopics).peekMessages("persistent://myprop/clust/ns1/ds1", "sub1", 3);

        cmdTopics.run(split("enable-deduplication persistent://myprop/clust/ns1/ds1"));
        verify(mockTopics).enableDeduplication("persistent://myprop/clust/ns1/ds1", true);

        cmdTopics.run(split("disable-deduplication persistent://myprop/clust/ns1/ds1"));
        verify(mockTopics).enableDeduplication("persistent://myprop/clust/ns1/ds1", false);

        cmdTopics.run(split("get-replicator-dispatch-rate persistent://myprop/clust/ns1/ds1"));
        verify(mockTopics).getReplicatorDispatchRate("persistent://myprop/clust/ns1/ds1");

        cmdTopics.run(split("set-replicator-dispatch-rate persistent://myprop/clust/ns1/ds1 -md 10 -bd 11 -dt 12"));
        verify(mockTopics).setReplicatorDispatchRate("persistent://myprop/clust/ns1/ds1",
                new DispatchRate(10,11,12));

        cmdTopics.run(split("remove-replicator-dispatch-rate persistent://myprop/clust/ns1/ds1"));
        verify(mockTopics).removeReplicatorDispatchRate("persistent://myprop/clust/ns1/ds1");

        cmdTopics.run(split("get-deduplication-enabled persistent://myprop/clust/ns1/ds1"));
        verify(mockTopics).getDeduplicationEnabled("persistent://myprop/clust/ns1/ds1");

        cmdTopics.run(split("get-offload-policies persistent://myprop/clust/ns1/ds1"));
        verify(mockTopics).getOffloadPolicies("persistent://myprop/clust/ns1/ds1");

        cmdTopics.run(split("remove-offload-policies persistent://myprop/clust/ns1/ds1"));
        verify(mockTopics).removeOffloadPolicies("persistent://myprop/clust/ns1/ds1");

        cmdTopics.run(split("get-delayed-delivery persistent://myprop/clust/ns1/ds1"));
        verify(mockTopics).getDelayedDeliveryPolicy("persistent://myprop/clust/ns1/ds1", false);
        cmdTopics.run(split("set-delayed-delivery persistent://myprop/clust/ns1/ds1 -t 10s --enable"));
        verify(mockTopics).setDelayedDeliveryPolicy("persistent://myprop/clust/ns1/ds1",
                new DelayedDeliveryPolicies(10000, true));
        cmdTopics.run(split("remove-delayed-delivery persistent://myprop/clust/ns1/ds1"));
        verify(mockTopics).removeDelayedDeliveryPolicy("persistent://myprop/clust/ns1/ds1") ;

        cmdTopics.run(split(
                "set-offload-policies persistent://myprop/clust/ns1/ds1 -d s3 -r region -b bucket -e endpoint -m 8 -rb 9 -t 10 -orp tiered-storage-first"));
        OffloadPolicies offloadPolicies = OffloadPolicies.create("s3", "region", "bucket"
                , "endpoint", null, null, 8, 9, 10L, null, OffloadPolicies.OffloadedReadPriority.TIERED_STORAGE_FIRST);
        verify(mockTopics).setOffloadPolicies("persistent://myprop/clust/ns1/ds1", offloadPolicies);

        cmdTopics.run(split("get-max-unacked-messages-on-consumer persistent://myprop/clust/ns1/ds1"));
        verify(mockTopics).getMaxUnackedMessagesOnConsumer("persistent://myprop/clust/ns1/ds1");
        cmdTopics.run(split("remove-max-unacked-messages-on-consumer persistent://myprop/clust/ns1/ds1"));
        verify(mockTopics).removeMaxUnackedMessagesOnConsumer("persistent://myprop/clust/ns1/ds1");
        cmdTopics.run(split("set-max-unacked-messages-on-consumer persistent://myprop/clust/ns1/ds1 -m 999"));
        verify(mockTopics).setMaxUnackedMessagesOnConsumer("persistent://myprop/clust/ns1/ds1", 999);

        cmdTopics.run(split("get-max-unacked-messages-on-subscription persistent://myprop/clust/ns1/ds1"));
        verify(mockTopics).getMaxUnackedMessagesOnSubscription("persistent://myprop/clust/ns1/ds1");
        cmdTopics.run(split("remove-max-unacked-messages-on-subscription persistent://myprop/clust/ns1/ds1"));
        verify(mockTopics).removeMaxUnackedMessagesOnSubscription("persistent://myprop/clust/ns1/ds1");
        cmdTopics.run(split("set-max-unacked-messages-on-subscription persistent://myprop/clust/ns1/ds1 -m 99"));
        verify(mockTopics).setMaxUnackedMessagesOnSubscription("persistent://myprop/clust/ns1/ds1", 99);

        cmdTopics.run(split("get-max-message-size persistent://myprop/clust/ns1/ds1"));
        verify(mockTopics).getMaxMessageSize("persistent://myprop/clust/ns1/ds1");
        cmdTopics.run(split("remove-max-message-size persistent://myprop/clust/ns1/ds1"));
        verify(mockTopics).removeMaxMessageSize("persistent://myprop/clust/ns1/ds1");
        cmdTopics.run(split("set-max-message-size persistent://myprop/clust/ns1/ds1 -m 99"));
        verify(mockTopics).setMaxMessageSize("persistent://myprop/clust/ns1/ds1", 99);

        cmdTopics.run(split("get-deduplication-snapshot-interval persistent://myprop/clust/ns1/ds1"));
        verify(mockTopics).getDeduplicationSnapshotInterval("persistent://myprop/clust/ns1/ds1");
        cmdTopics.run(split("remove-deduplication-snapshot-interval persistent://myprop/clust/ns1/ds1"));
        verify(mockTopics).removeDeduplicationSnapshotInterval("persistent://myprop/clust/ns1/ds1");
        cmdTopics.run(split("set-deduplication-snapshot-interval persistent://myprop/clust/ns1/ds1 -i 99"));
        verify(mockTopics).setDeduplicationSnapshotInterval("persistent://myprop/clust/ns1/ds1", 99);

        cmdTopics.run(split("get-inactive-topic-policies persistent://myprop/clust/ns1/ds1"));
        verify(mockTopics).getInactiveTopicPolicies("persistent://myprop/clust/ns1/ds1", false);
        cmdTopics.run(split("remove-inactive-topic-policies persistent://myprop/clust/ns1/ds1"));
        verify(mockTopics).removeInactiveTopicPolicies("persistent://myprop/clust/ns1/ds1");
        cmdTopics.run(split("set-inactive-topic-policies persistent://myprop/clust/ns1/ds1 -e -t 1s -m delete_when_no_subscriptions"));
        verify(mockTopics).setInactiveTopicPolicies("persistent://myprop/clust/ns1/ds1"
                , new InactiveTopicPolicies(InactiveTopicDeleteMode.delete_when_no_subscriptions, 1, true));

        cmdTopics.run(split("get-max-subscriptions-per-topic persistent://myprop/clust/ns1/ds1"));
        verify(mockTopics).getMaxSubscriptionsPerTopic("persistent://myprop/clust/ns1/ds1");
        cmdTopics.run(split("set-max-subscriptions-per-topic persistent://myprop/clust/ns1/ds1 -m 100"));
        verify(mockTopics).setMaxSubscriptionsPerTopic("persistent://myprop/clust/ns1/ds1", 100);
        cmdTopics.run(split("remove-max-subscriptions-per-topic persistent://myprop/clust/ns1/ds1"));
        verify(mockTopics).removeMaxSubscriptionsPerTopic("persistent://myprop/clust/ns1/ds1");

        // argument matcher for the timestamp in reset cursor. Since we can't verify exact timestamp, we check for a
        // range of +/- 1 second of the expected timestamp
        class TimestampMatcher implements ArgumentMatcher<Long> {
            @Override
            public boolean matches(Long timestamp) {
                long expectedTimestamp = System.currentTimeMillis() - (1 * 60 * 1000);
                if (timestamp < (expectedTimestamp + 1000) && timestamp > (expectedTimestamp - 1000)) {
                    return true;
                }
                return false;
            }
        }
        cmdTopics.run(split("reset-cursor persistent://myprop/clust/ns1/ds1 -s sub1 -t 1m"));
        verify(mockTopics).resetCursor(eq("persistent://myprop/clust/ns1/ds1"), eq("sub1"),
                longThat(new TimestampMatcher()));

        cmdTopics.run(split("last-message-id persistent://myprop/clust/ns1/ds1"));
        verify(mockTopics).getLastMessageId(eq("persistent://myprop/clust/ns1/ds1"));

        cmdTopics.run(split("get-message-ttl persistent://myprop/clust/ns1/ds1"));
        verify(mockTopics).getMessageTTL("persistent://myprop/clust/ns1/ds1", false);

        cmdTopics.run(split("set-message-ttl persistent://myprop/clust/ns1/ds1 -t 10"));
        verify(mockTopics).setMessageTTL("persistent://myprop/clust/ns1/ds1", 10);

        cmdTopics.run(split("remove-message-ttl persistent://myprop/clust/ns1/ds1"));
        verify(mockTopics).removeMessageTTL("persistent://myprop/clust/ns1/ds1");

        //cmd with option cannot be executed repeatedly.
        cmdTopics = new CmdTopics(admin);
        cmdTopics.run(split("reset-cursor persistent://myprop/clust/ns1/ds2 -s sub1 -m 1:1 -e"));
        verify(mockTopics).resetCursor(eq("persistent://myprop/clust/ns1/ds2"), eq("sub1")
                , eq(new MessageIdImpl(1, 1, -1)), eq(true));

        cmdTopics.run(split("get-maxProducers persistent://myprop/clust/ns1/ds1 -ap"));
        verify(mockTopics).getMaxProducers("persistent://myprop/clust/ns1/ds1", true);

        cmdTopics.run(split("get-message-ttl persistent://myprop/clust/ns1/ds1 -ap"));
        verify(mockTopics).getMessageTTL("persistent://myprop/clust/ns1/ds1", true);


        cmdTopics.run(split("get-inactive-topic-policies persistent://myprop/clust/ns1/ds1 -ap"));
        verify(mockTopics).getInactiveTopicPolicies("persistent://myprop/clust/ns1/ds1", true);

<<<<<<< HEAD
        cmdTopics.run(split("get-max-consumers persistent://myprop/clust/ns1/ds1 -ap"));
        verify(mockTopics).getMaxConsumers("persistent://myprop/clust/ns1/ds1", true);
=======
        cmdTopics.run(split("get-delayed-delivery persistent://myprop/clust/ns1/ds1 --applied"));
        verify(mockTopics).getDelayedDeliveryPolicy("persistent://myprop/clust/ns1/ds1", true);
>>>>>>> 60c570b8
    }

    @Test
    public void persistentTopics() throws Exception {
        PulsarAdmin admin = Mockito.mock(PulsarAdmin.class);
        Topics mockTopics = mock(Topics.class);
        when(admin.topics()).thenReturn(mockTopics);

        CmdPersistentTopics topics = new CmdPersistentTopics(admin);

        topics.run(split("delete persistent://myprop/clust/ns1/ds1"));
        verify(mockTopics).delete("persistent://myprop/clust/ns1/ds1", false);

        topics.run(split("unload persistent://myprop/clust/ns1/ds1"));
        verify(mockTopics).unload("persistent://myprop/clust/ns1/ds1");

        topics.run(split("list myprop/clust/ns1"));
        verify(mockTopics).getList("myprop/clust/ns1");

        topics.run(split("subscriptions persistent://myprop/clust/ns1/ds1"));
        verify(mockTopics).getSubscriptions("persistent://myprop/clust/ns1/ds1");

        topics.run(split("unsubscribe persistent://myprop/clust/ns1/ds1 -s sub1"));
        verify(mockTopics).deleteSubscription("persistent://myprop/clust/ns1/ds1", "sub1", false);

        topics.run(split("stats persistent://myprop/clust/ns1/ds1"));
        verify(mockTopics).getStats("persistent://myprop/clust/ns1/ds1");

        topics.run(split("stats-internal persistent://myprop/clust/ns1/ds1"));
        verify(mockTopics).getInternalStats("persistent://myprop/clust/ns1/ds1", false);

        topics.run(split("info-internal persistent://myprop/clust/ns1/ds1"));
        verify(mockTopics).getInternalInfo("persistent://myprop/clust/ns1/ds1");

        topics.run(split("partitioned-stats persistent://myprop/clust/ns1/ds1 --per-partition"));
        verify(mockTopics).getPartitionedStats("persistent://myprop/clust/ns1/ds1", true);

        topics.run(split("partitioned-stats-internal persistent://myprop/clust/ns1/ds1"));
        verify(mockTopics).getPartitionedInternalStats("persistent://myprop/clust/ns1/ds1");

        topics.run(split("skip-all persistent://myprop/clust/ns1/ds1 -s sub1"));
        verify(mockTopics).skipAllMessages("persistent://myprop/clust/ns1/ds1", "sub1");

        topics.run(split("skip persistent://myprop/clust/ns1/ds1 -s sub1 -n 100"));
        verify(mockTopics).skipMessages("persistent://myprop/clust/ns1/ds1", "sub1", 100);

        topics.run(split("expire-messages persistent://myprop/clust/ns1/ds1 -s sub1 -t 100"));
        verify(mockTopics).expireMessages("persistent://myprop/clust/ns1/ds1", "sub1", 100);

        topics.run(split("expire-messages-all-subscriptions persistent://myprop/clust/ns1/ds1 -t 100"));
        verify(mockTopics).expireMessagesForAllSubscriptions("persistent://myprop/clust/ns1/ds1", 100);

        topics.run(split("create-subscription persistent://myprop/clust/ns1/ds1 -s sub1 --messageId earliest"));
        verify(mockTopics).createSubscription("persistent://myprop/clust/ns1/ds1", "sub1", MessageId.earliest);

        topics.run(split("create-partitioned-topic persistent://myprop/clust/ns1/ds1 --partitions 32"));
        verify(mockTopics).createPartitionedTopic("persistent://myprop/clust/ns1/ds1", 32);

        topics.run(split("list-partitioned-topics myprop/clust/ns1"));
        verify(mockTopics).getPartitionedTopicList("myprop/clust/ns1");

        topics.run(split("get-partitioned-topic-metadata persistent://myprop/clust/ns1/ds1"));
        verify(mockTopics).getPartitionedTopicMetadata("persistent://myprop/clust/ns1/ds1");

        topics.run(split("delete-partitioned-topic persistent://myprop/clust/ns1/ds1"));
        verify(mockTopics).deletePartitionedTopic("persistent://myprop/clust/ns1/ds1", false);

        topics.run(split("peek-messages persistent://myprop/clust/ns1/ds1 -s sub1 -n 3"));
        verify(mockTopics).peekMessages("persistent://myprop/clust/ns1/ds1", "sub1", 3);

        // argument matcher for the timestamp in reset cursor. Since we can't verify exact timestamp, we check for a
        // range of +/- 1 second of the expected timestamp
        class TimestampMatcher implements ArgumentMatcher<Long> {
            @Override
            public boolean matches(Long timestamp) {
                long expectedTimestamp = System.currentTimeMillis() - (1 * 60 * 1000);
                if (timestamp < (expectedTimestamp + 1000) && timestamp > (expectedTimestamp - 1000)) {
                    return true;
                }
                return false;
            }
        }
        topics.run(split("reset-cursor persistent://myprop/clust/ns1/ds1 -s sub1 -t 1m"));
        verify(mockTopics).resetCursor(eq("persistent://myprop/clust/ns1/ds1"), eq("sub1"),
                longThat(new TimestampMatcher()));
    }

    @Test
    public void nonPersistentTopics() throws Exception {
        PulsarAdmin admin = Mockito.mock(PulsarAdmin.class);
        NonPersistentTopics mockTopics = mock(NonPersistentTopics.class);
        when(admin.nonPersistentTopics()).thenReturn(mockTopics);

        CmdNonPersistentTopics topics = new CmdNonPersistentTopics(admin);

        topics.run(split("stats non-persistent://myprop/clust/ns1/ds1"));
        verify(mockTopics).getStats("non-persistent://myprop/clust/ns1/ds1");

        topics.run(split("stats-internal non-persistent://myprop/clust/ns1/ds1"));
        verify(mockTopics).getInternalStats("non-persistent://myprop/clust/ns1/ds1");

        topics.run(split("create-partitioned-topic non-persistent://myprop/clust/ns1/ds1 --partitions 32"));
        verify(mockTopics).createPartitionedTopic("non-persistent://myprop/clust/ns1/ds1", 32);

        topics.run(split("list myprop/clust/ns1"));
        verify(mockTopics).getList("myprop/clust/ns1");

        topics.run(split("list-in-bundle myprop/clust/ns1 --bundle 0x23d70a30_0x26666658"));
        verify(mockTopics).getListInBundle("myprop/clust/ns1", "0x23d70a30_0x26666658");

    }

    @Test
    public void bookies() throws Exception {
        PulsarAdmin admin = Mockito.mock(PulsarAdmin.class);
        Bookies mockBookies = mock(Bookies.class);
        doReturn(mockBookies).when(admin).bookies();

        CmdBookies bookies = new CmdBookies(admin);

        bookies.run(split("racks-placement"));
        verify(mockBookies).getBookiesRackInfo();

        bookies.run(split("get-bookie-rack --bookie my-bookie:3181"));
        verify(mockBookies).getBookieRackInfo("my-bookie:3181");

        bookies.run(split("delete-bookie-rack --bookie my-bookie:3181"));
        verify(mockBookies).deleteBookieRackInfo("my-bookie:3181");

        bookies.run(split("set-bookie-rack --group my-group --bookie my-bookie:3181 --rack rack-1 --hostname host-1"));
        verify(mockBookies).updateBookieRackInfo("my-bookie:3181", "my-group", new BookieInfo("rack-1", "host-1"));
    }

    @Test
    public void requestTimeout() throws Exception {
        Properties properties = new Properties();
        properties.put("webServiceUrl", "http://localhost:2181");
        PulsarAdminTool tool = new PulsarAdminTool(properties);

        try {
            tool.run("--request-timeout 1".split(" "));
        } catch (Exception e) {
            //Ok
        }

        Field adminBuilderField = PulsarAdminTool.class.getDeclaredField("adminBuilder");
        adminBuilderField.setAccessible(true);
        PulsarAdminBuilderImpl builder = (PulsarAdminBuilderImpl) adminBuilderField.get(tool);
        Field requestTimeoutField =
                PulsarAdminBuilderImpl.class.getDeclaredField("requestTimeout");
        requestTimeoutField.setAccessible(true);
        int requestTimeout = (int) requestTimeoutField.get(builder);

        Field requestTimeoutUnitField =
                PulsarAdminBuilderImpl.class.getDeclaredField("requestTimeoutUnit");
        requestTimeoutUnitField.setAccessible(true);
        TimeUnit requestTimeoutUnit = (TimeUnit) requestTimeoutUnitField.get(builder);
        assertEquals(1, requestTimeout);
        assertEquals(TimeUnit.SECONDS, requestTimeoutUnit);
    }

    @Test
    public void testAuthTlsWithJsonParam() throws Exception {

        Properties properties = new Properties();
        properties.put("authPlugin", AuthenticationTls.class.getName());
        Map<String, String> paramMap = Maps.newHashMap();
        final String certFilePath = "/my-file:role=name.cert";
        final String keyFilePath = "/my-file:role=name.key";
        paramMap.put("tlsCertFile", certFilePath);
        paramMap.put("tlsKeyFile", keyFilePath);
        final String paramStr = ObjectMapperFactory.getThreadLocal().writeValueAsString(paramMap);
        properties.put("authParams", paramStr);
        properties.put("webServiceUrl", "http://localhost:2181");
        PulsarAdminTool tool = new PulsarAdminTool(properties);
        try {
            tool.run("brokers list use".split(" "));
        } catch (Exception e) {
            // Ok
        }

        // validate Athentication-tls has been configured
        Field adminBuilderField = PulsarAdminTool.class.getDeclaredField("adminBuilder");
        adminBuilderField.setAccessible(true);
        PulsarAdminBuilderImpl builder = (PulsarAdminBuilderImpl) adminBuilderField.get(tool);
        Field confField = PulsarAdminBuilderImpl.class.getDeclaredField("conf");
        confField.setAccessible(true);
        ClientConfigurationData conf = (ClientConfigurationData) confField.get(builder);
        AuthenticationTls atuh = (AuthenticationTls) conf.getAuthentication();
        assertEquals(atuh.getCertFilePath(), certFilePath);
        assertEquals(atuh.getKeyFilePath(), keyFilePath);

        properties.put("authParams", String.format("tlsCertFile:%s,tlsKeyFile:%s", certFilePath, keyFilePath));
        tool = new PulsarAdminTool(properties);
        try {
            tool.run("brokers list use".split(" "));
        } catch (Exception e) {
            // Ok
        }

        builder = (PulsarAdminBuilderImpl) adminBuilderField.get(tool);
        conf = (ClientConfigurationData) confField.get(builder);
        atuh = (AuthenticationTls) conf.getAuthentication();
        assertNull(atuh.getCertFilePath());
        assertNull(atuh.getKeyFilePath());
    }

    @Test
    void proxy() throws Exception {
        PulsarAdmin admin = Mockito.mock(PulsarAdmin.class);
        ProxyStats mockProxyStats = mock(ProxyStats.class);
        doReturn(mockProxyStats).when(admin).proxyStats();

        CmdProxyStats proxyStats = new CmdProxyStats(admin);

        proxyStats.run(split("connections"));
        verify(mockProxyStats).getConnections();

        proxyStats.run(split("topics"));
        verify(mockProxyStats).getTopics();
    }

    String[] split(String s) {
        return s.split(" ");
    }
}<|MERGE_RESOLUTION|>--- conflicted
+++ resolved
@@ -896,13 +896,11 @@
         cmdTopics.run(split("get-inactive-topic-policies persistent://myprop/clust/ns1/ds1 -ap"));
         verify(mockTopics).getInactiveTopicPolicies("persistent://myprop/clust/ns1/ds1", true);
 
-<<<<<<< HEAD
+        cmdTopics.run(split("get-delayed-delivery persistent://myprop/clust/ns1/ds1 --applied"));
+        verify(mockTopics).getDelayedDeliveryPolicy("persistent://myprop/clust/ns1/ds1", true);
+
         cmdTopics.run(split("get-max-consumers persistent://myprop/clust/ns1/ds1 -ap"));
         verify(mockTopics).getMaxConsumers("persistent://myprop/clust/ns1/ds1", true);
-=======
-        cmdTopics.run(split("get-delayed-delivery persistent://myprop/clust/ns1/ds1 --applied"));
-        verify(mockTopics).getDelayedDeliveryPolicy("persistent://myprop/clust/ns1/ds1", true);
->>>>>>> 60c570b8
     }
 
     @Test
