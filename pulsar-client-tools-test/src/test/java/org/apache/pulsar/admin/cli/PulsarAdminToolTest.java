--- conflicted
+++ resolved
@@ -986,7 +986,7 @@
         cmdTopics.run(split("remove-persistence persistent://myprop/clust/ns1/ds1 -g"));
         verify(mockGlobalTopicsPolicies).removePersistence("persistent://myprop/clust/ns1/ds1");
 
-<<<<<<< HEAD
+
         cmdTopics.run(split("get-dispatch-rate persistent://myprop/clust/ns1/ds1 -ap -g"));
         verify(mockGlobalTopicsPolicies).getDispatchRate("persistent://myprop/clust/ns1/ds1", true);
         cmdTopics.run(split("remove-dispatch-rate persistent://myprop/clust/ns1/ds1 -g"));
@@ -997,14 +997,14 @@
                 .dispatchThrottlingRateInByte(-1)
                 .ratePeriodInSecond(2)
                 .build());
-=======
+
         cmdTopics.run(split("get-deduplication persistent://myprop/clust/ns1/ds1 -g"));
         verify(mockGlobalTopicsPolicies).getDeduplicationStatus("persistent://myprop/clust/ns1/ds1");
         cmdTopics.run(split("set-deduplication persistent://myprop/clust/ns1/ds1 --disable -g"));
         verify(mockGlobalTopicsPolicies).setDeduplicationStatus("persistent://myprop/clust/ns1/ds1", false);
         cmdTopics.run(split("remove-deduplication persistent://myprop/clust/ns1/ds1 -g"));
         verify(mockGlobalTopicsPolicies).removeDeduplicationStatus("persistent://myprop/clust/ns1/ds1");
->>>>>>> 53bc0d5b
+
     }
 
     @Test
