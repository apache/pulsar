/**
 * Licensed to the Apache Software Foundation (ASF) under one
 * or more contributor license agreements.  See the NOTICE file
 * distributed with this work for additional information
 * regarding copyright ownership.  The ASF licenses this file
 * to you under the Apache License, Version 2.0 (the
 * "License"); you may not use this file except in compliance
 * with the License.  You may obtain a copy of the License at
 *
 *   http://www.apache.org/licenses/LICENSE-2.0
 *
 * Unless required by applicable law or agreed to in writing,
 * software distributed under the License is distributed on an
 * "AS IS" BASIS, WITHOUT WARRANTIES OR CONDITIONS OF ANY
 * KIND, either express or implied.  See the License for the
 * specific language governing permissions and limitations
 * under the License.
 */
package org.apache.pulsar.admin.cli;

import static org.junit.Assert.assertNull;
import static org.mockito.ArgumentMatchers.eq;
import static org.mockito.ArgumentMatchers.longThat;
import static org.mockito.Mockito.doReturn;
import static org.mockito.Mockito.mock;
import static org.mockito.Mockito.times;
import static org.mockito.Mockito.verify;
import static org.mockito.Mockito.when;
import static org.testng.Assert.assertEquals;
import com.google.common.collect.Lists;
import com.google.common.collect.Maps;
import com.google.common.collect.Sets;
import java.lang.reflect.Field;
import java.util.EnumSet;
import java.util.Map;
import java.util.Properties;
import java.util.concurrent.TimeUnit;
import org.apache.pulsar.client.admin.Bookies;
import org.apache.pulsar.client.admin.BrokerStats;
import org.apache.pulsar.client.admin.Brokers;
import org.apache.pulsar.client.admin.Clusters;
import org.apache.pulsar.client.admin.Lookup;
import org.apache.pulsar.client.admin.Namespaces;
import org.apache.pulsar.client.admin.NonPersistentTopics;
import org.apache.pulsar.client.admin.ProxyStats;
import org.apache.pulsar.client.admin.PulsarAdmin;
import org.apache.pulsar.client.admin.ResourceQuotas;
import org.apache.pulsar.client.admin.Schemas;
import org.apache.pulsar.client.admin.Tenants;
import org.apache.pulsar.client.admin.Topics;
import org.apache.pulsar.client.admin.internal.PulsarAdminBuilderImpl;
import org.apache.pulsar.client.api.MessageId;
import org.apache.pulsar.client.impl.MessageIdImpl;
import org.apache.pulsar.client.impl.auth.AuthenticationTls;
import org.apache.pulsar.client.impl.conf.ClientConfigurationData;
import org.apache.pulsar.common.policies.data.AuthAction;
import org.apache.pulsar.common.policies.data.AutoSubscriptionCreationOverride;
import org.apache.pulsar.common.policies.data.AutoTopicCreationOverride;
import org.apache.pulsar.common.policies.data.BacklogQuota;
import org.apache.pulsar.common.policies.data.BacklogQuota.RetentionPolicy;
import org.apache.pulsar.common.policies.data.BookieAffinityGroupData;
import org.apache.pulsar.common.policies.data.BookieInfo;
import org.apache.pulsar.common.policies.data.BundlesData;
import org.apache.pulsar.common.policies.data.ClusterData;
import org.apache.pulsar.common.policies.data.DelayedDeliveryPolicies;
import org.apache.pulsar.common.policies.data.DispatchRate;
import org.apache.pulsar.common.policies.data.FailureDomain;
import org.apache.pulsar.common.policies.data.InactiveTopicDeleteMode;
import org.apache.pulsar.common.policies.data.InactiveTopicPolicies;
import org.apache.pulsar.common.policies.data.OffloadPolicies;
import org.apache.pulsar.common.policies.data.PersistencePolicies;
import org.apache.pulsar.common.policies.data.Policies;
import org.apache.pulsar.common.policies.data.PublishRate;
import org.apache.pulsar.common.policies.data.ResourceQuota;
import org.apache.pulsar.common.policies.data.RetentionPolicies;
import org.apache.pulsar.common.policies.data.SubscribeRate;
import org.apache.pulsar.common.policies.data.TenantInfo;
import org.apache.pulsar.common.policies.data.TopicType;
import org.apache.pulsar.common.util.ObjectMapperFactory;
import org.mockito.ArgumentMatcher;
import org.mockito.Mockito;
import org.testng.annotations.Test;

public class PulsarAdminToolTest {

    @Test
    public void brokers() throws Exception {
        PulsarAdmin admin = Mockito.mock(PulsarAdmin.class);
        Brokers mockBrokers = mock(Brokers.class);
        doReturn(mockBrokers).when(admin).brokers();

        CmdBrokers brokers = new CmdBrokers(admin);

        brokers.run(split("list use"));
        verify(mockBrokers).getActiveBrokers("use");

        brokers.run(split("namespaces use --url http://my-service.url:8080"));
        verify(mockBrokers).getOwnedNamespaces("use", "http://my-service.url:8080");

        brokers.run(split("get-all-dynamic-config"));
        verify(mockBrokers).getAllDynamicConfigurations();

        brokers.run(split("list-dynamic-config"));
        verify(mockBrokers).getDynamicConfigurationNames();

        brokers.run(split("update-dynamic-config --config brokerShutdownTimeoutMs --value 100"));
        verify(mockBrokers).updateDynamicConfiguration("brokerShutdownTimeoutMs", "100");

        brokers.run(split("delete-dynamic-config --config brokerShutdownTimeoutMs"));
        verify(mockBrokers).deleteDynamicConfiguration("brokerShutdownTimeoutMs");

        brokers.run(split("get-internal-config"));
        verify(mockBrokers).getInternalConfigurationData();

        brokers.run(split("get-runtime-config"));
        verify(mockBrokers).getRuntimeConfigurations();

        brokers.run(split("healthcheck"));
        verify(mockBrokers).healthcheck();
    }

    @Test
    public void brokerStats() throws Exception {
        PulsarAdmin admin = Mockito.mock(PulsarAdmin.class);
        BrokerStats mockBrokerStats = mock(BrokerStats.class);
        doReturn(mockBrokerStats).when(admin).brokerStats();

        CmdBrokerStats brokerStats = new CmdBrokerStats(admin);

        brokerStats.run(split("topics"));
        verify(mockBrokerStats).getTopics();

        brokerStats.run(split("load-report"));
        verify(mockBrokerStats).getLoadReport();

        brokerStats.run(split("mbeans"));
        verify(mockBrokerStats).getMBeans();

        brokerStats.run(split("monitoring-metrics"));
        verify(mockBrokerStats).getMetrics();
    }

    @Test
    public void getOwnedNamespaces() throws Exception {
        PulsarAdmin admin = Mockito.mock(PulsarAdmin.class);
        Brokers mockBrokers = mock(Brokers.class);
        doReturn(mockBrokers).when(admin).brokers();

        CmdBrokers brokers = new CmdBrokers(admin);

        brokers.run(split("namespaces use --url http://my-service.url:4000"));
        verify(mockBrokers).getOwnedNamespaces("use", "http://my-service.url:4000");

    }

    @Test
    public void clusters() throws Exception {
        PulsarAdmin admin = Mockito.mock(PulsarAdmin.class);
        Clusters mockClusters = mock(Clusters.class);
        when(admin.clusters()).thenReturn(mockClusters);

        CmdClusters clusters = new CmdClusters(admin);

        clusters.run(split("list"));
        verify(mockClusters).getClusters();

        clusters.run(split("get use"));
        verify(mockClusters).getCluster("use");

        clusters.run(split("create use --url http://my-service.url:8080"));
        verify(mockClusters).createCluster("use", new ClusterData("http://my-service.url:8080", null));

        clusters.run(split("update use --url http://my-service.url:8080"));
        verify(mockClusters).updateCluster("use", new ClusterData("http://my-service.url:8080", null));

        clusters.run(split("delete use"));
        verify(mockClusters).deleteCluster("use");

        clusters.run(split("list-failure-domains use"));
        verify(mockClusters).getFailureDomains("use");

        clusters.run(split("get-failure-domain use --domain-name domain"));
        verify(mockClusters).getFailureDomain("use", "domain");

        clusters.run(split("create-failure-domain use --domain-name domain --broker-list b1"));
        FailureDomain domain = new FailureDomain();
        domain.setBrokers(Sets.newHashSet("b1"));
        verify(mockClusters).createFailureDomain("use", "domain", domain);

        clusters.run(split("update-failure-domain use --domain-name domain --broker-list b1"));
        verify(mockClusters).updateFailureDomain("use", "domain", domain);

        clusters.run(split("delete-failure-domain use --domain-name domain"));
        verify(mockClusters).deleteFailureDomain("use", "domain");


        // Re-create CmdClusters to avoid a issue.
        // See https://github.com/cbeust/jcommander/issues/271
        clusters = new CmdClusters(admin);

        clusters.run(
                split("create my-cluster --url http://my-service.url:8080 --url-secure https://my-service.url:4443"));
        verify(mockClusters).createCluster("my-cluster",
                new ClusterData("http://my-service.url:8080", "https://my-service.url:4443"));

        clusters.run(
                split("update my-cluster --url http://my-service.url:8080 --url-secure https://my-service.url:4443"));
        verify(mockClusters).updateCluster("my-cluster",
                new ClusterData("http://my-service.url:8080", "https://my-service.url:4443"));

        clusters.run(split("delete my-cluster"));
        verify(mockClusters).deleteCluster("my-cluster");

        clusters.run(split("update-peer-clusters my-cluster --peer-clusters c1,c2"));
        verify(mockClusters).updatePeerClusterNames("my-cluster", Sets.newLinkedHashSet(Lists.newArrayList("c1", "c2")));

        clusters.run(split("get-peer-clusters my-cluster"));
        verify(mockClusters).getPeerClusterNames("my-cluster");

        // test create cluster without --url
        clusters = new CmdClusters(admin);

        clusters.run(split("create my-secure-cluster --url-secure https://my-service.url:4443"));
        verify(mockClusters).createCluster("my-secure-cluster", new ClusterData(null, "https://my-service.url:4443"));

        clusters.run(split("update my-secure-cluster --url-secure https://my-service.url:4443"));
        verify(mockClusters).updateCluster("my-secure-cluster", new ClusterData(null, "https://my-service.url:4443"));

        clusters.run(split("delete my-secure-cluster"));
        verify(mockClusters).deleteCluster("my-secure-cluster");
    }

    @Test
    public void tenants() throws Exception {
        PulsarAdmin admin = Mockito.mock(PulsarAdmin.class);
        Tenants mockTenants = mock(Tenants.class);
        when(admin.tenants()).thenReturn(mockTenants);

        CmdTenants tenants = new CmdTenants(admin);

        tenants.run(split("list"));
        verify(mockTenants).getTenants();

        TenantInfo tenantInfo = new TenantInfo(Sets.newHashSet("role1", "role2"), Sets.newHashSet("use"));

        tenants.run(split("create my-tenant --admin-roles role1,role2 --allowed-clusters use"));
        verify(mockTenants).createTenant("my-tenant", tenantInfo);

        tenantInfo = new TenantInfo(Sets.newHashSet("role1", "role2"), Sets.newHashSet("usw"));

        tenants.run(split("update my-tenant --admin-roles role1,role2 --allowed-clusters usw"));
        verify(mockTenants).updateTenant("my-tenant", tenantInfo);

        tenants.run(split("get my-tenant"));
        verify(mockTenants).getTenantInfo("my-tenant");

        tenants.run(split("delete my-tenant"));
        verify(mockTenants).deleteTenant("my-tenant");
    }

    @Test
    public void namespaces() throws Exception {
        PulsarAdmin admin = Mockito.mock(PulsarAdmin.class);
        Namespaces mockNamespaces = mock(Namespaces.class);
        when(admin.namespaces()).thenReturn(mockNamespaces);
        Lookup mockLookup = mock(Lookup.class);
        when(admin.lookups()).thenReturn(mockLookup);

        CmdNamespaces namespaces = new CmdNamespaces(admin);

        namespaces.run(split("list myprop"));
        verify(mockNamespaces).getNamespaces("myprop");

        namespaces.run(split("list-cluster myprop/clust"));
        verify(mockNamespaces).getNamespaces("myprop", "clust");

        namespaces.run(split("topics myprop/clust/ns1"));
        verify(mockNamespaces).getTopics("myprop/clust/ns1");

        namespaces.run(split("policies myprop/clust/ns1"));
        verify(mockNamespaces).getPolicies("myprop/clust/ns1");

        namespaces.run(split("create myprop/clust/ns1"));
        verify(mockNamespaces).createNamespace("myprop/clust/ns1");

        namespaces.run(split("delete myprop/clust/ns1"));
        verify(mockNamespaces).deleteNamespace("myprop/clust/ns1", false);

        namespaces.run(split("permissions myprop/clust/ns1"));
        verify(mockNamespaces).getPermissions("myprop/clust/ns1");

        namespaces.run(split("grant-permission myprop/clust/ns1 --role role1 --actions produce,consume"));
        verify(mockNamespaces).grantPermissionOnNamespace("myprop/clust/ns1", "role1",
                EnumSet.of(AuthAction.produce, AuthAction.consume));

        namespaces.run(split("revoke-permission myprop/clust/ns1 --role role1"));
        verify(mockNamespaces).revokePermissionsOnNamespace("myprop/clust/ns1", "role1");

        namespaces.run(split("set-clusters myprop/clust/ns1 -c use,usw,usc"));
        verify(mockNamespaces).setNamespaceReplicationClusters("myprop/clust/ns1",
                Sets.newHashSet("use", "usw", "usc"));

        namespaces.run(split("get-clusters myprop/clust/ns1"));
        verify(mockNamespaces).getNamespaceReplicationClusters("myprop/clust/ns1");

        namespaces
                .run(split("set-bookie-affinity-group myprop/clust/ns1 --primary-group test1 --secondary-group test2"));
        verify(mockNamespaces).setBookieAffinityGroup("myprop/clust/ns1",
                new BookieAffinityGroupData("test1", "test2"));

        namespaces.run(split("get-bookie-affinity-group myprop/clust/ns1"));
        verify(mockNamespaces).getBookieAffinityGroup("myprop/clust/ns1");

        namespaces.run(split("delete-bookie-affinity-group myprop/clust/ns1"));
        verify(mockNamespaces).deleteBookieAffinityGroup("myprop/clust/ns1");

        namespaces.run(split("unload myprop/clust/ns1"));
        verify(mockNamespaces).unload("myprop/clust/ns1");

        mockNamespaces = mock(Namespaces.class);
        when(admin.namespaces()).thenReturn(mockNamespaces);
        namespaces = new CmdNamespaces(admin);

        namespaces.run(split("unload myprop/clust/ns1 -b 0x80000000_0xffffffff"));
        verify(mockNamespaces).unloadNamespaceBundle("myprop/clust/ns1", "0x80000000_0xffffffff");

        namespaces.run(split("split-bundle myprop/clust/ns1 -b 0x00000000_0xffffffff"));
        verify(mockNamespaces).splitNamespaceBundle("myprop/clust/ns1", "0x00000000_0xffffffff", false, null);

        namespaces.run(split("get-backlog-quotas myprop/clust/ns1"));
        verify(mockNamespaces).getBacklogQuotaMap("myprop/clust/ns1");

        namespaces.run(split("set-backlog-quota myprop/clust/ns1 -p producer_request_hold -l 10"));
        verify(mockNamespaces).setBacklogQuota("myprop/clust/ns1",
                new BacklogQuota(10, RetentionPolicy.producer_request_hold));

        mockNamespaces = mock(Namespaces.class);
        when(admin.namespaces()).thenReturn(mockNamespaces);
        namespaces = new CmdNamespaces(admin);

        namespaces.run(split("set-backlog-quota myprop/clust/ns1 -p producer_exception -l 10K"));
        verify(mockNamespaces).setBacklogQuota("myprop/clust/ns1",
                new BacklogQuota(10 * 1024, RetentionPolicy.producer_exception));

        mockNamespaces = mock(Namespaces.class);
        when(admin.namespaces()).thenReturn(mockNamespaces);
        namespaces = new CmdNamespaces(admin);

        namespaces.run(split("set-backlog-quota myprop/clust/ns1 -p producer_exception -l 10M"));
        verify(mockNamespaces).setBacklogQuota("myprop/clust/ns1",
                new BacklogQuota(10 * 1024 * 1024, RetentionPolicy.producer_exception));

        mockNamespaces = mock(Namespaces.class);
        when(admin.namespaces()).thenReturn(mockNamespaces);
        namespaces = new CmdNamespaces(admin);

        namespaces.run(split("set-backlog-quota myprop/clust/ns1 -p producer_exception -l 10G"));
        verify(mockNamespaces).setBacklogQuota("myprop/clust/ns1",
                new BacklogQuota(10l * 1024 * 1024 * 1024, RetentionPolicy.producer_exception));

        namespaces.run(split("set-persistence myprop/clust/ns1 -e 2 -w 1 -a 1 -r 100.0"));
        verify(mockNamespaces).setPersistence("myprop/clust/ns1", new PersistencePolicies(2, 1, 1, 100.0d));

        namespaces.run(split("get-persistence myprop/clust/ns1"));
        verify(mockNamespaces).getPersistence("myprop/clust/ns1");

        namespaces.run(split("get-max-subscriptions-per-topic myprop/clust/ns1"));
        verify(mockNamespaces).getMaxSubscriptionsPerTopic("myprop/clust/ns1");
        namespaces.run(split("set-max-subscriptions-per-topic myprop/clust/ns1 -m 300"));
        verify(mockNamespaces).setMaxSubscriptionsPerTopic("myprop/clust/ns1", 300);
        namespaces.run(split("remove-max-subscriptions-per-topic myprop/clust/ns1"));
        verify(mockNamespaces).removeMaxSubscriptionsPerTopic("myprop/clust/ns1");

        namespaces.run(split("set-message-ttl myprop/clust/ns1 -ttl 300"));
        verify(mockNamespaces).setNamespaceMessageTTL("myprop/clust/ns1", 300);

        namespaces.run(split("set-subscription-expiration-time myprop/clust/ns1 -t 60"));
        verify(mockNamespaces).setSubscriptionExpirationTime("myprop/clust/ns1", 60);

        namespaces.run(split("set-deduplication myprop/clust/ns1 --enable"));
        verify(mockNamespaces).setDeduplicationStatus("myprop/clust/ns1", true);

        namespaces.run(split("set-auto-topic-creation myprop/clust/ns1 -e -t non-partitioned"));
        verify(mockNamespaces).setAutoTopicCreation("myprop/clust/ns1",
                new AutoTopicCreationOverride(true, TopicType.NON_PARTITIONED.toString(), null));

        namespaces.run(split("remove-auto-topic-creation myprop/clust/ns1"));
        verify(mockNamespaces).removeAutoTopicCreation("myprop/clust/ns1");

        namespaces.run(split("set-auto-subscription-creation myprop/clust/ns1 -e"));
        verify(mockNamespaces).setAutoSubscriptionCreation("myprop/clust/ns1",
                new AutoSubscriptionCreationOverride(true));

        namespaces.run(split("remove-auto-subscription-creation myprop/clust/ns1"));
        verify(mockNamespaces).removeAutoSubscriptionCreation("myprop/clust/ns1");

        namespaces.run(split("get-message-ttl myprop/clust/ns1"));
        verify(mockNamespaces).getNamespaceMessageTTL("myprop/clust/ns1");

        namespaces.run(split("get-subscription-expiration-time myprop/clust/ns1"));
        verify(mockNamespaces).getSubscriptionExpirationTime("myprop/clust/ns1");

        namespaces.run(split("set-anti-affinity-group myprop/clust/ns1 -g group"));
        verify(mockNamespaces).setNamespaceAntiAffinityGroup("myprop/clust/ns1", "group");

        namespaces.run(split("get-anti-affinity-group myprop/clust/ns1"));
        verify(mockNamespaces).getNamespaceAntiAffinityGroup("myprop/clust/ns1");

        namespaces.run(split("get-anti-affinity-namespaces -p dummy -c cluster -g group"));
        verify(mockNamespaces).getAntiAffinityNamespaces("dummy", "cluster", "group");

        namespaces.run(split("delete-anti-affinity-group myprop/clust/ns1 "));
        verify(mockNamespaces).deleteNamespaceAntiAffinityGroup("myprop/clust/ns1");


        namespaces.run(split("set-retention myprop/clust/ns1 -t 1h -s 1M"));
        verify(mockNamespaces).setRetention("myprop/clust/ns1", new RetentionPolicies(60, 1));

        namespaces.run(split("get-retention myprop/clust/ns1"));
        verify(mockNamespaces).getRetention("myprop/clust/ns1");

        namespaces.run(split("set-delayed-delivery myprop/clust/ns1 -e -t 1s"));
        verify(mockNamespaces).setDelayedDeliveryMessages("myprop/clust/ns1", new DelayedDeliveryPolicies(1000, true));

        namespaces.run(split("get-delayed-delivery myprop/clust/ns1"));
        verify(mockNamespaces).getDelayedDelivery("myprop/clust/ns1");

        namespaces.run(split("remove-delayed-delivery myprop/clust/ns1"));
        verify(mockNamespaces).removeDelayedDeliveryMessages("myprop/clust/ns1");

        namespaces.run(split("set-inactive-topic-policies myprop/clust/ns1 -e -t 1s -m delete_when_no_subscriptions"));
        verify(mockNamespaces).setInactiveTopicPolicies("myprop/clust/ns1"
                , new InactiveTopicPolicies(InactiveTopicDeleteMode.delete_when_no_subscriptions, 1,true));

        namespaces.run(split("get-inactive-topic-policies myprop/clust/ns1"));
        verify(mockNamespaces).getInactiveTopicPolicies("myprop/clust/ns1");

        namespaces.run(split("remove-inactive-topic-policies myprop/clust/ns1"));
        verify(mockNamespaces).removeInactiveTopicPolicies("myprop/clust/ns1");

        namespaces.run(split("clear-backlog myprop/clust/ns1 -force"));
        verify(mockNamespaces).clearNamespaceBacklog("myprop/clust/ns1");

        mockNamespaces = mock(Namespaces.class);
        when(admin.namespaces()).thenReturn(mockNamespaces);
        namespaces = new CmdNamespaces(admin);

        namespaces.run(split("clear-backlog -b 0x80000000_0xffffffff myprop/clust/ns1 -force"));
        verify(mockNamespaces).clearNamespaceBundleBacklog("myprop/clust/ns1", "0x80000000_0xffffffff");

        mockNamespaces = mock(Namespaces.class);
        when(admin.namespaces()).thenReturn(mockNamespaces);
        namespaces = new CmdNamespaces(admin);

        namespaces.run(split("clear-backlog -s my-sub myprop/clust/ns1 -force"));
        verify(mockNamespaces).clearNamespaceBacklogForSubscription("myprop/clust/ns1", "my-sub");

        mockNamespaces = mock(Namespaces.class);
        when(admin.namespaces()).thenReturn(mockNamespaces);
        namespaces = new CmdNamespaces(admin);

        namespaces.run(split("clear-backlog -b 0x80000000_0xffffffff -s my-sub myprop/clust/ns1 -force"));
        verify(mockNamespaces).clearNamespaceBundleBacklogForSubscription("myprop/clust/ns1", "0x80000000_0xffffffff",
                "my-sub");

        namespaces.run(split("unsubscribe -s my-sub myprop/clust/ns1"));
        verify(mockNamespaces).unsubscribeNamespace("myprop/clust/ns1", "my-sub");

        mockNamespaces = mock(Namespaces.class);
        when(admin.namespaces()).thenReturn(mockNamespaces);
        namespaces = new CmdNamespaces(admin);

        namespaces.run(split("unsubscribe -b 0x80000000_0xffffffff -s my-sub myprop/clust/ns1"));
        verify(mockNamespaces).unsubscribeNamespaceBundle("myprop/clust/ns1", "0x80000000_0xffffffff", "my-sub");

        mockNamespaces = mock(Namespaces.class);
        when(admin.namespaces()).thenReturn(mockNamespaces);
        namespaces = new CmdNamespaces(admin);

        namespaces.run(split("get-max-producers-per-topic myprop/clust/ns1"));
        verify(mockNamespaces).getMaxProducersPerTopic("myprop/clust/ns1");

        namespaces.run(split("set-max-producers-per-topic myprop/clust/ns1 -p 1"));
        verify(mockNamespaces).setMaxProducersPerTopic("myprop/clust/ns1", 1);

        namespaces.run(split("remove-max-producers-per-topic myprop/clust/ns1"));
        verify(mockNamespaces).removeMaxProducersPerTopic("myprop/clust/ns1");

        namespaces.run(split("get-max-consumers-per-topic myprop/clust/ns1"));
        verify(mockNamespaces).getMaxConsumersPerTopic("myprop/clust/ns1");

        namespaces.run(split("set-max-consumers-per-topic myprop/clust/ns1 -c 2"));
        verify(mockNamespaces).setMaxConsumersPerTopic("myprop/clust/ns1", 2);

        namespaces.run(split("remove-max-consumers-per-topic myprop/clust/ns1"));
        verify(mockNamespaces).removeMaxConsumersPerTopic("myprop/clust/ns1");

        namespaces.run(split("get-max-consumers-per-subscription myprop/clust/ns1"));
        verify(mockNamespaces).getMaxConsumersPerSubscription("myprop/clust/ns1");

        namespaces.run(split("set-max-consumers-per-subscription myprop/clust/ns1 -c 3"));
        verify(mockNamespaces).setMaxConsumersPerSubscription("myprop/clust/ns1", 3);

        namespaces.run(split("get-max-unacked-messages-per-subscription myprop/clust/ns1"));
        verify(mockNamespaces).getMaxUnackedMessagesPerSubscription("myprop/clust/ns1");

        namespaces.run(split("set-max-unacked-messages-per-subscription myprop/clust/ns1 -c 3"));
        verify(mockNamespaces).setMaxUnackedMessagesPerSubscription("myprop/clust/ns1", 3);

        namespaces.run(split("get-max-unacked-messages-per-consumer myprop/clust/ns1"));
        verify(mockNamespaces).getMaxUnackedMessagesPerConsumer("myprop/clust/ns1");

        namespaces.run(split("set-max-unacked-messages-per-consumer myprop/clust/ns1 -c 3"));
        verify(mockNamespaces).setMaxUnackedMessagesPerConsumer("myprop/clust/ns1", 3);

        mockNamespaces = mock(Namespaces.class);
        when(admin.namespaces()).thenReturn(mockNamespaces);
        namespaces = new CmdNamespaces(admin);

        namespaces.run(split("set-dispatch-rate myprop/clust/ns1 -md -1 -bd -1 -dt 2"));
        verify(mockNamespaces).setDispatchRate("myprop/clust/ns1", new DispatchRate(-1, -1, 2));

        namespaces.run(split("get-dispatch-rate myprop/clust/ns1"));
        verify(mockNamespaces).getDispatchRate("myprop/clust/ns1");

        namespaces.run(split("set-publish-rate myprop/clust/ns1 -m 10 -b 20"));
        verify(mockNamespaces).setPublishRate("myprop/clust/ns1", new PublishRate(10, 20));

        namespaces.run(split("get-publish-rate myprop/clust/ns1"));
        verify(mockNamespaces).getPublishRate("myprop/clust/ns1");

        namespaces.run(split("remove-publish-rate myprop/clust/ns1"));
        verify(mockNamespaces).removePublishRate("myprop/clust/ns1");

        namespaces.run(split("set-subscribe-rate myprop/clust/ns1 -sr 2 -st 60"));
        verify(mockNamespaces).setSubscribeRate("myprop/clust/ns1", new SubscribeRate(2, 60));

        namespaces.run(split("get-subscribe-rate myprop/clust/ns1"));
        verify(mockNamespaces).getSubscribeRate("myprop/clust/ns1");

        namespaces.run(split("set-subscription-dispatch-rate myprop/clust/ns1 -md -1 -bd -1 -dt 2"));
        verify(mockNamespaces).setSubscriptionDispatchRate("myprop/clust/ns1", new DispatchRate(-1, -1, 2));

        namespaces.run(split("get-subscription-dispatch-rate myprop/clust/ns1"));
        verify(mockNamespaces).getSubscriptionDispatchRate("myprop/clust/ns1");

        namespaces.run(split("get-compaction-threshold myprop/clust/ns1"));
        verify(mockNamespaces).getCompactionThreshold("myprop/clust/ns1");

        namespaces.run(split("set-compaction-threshold myprop/clust/ns1 -t 1G"));
        verify(mockNamespaces).setCompactionThreshold("myprop/clust/ns1", 1024 * 1024 * 1024);

        namespaces.run(split("get-offload-threshold myprop/clust/ns1"));
        verify(mockNamespaces).getOffloadThreshold("myprop/clust/ns1");

        namespaces.run(split("set-offload-threshold myprop/clust/ns1 -s 1G"));
        verify(mockNamespaces).setOffloadThreshold("myprop/clust/ns1", 1024 * 1024 * 1024);

        namespaces.run(split("get-offload-deletion-lag myprop/clust/ns1"));
        verify(mockNamespaces).getOffloadDeleteLagMs("myprop/clust/ns1");

        namespaces.run(split("set-offload-deletion-lag myprop/clust/ns1 -l 1d"));
        verify(mockNamespaces).setOffloadDeleteLag("myprop/clust/ns1", 24 * 60 * 60, TimeUnit.SECONDS);

        namespaces.run(split("clear-offload-deletion-lag myprop/clust/ns1"));
        verify(mockNamespaces).clearOffloadDeleteLag("myprop/clust/ns1");

        namespaces.run(split(
                "set-offload-policies myprop/clust/ns1 -r test-region -d aws-s3 -b test-bucket -e http://test.endpoint -mbs 32M -rbs 5M -oat 10M -oae 10s -orp tiered-storage-first"));
        verify(mockNamespaces).setOffloadPolicies("myprop/clust/ns1",
                OffloadPolicies.create("aws-s3", "test-region", "test-bucket",
                        "http://test.endpoint", null, null, 32 * 1024 * 1024, 5 * 1024 * 1024,
                        10 * 1024 * 1024L, 10000L, OffloadPolicies.OffloadedReadPriority.TIERED_STORAGE_FIRST));

        namespaces.run(split("remove-offload-policies myprop/clust/ns1"));
        verify(mockNamespaces).removeOffloadPolicies("myprop/clust/ns1");

        namespaces.run(split("get-offload-policies myprop/clust/ns1"));
        verify(mockNamespaces).getOffloadPolicies("myprop/clust/ns1");

        namespaces.run(split("remove-message-ttl myprop/clust/ns1"));
        verify(mockNamespaces).removeNamespaceMessageTTL("myprop/clust/ns1");

        namespaces.run(split("set-deduplication-snapshot-interval myprop/clust/ns1 -i 1000"));
        verify(mockNamespaces).setDeduplicationSnapshotInterval("myprop/clust/ns1", 1000);
        namespaces.run(split("get-deduplication-snapshot-interval myprop/clust/ns1"));
        verify(mockNamespaces).getDeduplicationSnapshotInterval("myprop/clust/ns1");
        namespaces.run(split("remove-deduplication-snapshot-interval myprop/clust/ns1"));
        verify(mockNamespaces).removeDeduplicationSnapshotInterval("myprop/clust/ns1");

    }

    @Test
    public void namespacesCreateV1() throws Exception {
        PulsarAdmin admin = Mockito.mock(PulsarAdmin.class);
        Namespaces mockNamespaces = mock(Namespaces.class);
        when(admin.namespaces()).thenReturn(mockNamespaces);
        CmdNamespaces namespaces = new CmdNamespaces(admin);

        namespaces.run(split("create my-prop/my-cluster/my-namespace"));
        verify(mockNamespaces).createNamespace("my-prop/my-cluster/my-namespace");
    }

    @Test
    public void namespacesCreateV1WithBundlesAndClusters() throws Exception {
        PulsarAdmin admin = Mockito.mock(PulsarAdmin.class);
        Namespaces mockNamespaces = mock(Namespaces.class);
        when(admin.namespaces()).thenReturn(mockNamespaces);
        CmdNamespaces namespaces = new CmdNamespaces(admin);

        namespaces.run(split("create my-prop/my-cluster/my-namespace --bundles 5 --clusters a,b,c"));
        verify(mockNamespaces).createNamespace("my-prop/my-cluster/my-namespace", 5);
        verify(mockNamespaces).setNamespaceReplicationClusters("my-prop/my-cluster/my-namespace", Sets.newHashSet("a", "b", "c"));
    }

    @Test
    public void namespacesCreate() throws Exception {
        PulsarAdmin admin = Mockito.mock(PulsarAdmin.class);
        Namespaces mockNamespaces = mock(Namespaces.class);
        when(admin.namespaces()).thenReturn(mockNamespaces);
        CmdNamespaces namespaces = new CmdNamespaces(admin);

        namespaces.run(split("create my-prop/my-namespace"));

        Policies policies = new Policies();
        policies.bundles = null;
        verify(mockNamespaces).createNamespace("my-prop/my-namespace", policies);
    }

    @Test
    public void namespacesCreateWithBundlesAndClusters() throws Exception {
        PulsarAdmin admin = Mockito.mock(PulsarAdmin.class);
        Namespaces mockNamespaces = mock(Namespaces.class);
        when(admin.namespaces()).thenReturn(mockNamespaces);
        CmdNamespaces namespaces = new CmdNamespaces(admin);

        namespaces.run(split("create my-prop/my-namespace --bundles 5 --clusters a,b,c"));

        Policies policies = new Policies();
        policies.bundles = new BundlesData(5);
        policies.replication_clusters = Sets.newHashSet("a", "b", "c");
        verify(mockNamespaces).createNamespace("my-prop/my-namespace", policies);
    }

    @Test
    public void resourceQuotas() throws Exception {
        PulsarAdmin admin = Mockito.mock(PulsarAdmin.class);
        ResourceQuotas mockResourceQuotas = mock(ResourceQuotas.class);
        when(admin.resourceQuotas()).thenReturn(mockResourceQuotas);
        CmdResourceQuotas cmdResourceQuotas = new CmdResourceQuotas(admin);

        ResourceQuota quota = new ResourceQuota();
        quota.setMsgRateIn(10);
        quota.setMsgRateOut(20);
        quota.setBandwidthIn(10000);
        quota.setBandwidthOut(20000);
        quota.setMemory(100);
        quota.setDynamic(false);

        cmdResourceQuotas.run(split("get"));
        verify(mockResourceQuotas).getDefaultResourceQuota();

        cmdResourceQuotas.run(split("set -mi 10 -mo 20 -bi 10000 -bo 20000 -mem 100"));
        verify(mockResourceQuotas).setDefaultResourceQuota(quota);

        // reset mocks
        mockResourceQuotas = mock(ResourceQuotas.class);
        when(admin.resourceQuotas()).thenReturn(mockResourceQuotas);
        cmdResourceQuotas = new CmdResourceQuotas(admin);

        cmdResourceQuotas.run(split("get --namespace myprop/clust/ns1 --bundle 0x80000000_0xffffffff"));
        verify(mockResourceQuotas).getNamespaceBundleResourceQuota("myprop/clust/ns1", "0x80000000_0xffffffff");

        cmdResourceQuotas.run(split(
                "set --namespace myprop/clust/ns1 --bundle 0x80000000_0xffffffff -mi 10 -mo 20 -bi 10000 -bo 20000 -mem 100"));
        verify(mockResourceQuotas).setNamespaceBundleResourceQuota("myprop/clust/ns1", "0x80000000_0xffffffff", quota);

        cmdResourceQuotas
                .run(split("reset-namespace-bundle-quota --namespace myprop/clust/ns1 --bundle 0x80000000_0xffffffff"));
        verify(mockResourceQuotas).resetNamespaceBundleResourceQuota("myprop/clust/ns1", "0x80000000_0xffffffff");
    }

    @Test
    public void namespaceIsolationPolicy() throws Exception {
        PulsarAdmin admin = Mockito.mock(PulsarAdmin.class);
        Clusters mockClusters = mock(Clusters.class);
        when(admin.clusters()).thenReturn(mockClusters);

        CmdNamespaceIsolationPolicy nsIsolationPoliciesCmd = new CmdNamespaceIsolationPolicy(admin);

        nsIsolationPoliciesCmd.run(split("brokers use"));
        verify(mockClusters).getBrokersWithNamespaceIsolationPolicy("use");

        nsIsolationPoliciesCmd.run(split("broker use --broker my-broker"));
        verify(mockClusters).getBrokerWithNamespaceIsolationPolicy("use", "my-broker");
    }

    @Test
    public void topics() throws Exception {
        PulsarAdmin admin = Mockito.mock(PulsarAdmin.class);
        Topics mockTopics = mock(Topics.class);
        when(admin.topics()).thenReturn(mockTopics);
        Schemas mockSchemas = mock(Schemas.class);
        when(admin.schemas()).thenReturn(mockSchemas);

        CmdTopics cmdTopics = new CmdTopics(admin);

        cmdTopics.run(split("delete persistent://myprop/clust/ns1/ds1 -d"));
        verify(mockTopics).delete("persistent://myprop/clust/ns1/ds1", false);
        verify(mockSchemas).deleteSchema("persistent://myprop/clust/ns1/ds1");

        cmdTopics.run(split("unload persistent://myprop/clust/ns1/ds1"));
        verify(mockTopics).unload("persistent://myprop/clust/ns1/ds1");

        cmdTopics.run(split("list myprop/clust/ns1"));
        verify(mockTopics).getList("myprop/clust/ns1");

        cmdTopics.run(split("subscriptions persistent://myprop/clust/ns1/ds1"));
        verify(mockTopics).getSubscriptions("persistent://myprop/clust/ns1/ds1");

        cmdTopics.run(split("unsubscribe persistent://myprop/clust/ns1/ds1 -s sub1"));
        verify(mockTopics).deleteSubscription("persistent://myprop/clust/ns1/ds1", "sub1", false);

        cmdTopics.run(split("stats persistent://myprop/clust/ns1/ds1"));
        verify(mockTopics).getStats("persistent://myprop/clust/ns1/ds1", false);

        cmdTopics.run(split("stats-internal persistent://myprop/clust/ns1/ds1"));
        verify(mockTopics).getInternalStats("persistent://myprop/clust/ns1/ds1", false);

        cmdTopics.run(split("info-internal persistent://myprop/clust/ns1/ds1"));
        verify(mockTopics).getInternalInfo("persistent://myprop/clust/ns1/ds1");

        cmdTopics.run(split("partitioned-stats persistent://myprop/clust/ns1/ds1 --per-partition"));
        verify(mockTopics).getPartitionedStats("persistent://myprop/clust/ns1/ds1", true, false);

        cmdTopics.run(split("partitioned-stats-internal persistent://myprop/clust/ns1/ds1"));
        verify(mockTopics).getPartitionedInternalStats("persistent://myprop/clust/ns1/ds1");

        cmdTopics.run(split("clear-backlog persistent://myprop/clust/ns1/ds1 -s sub1"));
        verify(mockTopics).skipAllMessages("persistent://myprop/clust/ns1/ds1", "sub1");

        cmdTopics.run(split("skip persistent://myprop/clust/ns1/ds1 -s sub1 -n 100"));
        verify(mockTopics).skipMessages("persistent://myprop/clust/ns1/ds1", "sub1", 100);

        cmdTopics.run(split("expire-messages persistent://myprop/clust/ns1/ds1 -s sub1 -t 100"));
        verify(mockTopics).expireMessages("persistent://myprop/clust/ns1/ds1", "sub1", 100);

        cmdTopics.run(split("expire-messages-all-subscriptions persistent://myprop/clust/ns1/ds1 -t 100"));
        verify(mockTopics).expireMessagesForAllSubscriptions("persistent://myprop/clust/ns1/ds1", 100);

        cmdTopics.run(split("create-subscription persistent://myprop/clust/ns1/ds1 -s sub1 --messageId earliest"));
        verify(mockTopics).createSubscription("persistent://myprop/clust/ns1/ds1", "sub1", MessageId.earliest);

        cmdTopics.run(split("create-partitioned-topic persistent://myprop/clust/ns1/ds1 --partitions 32"));
        verify(mockTopics).createPartitionedTopic("persistent://myprop/clust/ns1/ds1", 32);

        cmdTopics.run(split("create persistent://myprop/clust/ns1/ds1"));
        verify(mockTopics).createNonPartitionedTopic("persistent://myprop/clust/ns1/ds1");

        cmdTopics.run(split("list-partitioned-topics myprop/clust/ns1"));
        verify(mockTopics).getPartitionedTopicList("myprop/clust/ns1");

        cmdTopics.run(split("get-partitioned-topic-metadata persistent://myprop/clust/ns1/ds1"));
        verify(mockTopics).getPartitionedTopicMetadata("persistent://myprop/clust/ns1/ds1");

        cmdTopics.run(split("delete-partitioned-topic persistent://myprop/clust/ns1/ds1 -d"));
        verify(mockTopics).deletePartitionedTopic("persistent://myprop/clust/ns1/ds1", false);
        verify(mockSchemas, times(2)).deleteSchema("persistent://myprop/clust/ns1/ds1");

        cmdTopics.run(split("peek-messages persistent://myprop/clust/ns1/ds1 -s sub1 -n 3"));
        verify(mockTopics).peekMessages("persistent://myprop/clust/ns1/ds1", "sub1", 3);

        cmdTopics.run(split("enable-deduplication persistent://myprop/clust/ns1/ds1"));
        verify(mockTopics).enableDeduplication("persistent://myprop/clust/ns1/ds1", true);

        cmdTopics.run(split("disable-deduplication persistent://myprop/clust/ns1/ds1"));
        verify(mockTopics).enableDeduplication("persistent://myprop/clust/ns1/ds1", false);

        cmdTopics.run(split("get-replicator-dispatch-rate persistent://myprop/clust/ns1/ds1"));
        verify(mockTopics).getReplicatorDispatchRate("persistent://myprop/clust/ns1/ds1");

        cmdTopics.run(split("set-replicator-dispatch-rate persistent://myprop/clust/ns1/ds1 -md 10 -bd 11 -dt 12"));
        verify(mockTopics).setReplicatorDispatchRate("persistent://myprop/clust/ns1/ds1",
                new DispatchRate(10,11,12));

        cmdTopics.run(split("remove-replicator-dispatch-rate persistent://myprop/clust/ns1/ds1"));
        verify(mockTopics).removeReplicatorDispatchRate("persistent://myprop/clust/ns1/ds1");

        cmdTopics.run(split("get-deduplication-enabled persistent://myprop/clust/ns1/ds1"));
        verify(mockTopics).getDeduplicationEnabled("persistent://myprop/clust/ns1/ds1");

        cmdTopics.run(split("get-offload-policies persistent://myprop/clust/ns1/ds1"));
        verify(mockTopics).getOffloadPolicies("persistent://myprop/clust/ns1/ds1");

        cmdTopics.run(split("remove-offload-policies persistent://myprop/clust/ns1/ds1"));
        verify(mockTopics).removeOffloadPolicies("persistent://myprop/clust/ns1/ds1");

        cmdTopics.run(split("get-delayed-delivery persistent://myprop/clust/ns1/ds1"));
        verify(mockTopics).getDelayedDeliveryPolicy("persistent://myprop/clust/ns1/ds1", false);
        cmdTopics.run(split("set-delayed-delivery persistent://myprop/clust/ns1/ds1 -t 10s --enable"));
        verify(mockTopics).setDelayedDeliveryPolicy("persistent://myprop/clust/ns1/ds1",
                new DelayedDeliveryPolicies(10000, true));
        cmdTopics.run(split("remove-delayed-delivery persistent://myprop/clust/ns1/ds1"));
        verify(mockTopics).removeDelayedDeliveryPolicy("persistent://myprop/clust/ns1/ds1") ;

        cmdTopics.run(split(
                "set-offload-policies persistent://myprop/clust/ns1/ds1 -d s3 -r region -b bucket -e endpoint -m 8 -rb 9 -t 10 -orp tiered-storage-first"));
        OffloadPolicies offloadPolicies = OffloadPolicies.create("s3", "region", "bucket"
                , "endpoint", null, null, 8, 9, 10L, null, OffloadPolicies.OffloadedReadPriority.TIERED_STORAGE_FIRST);
        verify(mockTopics).setOffloadPolicies("persistent://myprop/clust/ns1/ds1", offloadPolicies);

        cmdTopics.run(split("get-max-unacked-messages-on-consumer persistent://myprop/clust/ns1/ds1"));
        verify(mockTopics).getMaxUnackedMessagesOnConsumer("persistent://myprop/clust/ns1/ds1");
        cmdTopics.run(split("remove-max-unacked-messages-on-consumer persistent://myprop/clust/ns1/ds1"));
        verify(mockTopics).removeMaxUnackedMessagesOnConsumer("persistent://myprop/clust/ns1/ds1");
        cmdTopics.run(split("set-max-unacked-messages-on-consumer persistent://myprop/clust/ns1/ds1 -m 999"));
        verify(mockTopics).setMaxUnackedMessagesOnConsumer("persistent://myprop/clust/ns1/ds1", 999);

        cmdTopics.run(split("get-max-unacked-messages-on-subscription persistent://myprop/clust/ns1/ds1"));
        verify(mockTopics).getMaxUnackedMessagesOnSubscription("persistent://myprop/clust/ns1/ds1");
        cmdTopics.run(split("remove-max-unacked-messages-on-subscription persistent://myprop/clust/ns1/ds1"));
        verify(mockTopics).removeMaxUnackedMessagesOnSubscription("persistent://myprop/clust/ns1/ds1");
        cmdTopics.run(split("set-max-unacked-messages-on-subscription persistent://myprop/clust/ns1/ds1 -m 99"));
        verify(mockTopics).setMaxUnackedMessagesOnSubscription("persistent://myprop/clust/ns1/ds1", 99);

        cmdTopics.run(split("get-max-message-size persistent://myprop/clust/ns1/ds1"));
        verify(mockTopics).getMaxMessageSize("persistent://myprop/clust/ns1/ds1");
        cmdTopics.run(split("remove-max-message-size persistent://myprop/clust/ns1/ds1"));
        verify(mockTopics).removeMaxMessageSize("persistent://myprop/clust/ns1/ds1");
        cmdTopics.run(split("set-max-message-size persistent://myprop/clust/ns1/ds1 -m 99"));
        verify(mockTopics).setMaxMessageSize("persistent://myprop/clust/ns1/ds1", 99);

        cmdTopics.run(split("get-deduplication-snapshot-interval persistent://myprop/clust/ns1/ds1"));
        verify(mockTopics).getDeduplicationSnapshotInterval("persistent://myprop/clust/ns1/ds1");
        cmdTopics.run(split("remove-deduplication-snapshot-interval persistent://myprop/clust/ns1/ds1"));
        verify(mockTopics).removeDeduplicationSnapshotInterval("persistent://myprop/clust/ns1/ds1");
        cmdTopics.run(split("set-deduplication-snapshot-interval persistent://myprop/clust/ns1/ds1 -i 99"));
        verify(mockTopics).setDeduplicationSnapshotInterval("persistent://myprop/clust/ns1/ds1", 99);

        cmdTopics.run(split("get-inactive-topic-policies persistent://myprop/clust/ns1/ds1"));
        verify(mockTopics).getInactiveTopicPolicies("persistent://myprop/clust/ns1/ds1", false);
        cmdTopics.run(split("remove-inactive-topic-policies persistent://myprop/clust/ns1/ds1"));
        verify(mockTopics).removeInactiveTopicPolicies("persistent://myprop/clust/ns1/ds1");
        cmdTopics.run(split("set-inactive-topic-policies persistent://myprop/clust/ns1/ds1 -e -t 1s -m delete_when_no_subscriptions"));
        verify(mockTopics).setInactiveTopicPolicies("persistent://myprop/clust/ns1/ds1"
                , new InactiveTopicPolicies(InactiveTopicDeleteMode.delete_when_no_subscriptions, 1, true));

        cmdTopics.run(split("get-max-subscriptions-per-topic persistent://myprop/clust/ns1/ds1"));
        verify(mockTopics).getMaxSubscriptionsPerTopic("persistent://myprop/clust/ns1/ds1");
        cmdTopics.run(split("set-max-subscriptions-per-topic persistent://myprop/clust/ns1/ds1 -m 100"));
        verify(mockTopics).setMaxSubscriptionsPerTopic("persistent://myprop/clust/ns1/ds1", 100);
        cmdTopics.run(split("remove-max-subscriptions-per-topic persistent://myprop/clust/ns1/ds1"));
        verify(mockTopics).removeMaxSubscriptionsPerTopic("persistent://myprop/clust/ns1/ds1");

        // argument matcher for the timestamp in reset cursor. Since we can't verify exact timestamp, we check for a
        // range of +/- 1 second of the expected timestamp
        class TimestampMatcher implements ArgumentMatcher<Long> {
            @Override
            public boolean matches(Long timestamp) {
                long expectedTimestamp = System.currentTimeMillis() - (1 * 60 * 1000);
                if (timestamp < (expectedTimestamp + 1000) && timestamp > (expectedTimestamp - 1000)) {
                    return true;
                }
                return false;
            }
        }
        cmdTopics.run(split("reset-cursor persistent://myprop/clust/ns1/ds1 -s sub1 -t 1m"));
        verify(mockTopics).resetCursor(eq("persistent://myprop/clust/ns1/ds1"), eq("sub1"),
                longThat(new TimestampMatcher()));

        cmdTopics.run(split("last-message-id persistent://myprop/clust/ns1/ds1"));
        verify(mockTopics).getLastMessageId(eq("persistent://myprop/clust/ns1/ds1"));

        cmdTopics.run(split("get-message-ttl persistent://myprop/clust/ns1/ds1"));
        verify(mockTopics).getMessageTTL("persistent://myprop/clust/ns1/ds1", false);

        cmdTopics.run(split("set-message-ttl persistent://myprop/clust/ns1/ds1 -t 10"));
        verify(mockTopics).setMessageTTL("persistent://myprop/clust/ns1/ds1", 10);

        cmdTopics.run(split("remove-message-ttl persistent://myprop/clust/ns1/ds1"));
        verify(mockTopics).removeMessageTTL("persistent://myprop/clust/ns1/ds1");

        //cmd with option cannot be executed repeatedly.
        cmdTopics = new CmdTopics(admin);
        cmdTopics.run(split("reset-cursor persistent://myprop/clust/ns1/ds2 -s sub1 -m 1:1 -e"));
        verify(mockTopics).resetCursor(eq("persistent://myprop/clust/ns1/ds2"), eq("sub1")
                , eq(new MessageIdImpl(1, 1, -1)), eq(true));

        cmdTopics.run(split("get-message-ttl persistent://myprop/clust/ns1/ds1 -ap"));
        verify(mockTopics).getMessageTTL("persistent://myprop/clust/ns1/ds1", true);


<<<<<<< HEAD
        cmdTopics.run(split("get-delayed-delivery persistent://myprop/clust/ns1/ds1 --applied"));
        verify(mockTopics).getDelayedDeliveryPolicy("persistent://myprop/clust/ns1/ds1", true);
=======
        cmdTopics.run(split("get-inactive-topic-policies persistent://myprop/clust/ns1/ds1 -ap"));
        verify(mockTopics).getInactiveTopicPolicies("persistent://myprop/clust/ns1/ds1", true);
>>>>>>> 93dac25e
    }

    @Test
    public void persistentTopics() throws Exception {
        PulsarAdmin admin = Mockito.mock(PulsarAdmin.class);
        Topics mockTopics = mock(Topics.class);
        when(admin.topics()).thenReturn(mockTopics);

        CmdPersistentTopics topics = new CmdPersistentTopics(admin);

        topics.run(split("delete persistent://myprop/clust/ns1/ds1"));
        verify(mockTopics).delete("persistent://myprop/clust/ns1/ds1", false);

        topics.run(split("unload persistent://myprop/clust/ns1/ds1"));
        verify(mockTopics).unload("persistent://myprop/clust/ns1/ds1");

        topics.run(split("list myprop/clust/ns1"));
        verify(mockTopics).getList("myprop/clust/ns1");

        topics.run(split("subscriptions persistent://myprop/clust/ns1/ds1"));
        verify(mockTopics).getSubscriptions("persistent://myprop/clust/ns1/ds1");

        topics.run(split("unsubscribe persistent://myprop/clust/ns1/ds1 -s sub1"));
        verify(mockTopics).deleteSubscription("persistent://myprop/clust/ns1/ds1", "sub1", false);

        topics.run(split("stats persistent://myprop/clust/ns1/ds1"));
        verify(mockTopics).getStats("persistent://myprop/clust/ns1/ds1");

        topics.run(split("stats-internal persistent://myprop/clust/ns1/ds1"));
        verify(mockTopics).getInternalStats("persistent://myprop/clust/ns1/ds1", false);

        topics.run(split("info-internal persistent://myprop/clust/ns1/ds1"));
        verify(mockTopics).getInternalInfo("persistent://myprop/clust/ns1/ds1");

        topics.run(split("partitioned-stats persistent://myprop/clust/ns1/ds1 --per-partition"));
        verify(mockTopics).getPartitionedStats("persistent://myprop/clust/ns1/ds1", true);

        topics.run(split("partitioned-stats-internal persistent://myprop/clust/ns1/ds1"));
        verify(mockTopics).getPartitionedInternalStats("persistent://myprop/clust/ns1/ds1");

        topics.run(split("skip-all persistent://myprop/clust/ns1/ds1 -s sub1"));
        verify(mockTopics).skipAllMessages("persistent://myprop/clust/ns1/ds1", "sub1");

        topics.run(split("skip persistent://myprop/clust/ns1/ds1 -s sub1 -n 100"));
        verify(mockTopics).skipMessages("persistent://myprop/clust/ns1/ds1", "sub1", 100);

        topics.run(split("expire-messages persistent://myprop/clust/ns1/ds1 -s sub1 -t 100"));
        verify(mockTopics).expireMessages("persistent://myprop/clust/ns1/ds1", "sub1", 100);

        topics.run(split("expire-messages-all-subscriptions persistent://myprop/clust/ns1/ds1 -t 100"));
        verify(mockTopics).expireMessagesForAllSubscriptions("persistent://myprop/clust/ns1/ds1", 100);

        topics.run(split("create-subscription persistent://myprop/clust/ns1/ds1 -s sub1 --messageId earliest"));
        verify(mockTopics).createSubscription("persistent://myprop/clust/ns1/ds1", "sub1", MessageId.earliest);

        topics.run(split("create-partitioned-topic persistent://myprop/clust/ns1/ds1 --partitions 32"));
        verify(mockTopics).createPartitionedTopic("persistent://myprop/clust/ns1/ds1", 32);

        topics.run(split("list-partitioned-topics myprop/clust/ns1"));
        verify(mockTopics).getPartitionedTopicList("myprop/clust/ns1");

        topics.run(split("get-partitioned-topic-metadata persistent://myprop/clust/ns1/ds1"));
        verify(mockTopics).getPartitionedTopicMetadata("persistent://myprop/clust/ns1/ds1");

        topics.run(split("delete-partitioned-topic persistent://myprop/clust/ns1/ds1"));
        verify(mockTopics).deletePartitionedTopic("persistent://myprop/clust/ns1/ds1", false);

        topics.run(split("peek-messages persistent://myprop/clust/ns1/ds1 -s sub1 -n 3"));
        verify(mockTopics).peekMessages("persistent://myprop/clust/ns1/ds1", "sub1", 3);

        // argument matcher for the timestamp in reset cursor. Since we can't verify exact timestamp, we check for a
        // range of +/- 1 second of the expected timestamp
        class TimestampMatcher implements ArgumentMatcher<Long> {
            @Override
            public boolean matches(Long timestamp) {
                long expectedTimestamp = System.currentTimeMillis() - (1 * 60 * 1000);
                if (timestamp < (expectedTimestamp + 1000) && timestamp > (expectedTimestamp - 1000)) {
                    return true;
                }
                return false;
            }
        }
        topics.run(split("reset-cursor persistent://myprop/clust/ns1/ds1 -s sub1 -t 1m"));
        verify(mockTopics).resetCursor(eq("persistent://myprop/clust/ns1/ds1"), eq("sub1"),
                longThat(new TimestampMatcher()));
    }

    @Test
    public void nonPersistentTopics() throws Exception {
        PulsarAdmin admin = Mockito.mock(PulsarAdmin.class);
        NonPersistentTopics mockTopics = mock(NonPersistentTopics.class);
        when(admin.nonPersistentTopics()).thenReturn(mockTopics);

        CmdNonPersistentTopics topics = new CmdNonPersistentTopics(admin);

        topics.run(split("stats non-persistent://myprop/clust/ns1/ds1"));
        verify(mockTopics).getStats("non-persistent://myprop/clust/ns1/ds1");

        topics.run(split("stats-internal non-persistent://myprop/clust/ns1/ds1"));
        verify(mockTopics).getInternalStats("non-persistent://myprop/clust/ns1/ds1");

        topics.run(split("create-partitioned-topic non-persistent://myprop/clust/ns1/ds1 --partitions 32"));
        verify(mockTopics).createPartitionedTopic("non-persistent://myprop/clust/ns1/ds1", 32);

        topics.run(split("list myprop/clust/ns1"));
        verify(mockTopics).getList("myprop/clust/ns1");

        topics.run(split("list-in-bundle myprop/clust/ns1 --bundle 0x23d70a30_0x26666658"));
        verify(mockTopics).getListInBundle("myprop/clust/ns1", "0x23d70a30_0x26666658");

    }

    @Test
    public void bookies() throws Exception {
        PulsarAdmin admin = Mockito.mock(PulsarAdmin.class);
        Bookies mockBookies = mock(Bookies.class);
        doReturn(mockBookies).when(admin).bookies();

        CmdBookies bookies = new CmdBookies(admin);

        bookies.run(split("racks-placement"));
        verify(mockBookies).getBookiesRackInfo();

        bookies.run(split("get-bookie-rack --bookie my-bookie:3181"));
        verify(mockBookies).getBookieRackInfo("my-bookie:3181");

        bookies.run(split("delete-bookie-rack --bookie my-bookie:3181"));
        verify(mockBookies).deleteBookieRackInfo("my-bookie:3181");

        bookies.run(split("set-bookie-rack --group my-group --bookie my-bookie:3181 --rack rack-1 --hostname host-1"));
        verify(mockBookies).updateBookieRackInfo("my-bookie:3181", "my-group", new BookieInfo("rack-1", "host-1"));
    }

    @Test
    public void requestTimeout() throws Exception {
        Properties properties = new Properties();
        properties.put("webServiceUrl", "http://localhost:2181");
        PulsarAdminTool tool = new PulsarAdminTool(properties);

        try {
            tool.run("--request-timeout 1".split(" "));
        } catch (Exception e) {
            //Ok
        }

        Field adminBuilderField = PulsarAdminTool.class.getDeclaredField("adminBuilder");
        adminBuilderField.setAccessible(true);
        PulsarAdminBuilderImpl builder = (PulsarAdminBuilderImpl) adminBuilderField.get(tool);
        Field requestTimeoutField =
                PulsarAdminBuilderImpl.class.getDeclaredField("requestTimeout");
        requestTimeoutField.setAccessible(true);
        int requestTimeout = (int) requestTimeoutField.get(builder);

        Field requestTimeoutUnitField =
                PulsarAdminBuilderImpl.class.getDeclaredField("requestTimeoutUnit");
        requestTimeoutUnitField.setAccessible(true);
        TimeUnit requestTimeoutUnit = (TimeUnit) requestTimeoutUnitField.get(builder);
        assertEquals(1, requestTimeout);
        assertEquals(TimeUnit.SECONDS, requestTimeoutUnit);
    }

    @Test
    public void testAuthTlsWithJsonParam() throws Exception {

        Properties properties = new Properties();
        properties.put("authPlugin", AuthenticationTls.class.getName());
        Map<String, String> paramMap = Maps.newHashMap();
        final String certFilePath = "/my-file:role=name.cert";
        final String keyFilePath = "/my-file:role=name.key";
        paramMap.put("tlsCertFile", certFilePath);
        paramMap.put("tlsKeyFile", keyFilePath);
        final String paramStr = ObjectMapperFactory.getThreadLocal().writeValueAsString(paramMap);
        properties.put("authParams", paramStr);
        properties.put("webServiceUrl", "http://localhost:2181");
        PulsarAdminTool tool = new PulsarAdminTool(properties);
        try {
            tool.run("brokers list use".split(" "));
        } catch (Exception e) {
            // Ok
        }

        // validate Athentication-tls has been configured
        Field adminBuilderField = PulsarAdminTool.class.getDeclaredField("adminBuilder");
        adminBuilderField.setAccessible(true);
        PulsarAdminBuilderImpl builder = (PulsarAdminBuilderImpl) adminBuilderField.get(tool);
        Field confField = PulsarAdminBuilderImpl.class.getDeclaredField("conf");
        confField.setAccessible(true);
        ClientConfigurationData conf = (ClientConfigurationData) confField.get(builder);
        AuthenticationTls atuh = (AuthenticationTls) conf.getAuthentication();
        assertEquals(atuh.getCertFilePath(), certFilePath);
        assertEquals(atuh.getKeyFilePath(), keyFilePath);

        properties.put("authParams", String.format("tlsCertFile:%s,tlsKeyFile:%s", certFilePath, keyFilePath));
        tool = new PulsarAdminTool(properties);
        try {
            tool.run("brokers list use".split(" "));
        } catch (Exception e) {
            // Ok
        }

        builder = (PulsarAdminBuilderImpl) adminBuilderField.get(tool);
        conf = (ClientConfigurationData) confField.get(builder);
        atuh = (AuthenticationTls) conf.getAuthentication();
        assertNull(atuh.getCertFilePath());
        assertNull(atuh.getKeyFilePath());
    }

    @Test
    void proxy() throws Exception {
        PulsarAdmin admin = Mockito.mock(PulsarAdmin.class);
        ProxyStats mockProxyStats = mock(ProxyStats.class);
        doReturn(mockProxyStats).when(admin).proxyStats();

        CmdProxyStats proxyStats = new CmdProxyStats(admin);

        proxyStats.run(split("connections"));
        verify(mockProxyStats).getConnections();

        proxyStats.run(split("topics"));
        verify(mockProxyStats).getTopics();
    }

    String[] split(String s) {
        return s.split(" ");
    }
}<|MERGE_RESOLUTION|>--- conflicted
+++ resolved
@@ -890,13 +890,11 @@
         verify(mockTopics).getMessageTTL("persistent://myprop/clust/ns1/ds1", true);
 
 
-<<<<<<< HEAD
+        cmdTopics.run(split("get-inactive-topic-policies persistent://myprop/clust/ns1/ds1 -ap"));
+        verify(mockTopics).getInactiveTopicPolicies("persistent://myprop/clust/ns1/ds1", true);
+
         cmdTopics.run(split("get-delayed-delivery persistent://myprop/clust/ns1/ds1 --applied"));
         verify(mockTopics).getDelayedDeliveryPolicy("persistent://myprop/clust/ns1/ds1", true);
-=======
-        cmdTopics.run(split("get-inactive-topic-policies persistent://myprop/clust/ns1/ds1 -ap"));
-        verify(mockTopics).getInactiveTopicPolicies("persistent://myprop/clust/ns1/ds1", true);
->>>>>>> 93dac25e
     }
 
     @Test
