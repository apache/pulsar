--- conflicted
+++ resolved
@@ -1169,14 +1169,13 @@
         cmdTopics.run(split("set-max-consumers persistent://myprop/clust/ns1/ds1 -c 99 -g"));
         verify(mockGlobalTopicsPolicies).setMaxConsumers("persistent://myprop/clust/ns1/ds1", 99);
 
-<<<<<<< HEAD
         cmdTopics.run(split("get-compaction-threshold persistent://myprop/clust/ns1/ds1 -g"));
         verify(mockGlobalTopicsPolicies).getCompactionThreshold("persistent://myprop/clust/ns1/ds1", false);
         cmdTopics.run(split("set-compaction-threshold persistent://myprop/clust/ns1/ds1 -t 10k -g"));
         verify(mockGlobalTopicsPolicies).setCompactionThreshold("persistent://myprop/clust/ns1/ds1", 10 * 1024);
         cmdTopics.run(split("remove-compaction-threshold persistent://myprop/clust/ns1/ds1 -g"));
         verify(mockGlobalTopicsPolicies).removeCompactionThreshold("persistent://myprop/clust/ns1/ds1");
-=======
+
         cmdTopics.run(split("set-subscription-dispatch-rate persistent://myprop/clust/ns1/ds1 -md -1 -bd -1 -dt 2 -g"));
         verify(mockGlobalTopicsPolicies).setSubscriptionDispatchRate("persistent://myprop/clust/ns1/ds1",
                 DispatchRate.builder()
@@ -1188,7 +1187,6 @@
         verify(mockGlobalTopicsPolicies).getSubscriptionDispatchRate("persistent://myprop/clust/ns1/ds1", false);
         cmdTopics.run(split("remove-subscription-dispatch-rate persistent://myprop/clust/ns1/ds1 -g"));
         verify(mockGlobalTopicsPolicies).removeSubscriptionDispatchRate("persistent://myprop/clust/ns1/ds1");
->>>>>>> a02356f5
     }
 
     @Test
