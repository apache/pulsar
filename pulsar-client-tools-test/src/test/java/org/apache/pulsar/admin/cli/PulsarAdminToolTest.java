/**
 * Licensed to the Apache Software Foundation (ASF) under one
 * or more contributor license agreements.  See the NOTICE file
 * distributed with this work for additional information
 * regarding copyright ownership.  The ASF licenses this file
 * to you under the Apache License, Version 2.0 (the
 * "License"); you may not use this file except in compliance
 * with the License.  You may obtain a copy of the License at
 *
 *   http://www.apache.org/licenses/LICENSE-2.0
 *
 * Unless required by applicable law or agreed to in writing,
 * software distributed under the License is distributed on an
 * "AS IS" BASIS, WITHOUT WARRANTIES OR CONDITIONS OF ANY
 * KIND, either express or implied.  See the License for the
 * specific language governing permissions and limitations
 * under the License.
 */
package org.apache.pulsar.admin.cli;

import static org.mockito.ArgumentMatchers.eq;
import static org.mockito.ArgumentMatchers.longThat;
import static org.mockito.Mockito.doReturn;
import static org.mockito.Mockito.mock;
import static org.mockito.Mockito.times;
import static org.mockito.Mockito.verify;
import static org.mockito.Mockito.when;
import static org.testng.Assert.assertEquals;
import static org.testng.Assert.assertNull;

import com.google.common.collect.Lists;
import com.google.common.collect.Maps;
import com.google.common.collect.Sets;
import java.lang.reflect.Field;
import java.util.ArrayList;
import java.util.Collections;
import java.util.EnumSet;
import java.util.Map;
import java.util.Properties;
import java.util.concurrent.CompletableFuture;
import java.util.concurrent.TimeUnit;
import org.apache.pulsar.client.admin.Bookies;
import org.apache.pulsar.client.admin.BrokerStats;
import org.apache.pulsar.client.admin.Brokers;
import org.apache.pulsar.client.admin.Clusters;
import org.apache.pulsar.client.admin.LongRunningProcessStatus;
import org.apache.pulsar.client.admin.Lookup;
import org.apache.pulsar.client.admin.Namespaces;
import org.apache.pulsar.client.admin.NonPersistentTopics;
import org.apache.pulsar.client.admin.ProxyStats;
import org.apache.pulsar.client.admin.PulsarAdmin;
import org.apache.pulsar.client.admin.ResourceQuotas;
import org.apache.pulsar.client.admin.Schemas;
import org.apache.pulsar.client.admin.Tenants;
import org.apache.pulsar.client.admin.Topics;
import org.apache.pulsar.client.admin.Transactions;
import org.apache.pulsar.client.admin.internal.OffloadProcessStatusImpl;
import org.apache.pulsar.client.admin.internal.PulsarAdminBuilderImpl;
import org.apache.pulsar.client.api.MessageId;
import org.apache.pulsar.client.api.SubscriptionType;
import org.apache.pulsar.client.api.transaction.TxnID;
import org.apache.pulsar.client.impl.MessageIdImpl;
import org.apache.pulsar.client.impl.MessageImpl;
import org.apache.pulsar.client.impl.auth.AuthenticationTls;
import org.apache.pulsar.client.impl.conf.ClientConfigurationData;
import org.apache.pulsar.common.policies.data.AuthAction;
import org.apache.pulsar.common.policies.data.AutoSubscriptionCreationOverride;
import org.apache.pulsar.common.policies.data.AutoTopicCreationOverride;
import org.apache.pulsar.common.policies.data.BacklogQuota;
import org.apache.pulsar.common.policies.data.BacklogQuota.RetentionPolicy;
import org.apache.pulsar.common.policies.data.BookieAffinityGroupData;
import org.apache.pulsar.common.policies.data.BookieInfo;
import org.apache.pulsar.common.policies.data.BookiesClusterInfo;
import org.apache.pulsar.common.policies.data.BookiesRackConfiguration;
import org.apache.pulsar.common.policies.data.BundlesData;
import org.apache.pulsar.common.policies.data.ClusterData;
import org.apache.pulsar.common.policies.data.DelayedDeliveryPolicies;
import org.apache.pulsar.common.policies.data.DispatchRate;
import org.apache.pulsar.common.policies.data.FailureDomain;
import org.apache.pulsar.common.policies.data.InactiveTopicDeleteMode;
import org.apache.pulsar.common.policies.data.InactiveTopicPolicies;
import org.apache.pulsar.common.policies.data.ManagedLedgerInternalStats.LedgerInfo;
import org.apache.pulsar.common.policies.data.OffloadPolicies;
import org.apache.pulsar.common.policies.data.PersistencePolicies;
import org.apache.pulsar.common.policies.data.PersistentTopicInternalStats;
import org.apache.pulsar.common.policies.data.Policies;
import org.apache.pulsar.common.policies.data.PublishRate;
import org.apache.pulsar.common.policies.data.ResourceQuota;
import org.apache.pulsar.common.policies.data.RetentionPolicies;
import org.apache.pulsar.common.policies.data.SubscribeRate;
import org.apache.pulsar.common.policies.data.TenantInfo;
import org.apache.pulsar.common.policies.data.TopicType;
import org.apache.pulsar.common.util.ObjectMapperFactory;
import org.mockito.ArgumentMatcher;
import org.mockito.Mockito;
import org.testng.annotations.Test;

public class PulsarAdminToolTest {

    @Test
    public void brokers() throws Exception {
        PulsarAdmin admin = Mockito.mock(PulsarAdmin.class);
        Brokers mockBrokers = mock(Brokers.class);
        doReturn(mockBrokers).when(admin).brokers();

        CmdBrokers brokers = new CmdBrokers(() -> admin);

        brokers.run(split("list use"));
        verify(mockBrokers).getActiveBrokers("use");

        brokers.run(split("leader-broker"));
        verify(mockBrokers).getLeaderBroker();

        brokers.run(split("namespaces use --url http://my-service.url:8080"));
        verify(mockBrokers).getOwnedNamespaces("use", "http://my-service.url:8080");

        brokers.run(split("get-all-dynamic-config"));
        verify(mockBrokers).getAllDynamicConfigurations();

        brokers.run(split("list-dynamic-config"));
        verify(mockBrokers).getDynamicConfigurationNames();

        brokers.run(split("update-dynamic-config --config brokerShutdownTimeoutMs --value 100"));
        verify(mockBrokers).updateDynamicConfiguration("brokerShutdownTimeoutMs", "100");

        brokers.run(split("delete-dynamic-config --config brokerShutdownTimeoutMs"));
        verify(mockBrokers).deleteDynamicConfiguration("brokerShutdownTimeoutMs");

        brokers.run(split("get-internal-config"));
        verify(mockBrokers).getInternalConfigurationData();

        brokers.run(split("get-runtime-config"));
        verify(mockBrokers).getRuntimeConfigurations();

        brokers.run(split("healthcheck"));
        verify(mockBrokers).healthcheck();

        brokers.run(split("version"));
        verify(mockBrokers).getVersion();
    }

    @Test
    public void brokerStats() throws Exception {
        PulsarAdmin admin = Mockito.mock(PulsarAdmin.class);
        BrokerStats mockBrokerStats = mock(BrokerStats.class);
        doReturn(mockBrokerStats).when(admin).brokerStats();

        CmdBrokerStats brokerStats = new CmdBrokerStats(() -> admin);

        brokerStats.run(split("topics"));
        verify(mockBrokerStats).getTopics();

        brokerStats.run(split("load-report"));
        verify(mockBrokerStats).getLoadReport();

        brokerStats.run(split("mbeans"));
        verify(mockBrokerStats).getMBeans();

        brokerStats.run(split("monitoring-metrics"));
        verify(mockBrokerStats).getMetrics();
    }

    @Test
    public void getOwnedNamespaces() throws Exception {
        PulsarAdmin admin = Mockito.mock(PulsarAdmin.class);
        Brokers mockBrokers = mock(Brokers.class);
        doReturn(mockBrokers).when(admin).brokers();

        CmdBrokers brokers = new CmdBrokers(() -> admin);

        brokers.run(split("namespaces use --url http://my-service.url:4000"));
        verify(mockBrokers).getOwnedNamespaces("use", "http://my-service.url:4000");

    }

    @Test
    public void clusters() throws Exception {
        PulsarAdmin admin = Mockito.mock(PulsarAdmin.class);
        Clusters mockClusters = mock(Clusters.class);
        when(admin.clusters()).thenReturn(mockClusters);

        CmdClusters clusters = new CmdClusters(() -> admin);

        clusters.run(split("list"));
        verify(mockClusters).getClusters();

        clusters.run(split("get use"));
        verify(mockClusters).getCluster("use");

        clusters.run(split("create use --url http://my-service.url:8080"));
        verify(mockClusters).createCluster("use", new ClusterData("http://my-service.url:8080", null));

        clusters.run(split("update use --url http://my-service.url:8080"));
        verify(mockClusters).updateCluster("use", new ClusterData("http://my-service.url:8080", null));

        clusters.run(split("delete use"));
        verify(mockClusters).deleteCluster("use");

        clusters.run(split("list-failure-domains use"));
        verify(mockClusters).getFailureDomains("use");

        clusters.run(split("get-failure-domain use --domain-name domain"));
        verify(mockClusters).getFailureDomain("use", "domain");

        clusters.run(split("create-failure-domain use --domain-name domain --broker-list b1"));
        FailureDomain domain = new FailureDomain();
        domain.setBrokers(Sets.newHashSet("b1"));
        verify(mockClusters).createFailureDomain("use", "domain", domain);

        clusters.run(split("update-failure-domain use --domain-name domain --broker-list b1"));
        verify(mockClusters).updateFailureDomain("use", "domain", domain);

        clusters.run(split("delete-failure-domain use --domain-name domain"));
        verify(mockClusters).deleteFailureDomain("use", "domain");


        // Re-create CmdClusters to avoid a issue.
        // See https://github.com/cbeust/jcommander/issues/271
        clusters = new CmdClusters(() -> admin);

        clusters.run(
                split("create my-cluster --url http://my-service.url:8080 --url-secure https://my-service.url:4443"));
        verify(mockClusters).createCluster("my-cluster",
                new ClusterData("http://my-service.url:8080", "https://my-service.url:4443"));

        clusters.run(
                split("update my-cluster --url http://my-service.url:8080 --url-secure https://my-service.url:4443"));
        verify(mockClusters).updateCluster("my-cluster",
                new ClusterData("http://my-service.url:8080", "https://my-service.url:4443"));

        clusters.run(split("delete my-cluster"));
        verify(mockClusters).deleteCluster("my-cluster");

        clusters.run(split("update-peer-clusters my-cluster --peer-clusters c1,c2"));
        verify(mockClusters).updatePeerClusterNames("my-cluster",
                Sets.newLinkedHashSet(Lists.newArrayList("c1", "c2")));

        clusters.run(split("get-peer-clusters my-cluster"));
        verify(mockClusters).getPeerClusterNames("my-cluster");

        // test create cluster without --url
        clusters = new CmdClusters(() -> admin);

        clusters.run(split("create my-secure-cluster --url-secure https://my-service.url:4443"));
        verify(mockClusters).createCluster("my-secure-cluster", new ClusterData(null, "https://my-service.url:4443"));

        clusters.run(split("update my-secure-cluster --url-secure https://my-service.url:4443"));
        verify(mockClusters).updateCluster("my-secure-cluster", new ClusterData(null, "https://my-service.url:4443"));

        clusters.run(split("delete my-secure-cluster"));
        verify(mockClusters).deleteCluster("my-secure-cluster");
    }

    @Test
    public void tenants() throws Exception {
        PulsarAdmin admin = Mockito.mock(PulsarAdmin.class);
        Tenants mockTenants = mock(Tenants.class);
        when(admin.tenants()).thenReturn(mockTenants);

        CmdTenants tenants = new CmdTenants(() -> admin);

        tenants.run(split("list"));
        verify(mockTenants).getTenants();

        TenantInfo tenantInfo = new TenantInfo(Sets.newHashSet("role1", "role2"), Sets.newHashSet("use"));

        tenants.run(split("create my-tenant --admin-roles role1,role2 --allowed-clusters use"));
        verify(mockTenants).createTenant("my-tenant", tenantInfo);

        tenantInfo = new TenantInfo(Sets.newHashSet("role1", "role2"), Sets.newHashSet("usw"));

        tenants.run(split("update my-tenant --admin-roles role1,role2 --allowed-clusters usw"));
        verify(mockTenants).updateTenant("my-tenant", tenantInfo);

        tenants.run(split("get my-tenant"));
        verify(mockTenants).getTenantInfo("my-tenant");

        tenants.run(split("delete my-tenant"));
        verify(mockTenants).deleteTenant("my-tenant", false);
    }

    @Test
    public void namespaces() throws Exception {
        PulsarAdmin admin = Mockito.mock(PulsarAdmin.class);
        Namespaces mockNamespaces = mock(Namespaces.class);
        when(admin.namespaces()).thenReturn(mockNamespaces);
        Lookup mockLookup = mock(Lookup.class);
        when(admin.lookups()).thenReturn(mockLookup);

        CmdNamespaces namespaces = new CmdNamespaces(() -> admin);

        namespaces.run(split("list myprop"));
        verify(mockNamespaces).getNamespaces("myprop");

        namespaces.run(split("list-cluster myprop/clust"));
        verify(mockNamespaces).getNamespaces("myprop", "clust");

        namespaces.run(split("topics myprop/clust/ns1"));
        verify(mockNamespaces).getTopics("myprop/clust/ns1");

        namespaces.run(split("policies myprop/clust/ns1"));
        verify(mockNamespaces).getPolicies("myprop/clust/ns1");

        namespaces.run(split("create myprop/clust/ns1"));
        verify(mockNamespaces).createNamespace("myprop/clust/ns1");

        namespaces.run(split("delete myprop/clust/ns1"));
        verify(mockNamespaces).deleteNamespace("myprop/clust/ns1", false);

        namespaces.run(split("permissions myprop/clust/ns1"));
        verify(mockNamespaces).getPermissions("myprop/clust/ns1");

        namespaces.run(split("grant-permission myprop/clust/ns1 --role role1 --actions produce,consume"));
        verify(mockNamespaces).grantPermissionOnNamespace("myprop/clust/ns1", "role1",
                EnumSet.of(AuthAction.produce, AuthAction.consume));

        namespaces.run(split("revoke-permission myprop/clust/ns1 --role role1"));
        verify(mockNamespaces).revokePermissionsOnNamespace("myprop/clust/ns1", "role1");

        namespaces.run(split("set-clusters myprop/clust/ns1 -c use,usw,usc"));
        verify(mockNamespaces).setNamespaceReplicationClusters("myprop/clust/ns1",
                Sets.newHashSet("use", "usw", "usc"));

        namespaces.run(split("get-clusters myprop/clust/ns1"));
        verify(mockNamespaces).getNamespaceReplicationClusters("myprop/clust/ns1");

        namespaces.run(split("set-subscription-types-enabled myprop/clust/ns1 -t Shared,Failover"));
        verify(mockNamespaces).setSubscriptionTypesEnabled("myprop/clust/ns1",
                Sets.newHashSet(SubscriptionType.Shared, SubscriptionType.Failover));

        namespaces.run(split("get-subscription-types-enabled myprop/clust/ns1"));
        verify(mockNamespaces).getSubscriptionTypesEnabled("myprop/clust/ns1");

        namespaces
                .run(split("set-bookie-affinity-group myprop/clust/ns1 --primary-group test1 --secondary-group test2"));
        verify(mockNamespaces).setBookieAffinityGroup("myprop/clust/ns1",
                new BookieAffinityGroupData("test1", "test2"));

        namespaces.run(split("get-bookie-affinity-group myprop/clust/ns1"));
        verify(mockNamespaces).getBookieAffinityGroup("myprop/clust/ns1");

        namespaces.run(split("delete-bookie-affinity-group myprop/clust/ns1"));
        verify(mockNamespaces).deleteBookieAffinityGroup("myprop/clust/ns1");

        namespaces.run(split("set-replicator-dispatch-rate myprop/clust/ns1 -md 10 -bd 11 -dt 12"));
        verify(mockNamespaces).setReplicatorDispatchRate("myprop/clust/ns1", new DispatchRate(10, 11, 12));

        namespaces.run(split("get-replicator-dispatch-rate myprop/clust/ns1"));
        verify(mockNamespaces).getReplicatorDispatchRate("myprop/clust/ns1");

        namespaces.run(split("remove-replicator-dispatch-rate myprop/clust/ns1"));
        verify(mockNamespaces).removeReplicatorDispatchRate("myprop/clust/ns1");

        namespaces.run(split("unload myprop/clust/ns1"));
        verify(mockNamespaces).unload("myprop/clust/ns1");

        mockNamespaces = mock(Namespaces.class);
        when(admin.namespaces()).thenReturn(mockNamespaces);
        namespaces = new CmdNamespaces(() -> admin);

        namespaces.run(split("unload myprop/clust/ns1 -b 0x80000000_0xffffffff"));
        verify(mockNamespaces).unloadNamespaceBundle("myprop/clust/ns1", "0x80000000_0xffffffff");

        namespaces.run(split("split-bundle myprop/clust/ns1 -b 0x00000000_0xffffffff"));
        verify(mockNamespaces).splitNamespaceBundle("myprop/clust/ns1", "0x00000000_0xffffffff", false, null);

        namespaces.run(split("get-backlog-quotas myprop/clust/ns1"));
        verify(mockNamespaces).getBacklogQuotaMap("myprop/clust/ns1");

        namespaces.run(split("set-backlog-quota myprop/clust/ns1 -p producer_request_hold -l 10"));
        verify(mockNamespaces).setBacklogQuota("myprop/clust/ns1",
                new BacklogQuota(10, RetentionPolicy.producer_request_hold));

        mockNamespaces = mock(Namespaces.class);
        when(admin.namespaces()).thenReturn(mockNamespaces);
        namespaces = new CmdNamespaces(() -> admin);

        namespaces.run(split("set-backlog-quota myprop/clust/ns1 -p producer_exception -l 10K"));
        verify(mockNamespaces).setBacklogQuota("myprop/clust/ns1",
                new BacklogQuota(10 * 1024, RetentionPolicy.producer_exception));

        mockNamespaces = mock(Namespaces.class);
        when(admin.namespaces()).thenReturn(mockNamespaces);
        namespaces = new CmdNamespaces(() -> admin);

        namespaces.run(split("set-backlog-quota myprop/clust/ns1 -p producer_exception -l 10M"));
        verify(mockNamespaces).setBacklogQuota("myprop/clust/ns1",
                new BacklogQuota(10 * 1024 * 1024, RetentionPolicy.producer_exception));

        mockNamespaces = mock(Namespaces.class);
        when(admin.namespaces()).thenReturn(mockNamespaces);
        namespaces = new CmdNamespaces(() -> admin);

        namespaces.run(split("set-backlog-quota myprop/clust/ns1 -p producer_exception -l 10G"));
        verify(mockNamespaces).setBacklogQuota("myprop/clust/ns1",
                new BacklogQuota(10L * 1024 * 1024 * 1024, RetentionPolicy.producer_exception));

        mockNamespaces = mock(Namespaces.class);
        when(admin.namespaces()).thenReturn(mockNamespaces);
        namespaces = new CmdNamespaces(() -> admin);

        namespaces.run(split("set-backlog-quota myprop/clust/ns1 -p producer_exception -l 10G -lt 10000"));
        verify(mockNamespaces).setBacklogQuota("myprop/clust/ns1",
                new BacklogQuota(10l * 1024 * 1024 * 1024, 10000, RetentionPolicy.producer_exception));

        namespaces.run(split("set-persistence myprop/clust/ns1 -e 2 -w 1 -a 1 -r 100.0"));
        verify(mockNamespaces).setPersistence("myprop/clust/ns1",
                new PersistencePolicies(2, 1, 1, 100.0d));

        namespaces.run(split("get-persistence myprop/clust/ns1"));
        verify(mockNamespaces).getPersistence("myprop/clust/ns1");

        namespaces.run(split("remove-persistence myprop/clust/ns1"));
        verify(mockNamespaces).removePersistence("myprop/clust/ns1");

        namespaces.run(split("get-max-subscriptions-per-topic myprop/clust/ns1"));
        verify(mockNamespaces).getMaxSubscriptionsPerTopic("myprop/clust/ns1");
        namespaces.run(split("set-max-subscriptions-per-topic myprop/clust/ns1 -m 300"));
        verify(mockNamespaces).setMaxSubscriptionsPerTopic("myprop/clust/ns1", 300);
        namespaces.run(split("remove-max-subscriptions-per-topic myprop/clust/ns1"));
        verify(mockNamespaces).removeMaxSubscriptionsPerTopic("myprop/clust/ns1");

        namespaces.run(split("set-message-ttl myprop/clust/ns1 -ttl 300"));
        verify(mockNamespaces).setNamespaceMessageTTL("myprop/clust/ns1", 300);

        namespaces.run(split("set-subscription-expiration-time myprop/clust/ns1 -t 60"));
        verify(mockNamespaces).setSubscriptionExpirationTime("myprop/clust/ns1", 60);

        namespaces.run(split("get-deduplication myprop/clust/ns1"));
        verify(mockNamespaces).getDeduplicationStatus("myprop/clust/ns1");
        namespaces.run(split("set-deduplication myprop/clust/ns1 --enable"));
        verify(mockNamespaces).setDeduplicationStatus("myprop/clust/ns1", true);
        namespaces.run(split("remove-deduplication myprop/clust/ns1"));
        verify(mockNamespaces).removeDeduplicationStatus("myprop/clust/ns1");

        namespaces.run(split("set-auto-topic-creation myprop/clust/ns1 -e -t non-partitioned"));
        verify(mockNamespaces).setAutoTopicCreation("myprop/clust/ns1",
                new AutoTopicCreationOverride(true, TopicType.NON_PARTITIONED.toString(), null));

        namespaces.run(split("remove-auto-topic-creation myprop/clust/ns1"));
        verify(mockNamespaces).removeAutoTopicCreation("myprop/clust/ns1");

        namespaces.run(split("set-auto-subscription-creation myprop/clust/ns1 -e"));
        verify(mockNamespaces).setAutoSubscriptionCreation("myprop/clust/ns1",
                new AutoSubscriptionCreationOverride(true));

        namespaces.run(split("remove-auto-subscription-creation myprop/clust/ns1"));
        verify(mockNamespaces).removeAutoSubscriptionCreation("myprop/clust/ns1");

        namespaces.run(split("get-message-ttl myprop/clust/ns1"));
        verify(mockNamespaces).getNamespaceMessageTTL("myprop/clust/ns1");

        namespaces.run(split("get-subscription-expiration-time myprop/clust/ns1"));
        verify(mockNamespaces).getSubscriptionExpirationTime("myprop/clust/ns1");

        namespaces.run(split("set-anti-affinity-group myprop/clust/ns1 -g group"));
        verify(mockNamespaces).setNamespaceAntiAffinityGroup("myprop/clust/ns1", "group");

        namespaces.run(split("get-anti-affinity-group myprop/clust/ns1"));
        verify(mockNamespaces).getNamespaceAntiAffinityGroup("myprop/clust/ns1");

        namespaces.run(split("get-anti-affinity-namespaces -p dummy -c cluster -g group"));
        verify(mockNamespaces).getAntiAffinityNamespaces("dummy", "cluster", "group");

        namespaces.run(split("delete-anti-affinity-group myprop/clust/ns1 "));
        verify(mockNamespaces).deleteNamespaceAntiAffinityGroup("myprop/clust/ns1");


        namespaces.run(split("set-retention myprop/clust/ns1 -t 1h -s 1M"));
        verify(mockNamespaces).setRetention("myprop/clust/ns1",
                new RetentionPolicies(60, 1));

        namespaces.run(split("get-retention myprop/clust/ns1"));
        verify(mockNamespaces).getRetention("myprop/clust/ns1");

        namespaces.run(split("remove-retention myprop/clust/ns1"));
        verify(mockNamespaces).removeRetention("myprop/clust/ns1");

        namespaces.run(split("set-delayed-delivery myprop/clust/ns1 -e -t 1s"));
        verify(mockNamespaces).setDelayedDeliveryMessages("myprop/clust/ns1",
                new DelayedDeliveryPolicies(1000, true));

        namespaces.run(split("get-delayed-delivery myprop/clust/ns1"));
        verify(mockNamespaces).getDelayedDelivery("myprop/clust/ns1");

        namespaces.run(split("remove-delayed-delivery myprop/clust/ns1"));
        verify(mockNamespaces).removeDelayedDeliveryMessages("myprop/clust/ns1");

        namespaces.run(split("set-inactive-topic-policies myprop/clust/ns1 -e -t 1s -m delete_when_no_subscriptions"));
        verify(mockNamespaces).setInactiveTopicPolicies("myprop/clust/ns1",
                new InactiveTopicPolicies(InactiveTopicDeleteMode.delete_when_no_subscriptions, 1,
                        true));

        namespaces.run(split("get-inactive-topic-policies myprop/clust/ns1"));
        verify(mockNamespaces).getInactiveTopicPolicies("myprop/clust/ns1");

        namespaces.run(split("remove-inactive-topic-policies myprop/clust/ns1"));
        verify(mockNamespaces).removeInactiveTopicPolicies("myprop/clust/ns1");

        namespaces.run(split("clear-backlog myprop/clust/ns1 -force"));
        verify(mockNamespaces).clearNamespaceBacklog("myprop/clust/ns1");

        mockNamespaces = mock(Namespaces.class);
        when(admin.namespaces()).thenReturn(mockNamespaces);
        namespaces = new CmdNamespaces(() -> admin);

        namespaces.run(split("clear-backlog -b 0x80000000_0xffffffff myprop/clust/ns1 -force"));
        verify(mockNamespaces).clearNamespaceBundleBacklog("myprop/clust/ns1", "0x80000000_0xffffffff");

        mockNamespaces = mock(Namespaces.class);
        when(admin.namespaces()).thenReturn(mockNamespaces);
        namespaces = new CmdNamespaces(() -> admin);

        namespaces.run(split("clear-backlog -s my-sub myprop/clust/ns1 -force"));
        verify(mockNamespaces).clearNamespaceBacklogForSubscription("myprop/clust/ns1", "my-sub");

        mockNamespaces = mock(Namespaces.class);
        when(admin.namespaces()).thenReturn(mockNamespaces);
        namespaces = new CmdNamespaces(() -> admin);

        namespaces.run(split("clear-backlog -b 0x80000000_0xffffffff -s my-sub myprop/clust/ns1 -force"));
        verify(mockNamespaces).clearNamespaceBundleBacklogForSubscription("myprop/clust/ns1", "0x80000000_0xffffffff",
                "my-sub");

        namespaces.run(split("unsubscribe -s my-sub myprop/clust/ns1"));
        verify(mockNamespaces).unsubscribeNamespace("myprop/clust/ns1", "my-sub");

        mockNamespaces = mock(Namespaces.class);
        when(admin.namespaces()).thenReturn(mockNamespaces);
        namespaces = new CmdNamespaces(() -> admin);

        namespaces.run(split("unsubscribe -b 0x80000000_0xffffffff -s my-sub myprop/clust/ns1"));
        verify(mockNamespaces).unsubscribeNamespaceBundle("myprop/clust/ns1", "0x80000000_0xffffffff", "my-sub");

        mockNamespaces = mock(Namespaces.class);
        when(admin.namespaces()).thenReturn(mockNamespaces);
        namespaces = new CmdNamespaces(() -> admin);

        namespaces.run(split("get-max-producers-per-topic myprop/clust/ns1"));
        verify(mockNamespaces).getMaxProducersPerTopic("myprop/clust/ns1");

        namespaces.run(split("set-max-producers-per-topic myprop/clust/ns1 -p 1"));
        verify(mockNamespaces).setMaxProducersPerTopic("myprop/clust/ns1", 1);

        namespaces.run(split("remove-max-producers-per-topic myprop/clust/ns1"));
        verify(mockNamespaces).removeMaxProducersPerTopic("myprop/clust/ns1");

        namespaces.run(split("get-max-consumers-per-topic myprop/clust/ns1"));
        verify(mockNamespaces).getMaxConsumersPerTopic("myprop/clust/ns1");

        namespaces.run(split("set-max-consumers-per-topic myprop/clust/ns1 -c 2"));
        verify(mockNamespaces).setMaxConsumersPerTopic("myprop/clust/ns1", 2);

        namespaces.run(split("remove-max-consumers-per-topic myprop/clust/ns1"));
        verify(mockNamespaces).removeMaxConsumersPerTopic("myprop/clust/ns1");

        namespaces.run(split("get-max-consumers-per-subscription myprop/clust/ns1"));
        verify(mockNamespaces).getMaxConsumersPerSubscription("myprop/clust/ns1");

        namespaces.run(split("remove-max-consumers-per-subscription myprop/clust/ns1"));
        verify(mockNamespaces).removeMaxConsumersPerSubscription("myprop/clust/ns1");

        namespaces.run(split("set-max-consumers-per-subscription myprop/clust/ns1 -c 3"));
        verify(mockNamespaces).setMaxConsumersPerSubscription("myprop/clust/ns1", 3);

        namespaces.run(split("get-max-unacked-messages-per-subscription myprop/clust/ns1"));
        verify(mockNamespaces).getMaxUnackedMessagesPerSubscription("myprop/clust/ns1");

        namespaces.run(split("set-max-unacked-messages-per-subscription myprop/clust/ns1 -c 3"));
        verify(mockNamespaces).setMaxUnackedMessagesPerSubscription("myprop/clust/ns1", 3);

        namespaces.run(split("remove-max-unacked-messages-per-subscription myprop/clust/ns1"));
        verify(mockNamespaces).removeMaxUnackedMessagesPerSubscription("myprop/clust/ns1");

        namespaces.run(split("get-max-unacked-messages-per-consumer myprop/clust/ns1"));
        verify(mockNamespaces).getMaxUnackedMessagesPerConsumer("myprop/clust/ns1");

        namespaces.run(split("set-max-unacked-messages-per-consumer myprop/clust/ns1 -c 3"));
        verify(mockNamespaces).setMaxUnackedMessagesPerConsumer("myprop/clust/ns1", 3);

        mockNamespaces = mock(Namespaces.class);
        when(admin.namespaces()).thenReturn(mockNamespaces);
        namespaces = new CmdNamespaces(() -> admin);

        namespaces.run(split("set-dispatch-rate myprop/clust/ns1 -md -1 -bd -1 -dt 2"));
        verify(mockNamespaces).setDispatchRate("myprop/clust/ns1", new DispatchRate(-1, -1, 2));

        namespaces.run(split("get-dispatch-rate myprop/clust/ns1"));
        verify(mockNamespaces).getDispatchRate("myprop/clust/ns1");

        namespaces.run(split("remove-dispatch-rate myprop/clust/ns1"));
        verify(mockNamespaces).removeDispatchRate("myprop/clust/ns1");

        namespaces.run(split("set-publish-rate myprop/clust/ns1 -m 10 -b 20"));
        verify(mockNamespaces).setPublishRate("myprop/clust/ns1", new PublishRate(10, 20));

        namespaces.run(split("get-publish-rate myprop/clust/ns1"));
        verify(mockNamespaces).getPublishRate("myprop/clust/ns1");

        namespaces.run(split("remove-publish-rate myprop/clust/ns1"));
        verify(mockNamespaces).removePublishRate("myprop/clust/ns1");

        namespaces.run(split("set-subscribe-rate myprop/clust/ns1 -sr 2 -st 60"));
        verify(mockNamespaces).setSubscribeRate("myprop/clust/ns1", new SubscribeRate(2, 60));

        namespaces.run(split("get-subscribe-rate myprop/clust/ns1"));
        verify(mockNamespaces).getSubscribeRate("myprop/clust/ns1");

        namespaces.run(split("remove-subscribe-rate myprop/clust/ns1"));
        verify(mockNamespaces).removeSubscribeRate("myprop/clust/ns1");

        namespaces.run(split("set-subscription-dispatch-rate myprop/clust/ns1 -md -1 -bd -1 -dt 2"));
        verify(mockNamespaces).setSubscriptionDispatchRate("myprop/clust/ns1", new DispatchRate(-1, -1, 2));

        namespaces.run(split("get-subscription-dispatch-rate myprop/clust/ns1"));
        verify(mockNamespaces).getSubscriptionDispatchRate("myprop/clust/ns1");

        namespaces.run(split("remove-subscription-dispatch-rate myprop/clust/ns1"));
        verify(mockNamespaces).removeSubscriptionDispatchRate("myprop/clust/ns1");

        namespaces.run(split("get-compaction-threshold myprop/clust/ns1"));
        verify(mockNamespaces).getCompactionThreshold("myprop/clust/ns1");

        namespaces.run(split("remove-compaction-threshold myprop/clust/ns1"));
        verify(mockNamespaces).removeCompactionThreshold("myprop/clust/ns1");

        namespaces.run(split("set-compaction-threshold myprop/clust/ns1 -t 1G"));
        verify(mockNamespaces).setCompactionThreshold("myprop/clust/ns1", 1024 * 1024 * 1024);

        namespaces.run(split("get-offload-threshold myprop/clust/ns1"));
        verify(mockNamespaces).getOffloadThreshold("myprop/clust/ns1");

        namespaces.run(split("set-offload-threshold myprop/clust/ns1 -s 1G"));
        verify(mockNamespaces).setOffloadThreshold("myprop/clust/ns1", 1024 * 1024 * 1024);

        namespaces.run(split("get-offload-deletion-lag myprop/clust/ns1"));
        verify(mockNamespaces).getOffloadDeleteLagMs("myprop/clust/ns1");

        namespaces.run(split("set-offload-deletion-lag myprop/clust/ns1 -l 1d"));
        verify(mockNamespaces).setOffloadDeleteLag("myprop/clust/ns1", 24 * 60 * 60, TimeUnit.SECONDS);

        namespaces.run(split("clear-offload-deletion-lag myprop/clust/ns1"));
        verify(mockNamespaces).clearOffloadDeleteLag("myprop/clust/ns1");

        namespaces.run(split(
                "set-offload-policies myprop/clust/ns1 -r test-region -d aws-s3 -b test-bucket -e http://test.endpoint -mbs 32M -rbs 5M -oat 10M -oae 10s -orp tiered-storage-first"));
        verify(mockNamespaces).setOffloadPolicies("myprop/clust/ns1",
                OffloadPolicies.create("aws-s3", "test-region", "test-bucket",
                        "http://test.endpoint",null, null, null, null, 32 * 1024 * 1024, 5 * 1024 * 1024,
                        10 * 1024 * 1024L, 10000L, OffloadPolicies.OffloadedReadPriority.TIERED_STORAGE_FIRST));

        namespaces.run(split("remove-offload-policies myprop/clust/ns1"));
        verify(mockNamespaces).removeOffloadPolicies("myprop/clust/ns1");

        namespaces.run(split("get-offload-policies myprop/clust/ns1"));
        verify(mockNamespaces).getOffloadPolicies("myprop/clust/ns1");

        namespaces.run(split("remove-message-ttl myprop/clust/ns1"));
        verify(mockNamespaces).removeNamespaceMessageTTL("myprop/clust/ns1");

        namespaces.run(split("set-deduplication-snapshot-interval myprop/clust/ns1 -i 1000"));
        verify(mockNamespaces).setDeduplicationSnapshotInterval("myprop/clust/ns1", 1000);
        namespaces.run(split("get-deduplication-snapshot-interval myprop/clust/ns1"));
        verify(mockNamespaces).getDeduplicationSnapshotInterval("myprop/clust/ns1");
        namespaces.run(split("remove-deduplication-snapshot-interval myprop/clust/ns1"));
        verify(mockNamespaces).removeDeduplicationSnapshotInterval("myprop/clust/ns1");

    }

    @Test
    public void namespacesCreateV1() throws Exception {
        PulsarAdmin admin = Mockito.mock(PulsarAdmin.class);
        Namespaces mockNamespaces = mock(Namespaces.class);
        when(admin.namespaces()).thenReturn(mockNamespaces);
        CmdNamespaces namespaces = new CmdNamespaces(() -> admin);

        namespaces.run(split("create my-prop/my-cluster/my-namespace"));
        verify(mockNamespaces).createNamespace("my-prop/my-cluster/my-namespace");
    }

    @Test
    public void namespacesCreateV1WithBundlesAndClusters() throws Exception {
        PulsarAdmin admin = Mockito.mock(PulsarAdmin.class);
        Namespaces mockNamespaces = mock(Namespaces.class);
        when(admin.namespaces()).thenReturn(mockNamespaces);
        CmdNamespaces namespaces = new CmdNamespaces(() -> admin);

        namespaces.run(split("create my-prop/my-cluster/my-namespace --bundles 5 --clusters a,b,c"));
        verify(mockNamespaces).createNamespace("my-prop/my-cluster/my-namespace", 5);
        verify(mockNamespaces).setNamespaceReplicationClusters("my-prop/my-cluster/my-namespace",
                Sets.newHashSet("a", "b", "c"));
    }

    @Test
    public void namespacesCreate() throws Exception {
        PulsarAdmin admin = Mockito.mock(PulsarAdmin.class);
        Namespaces mockNamespaces = mock(Namespaces.class);
        when(admin.namespaces()).thenReturn(mockNamespaces);
        CmdNamespaces namespaces = new CmdNamespaces(() -> admin);

        namespaces.run(split("create my-prop/my-namespace"));

        Policies policies = new Policies();
        policies.bundles = null;
        verify(mockNamespaces).createNamespace("my-prop/my-namespace", policies);
    }

    @Test
    public void namespacesCreateWithBundlesAndClusters() throws Exception {
        PulsarAdmin admin = Mockito.mock(PulsarAdmin.class);
        Namespaces mockNamespaces = mock(Namespaces.class);
        when(admin.namespaces()).thenReturn(mockNamespaces);
        CmdNamespaces namespaces = new CmdNamespaces(() -> admin);

        namespaces.run(split("create my-prop/my-namespace --bundles 5 --clusters a,b,c"));

        Policies policies = new Policies();
        policies.bundles = new BundlesData(5);
        policies.replication_clusters = Sets.newHashSet("a", "b", "c");
        verify(mockNamespaces).createNamespace("my-prop/my-namespace", policies);
    }

    @Test
    public void resourceQuotas() throws Exception {
        PulsarAdmin admin = Mockito.mock(PulsarAdmin.class);
        ResourceQuotas mockResourceQuotas = mock(ResourceQuotas.class);
        when(admin.resourceQuotas()).thenReturn(mockResourceQuotas);
        CmdResourceQuotas cmdResourceQuotas = new CmdResourceQuotas(() -> admin);

        ResourceQuota quota = new ResourceQuota();
        quota.setMsgRateIn(10);
        quota.setMsgRateOut(20);
        quota.setBandwidthIn(10000);
        quota.setBandwidthOut(20000);
        quota.setMemory(100);
        quota.setDynamic(false);

        cmdResourceQuotas.run(split("get"));
        verify(mockResourceQuotas).getDefaultResourceQuota();

        cmdResourceQuotas.run(split("set -mi 10 -mo 20 -bi 10000 -bo 20000 -mem 100"));
        verify(mockResourceQuotas).setDefaultResourceQuota(quota);

        // reset mocks
        mockResourceQuotas = mock(ResourceQuotas.class);
        when(admin.resourceQuotas()).thenReturn(mockResourceQuotas);
        cmdResourceQuotas = new CmdResourceQuotas(() -> admin);

        cmdResourceQuotas.run(split("get --namespace myprop/clust/ns1 --bundle 0x80000000_0xffffffff"));
        verify(mockResourceQuotas).getNamespaceBundleResourceQuota("myprop/clust/ns1", "0x80000000_0xffffffff");

        cmdResourceQuotas.run(split(
                "set --namespace myprop/clust/ns1 --bundle 0x80000000_0xffffffff -mi 10 -mo 20 -bi 10000 -bo 20000 -mem 100"));
        verify(mockResourceQuotas).setNamespaceBundleResourceQuota("myprop/clust/ns1", "0x80000000_0xffffffff", quota);

        cmdResourceQuotas
                .run(split("reset-namespace-bundle-quota --namespace myprop/clust/ns1 --bundle 0x80000000_0xffffffff"));
        verify(mockResourceQuotas).resetNamespaceBundleResourceQuota("myprop/clust/ns1", "0x80000000_0xffffffff");
    }

    @Test
    public void namespaceIsolationPolicy() throws Exception {
        PulsarAdmin admin = Mockito.mock(PulsarAdmin.class);
        Clusters mockClusters = mock(Clusters.class);
        when(admin.clusters()).thenReturn(mockClusters);

        CmdNamespaceIsolationPolicy nsIsolationPoliciesCmd = new CmdNamespaceIsolationPolicy(() -> admin);

        nsIsolationPoliciesCmd.run(split("brokers use"));
        verify(mockClusters).getBrokersWithNamespaceIsolationPolicy("use");

        nsIsolationPoliciesCmd.run(split("broker use --broker my-broker"));
        verify(mockClusters).getBrokerWithNamespaceIsolationPolicy("use", "my-broker");
    }

    @Test
    public void topics() throws Exception {
        PulsarAdmin admin = Mockito.mock(PulsarAdmin.class);
        Topics mockTopics = mock(Topics.class);
        when(admin.topics()).thenReturn(mockTopics);
        Schemas mockSchemas = mock(Schemas.class);
        when(admin.schemas()).thenReturn(mockSchemas);
        Lookup mockLookup = mock(Lookup.class);
        when(admin.lookups()).thenReturn(mockLookup);

        CmdTopics cmdTopics = new CmdTopics(() -> admin);

        cmdTopics.run(split("truncate persistent://myprop/clust/ns1/ds1"));
        verify(mockTopics).truncate("persistent://myprop/clust/ns1/ds1");

        cmdTopics.run(split("delete persistent://myprop/clust/ns1/ds1 -d"));
        verify(mockTopics).delete("persistent://myprop/clust/ns1/ds1", false);
        verify(mockSchemas).deleteSchema("persistent://myprop/clust/ns1/ds1");

        cmdTopics.run(split("unload persistent://myprop/clust/ns1/ds1"));
        verify(mockTopics).unload("persistent://myprop/clust/ns1/ds1");

        cmdTopics.run(split("permissions persistent://myprop/clust/ns1/ds1"));
        verify(mockTopics).getPermissions("persistent://myprop/clust/ns1/ds1");

        cmdTopics.run(split("grant-permission persistent://myprop/clust/ns1/ds1 --role admin --actions produce,consume"));
        verify(mockTopics).grantPermission("persistent://myprop/clust/ns1/ds1", "admin", Sets.newHashSet(AuthAction.produce, AuthAction.consume));

        cmdTopics.run(split("revoke-permission persistent://myprop/clust/ns1/ds1 --role admin"));
        verify(mockTopics).revokePermissions("persistent://myprop/clust/ns1/ds1", "admin");

        cmdTopics.run(split("list myprop/clust/ns1"));
        verify(mockTopics).getList("myprop/clust/ns1", null);

        cmdTopics.run(split("lookup persistent://myprop/clust/ns1/ds1"));
        verify(mockLookup).lookupTopic("persistent://myprop/clust/ns1/ds1");

        cmdTopics.run(split("partitioned-lookup persistent://myprop/clust/ns1/ds1"));
        verify(mockLookup).lookupPartitionedTopic("persistent://myprop/clust/ns1/ds1");

        cmdTopics.run(split("bundle-range persistent://myprop/clust/ns1/ds1"));
        verify(mockLookup).getBundleRange("persistent://myprop/clust/ns1/ds1");

        cmdTopics.run(split("subscriptions persistent://myprop/clust/ns1/ds1"));
        verify(mockTopics).getSubscriptions("persistent://myprop/clust/ns1/ds1");

        cmdTopics.run(split("unsubscribe persistent://myprop/clust/ns1/ds1 -s sub1"));
        verify(mockTopics).deleteSubscription("persistent://myprop/clust/ns1/ds1", "sub1", false);

        cmdTopics.run(split("stats persistent://myprop/clust/ns1/ds1"));
        verify(mockTopics).getStats("persistent://myprop/clust/ns1/ds1", false, false);

        cmdTopics.run(split("stats-internal persistent://myprop/clust/ns1/ds1"));
        verify(mockTopics).getInternalStats("persistent://myprop/clust/ns1/ds1", false);

        cmdTopics.run(split("get-backlog-quotas persistent://myprop/clust/ns1/ds1 -ap"));
        verify(mockTopics).getBacklogQuotaMap("persistent://myprop/clust/ns1/ds1", true);
        cmdTopics.run(split("set-backlog-quota persistent://myprop/clust/ns1/ds1 -l 10 -lt 1000 -p producer_request_hold"));
        verify(mockTopics).setBacklogQuota("persistent://myprop/clust/ns1/ds1"
                , new BacklogQuota(10L, 1000, BacklogQuota.RetentionPolicy.producer_request_hold));
        cmdTopics.run(split("remove-backlog-quota persistent://myprop/clust/ns1/ds1"));
        verify(mockTopics).removeBacklogQuota("persistent://myprop/clust/ns1/ds1");

        cmdTopics.run(split("info-internal persistent://myprop/clust/ns1/ds1"));
        verify(mockTopics).getInternalInfo("persistent://myprop/clust/ns1/ds1");

        cmdTopics.run(split("partitioned-stats persistent://myprop/clust/ns1/ds1 --per-partition"));
        verify(mockTopics).getPartitionedStats("persistent://myprop/clust/ns1/ds1", true, false, false);

        cmdTopics.run(split("partitioned-stats-internal persistent://myprop/clust/ns1/ds1"));
        verify(mockTopics).getPartitionedInternalStats("persistent://myprop/clust/ns1/ds1");

        cmdTopics.run(split("clear-backlog persistent://myprop/clust/ns1/ds1 -s sub1"));
        verify(mockTopics).skipAllMessages("persistent://myprop/clust/ns1/ds1", "sub1");

        cmdTopics.run(split("skip persistent://myprop/clust/ns1/ds1 -s sub1 -n 100"));
        verify(mockTopics).skipMessages("persistent://myprop/clust/ns1/ds1", "sub1", 100);

        cmdTopics.run(split("expire-messages persistent://myprop/clust/ns1/ds1 -s sub1 -t 100"));
        verify(mockTopics).expireMessages("persistent://myprop/clust/ns1/ds1", "sub1", 100);

        cmdTopics.run(split("get-subscribe-rate persistent://myprop/clust/ns1/ds1 -ap"));
        verify(mockTopics).getSubscribeRate("persistent://myprop/clust/ns1/ds1", true);

        cmdTopics.run(split("set-subscribe-rate persistent://myprop/clust/ns1/ds1 -sr 2 -st 60"));
        verify(mockTopics).setSubscribeRate("persistent://myprop/clust/ns1/ds1", new SubscribeRate(2, 60));

        cmdTopics.run(split("remove-subscribe-rate persistent://myprop/clust/ns1/ds1"));
        verify(mockTopics).removeSubscribeRate("persistent://myprop/clust/ns1/ds1");

        //cmd with option cannot be executed repeatedly.
        cmdTopics = new CmdTopics(() -> admin);
        cmdTopics.run(split("expire-messages persistent://myprop/clust/ns1/ds1 -s sub1 -p 1:1 -e"));
        verify(mockTopics).expireMessages(eq("persistent://myprop/clust/ns1/ds1"), eq("sub1"), eq(new MessageIdImpl(1, 1, -1)), eq(true));

        cmdTopics.run(split("expire-messages-all-subscriptions persistent://myprop/clust/ns1/ds1 -t 100"));
        verify(mockTopics).expireMessagesForAllSubscriptions("persistent://myprop/clust/ns1/ds1", 100);

        cmdTopics.run(split("create-subscription persistent://myprop/clust/ns1/ds1 -s sub1 --messageId earliest"));
        verify(mockTopics).createSubscription("persistent://myprop/clust/ns1/ds1", "sub1", MessageId.earliest);

        cmdTopics.run(split("create-partitioned-topic persistent://myprop/clust/ns1/ds1 --partitions 32"));
        verify(mockTopics).createPartitionedTopic("persistent://myprop/clust/ns1/ds1", 32);

        cmdTopics.run(split("create-missed-partitions persistent://myprop/clust/ns1/ds1"));
        verify(mockTopics).createMissedPartitions("persistent://myprop/clust/ns1/ds1");

        cmdTopics.run(split("create persistent://myprop/clust/ns1/ds1"));
        verify(mockTopics).createNonPartitionedTopic("persistent://myprop/clust/ns1/ds1");

        cmdTopics.run(split("list-partitioned-topics myprop/clust/ns1"));
        verify(mockTopics).getPartitionedTopicList("myprop/clust/ns1");

        cmdTopics.run(split("update-partitioned-topic persistent://myprop/clust/ns1/ds1 -p 6"));
        verify(mockTopics).updatePartitionedTopic("persistent://myprop/clust/ns1/ds1", 6);

        cmdTopics.run(split("get-partitioned-topic-metadata persistent://myprop/clust/ns1/ds1"));
        verify(mockTopics).getPartitionedTopicMetadata("persistent://myprop/clust/ns1/ds1");

        cmdTopics.run(split("delete-partitioned-topic persistent://myprop/clust/ns1/ds1 -d"));
        verify(mockTopics).deletePartitionedTopic("persistent://myprop/clust/ns1/ds1", false);
        verify(mockSchemas, times(2)).deleteSchema("persistent://myprop/clust/ns1/ds1");

        cmdTopics.run(split("peek-messages persistent://myprop/clust/ns1/ds1 -s sub1 -n 3"));
        verify(mockTopics).peekMessages("persistent://myprop/clust/ns1/ds1", "sub1", 3);

        MessageImpl message = mock(MessageImpl.class);
        when(message.getData()).thenReturn(new byte[]{});
        when(message.getMessageId()).thenReturn(new MessageIdImpl(1L, 1L, 1));
        when(mockTopics.examineMessage("persistent://myprop/clust/ns1/ds1", "latest", 1)).thenReturn(message);
        cmdTopics.run(split("examine-messages persistent://myprop/clust/ns1/ds1"));
        verify(mockTopics).examineMessage("persistent://myprop/clust/ns1/ds1", "latest", 1);

        cmdTopics.run(split("enable-deduplication persistent://myprop/clust/ns1/ds1"));
        verify(mockTopics).enableDeduplication("persistent://myprop/clust/ns1/ds1", true);

        cmdTopics.run(split("disable-deduplication persistent://myprop/clust/ns1/ds1"));
        verify(mockTopics).enableDeduplication("persistent://myprop/clust/ns1/ds1", false);

        cmdTopics.run(split("set-deduplication persistent://myprop/clust/ns1/ds1 --disable"));
        verify(mockTopics).setDeduplicationStatus("persistent://myprop/clust/ns1/ds1", false);

        cmdTopics.run(split("set-subscription-dispatch-rate persistent://myprop/clust/ns1/ds1 -md -1 -bd -1 -dt 2"));
        verify(mockTopics).setSubscriptionDispatchRate("persistent://myprop/clust/ns1/ds1", new DispatchRate(-1, -1, 2));
        cmdTopics.run(split("get-subscription-dispatch-rate persistent://myprop/clust/ns1/ds1"));
        verify(mockTopics).getSubscriptionDispatchRate("persistent://myprop/clust/ns1/ds1", false);
        cmdTopics.run(split("remove-subscription-dispatch-rate persistent://myprop/clust/ns1/ds1"));
        verify(mockTopics).removeSubscriptionDispatchRate("persistent://myprop/clust/ns1/ds1");

        cmdTopics.run(split("remove-deduplication persistent://myprop/clust/ns1/ds1"));
        verify(mockTopics).removeDeduplicationStatus("persistent://myprop/clust/ns1/ds1");

        cmdTopics.run(split("get-replicator-dispatch-rate persistent://myprop/clust/ns1/ds1 -ap"));
        verify(mockTopics).getReplicatorDispatchRate("persistent://myprop/clust/ns1/ds1", true);

        cmdTopics.run(split("set-subscription-types-enabled persistent://myprop/clust/ns1/ds1 -t Shared,Failover"));
        verify(mockTopics).setSubscriptionTypesEnabled("persistent://myprop/clust/ns1/ds1",
                Sets.newHashSet(SubscriptionType.Shared, SubscriptionType.Failover));

        cmdTopics.run(split("get-subscription-types-enabled persistent://myprop/clust/ns1/ds1"));
        verify(mockTopics).getSubscriptionTypesEnabled("persistent://myprop/clust/ns1/ds1");

        cmdTopics.run(split("set-replicator-dispatch-rate persistent://myprop/clust/ns1/ds1 -md 10 -bd 11 -dt 12"));
        verify(mockTopics).setReplicatorDispatchRate("persistent://myprop/clust/ns1/ds1",
                new DispatchRate(10,11,12));

        cmdTopics.run(split("remove-replicator-dispatch-rate persistent://myprop/clust/ns1/ds1"));
        verify(mockTopics).removeReplicatorDispatchRate("persistent://myprop/clust/ns1/ds1");

        cmdTopics.run(split("get-deduplication-enabled persistent://myprop/clust/ns1/ds1"));
        verify(mockTopics).getDeduplicationStatus("persistent://myprop/clust/ns1/ds1");
        cmdTopics.run(split("get-deduplication persistent://myprop/clust/ns1/ds1"));
        verify(mockTopics, times(2)).getDeduplicationStatus("persistent://myprop/clust/ns1/ds1");

        cmdTopics.run(split("get-offload-policies persistent://myprop/clust/ns1/ds1"));
        verify(mockTopics).getOffloadPolicies("persistent://myprop/clust/ns1/ds1", false);

        cmdTopics.run(split("remove-offload-policies persistent://myprop/clust/ns1/ds1"));
        verify(mockTopics).removeOffloadPolicies("persistent://myprop/clust/ns1/ds1");

        cmdTopics.run(split("get-delayed-delivery persistent://myprop/clust/ns1/ds1"));
        verify(mockTopics).getDelayedDeliveryPolicy("persistent://myprop/clust/ns1/ds1", false);
        cmdTopics.run(split("set-delayed-delivery persistent://myprop/clust/ns1/ds1 -t 10s --enable"));
        verify(mockTopics).setDelayedDeliveryPolicy("persistent://myprop/clust/ns1/ds1",
                new DelayedDeliveryPolicies(10000, true));
        cmdTopics.run(split("remove-delayed-delivery persistent://myprop/clust/ns1/ds1"));
        verify(mockTopics).removeDelayedDeliveryPolicy("persistent://myprop/clust/ns1/ds1") ;

        cmdTopics.run(split("set-offload-policies persistent://myprop/clust/ns1/ds1 -d s3 -r region -b bucket -e endpoint -m 8 -rb 9 -t 10 -orp tiered-storage-first"));
        OffloadPolicies offloadPolicies = OffloadPolicies.create("s3", "region", "bucket"
                , "endpoint", null, null, null, null,
                8, 9, 10L, null, OffloadPolicies.OffloadedReadPriority.TIERED_STORAGE_FIRST);
        verify(mockTopics).setOffloadPolicies("persistent://myprop/clust/ns1/ds1", offloadPolicies);

        cmdTopics.run(split("get-max-unacked-messages-on-consumer persistent://myprop/clust/ns1/ds1"));
        verify(mockTopics).getMaxUnackedMessagesOnConsumer("persistent://myprop/clust/ns1/ds1", false);
        cmdTopics.run(split("get-max-unacked-messages-per-consumer persistent://myprop/clust/ns1/ds1"));
        verify(mockTopics, times(2))
                .getMaxUnackedMessagesOnConsumer("persistent://myprop/clust/ns1/ds1", false);
        cmdTopics.run(split("remove-max-unacked-messages-on-consumer persistent://myprop/clust/ns1/ds1"));
        verify(mockTopics).removeMaxUnackedMessagesOnConsumer("persistent://myprop/clust/ns1/ds1");
        cmdTopics.run(split("remove-max-unacked-messages-per-consumer persistent://myprop/clust/ns1/ds1"));
        verify(mockTopics, times(2)).removeMaxUnackedMessagesOnConsumer("persistent://myprop/clust/ns1/ds1");
        cmdTopics.run(split("set-max-unacked-messages-on-consumer persistent://myprop/clust/ns1/ds1 -m 999"));
        verify(mockTopics).setMaxUnackedMessagesOnConsumer("persistent://myprop/clust/ns1/ds1", 999);
        cmdTopics.run(split("set-max-unacked-messages-per-consumer persistent://myprop/clust/ns1/ds1 -m 999"));
        verify(mockTopics, times(2)).setMaxUnackedMessagesOnConsumer("persistent://myprop/clust/ns1/ds1", 999);

        cmdTopics.run(split("get-max-unacked-messages-on-subscription persistent://myprop/clust/ns1/ds1"));
        verify(mockTopics).getMaxUnackedMessagesOnSubscription("persistent://myprop/clust/ns1/ds1", false);
        cmdTopics.run(split("get-max-unacked-messages-per-subscription persistent://myprop/clust/ns1/ds1"));
        verify(mockTopics, times(2)).getMaxUnackedMessagesOnSubscription("persistent://myprop/clust/ns1/ds1", false);
        cmdTopics.run(split("remove-max-unacked-messages-on-subscription persistent://myprop/clust/ns1/ds1"));
        verify(mockTopics).removeMaxUnackedMessagesOnSubscription("persistent://myprop/clust/ns1/ds1");
        cmdTopics.run(split("remove-max-unacked-messages-per-subscription persistent://myprop/clust/ns1/ds1"));
        verify(mockTopics, times(2)).removeMaxUnackedMessagesOnSubscription("persistent://myprop/clust/ns1/ds1");
        cmdTopics.run(split("get-publish-rate persistent://myprop/clust/ns1/ds1"));
        verify(mockTopics).getPublishRate("persistent://myprop/clust/ns1/ds1");
        cmdTopics.run(split("set-publish-rate persistent://myprop/clust/ns1/ds1 -m 100 -b 10240"));
        verify(mockTopics).setPublishRate("persistent://myprop/clust/ns1/ds1", new PublishRate(100, 10240L));
        cmdTopics.run(split("remove-publish-rate persistent://myprop/clust/ns1/ds1"));
        verify(mockTopics).removePublishRate("persistent://myprop/clust/ns1/ds1");
        cmdTopics.run(split("set-max-unacked-messages-on-subscription persistent://myprop/clust/ns1/ds1 -m 99"));
        verify(mockTopics).setMaxUnackedMessagesOnSubscription("persistent://myprop/clust/ns1/ds1", 99);
        cmdTopics.run(split("set-max-unacked-messages-per-subscription persistent://myprop/clust/ns1/ds1 -m 99"));
        verify(mockTopics, times(2)).setMaxUnackedMessagesOnSubscription("persistent://myprop/clust/ns1/ds1", 99);

        cmdTopics.run(split("get-compaction-threshold persistent://myprop/clust/ns1/ds1"));
        verify(mockTopics).getCompactionThreshold("persistent://myprop/clust/ns1/ds1", false);
        cmdTopics.run(split("set-compaction-threshold persistent://myprop/clust/ns1/ds1 -t 10k"));
        verify(mockTopics).setCompactionThreshold("persistent://myprop/clust/ns1/ds1", 10 * 1024);
        cmdTopics.run(split("remove-compaction-threshold persistent://myprop/clust/ns1/ds1"));
        verify(mockTopics).removeCompactionThreshold("persistent://myprop/clust/ns1/ds1");

        cmdTopics.run(split("get-max-message-size persistent://myprop/clust/ns1/ds1"));
        verify(mockTopics).getMaxMessageSize("persistent://myprop/clust/ns1/ds1");

        cmdTopics.run(split("remove-max-message-size persistent://myprop/clust/ns1/ds1"));
        verify(mockTopics).removeMaxMessageSize("persistent://myprop/clust/ns1/ds1");

        cmdTopics.run(split("get-max-consumers-per-subscription persistent://myprop/clust/ns1/ds1"));
        verify(mockTopics).getMaxConsumersPerSubscription("persistent://myprop/clust/ns1/ds1");

        cmdTopics.run(split("set-max-consumers-per-subscription persistent://myprop/clust/ns1/ds1 -c 5"));
        verify(mockTopics).setMaxConsumersPerSubscription("persistent://myprop/clust/ns1/ds1", 5);

        cmdTopics.run(split("remove-max-consumers-per-subscription persistent://myprop/clust/ns1/ds1"));
        verify(mockTopics).removeMaxConsumersPerSubscription("persistent://myprop/clust/ns1/ds1");

        cmdTopics.run(split("set-max-message-size persistent://myprop/clust/ns1/ds1 -m 99"));
        verify(mockTopics).setMaxMessageSize("persistent://myprop/clust/ns1/ds1", 99);

        cmdTopics.run(split("get-message-by-id persistent://myprop/clust/ns1/ds1 -l 10 -e 2"));
        verify(mockTopics).getMessageById("persistent://myprop/clust/ns1/ds1", 10,2);

        cmdTopics.run(split("get-retention persistent://myprop/clust/ns1/ds1"));
        verify(mockTopics).getRetention("persistent://myprop/clust/ns1/ds1", false);
        cmdTopics.run(split("set-retention persistent://myprop/clust/ns1/ds1 -t 10m -s 20M"));
        verify(mockTopics).setRetention("persistent://myprop/clust/ns1/ds1",
                new RetentionPolicies(10, 20));
        cmdTopics.run(split("remove-retention persistent://myprop/clust/ns1/ds1"));
        verify(mockTopics).removeRetention("persistent://myprop/clust/ns1/ds1");

        cmdTopics.run(split("get-dispatch-rate persistent://myprop/clust/ns1/ds1 -ap"));
        verify(mockTopics).getDispatchRate("persistent://myprop/clust/ns1/ds1", true);
        cmdTopics.run(split("remove-dispatch-rate persistent://myprop/clust/ns1/ds1"));
        verify(mockTopics).removeRetention("persistent://myprop/clust/ns1/ds1");
        cmdTopics.run(split("set-dispatch-rate persistent://myprop/clust/ns1/ds1 -md -1 -bd -1 -dt 2"));
        verify(mockTopics).setDispatchRate("persistent://myprop/clust/ns1/ds1", new DispatchRate(-1, -1, 2));

        cmdTopics.run(split("get-max-producers persistent://myprop/clust/ns1/ds1"));
        verify(mockTopics).getMaxProducers("persistent://myprop/clust/ns1/ds1", false);
        cmdTopics.run(split("remove-max-producers persistent://myprop/clust/ns1/ds1"));
        verify(mockTopics).removeMaxProducers("persistent://myprop/clust/ns1/ds1");
        cmdTopics.run(split("set-max-producers persistent://myprop/clust/ns1/ds1 -p 99"));
        verify(mockTopics).setMaxProducers("persistent://myprop/clust/ns1/ds1", 99);

        cmdTopics.run(split("get-max-consumers persistent://myprop/clust/ns1/ds1"));
        verify(mockTopics).getMaxConsumers("persistent://myprop/clust/ns1/ds1", false);
        cmdTopics.run(split("remove-max-consumers persistent://myprop/clust/ns1/ds1"));
        verify(mockTopics).removeMaxConsumers("persistent://myprop/clust/ns1/ds1");
        cmdTopics.run(split("set-max-consumers persistent://myprop/clust/ns1/ds1 -c 99"));
        verify(mockTopics).setMaxConsumers("persistent://myprop/clust/ns1/ds1", 99);

        cmdTopics.run(split("get-deduplication-snapshot-interval persistent://myprop/clust/ns1/ds1"));
        verify(mockTopics).getDeduplicationSnapshotInterval("persistent://myprop/clust/ns1/ds1");
        cmdTopics.run(split("remove-deduplication-snapshot-interval persistent://myprop/clust/ns1/ds1"));
        verify(mockTopics).removeDeduplicationSnapshotInterval("persistent://myprop/clust/ns1/ds1");
        cmdTopics.run(split("set-deduplication-snapshot-interval persistent://myprop/clust/ns1/ds1 -i 99"));
        verify(mockTopics).setDeduplicationSnapshotInterval("persistent://myprop/clust/ns1/ds1", 99);

        cmdTopics.run(split("get-inactive-topic-policies persistent://myprop/clust/ns1/ds1"));
        verify(mockTopics).getInactiveTopicPolicies("persistent://myprop/clust/ns1/ds1", false);
        cmdTopics.run(split("remove-inactive-topic-policies persistent://myprop/clust/ns1/ds1"));
        verify(mockTopics).removeInactiveTopicPolicies("persistent://myprop/clust/ns1/ds1");
        cmdTopics.run(split("set-inactive-topic-policies persistent://myprop/clust/ns1/ds1"
                        + " -e -t 1s -m delete_when_no_subscriptions"));
        verify(mockTopics).setInactiveTopicPolicies("persistent://myprop/clust/ns1/ds1"
                , new InactiveTopicPolicies(InactiveTopicDeleteMode.delete_when_no_subscriptions, 1, true));

        cmdTopics.run(split("get-max-subscriptions persistent://myprop/clust/ns1/ds1"));
        verify(mockTopics).getMaxSubscriptionsPerTopic("persistent://myprop/clust/ns1/ds1");
        cmdTopics.run(split("set-max-subscriptions persistent://myprop/clust/ns1/ds1 -m 100"));
        verify(mockTopics).setMaxSubscriptionsPerTopic("persistent://myprop/clust/ns1/ds1", 100);
        cmdTopics.run(split("remove-max-subscriptions persistent://myprop/clust/ns1/ds1"));
        verify(mockTopics).removeMaxSubscriptionsPerTopic("persistent://myprop/clust/ns1/ds1");

        cmdTopics.run(split("get-persistence persistent://myprop/clust/ns1/ds1"));
        verify(mockTopics).getPersistence("persistent://myprop/clust/ns1/ds1");
        cmdTopics.run(split("set-persistence persistent://myprop/clust/ns1/ds1 -e 2 -w 1 -a 1 -r 100.0"));
        verify(mockTopics).setPersistence("persistent://myprop/clust/ns1/ds1", new PersistencePolicies(2, 1, 1, 100.0d));
        cmdTopics.run(split("remove-persistence persistent://myprop/clust/ns1/ds1"));
        verify(mockTopics).removePersistence("persistent://myprop/clust/ns1/ds1");

        // argument matcher for the timestamp in reset cursor. Since we can't verify exact timestamp, we check for a
        // range of +/- 1 second of the expected timestamp
        class TimestampMatcher implements ArgumentMatcher<Long> {
            @Override
            public boolean matches(Long timestamp) {
                long expectedTimestamp = System.currentTimeMillis() - (1 * 60 * 1000);
                if (timestamp < (expectedTimestamp + 1000) && timestamp > (expectedTimestamp - 1000)) {
                    return true;
                }
                return false;
            }
        }
        cmdTopics.run(split("reset-cursor persistent://myprop/clust/ns1/ds1 -s sub1 -t 1m"));
        verify(mockTopics).resetCursor(eq("persistent://myprop/clust/ns1/ds1"), eq("sub1"),
                longThat(new TimestampMatcher()));

        when(mockTopics.terminateTopicAsync("persistent://myprop/clust/ns1/ds1")).thenReturn(CompletableFuture.completedFuture(new MessageIdImpl(1L, 1L, 1)));
        cmdTopics.run(split("terminate persistent://myprop/clust/ns1/ds1"));
        verify(mockTopics).terminateTopicAsync("persistent://myprop/clust/ns1/ds1");

        cmdTopics.run(split("compact persistent://myprop/clust/ns1/ds1"));
        verify(mockTopics).triggerCompaction("persistent://myprop/clust/ns1/ds1");

        when(mockTopics.compactionStatus("persistent://myprop/clust/ns1/ds1")).thenReturn(new LongRunningProcessStatus());
        cmdTopics.run(split("compaction-status persistent://myprop/clust/ns1/ds1"));
        verify(mockTopics).compactionStatus("persistent://myprop/clust/ns1/ds1");

        PersistentTopicInternalStats stats = new PersistentTopicInternalStats();
        stats.ledgers = new ArrayList<>();
        stats.ledgers.add(newLedger(0, 10, 1000));
        stats.ledgers.add(newLedger(1, 10, 2000));
        stats.ledgers.add(newLedger(2, 10, 3000));
        when(mockTopics.getInternalStats("persistent://myprop/clust/ns1/ds1", false)).thenReturn(stats);
        cmdTopics.run(split("offload persistent://myprop/clust/ns1/ds1 -s 1k"));
        verify(mockTopics).triggerOffload("persistent://myprop/clust/ns1/ds1", new MessageIdImpl(2, 0, -1));

        when(mockTopics.offloadStatus("persistent://myprop/clust/ns1/ds1")).thenReturn(new OffloadProcessStatusImpl());
        cmdTopics.run(split("offload-status persistent://myprop/clust/ns1/ds1"));
        verify(mockTopics).offloadStatus("persistent://myprop/clust/ns1/ds1");

        cmdTopics.run(split("last-message-id persistent://myprop/clust/ns1/ds1"));
        verify(mockTopics).getLastMessageId(eq("persistent://myprop/clust/ns1/ds1"));

        cmdTopics.run(split("get-message-ttl persistent://myprop/clust/ns1/ds1"));
        verify(mockTopics).getMessageTTL("persistent://myprop/clust/ns1/ds1", false);

        cmdTopics.run(split("set-message-ttl persistent://myprop/clust/ns1/ds1 -t 10"));
        verify(mockTopics).setMessageTTL("persistent://myprop/clust/ns1/ds1", 10);

        cmdTopics.run(split("remove-message-ttl persistent://myprop/clust/ns1/ds1"));
        verify(mockTopics).removeMessageTTL("persistent://myprop/clust/ns1/ds1");

        //cmd with option cannot be executed repeatedly.
        cmdTopics = new CmdTopics(() -> admin);

        cmdTopics.run(split("get-max-unacked-messages-on-subscription persistent://myprop/clust/ns1/ds1 -ap"));
        verify(mockTopics).getMaxUnackedMessagesOnSubscription("persistent://myprop/clust/ns1/ds1", true);
        cmdTopics.run(split("reset-cursor persistent://myprop/clust/ns1/ds2 -s sub1 -m 1:1 -e"));
        verify(mockTopics).resetCursor(eq("persistent://myprop/clust/ns1/ds2"), eq("sub1")
                , eq(new MessageIdImpl(1, 1, -1)), eq(true));

        cmdTopics.run(split("get-maxProducers persistent://myprop/clust/ns1/ds1 -ap"));
        verify(mockTopics).getMaxProducers("persistent://myprop/clust/ns1/ds1", true);

        cmdTopics.run(split("set-maxProducers persistent://myprop/clust/ns1/ds1 -p 3"));
        verify(mockTopics).setMaxProducers("persistent://myprop/clust/ns1/ds1", 3);

        cmdTopics.run(split("remove-maxProducers persistent://myprop/clust/ns1/ds2"));
        verify(mockTopics).removeMaxProducers("persistent://myprop/clust/ns1/ds2");

        cmdTopics.run(split("get-message-ttl persistent://myprop/clust/ns1/ds1 -ap"));
        verify(mockTopics).getMessageTTL("persistent://myprop/clust/ns1/ds1", true);

        cmdTopics.run(split("get-offload-policies persistent://myprop/clust/ns1/ds1 -ap"));
        verify(mockTopics).getOffloadPolicies("persistent://myprop/clust/ns1/ds1", true);
        cmdTopics.run(split("get-max-unacked-messages-on-consumer persistent://myprop/clust/ns1/ds1 -ap"));
        verify(mockTopics).getMaxUnackedMessagesOnConsumer("persistent://myprop/clust/ns1/ds1", true);

        cmdTopics.run(split("get-inactive-topic-policies persistent://myprop/clust/ns1/ds1 -ap"));
        verify(mockTopics).getInactiveTopicPolicies("persistent://myprop/clust/ns1/ds1", true);

        cmdTopics.run(split("get-delayed-delivery persistent://myprop/clust/ns1/ds1 --applied"));
        verify(mockTopics).getDelayedDeliveryPolicy("persistent://myprop/clust/ns1/ds1", true);

        cmdTopics.run(split("get-max-consumers persistent://myprop/clust/ns1/ds1 -ap"));
        verify(mockTopics).getMaxConsumers("persistent://myprop/clust/ns1/ds1", true);
    }

    private static LedgerInfo newLedger(long id, long entries, long size) {
        LedgerInfo l = new LedgerInfo();
        l.ledgerId = id;
        l.entries = entries;
        l.size = size;
        return l;
    }

    @Test
    public void persistentTopics() throws Exception {
        PulsarAdmin admin = Mockito.mock(PulsarAdmin.class);
        Topics mockTopics = mock(Topics.class);
        when(admin.topics()).thenReturn(mockTopics);

        CmdPersistentTopics topics = new CmdPersistentTopics(() -> admin);

        topics.run(split("truncate persistent://myprop/clust/ns1/ds1"));
        verify(mockTopics).truncate("persistent://myprop/clust/ns1/ds1");

        topics.run(split("delete persistent://myprop/clust/ns1/ds1"));
        verify(mockTopics).delete("persistent://myprop/clust/ns1/ds1", false);

        topics.run(split("unload persistent://myprop/clust/ns1/ds1"));
        verify(mockTopics).unload("persistent://myprop/clust/ns1/ds1");

        topics.run(split("list myprop/clust/ns1"));
        verify(mockTopics).getList("myprop/clust/ns1");

        topics.run(split("subscriptions persistent://myprop/clust/ns1/ds1"));
        verify(mockTopics).getSubscriptions("persistent://myprop/clust/ns1/ds1");

        topics.run(split("unsubscribe persistent://myprop/clust/ns1/ds1 -s sub1"));
        verify(mockTopics).deleteSubscription("persistent://myprop/clust/ns1/ds1", "sub1", false);

        topics.run(split("stats persistent://myprop/clust/ns1/ds1"));
        verify(mockTopics).getStats("persistent://myprop/clust/ns1/ds1");

        topics.run(split("stats-internal persistent://myprop/clust/ns1/ds1"));
        verify(mockTopics).getInternalStats("persistent://myprop/clust/ns1/ds1", false);

        topics.run(split("info-internal persistent://myprop/clust/ns1/ds1"));
        verify(mockTopics).getInternalInfo("persistent://myprop/clust/ns1/ds1");

        topics.run(split("partitioned-stats persistent://myprop/clust/ns1/ds1 --per-partition"));
        verify(mockTopics).getPartitionedStats("persistent://myprop/clust/ns1/ds1", true);

        topics.run(split("partitioned-stats-internal persistent://myprop/clust/ns1/ds1"));
        verify(mockTopics).getPartitionedInternalStats("persistent://myprop/clust/ns1/ds1");

        topics.run(split("skip-all persistent://myprop/clust/ns1/ds1 -s sub1"));
        verify(mockTopics).skipAllMessages("persistent://myprop/clust/ns1/ds1", "sub1");

        topics.run(split("skip persistent://myprop/clust/ns1/ds1 -s sub1 -n 100"));
        verify(mockTopics).skipMessages("persistent://myprop/clust/ns1/ds1", "sub1", 100);

        topics.run(split("expire-messages persistent://myprop/clust/ns1/ds1 -s sub1 -t 100"));
        verify(mockTopics).expireMessages("persistent://myprop/clust/ns1/ds1", "sub1", 100);

        topics.run(split("expire-messages-all-subscriptions persistent://myprop/clust/ns1/ds1 -t 100"));
        verify(mockTopics).expireMessagesForAllSubscriptions("persistent://myprop/clust/ns1/ds1", 100);

        topics.run(split("create-subscription persistent://myprop/clust/ns1/ds1 -s sub1 --messageId earliest"));
        verify(mockTopics).createSubscription("persistent://myprop/clust/ns1/ds1", "sub1", MessageId.earliest);

        topics.run(split("create-partitioned-topic persistent://myprop/clust/ns1/ds1 --partitions 32"));
        verify(mockTopics).createPartitionedTopic("persistent://myprop/clust/ns1/ds1", 32);

        topics.run(split("list-partitioned-topics myprop/clust/ns1"));
        verify(mockTopics).getPartitionedTopicList("myprop/clust/ns1");

        topics.run(split("get-partitioned-topic-metadata persistent://myprop/clust/ns1/ds1"));
        verify(mockTopics).getPartitionedTopicMetadata("persistent://myprop/clust/ns1/ds1");

        topics.run(split("delete-partitioned-topic persistent://myprop/clust/ns1/ds1"));
        verify(mockTopics).deletePartitionedTopic("persistent://myprop/clust/ns1/ds1", false);

        topics.run(split("peek-messages persistent://myprop/clust/ns1/ds1 -s sub1 -n 3"));
        verify(mockTopics).peekMessages("persistent://myprop/clust/ns1/ds1", "sub1", 3);

        // argument matcher for the timestamp in reset cursor. Since we can't verify exact timestamp, we check for a
        // range of +/- 1 second of the expected timestamp
        class TimestampMatcher implements ArgumentMatcher<Long> {
            @Override
            public boolean matches(Long timestamp) {
                long expectedTimestamp = System.currentTimeMillis() - (1 * 60 * 1000);
                if (timestamp < (expectedTimestamp + 1000) && timestamp > (expectedTimestamp - 1000)) {
                    return true;
                }
                return false;
            }
        }
        topics.run(split("reset-cursor persistent://myprop/clust/ns1/ds1 -s sub1 -t 1m"));
        verify(mockTopics).resetCursor(eq("persistent://myprop/clust/ns1/ds1"), eq("sub1"),
                longThat(new TimestampMatcher()));
    }

    @Test
    public void nonPersistentTopics() throws Exception {
        PulsarAdmin admin = Mockito.mock(PulsarAdmin.class);
        NonPersistentTopics mockTopics = mock(NonPersistentTopics.class);
        when(admin.nonPersistentTopics()).thenReturn(mockTopics);

        CmdNonPersistentTopics topics = new CmdNonPersistentTopics(() -> admin);

        topics.run(split("stats non-persistent://myprop/clust/ns1/ds1"));
        verify(mockTopics).getStats("non-persistent://myprop/clust/ns1/ds1");

        topics.run(split("stats-internal non-persistent://myprop/clust/ns1/ds1"));
        verify(mockTopics).getInternalStats("non-persistent://myprop/clust/ns1/ds1");

        topics.run(split("create-partitioned-topic non-persistent://myprop/clust/ns1/ds1 --partitions 32"));
        verify(mockTopics).createPartitionedTopic("non-persistent://myprop/clust/ns1/ds1", 32);

        topics.run(split("list myprop/clust/ns1"));
        verify(mockTopics).getList("myprop/clust/ns1");

        topics.run(split("list-in-bundle myprop/clust/ns1 --bundle 0x23d70a30_0x26666658"));
        verify(mockTopics).getListInBundle("myprop/clust/ns1", "0x23d70a30_0x26666658");

    }

    @Test
    public void bookies() throws Exception {
        PulsarAdmin admin = Mockito.mock(PulsarAdmin.class);
        Bookies mockBookies = mock(Bookies.class);
        doReturn(mockBookies).when(admin).bookies();
        doReturn(new BookiesClusterInfo(Collections.emptyList())).when(mockBookies).getBookies();
        doReturn(new BookiesRackConfiguration()).when(mockBookies).getBookiesRackInfo();

        CmdBookies bookies = new CmdBookies(() -> admin);

        bookies.run(split("racks-placement"));
        verify(mockBookies).getBookiesRackInfo();

        bookies.run(split("list-bookies"));
        verify(mockBookies).getBookies();

        bookies.run(split("get-bookie-rack --bookie my-bookie:3181"));
        verify(mockBookies).getBookieRackInfo("my-bookie:3181");

        bookies.run(split("delete-bookie-rack --bookie my-bookie:3181"));
        verify(mockBookies).deleteBookieRackInfo("my-bookie:3181");

        bookies.run(split("set-bookie-rack --group my-group --bookie my-bookie:3181 --rack rack-1 --hostname host-1"));
        verify(mockBookies).updateBookieRackInfo("my-bookie:3181", "my-group", new BookieInfo("rack-1", "host-1"));
    }

    @Test
    public void requestTimeout() throws Exception {
        Properties properties = new Properties();
        properties.put("webServiceUrl", "http://localhost:2181");
        PulsarAdminTool tool = new PulsarAdminTool(properties);

        try {
            tool.run("--request-timeout 1".split(" "));
        } catch (Exception e) {
            //Ok
        }

        Field adminBuilderField = PulsarAdminTool.class.getDeclaredField("adminBuilder");
        adminBuilderField.setAccessible(true);
        PulsarAdminBuilderImpl builder = (PulsarAdminBuilderImpl) adminBuilderField.get(tool);
        Field requestTimeoutField =
                PulsarAdminBuilderImpl.class.getDeclaredField("requestTimeout");
        requestTimeoutField.setAccessible(true);
        int requestTimeout = (int) requestTimeoutField.get(builder);

        Field requestTimeoutUnitField =
                PulsarAdminBuilderImpl.class.getDeclaredField("requestTimeoutUnit");
        requestTimeoutUnitField.setAccessible(true);
        TimeUnit requestTimeoutUnit = (TimeUnit) requestTimeoutUnitField.get(builder);
        assertEquals(1, requestTimeout);
        assertEquals(TimeUnit.SECONDS, requestTimeoutUnit);
    }

    @Test
    public void testAuthTlsWithJsonParam() throws Exception {

        Properties properties = new Properties();
        properties.put("authPlugin", AuthenticationTls.class.getName());
        Map<String, String> paramMap = Maps.newHashMap();
        final String certFilePath = "/my-file:role=name.cert";
        final String keyFilePath = "/my-file:role=name.key";
        paramMap.put("tlsCertFile", certFilePath);
        paramMap.put("tlsKeyFile", keyFilePath);
        final String paramStr = ObjectMapperFactory.getThreadLocal().writeValueAsString(paramMap);
        properties.put("authParams", paramStr);
        properties.put("webServiceUrl", "http://localhost:2181");
        PulsarAdminTool tool = new PulsarAdminTool(properties);
        try {
            tool.run("brokers list use".split(" "));
        } catch (Exception e) {
            // Ok
        }

        // validate Authentication-tls has been configured
        Field adminBuilderField = PulsarAdminTool.class.getDeclaredField("adminBuilder");
        adminBuilderField.setAccessible(true);
        PulsarAdminBuilderImpl builder = (PulsarAdminBuilderImpl) adminBuilderField.get(tool);
        Field confField = PulsarAdminBuilderImpl.class.getDeclaredField("conf");
        confField.setAccessible(true);
        ClientConfigurationData conf = (ClientConfigurationData) confField.get(builder);
        AuthenticationTls atuh = (AuthenticationTls) conf.getAuthentication();
        assertEquals(atuh.getCertFilePath(), certFilePath);
        assertEquals(atuh.getKeyFilePath(), keyFilePath);

        properties.put("authParams", String.format("tlsCertFile:%s,tlsKeyFile:%s", certFilePath, keyFilePath));
        tool = new PulsarAdminTool(properties);
        try {
            tool.run("brokers list use".split(" "));
        } catch (Exception e) {
            // Ok
        }

        builder = (PulsarAdminBuilderImpl) adminBuilderField.get(tool);
        conf = (ClientConfigurationData) confField.get(builder);
        atuh = (AuthenticationTls) conf.getAuthentication();
        assertNull(atuh.getCertFilePath());
        assertNull(atuh.getKeyFilePath());
    }

    @Test
    void proxy() throws Exception {
        PulsarAdmin admin = Mockito.mock(PulsarAdmin.class);
        ProxyStats mockProxyStats = mock(ProxyStats.class);
        doReturn(mockProxyStats).when(admin).proxyStats();

        CmdProxyStats proxyStats = new CmdProxyStats(() -> admin);

        proxyStats.run(split("connections"));
        verify(mockProxyStats).getConnections();

        proxyStats.run(split("topics"));
        verify(mockProxyStats).getTopics();
    }

    @Test
    void transactions() throws Exception {
        PulsarAdmin admin = Mockito.mock(PulsarAdmin.class);
        Transactions transactions = Mockito.mock(Transactions.class);
        doReturn(transactions).when(admin).transactions();

        CmdTransactions cmdTransactions = new CmdTransactions(() -> admin);

        cmdTransactions.run(split("coordinator-stats -c 1"));
        verify(transactions).getCoordinatorStatsById(1);

        cmdTransactions = new CmdTransactions(() -> admin);
<<<<<<< HEAD
        cmdTransactions.run(split("coordinator-status"));
        verify(transactions).getCoordinatorStatusList();

        cmdTransactions.run(split("coordinator-internal-stats -c 1 -m"));
        verify(transactions).getCoordinatorInternalStats(1, true);
=======
        cmdTransactions.run(split("coordinator-stats"));

        cmdTransactions = new CmdTransactions(() -> admin);
        cmdTransactions.run(split("transaction-in-buffer-stats -m 1 -t test -l 2"));
        verify(transactions).getTransactionInBufferStats(new TxnID(1, 2), "test");

        cmdTransactions = new CmdTransactions(() -> admin);
        cmdTransactions.run(split("transaction-in-pending-ack-stats -m 1 -l 2 -t test -s test"));
        verify(transactions).getTransactionInPendingAckStats(
                new TxnID(1, 2), "test", "test");

        cmdTransactions = new CmdTransactions(() -> admin);
        cmdTransactions.run(split("transaction-metadata -m 1 -l 2"));
        verify(transactions).getTransactionMetadata(new TxnID(1, 2));

        cmdTransactions = new CmdTransactions(() -> admin);
        cmdTransactions.run(split("slow-transactions -c 1 -t 1h"));
        verify(transactions).getSlowTransactionsByCoordinatorId(
                1, 3600000, TimeUnit.MILLISECONDS);

        cmdTransactions = new CmdTransactions(() -> admin);
        cmdTransactions.run(split("slow-transactions -t 1h"));
        verify(transactions).getSlowTransactions(3600000, TimeUnit.MILLISECONDS);

        cmdTransactions = new CmdTransactions(() -> admin);
        cmdTransactions.run(split("transaction-buffer-stats -t test"));
        verify(transactions).getTransactionBufferStats("test");

        cmdTransactions = new CmdTransactions(() -> admin);
        cmdTransactions.run(split("pending-ack-stats -t test -s test"));
        verify(transactions).getPendingAckStats("test", "test");
>>>>>>> 4b86c26e
    }

    String[] split(String s) {
        return s.split(" ");
    }
}<|MERGE_RESOLUTION|>--- conflicted
+++ resolved
@@ -1423,14 +1423,12 @@
         verify(transactions).getCoordinatorStatsById(1);
 
         cmdTransactions = new CmdTransactions(() -> admin);
-<<<<<<< HEAD
-        cmdTransactions.run(split("coordinator-status"));
-        verify(transactions).getCoordinatorStatusList();
-
+        cmdTransactions.run(split("coordinator-stats"));
+        verify(transactions).getCoordinatorStats();
+
+        cmdTransactions = new CmdTransactions(() -> admin);
         cmdTransactions.run(split("coordinator-internal-stats -c 1 -m"));
-        verify(transactions).getCoordinatorInternalStats(1, true);
-=======
-        cmdTransactions.run(split("coordinator-stats"));
+        verify(transactions).getCoordinatorInternalStatsAsync(1, true);
 
         cmdTransactions = new CmdTransactions(() -> admin);
         cmdTransactions.run(split("transaction-in-buffer-stats -m 1 -t test -l 2"));
@@ -1461,7 +1459,6 @@
         cmdTransactions = new CmdTransactions(() -> admin);
         cmdTransactions.run(split("pending-ack-stats -t test -s test"));
         verify(transactions).getPendingAckStats("test", "test");
->>>>>>> 4b86c26e
     }
 
     String[] split(String s) {
