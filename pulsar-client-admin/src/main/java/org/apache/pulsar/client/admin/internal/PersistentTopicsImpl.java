/**
 * Licensed to the Apache Software Foundation (ASF) under one
 * or more contributor license agreements.  See the NOTICE file
 * distributed with this work for additional information
 * regarding copyright ownership.  The ASF licenses this file
 * to you under the Apache License, Version 2.0 (the
 * "License"); you may not use this file except in compliance
 * with the License.  You may obtain a copy of the License at
 *
 *   http://www.apache.org/licenses/LICENSE-2.0
 *
 * Unless required by applicable law or agreed to in writing,
 * software distributed under the License is distributed on an
 * "AS IS" BASIS, WITHOUT WARRANTIES OR CONDITIONS OF ANY
 * KIND, either express or implied.  See the License for the
 * specific language governing permissions and limitations
 * under the License.
 */
package org.apache.pulsar.client.admin.internal;

import static com.google.common.base.Preconditions.checkArgument;

import java.io.InputStream;
import java.util.ArrayList;
import java.util.List;
import java.util.Map;
import java.util.Map.Entry;
import java.util.Set;
import java.util.concurrent.CompletableFuture;
import java.util.concurrent.ExecutionException;

import javax.ws.rs.ClientErrorException;
import javax.ws.rs.ServerErrorException;
import javax.ws.rs.WebApplicationException;
import javax.ws.rs.client.Entity;
import javax.ws.rs.client.InvocationCallback;
import javax.ws.rs.client.WebTarget;
import javax.ws.rs.core.GenericType;
import javax.ws.rs.core.MediaType;
import javax.ws.rs.core.MultivaluedMap;
import javax.ws.rs.core.Response;
import javax.ws.rs.core.Response.Status;

import org.apache.pulsar.client.admin.PersistentTopics;
import org.apache.pulsar.client.admin.PulsarAdminException;
import org.apache.pulsar.client.admin.PulsarAdminException.NotFoundException;
import org.apache.pulsar.client.api.Authentication;
import org.apache.pulsar.client.api.Message;
import org.apache.pulsar.client.api.MessageId;
import org.apache.pulsar.client.api.Schema;
import org.apache.pulsar.client.impl.MessageIdImpl;
import org.apache.pulsar.client.impl.MessageImpl;
import org.apache.pulsar.common.api.Commands;
import org.apache.pulsar.common.api.proto.PulsarApi;
import org.apache.pulsar.common.api.proto.PulsarApi.KeyValue;
import org.apache.pulsar.common.api.proto.PulsarApi.SingleMessageMetadata;
import org.apache.pulsar.common.naming.TopicName;
import org.apache.pulsar.common.naming.NamespaceName;
import org.apache.pulsar.common.partition.PartitionedTopicMetadata;
import org.apache.pulsar.common.policies.data.AuthAction;
import org.apache.pulsar.common.policies.data.ErrorData;
import org.apache.pulsar.common.policies.data.PartitionedTopicStats;
import org.apache.pulsar.common.policies.data.PersistentTopicInternalStats;
import org.apache.pulsar.common.policies.data.PersistentTopicStats;
import org.apache.pulsar.common.util.Codec;
import org.slf4j.Logger;
import org.slf4j.LoggerFactory;

import com.google.common.collect.Lists;
import com.google.common.collect.Maps;
import com.google.gson.Gson;
import com.google.gson.JsonObject;

import io.netty.buffer.ByteBuf;
import io.netty.buffer.Unpooled;

public class PersistentTopicsImpl extends BaseResource implements PersistentTopics {
    private final WebTarget adminPersistentTopics;
    private final WebTarget adminV2PersistentTopics;
    private final String BATCH_HEADER = "X-Pulsar-num-batch-message";
    public PersistentTopicsImpl(WebTarget web, Authentication auth) {
        super(auth);
        adminPersistentTopics = web.path("/admin/persistent");
        adminV2PersistentTopics = web.path("/admin/v2/persistent");
    }

    @Override
    public List<String> getList(String namespace) throws PulsarAdminException {
        try {
            NamespaceName ns = NamespaceName.get(namespace);
            WebTarget path = namespacePath(ns);
            return request(path).get(new GenericType<List<String>>() {});
        } catch (Exception e) {
            throw getApiException(e);
        }
    }

    @Override
    public List<String> getPartitionedTopicList(String namespace) throws PulsarAdminException {
        try {
            NamespaceName ns = NamespaceName.get(namespace);
            WebTarget path = namespacePath(ns, "partitioned");
            return request(path).get(new GenericType<List<String>>() {});
        } catch (Exception e) {
            throw getApiException(e);
        }
    }

    @Override
    public Map<String, Set<AuthAction>> getPermissions(String topic) throws PulsarAdminException {
        try {
            TopicName tn = TopicName.get(topic);
            WebTarget path = topicPath(tn, "permissions");
            return request(path).get(new GenericType<Map<String, Set<AuthAction>>>() {});
        } catch (Exception e) {
            throw getApiException(e);
        }
    }

    @Override
    public void grantPermission(String topic, String role, Set<AuthAction> actions) throws PulsarAdminException {
        try {
            TopicName tn = TopicName.get(topic);
            WebTarget path = topicPath(tn, "permissions", role);
            request(path).post(Entity.entity(actions, MediaType.APPLICATION_JSON), ErrorData.class);
        } catch (Exception e) {
            throw getApiException(e);
        }
    }

    @Override
    public void revokePermissions(String topic, String role) throws PulsarAdminException {
        try {
            TopicName tn = TopicName.get(topic);
            WebTarget path = topicPath(tn, "permissions", role);
            request(path).delete(ErrorData.class);
        } catch (Exception e) {
            throw getApiException(e);
        }
    }

    @Override
    public void createPartitionedTopic(String topic, int numPartitions) throws PulsarAdminException {
        try {
            createPartitionedTopicAsync(topic, numPartitions).get();
        } catch (ExecutionException e) {
            throw (PulsarAdminException) e.getCause();
        } catch (InterruptedException e) {
            Thread.currentThread().interrupt();
            throw new PulsarAdminException(e.getCause());
        }
    }

    @Override
    public CompletableFuture<Void> createPartitionedTopicAsync(String topic, int numPartitions) {
        checkArgument(numPartitions > 1, "Number of partitions should be more than 1");
        TopicName tn = validateTopic(topic);
        WebTarget path = topicPath(tn, "partitions");
        return asyncPutRequest(path, Entity.entity(numPartitions, MediaType.APPLICATION_JSON));
    }

    @Override
    public void updatePartitionedTopic(String topic, int numPartitions) throws PulsarAdminException {
        try {
            updatePartitionedTopicAsync(topic, numPartitions).get();
        } catch (ExecutionException e) {
            throw (PulsarAdminException) e.getCause();
        } catch (InterruptedException e) {
            Thread.currentThread().interrupt();
            throw new PulsarAdminException(e.getCause());
        }
    }

    @Override
    public CompletableFuture<Void> updatePartitionedTopicAsync(String topic, int numPartitions) {
        checkArgument(numPartitions > 1, "Number of partitions must be more than 1");
        TopicName tn = validateTopic(topic);
        WebTarget path = topicPath(tn, "partitions");
        return asyncPostRequest(path, Entity.entity(numPartitions, MediaType.APPLICATION_JSON));
    }

    @Override
    public PartitionedTopicMetadata getPartitionedTopicMetadata(String topic) throws PulsarAdminException {
        try {
            return getPartitionedTopicMetadataAsync(topic).get();
        } catch (ExecutionException e) {
            throw (PulsarAdminException) e.getCause();
        } catch (InterruptedException e) {
            Thread.currentThread().interrupt();
            throw new PulsarAdminException(e.getCause());
        }
    }

    @Override
    public CompletableFuture<PartitionedTopicMetadata> getPartitionedTopicMetadataAsync(String topic) {
        TopicName tn = validateTopic(topic);
        WebTarget path = topicPath(tn, "partitions");
        final CompletableFuture<PartitionedTopicMetadata> future = new CompletableFuture<>();
        asyncGetRequest(path,
                new InvocationCallback<PartitionedTopicMetadata>() {

                    @Override
                    public void completed(PartitionedTopicMetadata response) {
                        future.complete(response);
                    }

                    @Override
                    public void failed(Throwable throwable) {
                        future.completeExceptionally(getApiException(throwable.getCause()));
                    }
                });
        return future;
    }

    @Override
    public void deletePartitionedTopic(String topic) throws PulsarAdminException {
        try {
            deletePartitionedTopicAsync(topic).get();
        } catch (ExecutionException e) {
            throw (PulsarAdminException) e.getCause();
        } catch (InterruptedException e) {
            Thread.currentThread().interrupt();
            throw new PulsarAdminException(e.getCause());
        }
    }

    @Override
    public CompletableFuture<Void> deletePartitionedTopicAsync(String topic) {
        TopicName tn = validateTopic(topic);
        WebTarget path = topicPath(tn, "partitions");
        return asyncDeleteRequest(path);
    }

    @Override
    public void delete(String topic) throws PulsarAdminException {
        try {
            deleteAsync(topic).get();
        } catch (ExecutionException e) {
            throw (PulsarAdminException) e.getCause();
        } catch (InterruptedException e) {
            Thread.currentThread().interrupt();
            throw new PulsarAdminException(e.getCause());
        }
    }

    @Override
    public CompletableFuture<Void> deleteAsync(String topic) {
        TopicName tn = validateTopic(topic);
        WebTarget path = topicPath(tn);
        return asyncDeleteRequest(path);
    }

    @Override
    public void unload(String topic) throws PulsarAdminException {
        try {
            unloadAsync(topic).get();
        } catch (ExecutionException e) {
            throw (PulsarAdminException) e.getCause();
        } catch (InterruptedException e) {
            Thread.currentThread().interrupt();
            throw new PulsarAdminException(e.getCause());
        }
    }

    @Override
    public CompletableFuture<Void> unloadAsync(String topic) {
        TopicName tn = validateTopic(topic);
        WebTarget path = topicPath(tn, "unload");
        return asyncPutRequest(path, Entity.entity("", MediaType.APPLICATION_JSON));
    }

    @Override
    public List<String> getSubscriptions(String topic) throws PulsarAdminException {
        try {
            return getSubscriptionsAsync(topic).get();
        } catch (ExecutionException e) {
            throw (PulsarAdminException) e.getCause();
        } catch (InterruptedException e) {
            Thread.currentThread().interrupt();
            throw new PulsarAdminException(e.getCause());
        }
    }

    @Override
    public CompletableFuture<List<String>> getSubscriptionsAsync(String topic) {
        TopicName tn = validateTopic(topic);
        WebTarget path = topicPath(tn, "subscriptions");
        final CompletableFuture<List<String>> future = new CompletableFuture<>();
        asyncGetRequest(path,
                new InvocationCallback<List<String>>() {

                    @Override
                    public void completed(List<String> response) {
                        future.complete(response);
                    }

                    @Override
                    public void failed(Throwable throwable) {
                        future.completeExceptionally(getApiException(throwable.getCause()));
                    }
                });
        return future;
    }

    @Override
    public PersistentTopicStats getStats(String topic) throws PulsarAdminException {
        try {
            return getStatsAsync(topic).get();
        } catch (ExecutionException e) {
            throw (PulsarAdminException) e.getCause();
        } catch (InterruptedException e) {
            Thread.currentThread().interrupt();
            throw new PulsarAdminException(e.getCause());
        }
    }

    @Override
    public CompletableFuture<PersistentTopicStats> getStatsAsync(String topic) {
        TopicName tn = validateTopic(topic);
        WebTarget path = topicPath(tn, "stats");
        final CompletableFuture<PersistentTopicStats> future = new CompletableFuture<>();
        asyncGetRequest(path,
                new InvocationCallback<PersistentTopicStats>() {

                    @Override
                    public void completed(PersistentTopicStats response) {
                        future.complete(response);
                    }

                    @Override
                    public void failed(Throwable throwable) {
                        future.completeExceptionally(getApiException(throwable.getCause()));
                    }
                });
        return future;
    }

    @Override
    public PersistentTopicInternalStats getInternalStats(String topic) throws PulsarAdminException {
        try {
            return getInternalStatsAsync(topic).get();
        } catch (ExecutionException e) {
            throw (PulsarAdminException) e.getCause();
        } catch (InterruptedException e) {
            Thread.currentThread().interrupt();
            throw new PulsarAdminException(e.getCause());
        }
    }

    @Override
    public CompletableFuture<PersistentTopicInternalStats> getInternalStatsAsync(String topic) {
        TopicName tn = validateTopic(topic);
        WebTarget path = topicPath(tn, "internalStats");
        final CompletableFuture<PersistentTopicInternalStats> future = new CompletableFuture<>();
        asyncGetRequest(path,
                new InvocationCallback<PersistentTopicInternalStats>() {

                    @Override
                    public void completed(PersistentTopicInternalStats response) {
                        future.complete(response);
                    }

                    @Override
                    public void failed(Throwable throwable) {
                        future.completeExceptionally(getApiException(throwable.getCause()));
                    }
                });
        return future;
    }

    @Override
    public JsonObject getInternalInfo(String topic) throws PulsarAdminException {
        try {
            return getInternalInfoAsync(topic).get();
        } catch (ExecutionException e) {
            throw (PulsarAdminException) e.getCause();
        } catch (InterruptedException e) {
            Thread.currentThread().interrupt();
            throw new PulsarAdminException(e.getCause());
        }
    }

    @Override
    public CompletableFuture<JsonObject> getInternalInfoAsync(String topic) {
        TopicName tn = validateTopic(topic);
        WebTarget path = topicPath(tn, "internal-info");
        final CompletableFuture<JsonObject> future = new CompletableFuture<>();
        asyncGetRequest(path,
                new InvocationCallback<String>() {
                    @Override
                    public void completed(String response) {
                        JsonObject json = new Gson().fromJson(response, JsonObject.class);
                        future.complete(json);
                    }

                    @Override
                    public void failed(Throwable throwable) {
                        future.completeExceptionally(getApiException(throwable.getCause()));
                    }
                });
        return future;
    }

    @Override
    public PartitionedTopicStats getPartitionedStats(String topic, boolean perPartition)
            throws PulsarAdminException {
        try {
            return getPartitionedStatsAsync(topic, perPartition).get();
        } catch (ExecutionException e) {
            throw (PulsarAdminException) e.getCause();
        } catch (InterruptedException e) {
            Thread.currentThread().interrupt();
            throw new PulsarAdminException(e.getCause());
        }
    }

    @Override
    public CompletableFuture<PartitionedTopicStats> getPartitionedStatsAsync(String topic,
            boolean perPartition) {
        TopicName tn = validateTopic(topic);
        WebTarget path = topicPath(tn, "partitioned-stats");
        final CompletableFuture<PartitionedTopicStats> future = new CompletableFuture<>();
        asyncGetRequest(path,
                new InvocationCallback<PartitionedTopicStats>() {

                    @Override
                    public void completed(PartitionedTopicStats response) {
                        if (!perPartition) {
                            response.partitions.clear();
                        }
                        future.complete(response);
                    }

                    @Override
                    public void failed(Throwable throwable) {
                        future.completeExceptionally(getApiException(throwable.getCause()));
                    }
                });
        return future;
    }

    @Override
    public void deleteSubscription(String topic, String subName) throws PulsarAdminException {
        try {
            deleteSubscriptionAsync(topic, subName).get();
        } catch (ExecutionException e) {
            throw (PulsarAdminException) e.getCause();
        } catch (InterruptedException e) {
            Thread.currentThread().interrupt();
            throw new PulsarAdminException(e.getCause());
        }
    }

    @Override
    public CompletableFuture<Void> deleteSubscriptionAsync(String topic, String subName) {
        TopicName tn = validateTopic(topic);
        String encodedSubName = Codec.encode(subName);
        WebTarget path = topicPath(tn, "subscription", encodedSubName);
        return asyncDeleteRequest(path);
    }

    @Override
    public void skipAllMessages(String topic, String subName) throws PulsarAdminException {
        try {
            skipAllMessagesAsync(topic, subName).get();
        } catch (ExecutionException e) {
            throw (PulsarAdminException) e.getCause();
        } catch (InterruptedException e) {
            Thread.currentThread().interrupt();
            throw new PulsarAdminException(e.getCause());
        }
    }

    @Override
    public CompletableFuture<Void> skipAllMessagesAsync(String topic, String subName) {
        TopicName tn = validateTopic(topic);
        String encodedSubName = Codec.encode(subName);
        WebTarget path = topicPath(tn, "subscription", encodedSubName, "skip_all");
        return asyncPostRequest(path, Entity.entity("", MediaType.APPLICATION_JSON));
    }

    @Override
    public void skipMessages(String topic, String subName, long numMessages) throws PulsarAdminException {
        try {
            skipMessagesAsync(topic, subName, numMessages).get();
        } catch (ExecutionException e) {
            throw (PulsarAdminException) e.getCause();
        } catch (InterruptedException e) {
            Thread.currentThread().interrupt();
            throw new PulsarAdminException(e.getCause());
        }
    }

    @Override
    public CompletableFuture<Void> skipMessagesAsync(String topic, String subName, long numMessages) {
        TopicName tn = validateTopic(topic);
        String encodedSubName = Codec.encode(subName);
        WebTarget path = topicPath(tn, "subscription", encodedSubName, "skip", String.valueOf(numMessages));
        return asyncPostRequest(path, Entity.entity("", MediaType.APPLICATION_JSON));
    }

    @Override
    public void expireMessages(String topic, String subName, long expireTimeInSeconds) throws PulsarAdminException {
        try {
            expireMessagesAsync(topic, subName, expireTimeInSeconds).get();
        } catch (ExecutionException e) {
            throw (PulsarAdminException) e.getCause();
        } catch (InterruptedException e) {
            Thread.currentThread().interrupt();
            throw new PulsarAdminException(e.getCause());
        }
    }

    @Override
    public CompletableFuture<Void> expireMessagesAsync(String topic, String subName, long expireTimeInSeconds) {
        TopicName tn = validateTopic(topic);
        String encodedSubName = Codec.encode(subName);
        WebTarget path = topicPath(tn, "subscription", encodedSubName,
                "expireMessages", String.valueOf(expireTimeInSeconds));
        return asyncPostRequest(path, Entity.entity("", MediaType.APPLICATION_JSON));
    }

    @Override
    public void expireMessagesForAllSubscriptions(String topic, long expireTimeInSeconds) throws PulsarAdminException {
        try {
            expireMessagesForAllSubscriptionsAsync(topic, expireTimeInSeconds).get();
        } catch (ExecutionException e) {
            throw (PulsarAdminException) e.getCause();
        } catch (InterruptedException e) {
            Thread.currentThread().interrupt();
            throw new PulsarAdminException(e.getCause());
        }
    }

    @Override
    public CompletableFuture<Void> expireMessagesForAllSubscriptionsAsync(String topic, long expireTimeInSeconds) {
        TopicName tn = validateTopic(topic);
        WebTarget path = topicPath(tn, "all_subscription",
                "expireMessages", String.valueOf(expireTimeInSeconds));
        return asyncPostRequest(path, Entity.entity("", MediaType.APPLICATION_JSON));
    }

    private CompletableFuture<List<Message<byte[]>>> peekNthMessage(String topic, String subName, int messagePosition) {
        TopicName tn = validateTopic(topic);
        String encodedSubName = Codec.encode(subName);
        WebTarget path = topicPath(tn, "subscription", encodedSubName,
                "position", String.valueOf(messagePosition));
        final CompletableFuture<List<Message<byte[]>>> future = new CompletableFuture<>();
        asyncGetRequest(path,
                new InvocationCallback<Response>() {

                    @Override
                    public void completed(Response response) {
                        try {
                            future.complete(getMessageFromHttpResponse(response));
                        } catch (Exception e) {
                            future.completeExceptionally(getApiException(e));
                        }
                    }

                    @Override
                    public void failed(Throwable throwable) {
                        future.completeExceptionally(getApiException(throwable.getCause()));
                    }
                });
        return future;
    }

    @Override
    public List<Message<byte[]>> peekMessages(String topic, String subName, int numMessages)
            throws PulsarAdminException {
        try {
            return peekMessagesAsync(topic, subName, numMessages).get();
        } catch (ExecutionException e) {
            throw (PulsarAdminException) e.getCause();
        } catch (InterruptedException e) {
            Thread.currentThread().interrupt();
            throw new PulsarAdminException(e.getCause());
        }
    }

    @Override
    public CompletableFuture<List<Message<byte[]>>> peekMessagesAsync(String topic, String subName, int numMessages) {
        checkArgument(numMessages > 0);
        CompletableFuture<List<Message<byte[]>>> future = new CompletableFuture<List<Message<byte[]>>>();
        peekMessagesAsync(topic, subName, numMessages, Lists.newArrayList(), future, 1);
        return future;
    }


    private void peekMessagesAsync(String topic, String subName, int numMessages,
            List<Message<byte[]>> messages, CompletableFuture<List<Message<byte[]>>> future, int nthMessage) {
        if (numMessages <= 0) {
            future.complete(messages);
            return;
        }

        // if peeking first message succeeds, we know that the topic and subscription exists
        peekNthMessage(topic, subName, nthMessage).handle((r, ex) -> {
            if (ex != null) {
                // if we get a not found exception, it means that the position for the message we are trying to get
                // does not exist. At this point, we can return the already found messages.
                if (ex instanceof NotFoundException) {
                    log.warn("Exception '{}' occured while trying to peek Messages.", ex.getMessage());
                    future.complete(messages);
                } else {
                    future.completeExceptionally(ex);
                }
                return null;
            }
            for (int i = 0; i < Math.min(r.size(), numMessages); i++) {
                messages.add(r.get(i));
            }
            peekMessagesAsync(topic, subName, numMessages - r.size(), messages, future, nthMessage + 1);
            return null;
        });
    }

    @Override
    public void createSubscription(String topic, String subscriptionName, MessageId messageId)
            throws PulsarAdminException {
        try {
            TopicName tn = validateTopic(topic);
            String encodedSubName = Codec.encode(subscriptionName);
            WebTarget path = topicPath(tn, "subscription", encodedSubName);
            request(path).put(Entity.entity(messageId, MediaType.APPLICATION_JSON), ErrorData.class);
        } catch (Exception e) {
            throw getApiException(e);
        }
    }

    @Override
    public CompletableFuture<Void> createSubscriptionAsync(String topic, String subscriptionName,
            MessageId messageId) {
        TopicName tn = validateTopic(topic);
        String encodedSubName = Codec.encode(subscriptionName);
        WebTarget path = topicPath(tn, "subscription", encodedSubName);
        return asyncPutRequest(path, Entity.entity(messageId, MediaType.APPLICATION_JSON));
    }

    @Override
    public void resetCursor(String topic, String subName, long timestamp) throws PulsarAdminException {
        try {
            TopicName tn = validateTopic(topic);
            String encodedSubName = Codec.encode(subName);
            WebTarget path = topicPath(tn, "subscription", encodedSubName,
                    "resetcursor", String.valueOf(timestamp));
            request(path).post(Entity.entity("", MediaType.APPLICATION_JSON), ErrorData.class);
        } catch (Exception e) {
            throw getApiException(e);
        }
    }

    @Override
    public CompletableFuture<Void> resetCursorAsync(String topic, String subName, long timestamp) {
        TopicName tn = validateTopic(topic);
        String encodedSubName = Codec.encode(subName);
        WebTarget path = topicPath(tn, "subscription", encodedSubName,
                "resetcursor", String.valueOf(timestamp));
        return asyncPostRequest(path, Entity.entity("", MediaType.APPLICATION_JSON));
    }

    @Override
    public void resetCursor(String topic, String subName, MessageId messageId) throws PulsarAdminException {
        try {
            TopicName tn = validateTopic(topic);
            String encodedSubName = Codec.encode(subName);
            WebTarget path = topicPath(tn, "subscription", encodedSubName, "resetcursor");
            request(path).post(Entity.entity(messageId, MediaType.APPLICATION_JSON),
                            ErrorData.class);
        } catch (Exception e) {
            throw getApiException(e);
        }
    }

    @Override
    public CompletableFuture<Void> resetCursorAsync(String topic, String subName, MessageId messageId) {
        TopicName tn = validateTopic(topic);
        String encodedSubName = Codec.encode(subName);
        final WebTarget path = topicPath(tn, "subscription", encodedSubName, "resetcursor");
        return asyncPostRequest(path, Entity.entity(messageId, MediaType.APPLICATION_JSON));
    }

    @Override
    public CompletableFuture<MessageId> terminateTopicAsync(String topic) {
        TopicName tn = validateTopic(topic);

        final CompletableFuture<MessageId> future = new CompletableFuture<>();
        try {
            final WebTarget path = topicPath(tn, "terminate");

            request(path).async().post(Entity.entity("", MediaType.APPLICATION_JSON),
                    new InvocationCallback<MessageIdImpl>() {

                        @Override
                        public void completed(MessageIdImpl messageId) {
                            future.complete(messageId);
                        }

                        @Override
                        public void failed(Throwable throwable) {
                            log.warn("[{}] Failed to perform http post request: {}", path.getUri(),
                                    throwable.getMessage());
                            future.completeExceptionally(getApiException(throwable.getCause()));
                        }
                    });
        } catch (PulsarAdminException cae) {
            future.completeExceptionally(cae);
        }

        return future;
    }

<<<<<<< HEAD
    @Override
    public void triggerCompaction(String topic)
            throws PulsarAdminException {
        try {
            TopicName ds = validateTopic(topic);
            request(persistentTopics.path(ds.getNamespace())
                           .path(ds.getEncodedLocalName())
                           .path("compaction"))
                .put(Entity.entity("", MediaType.APPLICATION_JSON), ErrorData.class);
        } catch (Exception e) {
            throw getApiException(e);
        }
=======
    private WebTarget namespacePath(NamespaceName namespace, String... parts) {
        final WebTarget base = namespace.isV2() ? adminV2PersistentTopics : adminPersistentTopics;
        WebTarget namespacePath = base.path(namespace.toString());
        namespacePath = WebTargets.addParts(namespacePath, parts);
        return namespacePath;
    }

    private WebTarget topicPath(TopicName topic, String... parts) {
        final WebTarget base = topic.isV2() ? adminV2PersistentTopics : adminPersistentTopics;
        WebTarget topicPath = base.path(topic.getRestPath());
        topicPath = WebTargets.addParts(topicPath, parts);
        return topicPath;
>>>>>>> e7261b7c
    }

    /*
     * returns topic name with encoded Local Name
     */
    private TopicName validateTopic(String topic) {
        // Parsing will throw exception if name is not valid
        return TopicName.get(topic);
    }

    private List<Message<byte[]>> getMessageFromHttpResponse(Response response) throws Exception {

        if (response.getStatus() != Status.OK.getStatusCode()) {
            if (response.getStatus() >= 500) {
                throw new ServerErrorException(response);
            } else if (response.getStatus() >= 400) {
                throw new ClientErrorException(response);
            } else {
                throw new WebApplicationException(response);
            }
        }

        String msgId = response.getHeaderString("X-Pulsar-Message-ID");
        InputStream stream = null;
        try {
            stream = (InputStream) response.getEntity();
            byte[] data = new byte[stream.available()];
            stream.read(data);

            Map<String, String> properties = Maps.newTreeMap();
            MultivaluedMap<String, Object> headers = response.getHeaders();
            Object tmp = headers.getFirst("X-Pulsar-publish-time");
            if (tmp != null) {
                properties.put("publish-time", (String) tmp);
            }
            tmp =  headers.getFirst(BATCH_HEADER);
            if (response.getHeaderString(BATCH_HEADER) != null) {
                properties.put(BATCH_HEADER, (String)tmp);
                return getIndividualMsgsFromBatch(msgId, data, properties);
            }
            for (Entry<String, List<Object>> entry : headers.entrySet()) {
                String header = entry.getKey();
                if (header.contains("X-Pulsar-PROPERTY-")) {
                    String keyName = header.substring("X-Pulsar-PROPERTY-".length(), header.length());
                    properties.put(keyName, (String) entry.getValue().get(0));
                }
            }

            return Lists.newArrayList(new MessageImpl<byte[]>(msgId, properties, data, Schema.IDENTITY));
        } finally {
            if (stream != null) {
                stream.close();
            }
        }
    }

    private List<Message<byte[]>> getIndividualMsgsFromBatch(String msgId, byte[] data, Map<String, String> properties) {
        List<Message<byte[]>> ret = new ArrayList<>();
        int batchSize = Integer.parseInt(properties.get(BATCH_HEADER));
        for (int i = 0; i < batchSize; i++) {
            String batchMsgId = msgId + ":" + i;
            PulsarApi.SingleMessageMetadata.Builder singleMessageMetadataBuilder = PulsarApi.SingleMessageMetadata
                    .newBuilder();
            ByteBuf buf = Unpooled.wrappedBuffer(data);
            try {
                ByteBuf singleMessagePayload = Commands.deSerializeSingleMessageInBatch(buf, singleMessageMetadataBuilder, i,
                        batchSize);
                SingleMessageMetadata singleMessageMetadata = singleMessageMetadataBuilder.build();
                if (singleMessageMetadata.getPropertiesCount() > 0) {
                    for (KeyValue entry : singleMessageMetadata.getPropertiesList()) {
                        properties.put(entry.getKey(), entry.getValue());
                    }
                }
                ret.add(new MessageImpl<>(batchMsgId, properties, singleMessagePayload, Schema.IDENTITY));
            } catch (Exception ex) {
                log.error("Exception occured while trying to get BatchMsgId: {}", batchMsgId, ex);
            }
            buf.release();
            singleMessageMetadataBuilder.recycle();
        }
        return ret;
    }

    private static final Logger log = LoggerFactory.getLogger(PersistentTopicsImpl.class);
}<|MERGE_RESOLUTION|>--- conflicted
+++ resolved
@@ -711,20 +711,18 @@
         return future;
     }
 
-<<<<<<< HEAD
     @Override
     public void triggerCompaction(String topic)
             throws PulsarAdminException {
         try {
-            TopicName ds = validateTopic(topic);
-            request(persistentTopics.path(ds.getNamespace())
-                           .path(ds.getEncodedLocalName())
-                           .path("compaction"))
+            TopicName tn = validateTopic(topic);
+            request(topicPath(tn, "compaction"))
                 .put(Entity.entity("", MediaType.APPLICATION_JSON), ErrorData.class);
         } catch (Exception e) {
             throw getApiException(e);
         }
-=======
+    }
+
     private WebTarget namespacePath(NamespaceName namespace, String... parts) {
         final WebTarget base = namespace.isV2() ? adminV2PersistentTopics : adminPersistentTopics;
         WebTarget namespacePath = base.path(namespace.toString());
@@ -737,7 +735,6 @@
         WebTarget topicPath = base.path(topic.getRestPath());
         topicPath = WebTargets.addParts(topicPath, parts);
         return topicPath;
->>>>>>> e7261b7c
     }
 
     /*
