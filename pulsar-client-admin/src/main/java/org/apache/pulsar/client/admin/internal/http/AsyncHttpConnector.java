--- conflicted
+++ resolved
@@ -78,14 +78,9 @@
     public AsyncHttpConnector(int connectTimeoutMs, int readTimeoutMs, ClientConfigurationData conf) {
         DefaultAsyncHttpClientConfig.Builder confBuilder = new DefaultAsyncHttpClientConfig.Builder();
         confBuilder.setFollowRedirect(true);
-<<<<<<< HEAD
-        confBuilder.setConnectTimeout((int) client.getConfiguration().getProperty(ClientProperties.CONNECT_TIMEOUT));
-        confBuilder.setReadTimeout((int) client.getConfiguration().getProperty(ClientProperties.READ_TIMEOUT));
         confBuilder.setRequestTimeout(conf.getRequestTimeoutMs());
-=======
         confBuilder.setConnectTimeout(connectTimeoutMs);
         confBuilder.setReadTimeout(readTimeoutMs);
->>>>>>> b3596c41
         confBuilder.setUserAgent(String.format("Pulsar-Java-v%s", PulsarVersion.getVersion()));
         confBuilder.setKeepAliveStrategy(new DefaultKeepAliveStrategy() {
             @Override
