--- conflicted
+++ resolved
@@ -923,12 +923,7 @@
      * Set the deduplication status for all topics within a namespace asynchronously.
      * <p/>
      * When deduplication is enabled, the broker will prevent to store the same message multiple times.
-<<<<<<< HEAD
-     *
-     * <p>
-=======
-     * <p/>
->>>>>>> f7ccdb8c
+     * <p/>
      * Request example:
      *
      * <pre>
