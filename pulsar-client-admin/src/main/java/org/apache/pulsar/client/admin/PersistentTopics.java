/**
 * Licensed to the Apache Software Foundation (ASF) under one
 * or more contributor license agreements.  See the NOTICE file
 * distributed with this work for additional information
 * regarding copyright ownership.  The ASF licenses this file
 * to you under the Apache License, Version 2.0 (the
 * "License"); you may not use this file except in compliance
 * with the License.  You may obtain a copy of the License at
 *
 *   http://www.apache.org/licenses/LICENSE-2.0
 *
 * Unless required by applicable law or agreed to in writing,
 * software distributed under the License is distributed on an
 * "AS IS" BASIS, WITHOUT WARRANTIES OR CONDITIONS OF ANY
 * KIND, either express or implied.  See the License for the
 * specific language governing permissions and limitations
 * under the License.
 */
package org.apache.pulsar.client.admin;

<<<<<<< HEAD
import java.util.List;
import java.util.Map;
import java.util.Set;
import java.util.concurrent.CompletableFuture;

import org.apache.pulsar.client.admin.PulsarAdminException.ConflictException;
import org.apache.pulsar.client.admin.PulsarAdminException.NotAllowedException;
import org.apache.pulsar.client.admin.PulsarAdminException.NotAuthorizedException;
import org.apache.pulsar.client.admin.PulsarAdminException.NotFoundException;
import org.apache.pulsar.client.admin.PulsarAdminException.PreconditionFailedException;
import org.apache.pulsar.client.api.Message;
import org.apache.pulsar.client.api.MessageId;
import org.apache.pulsar.common.partition.PartitionedTopicMetadata;
import org.apache.pulsar.common.policies.data.AuthAction;
import org.apache.pulsar.common.policies.data.PartitionedTopicStats;
import org.apache.pulsar.common.policies.data.PersistentTopicInternalStats;
import org.apache.pulsar.common.policies.data.PersistentTopicStats;
import org.omg.CosNaming.NamingContextPackage.NotFound;

import com.google.gson.JsonObject;

public interface PersistentTopics {

    /**
     * Get the list of topics under a namespace.
     * <p>
     * Response example:
     *
     * <pre>
     * <code>["topic://my-tenant/use/my-namespace/topic-1",
     *  "topic://my-tenant/use/my-namespace/topic-2"]</code>
     * </pre>
     *
     * @param namespace
     *            Namespace name
     * @return a list of topics
     *
     * @throws NotAuthorizedException
     *             Don't have admin permission
     * @throws NotFoundException
     *             Namespace does not exist
     * @throws PulsarAdminException
     *             Unexpected error
     */
    List<String> getList(String namespace) throws PulsarAdminException;

    /**
     * Get the list of partitioned topics under a namespace.
     * <p>
     * Response example:
     *
     * <pre>
     * <code>["persistent://my-tenant/use/my-namespace/topic-1",
     *  "persistent://my-tenant/use/my-namespace/topic-2"]</code>
     * </pre>
     *
     * @param namespace
     *            Namespace name
     * @return a list of partitioned topics
     *
     * @throws NotAuthorizedException
     *             Don't have admin permission
     * @throws NotFoundException
     *             Namespace does not exist
     * @throws PulsarAdminException
     *             Unexpected error
     */
    List<String> getPartitionedTopicList(String namespace) throws PulsarAdminException;

    /**
     * Get permissions on a topic.
     * <p>
     * Retrieve the effective permissions for a topic. These permissions are defined by the permissions set at the
     * namespace level combined (union) with any eventual specific permission set on the topic.
     * <p>
     * Response Example:
     *
     * <pre>
     * <code>{
     *   "role-1" : [ "produce" ],
     *   "role-2" : [ "consume" ]
     * }</code>
     * </pre>
     *
     * @param topic
     *            Topic url
     * @return a map of topics an their permissions set
     *
     * @throws NotAuthorizedException
     *             Don't have admin permission
     * @throws NotFoundException
     *             Namespace does not exist
     * @throws PulsarAdminException
     *             Unexpected error
     */
    Map<String, Set<AuthAction>> getPermissions(String topic) throws PulsarAdminException;

    /**
     * Grant permission on a topic.
     * <p>
     * Grant a new permission to a client role on a single topic.
     * <p>
     * Request parameter example:
     *
     * <pre>
     * <code>["produce", "consume"]</code>
     * </pre>
     *
     * @param topic
     *            Topic url
     * @param role
     *            Client role to which grant permission
     * @param actions
     *            Auth actions (produce and consume)
     *
     * @throws NotAuthorizedException
     *             Don't have admin permission
     * @throws NotFoundException
     *             Namespace does not exist
     * @throws ConflictException
     *             Concurrent modification
     * @throws PulsarAdminException
     *             Unexpected error
     */
    void grantPermission(String topic, String role, Set<AuthAction> actions) throws PulsarAdminException;

    /**
     * Revoke permissions on a topic.
     * <p>
     * Revoke permissions to a client role on a single topic. If the permission was not set at the topic level, but
     * rather at the namespace level, this operation will return an error (HTTP status code 412).
     *
     * @param topic
     *            Topic url
     * @param role
     *            Client role to which remove permission
     * @throws UniformInterfaceException
     *             if the operations was not successful
     *
     * @throws NotAuthorizedException
     *             Don't have admin permission
     * @throws NotFound
     *             Namespace does not exist
     * @throws PreconditionFailedException
     *             Permissions are not set at the topic level
     * @throws PulsarAdminException
     *             Unexpected error
     */
    void revokePermissions(String topic, String role) throws PulsarAdminException;

    /**
     * Create a partitioned topic.
     * <p>
     * Create a partitioned topic. It needs to be called before creating a producer for a partitioned topic.
     * <p>
     *
     * @param topic
     *            Topic name
     * @param numPartitions
     *            Number of partitions to create of the topic
     * @throws PulsarAdminException
     */
    void createPartitionedTopic(String topic, int numPartitions) throws PulsarAdminException;

    /**
     * Create a partitioned topic asynchronously.
     * <p>
     * Create a partitioned topic asynchronously. It needs to be called before creating a producer for a partitioned
     * topic.
     * <p>
     *
     * @param topic
     *            Topic name
     * @param numPartitions
     *            Number of partitions to create of the topic
     * @return a future that can be used to track when the partitioned topic is created
     */
    CompletableFuture<Void> createPartitionedTopicAsync(String topic, int numPartitions);

    /**
     * Update number of partitions of a non-global partitioned topic.
     * <p>
     * It requires partitioned-topic to be already exist and number of new partitions must be greater than existing
     * number of partitions. Decrementing number of partitions requires deletion of topic which is not supported.
     * <p>
     *
     * @param topic
     *            Topic name
     * @param numPartitions
     *            Number of new partitions of already exist partitioned-topic
     *
     * @return a future that can be used to track when the partitioned topic is updated
     */
    void updatePartitionedTopic(String topic, int numPartitions) throws PulsarAdminException;

    /**
     * Update number of partitions of a non-global partitioned topic asynchronously.
     * <p>
     * It requires partitioned-topic to be already exist and number of new partitions must be greater than existing
     * number of partitions. Decrementing number of partitions requires deletion of topic which is not supported.
     * <p>
     *
     * @param topic
     *            Topic name
     * @param numPartitions
     *            Number of new partitions of already exist partitioned-topic
     *
     * @return a future that can be used to track when the partitioned topic is updated
     */
    CompletableFuture<Void> updatePartitionedTopicAsync(String topic, int numPartitions);

    /**
     * Get metadata of a partitioned topic.
     * <p>
     * Get metadata of a partitioned topic.
     * <p>
     *
     * @param topic
     *            Topic name
     * @return Partitioned topic metadata
     * @throws PulsarAdminException
     */
    PartitionedTopicMetadata getPartitionedTopicMetadata(String topic) throws PulsarAdminException;

    /**
     * Get metadata of a partitioned topic asynchronously.
     * <p>
     * Get metadata of a partitioned topic asynchronously.
     * <p>
     *
     * @param topic
     *            Topic name
     * @return a future that can be used to track when the partitioned topic metadata is returned
     */
    CompletableFuture<PartitionedTopicMetadata> getPartitionedTopicMetadataAsync(String topic);

    /**
     * Delete a partitioned topic.
     * <p>
     * It will also delete all the partitions of the topic if it exists.
     * <p>
     *
     * @param topic
     *            Topic name
     * @throws PulsarAdminException
     */
    void deletePartitionedTopic(String topic) throws PulsarAdminException;

    /**
     * Delete a partitioned topic asynchronously.
     * <p>
     * It will also delete all the partitions of the topic if it exists.
     * <p>
     *
     * @param topic
     *            Topic name
     * @return a future that can be used to track when the partitioned topic is deleted
     */
    CompletableFuture<Void> deletePartitionedTopicAsync(String topic);

    /**
     * Delete a topic.
     * <p>
     * Delete a topic. The topic cannot be deleted if there's any active subscription or producer connected to the it.
     * <p>
     *
     * @param topic
     *            Topic name
     *
     * @throws NotAuthorizedException
     *             Don't have admin permission
     * @throws NotFoundException
     *             Topic does not exist
     * @throws PreconditionFailedException
     *             Topic has active subscriptions or producers
     * @throws PulsarAdminException
     *             Unexpected error
     */
    void delete(String topic) throws PulsarAdminException;

    /**
     * Delete a topic asynchronously.
     * <p>
     * Delete a topic asynchronously. The topic cannot be deleted if there's any active subscription or producer
     * connected to the it.
     * <p>
     *
     * @param topic
     *            topic name
     *
     * @return a future that can be used to track when the topic is deleted
     */
    CompletableFuture<Void> deleteAsync(String topic);

    /**
     * Unload a topic.
     * <p>
     *
     * @param topic
     *            topic name
     *
     * @throws NotAuthorizedException
     *             Don't have admin permission
     * @throws NotFoundException
     *             topic does not exist
     * @throws PulsarAdminException
     *             Unexpected error
     */
    void unload(String topic) throws PulsarAdminException;

    /**
     * Unload a topic asynchronously.
     * <p>
     *
     * @param topic
     *            topic name
     *
     * @return a future that can be used to track when the topic is unloaded
     */
    CompletableFuture<Void> unloadAsync(String topic);

    /**
     * Terminate the topic and prevent any more messages being published on it.
     * <p>
     * This
     *
     * @param topic
     *            topic name
     * @return the message id of the last message that was published in the topic
     */
    CompletableFuture<MessageId> terminateTopicAsync(String topic);

    /**
     * Get the list of subscriptions.
     * <p>
     * Get the list of persistent subscriptions for a given topic.
     * <p>
     *
     * @param topic
     *            topic name
     * @return the list of subscriptions
     *
     * @throws NotAuthorizedException
     *             Don't have admin permission
     * @throws NotFoundException
     *             Topic does not exist
     * @throws PulsarAdminException
     *             Unexpected error
     */
    List<String> getSubscriptions(String topic) throws PulsarAdminException;

    /**
     * Get the list of subscriptions asynchronously.
     * <p>
     * Get the list of persistent subscriptions for a given topic.
     * <p>
     *
     * @param topic
     *            topic name
     * @return a future that can be used to track when the list of subscriptions is returned
     */
    CompletableFuture<List<String>> getSubscriptionsAsync(String topic);

    /**
     * Get the stats for the topic.
     * <p>
     * Response Example:
     *
     * <pre>
     * <code>
     * {
     *   "msgRateIn" : 100.0,                    // Total rate of messages published on the topic. msg/s
     *   "msgThroughputIn" : 10240.0,            // Total throughput of messages published on the topic. byte/s
     *   "msgRateOut" : 100.0,                   // Total rate of messages delivered on the topic. msg/s
     *   "msgThroughputOut" : 10240.0,           // Total throughput of messages delivered on the topic. byte/s
     *   "averageMsgSize" : 1024.0,              // Average size of published messages. bytes
     *   "publishers" : [                        // List of publishes on this topic with their stats
     *      {
     *          "producerId" : 10                // producer id
     *          "address"   : 10.4.1.23:3425     // IP and port for this producer
     *          "connectedSince" : 2014-11-21 23:54:46 // Timestamp of this published connection
     *          "msgRateIn" : 100.0,             // Total rate of messages published by this producer. msg/s
     *          "msgThroughputIn" : 10240.0,     // Total throughput of messages published by this producer. byte/s
     *          "averageMsgSize" : 1024.0,       // Average size of published messages by this producer. bytes
     *      },
     *   ],
     *   "subscriptions" : {                     // Map of subscriptions on this topic
     *     "sub1" : {
     *       "msgRateOut" : 100.0,               // Total rate of messages delivered on this subscription. msg/s
     *       "msgThroughputOut" : 10240.0,       // Total throughput delivered on this subscription. bytes/s
     *       "msgBacklog" : 0,                   // Number of messages in the subscriotion backlog
     *       "type" : Exclusive                  // Whether the subscription is exclusive or shared
     *       "consumers" [                       // List of consumers on this subscription
     *          {
     *              "id" : 5                            // Consumer id
     *              "address" : 10.4.1.23:3425          // IP and port for this consumer
     *              "connectedSince" : 2014-11-21 23:54:46 // Timestamp of this consumer connection
     *              "msgRateOut" : 100.0,               // Total rate of messages delivered to this consumer. msg/s
     *              "msgThroughputOut" : 10240.0,       // Total throughput delivered to this consumer. bytes/s
     *          }
     *       ],
     *   },
     *   "replication" : {                    // Replication statistics
     *     "cluster_1" : {                    // Cluster name in the context of from-cluster or to-cluster
     *       "msgRateIn" : 100.0,             // Total rate of messages received from this remote cluster. msg/s
     *       "msgThroughputIn" : 10240.0,     // Total throughput received from this remote cluster. bytes/s
     *       "msgRateOut" : 100.0,            // Total rate of messages delivered to the replication-subscriber. msg/s
     *       "msgThroughputOut" : 10240.0,    // Total throughput delivered to the replication-subscriber. bytes/s
     *       "replicationBacklog" : 0,        // Number of messages pending to be replicated to this remote cluster
     *       "connected" : true,              // Whether the replication-subscriber is currently connected locally
     *     },
     *     "cluster_2" : {
     *       "msgRateIn" : 100.0,
     *       "msgThroughputIn" : 10240.0,
     *       "msgRateOut" : 100.0,
     *       "msghroughputOut" : 10240.0,
     *       "replicationBacklog" : 0,
     *       "connected" : true,
     *     }
     *   },
     * }
     * </code>
     * </pre>
     *
     * All the rates are computed over a 1 minute window and are relative the last completed 1 minute period.
     *
     * @param topic
     *            topic name
     * @return the topic statistics
     *
     * @throws NotAuthorizedException
     *             Don't have admin permission
     * @throws NotFoundException
     *             Topic does not exist
     * @throws PulsarAdminException
     *             Unexpected error
     */
    PersistentTopicStats getStats(String topic) throws PulsarAdminException;

    /**
     * Get the stats for the topic asynchronously. All the rates are computed over a 1 minute window and are relative
     * the last completed 1 minute period.
     *
     * @param topic
     *            topic name
     *
     * @return a future that can be used to track when the topic statistics are returned
     *
     */
    CompletableFuture<PersistentTopicStats> getStatsAsync(String topic);

    /**
     * Get the internal stats for the topic.
     * <p>
     * Access the internal state of the topic
     *
     * @param topic
     *            topic name
     * @return the topic statistics
     *
     * @throws NotAuthorizedException
     *             Don't have admin permission
     * @throws NotFoundException
     *             Topic does not exist
     * @throws PulsarAdminException
     *             Unexpected error
     */
    PersistentTopicInternalStats getInternalStats(String topic) throws PulsarAdminException;

    /**
     * Get the internal stats for the topic asynchronously.
     *
     * @param topic
     *            topic Name
     *
     * @return a future that can be used to track when the internal topic statistics are returned
     */
    CompletableFuture<PersistentTopicInternalStats> getInternalStatsAsync(String topic);

    /**
     * Get a JSON representation of the topic metadata stored in ZooKeeper
     *
     * @param topic
     *            topic name
     * @return the topic internal metadata
     * @throws NotAuthorizedException
     *             Don't have admin permission
     * @throws NotFoundException
     *             Topic does not exist
     * @throws PulsarAdminException
     *             Unexpected error
     */
    JsonObject getInternalInfo(String topic) throws PulsarAdminException;

    /**
     * Get a JSON representation of the topic metadata stored in ZooKeeper
     *
     * @param topic
     *            topic name
     * @return a future to receive the topic internal metadata
     * @throws NotAuthorizedException
     *             Don't have admin permission
     * @throws NotFoundException
     *             Topic does not exist
     * @throws PulsarAdminException
     *             Unexpected error
     */
    CompletableFuture<JsonObject> getInternalInfoAsync(String topic);

    /**
     * Get the stats for the partitioned topic
     * <p>
     * Response Example:
     *
     * <pre>
     * <code>
     * {
     *   "msgRateIn" : 100.0,                    // Total rate of messages published on the partitioned topic. msg/s
     *   "msgThroughputIn" : 10240.0,            // Total throughput of messages published on the partitioned topic. byte/s
     *   "msgRateOut" : 100.0,                   // Total rate of messages delivered on the partitioned topic. msg/s
     *   "msgThroughputOut" : 10240.0,           // Total throughput of messages delivered on the partitioned topic. byte/s
     *   "averageMsgSize" : 1024.0,              // Average size of published messages. bytes
     *   "publishers" : [                        // List of publishes on this partitioned topic with their stats
     *      {
     *          "msgRateIn" : 100.0,             // Total rate of messages published by this producer. msg/s
     *          "msgThroughputIn" : 10240.0,     // Total throughput of messages published by this producer. byte/s
     *          "averageMsgSize" : 1024.0,       // Average size of published messages by this producer. bytes
     *      },
     *   ],
     *   "subscriptions" : {                     // Map of subscriptions on this topic
     *     "sub1" : {
     *       "msgRateOut" : 100.0,               // Total rate of messages delivered on this subscription. msg/s
     *       "msgThroughputOut" : 10240.0,       // Total throughput delivered on this subscription. bytes/s
     *       "msgBacklog" : 0,                   // Number of messages in the subscriotion backlog
     *       "type" : Exclusive                  // Whether the subscription is exclusive or shared
     *       "consumers" [                       // List of consumers on this subscription
     *          {
     *              "msgRateOut" : 100.0,               // Total rate of messages delivered to this consumer. msg/s
     *              "msgThroughputOut" : 10240.0,       // Total throughput delivered to this consumer. bytes/s
     *          }
     *       ],
     *   },
     *   "replication" : {                    // Replication statistics
     *     "cluster_1" : {                    // Cluster name in the context of from-cluster or to-cluster
     *       "msgRateIn" : 100.0,             // Total rate of messages received from this remote cluster. msg/s
     *       "msgThroughputIn" : 10240.0,     // Total throughput received from this remote cluster. bytes/s
     *       "msgRateOut" : 100.0,            // Total rate of messages delivered to the replication-subscriber. msg/s
     *       "msgThroughputOut" : 10240.0,    // Total throughput delivered to the replication-subscriber. bytes/s
     *       "replicationBacklog" : 0,        // Number of messages pending to be replicated to this remote cluster
     *       "connected" : true,              // Whether the replication-subscriber is currently connected locally
     *     },
     *     "cluster_2" : {
     *       "msgRateIn" : 100.0,
     *       "msgThroughputIn" : 10240.0,
     *       "msgRateOut" : 100.0,
     *       "msghroughputOut" : 10240.0,
     *       "replicationBacklog" : 0,
     *       "connected" : true,
     *     }
     *   },
     * }
     * </code>
     * </pre>
     *
     * All the rates are computed over a 1 minute window and are relative the last completed 1 minute period.
     *
     * @param topic
     *            topic name
     * @param perPartition
     *
     * @return the partitioned topic statistics
     * @throws NotAuthorizedException
     *             Don't have admin permission
     * @throws NotFoundException
     *             Topic does not exist
     * @throws PulsarAdminException
     *             Unexpected error
     *
     */
    PartitionedTopicStats getPartitionedStats(String topic, boolean perPartition) throws PulsarAdminException;

    /**
     * Get the stats for the partitioned topic asynchronously
     *
     * @param topic
     *            topic Name
     * @param perPartition
     *            flag to get stats per partition
     * @return a future that can be used to track when the partitioned topic statistics are returned
     */
    CompletableFuture<PartitionedTopicStats> getPartitionedStatsAsync(String topic, boolean perPartition);

    /**
     * Delete a subscription.
     * <p>
     * Delete a persistent subscription from a topic. There should not be any active consumers on the subscription.
     * <p>
     *
     * @param topic
     *            topic name
     * @param subName
     *            Subscription name
     *
     * @throws NotAuthorizedException
     *             Don't have admin permission
     * @throws NotFoundException
     *             Topic or subscription does not exist
     * @throws PreconditionFailedException
     *             Subscription has active consumers
     * @throws PulsarAdminException
     *             Unexpected error
     */
    void deleteSubscription(String topic, String subName) throws PulsarAdminException;

    /**
     * Delete a subscription asynchronously.
     * <p>
     * Delete a persistent subscription from a topic. There should not be any active consumers on the subscription.
     * <p>
     *
     * @param topic
     *            topic name
     * @param subName
     *            Subscription name
     *
     * @return a future that can be used to track when the subscription is deleted
     */
    CompletableFuture<Void> deleteSubscriptionAsync(String topic, String subName);

    /**
     * Skip all messages on a topic subscription.
     * <p>
     * Completely clears the backlog on the subscription.
     *
     * @param topic
     *            topic name
     * @param subName
     *            Subscription name
     *
     * @throws NotAuthorizedException
     *             Don't have admin permission
     * @throws NotFoundException
     *             Topic or subscription does not exist
     * @throws PulsarAdminException
     *             Unexpected error
     */
    void skipAllMessages(String topic, String subName) throws PulsarAdminException;

    /**
     * Skip all messages on a topic subscription asynchronously.
     * <p>
     * Completely clears the backlog on the subscription.
     *
     * @param topic
     *            topic name
     * @param subName
     *            Subscription name
     *
     * @return a future that can be used to track when all the messages are skipped
     */
    CompletableFuture<Void> skipAllMessagesAsync(String topic, String subName);

    /**
     * Skip messages on a topic subscription.
     *
     * @param topic
     *            topic name
     * @param subName
     *            Subscription name
     * @param numMessages
     *            Number of messages
     *
     * @throws NotAuthorizedException
     *             Don't have admin permission
     * @throws NotFoundException
     *             Topic or subscription does not exist
     * @throws PulsarAdminException
     *             Unexpected error
     */
    void skipMessages(String topic, String subName, long numMessages) throws PulsarAdminException;

    /**
     * Skip messages on a topic subscription asynchronously.
     *
     * @param topic
     *            topic name
     * @param subName
     *            Subscription name
     * @param numMessages
     *            Number of messages
     *
     * @return a future that can be used to track when the number of messages are skipped
     */
    CompletableFuture<Void> skipMessagesAsync(String topic, String subName, long numMessages);

    /**
     * Expire all messages older than given N (expireTimeInSeconds) seconds for a given subscription
     *
     * @param topic
     *            topic name
     * @param subName
     *            Subscription name
     * @param expireTimeInSeconds
     *            Expire messages older than time in seconds
     * @throws PulsarAdminException
     *             Unexpected error
     */
    public void expireMessages(String topic, String subscriptionName, long expireTimeInSeconds)
            throws PulsarAdminException;

    /**
     * Expire all messages older than given N (expireTimeInSeconds) seconds for a given subscription asynchronously
     *
     * @param topic
     *            topic name
     * @param subName
     *            Subscription name
     * @param expireTimeInSeconds
     *            Expire messages older than time in seconds
     * @return
     */
    public CompletableFuture<Void> expireMessagesAsync(String topic, String subscriptionName,
            long expireTimeInSeconds);

    /**
     * Expire all messages older than given N (expireTimeInSeconds) seconds for all subscriptions of the
     * persistent-topic
     *
     * @param topic
     *            topic name
     * @param expireTimeInSeconds
     *            Expire messages older than time in seconds
     * @throws PulsarAdminException
     *             Unexpected error
     */
    public void expireMessagesForAllSubscriptions(String topic, long expireTimeInSeconds)
            throws PulsarAdminException;

    /**
     * Expire all messages older than given N (expireTimeInSeconds) seconds for all subscriptions of the
     * persistent-topic asynchronously
     *
     * @param topic
     *            topic name
     * @param expireTimeInSeconds
     *            Expire messages older than time in seconds
     */
    public CompletableFuture<Void> expireMessagesForAllSubscriptionsAsync(String topic, long expireTimeInSeconds);

    /**
     * Peek messages from a topic subscription
     *
     * @param topic
     *            topic name
     * @param subName
     *            Subscription name
     * @param numMessages
     *            Number of messages
     * @return
     * @throws NotAuthorizedException
     *             Don't have admin permission
     * @throws NotFoundException
     *             Topic or subscription does not exist
     * @throws PulsarAdminException
     *             Unexpected error
     */
    List<Message<byte[]>> peekMessages(String topic, String subName, int numMessages) throws PulsarAdminException;

    /**
     * Peek messages from a topic subscription asynchronously
     *
     * @param topic
     *            topic name
     * @param subName
     *            Subscription name
     * @param numMessages
     *            Number of messages
     * @return a future that can be used to track when the messages are returned
     */
    CompletableFuture<List<Message<byte[]>>> peekMessagesAsync(String topic, String subName, int numMessages);

    /**
     * Create a new subscription on a topic
     *
     * @param topic
     *            topic name
     * @param subscriptionName
     *            Subscription name
     * @param messageId
     *            The {@link MessageId} on where to initialize the subscription. It could be {@link MessageId#latest},
     *            {@link MessageId#earliest} or a specific message id.
     *
     * @throws NotAuthorizedException
     *             Don't have admin permission
     * @throws ConflictException
     *             Subscription already exists
     * @throws NotAllowedException
     *             Command disallowed for requested resource
     * @throws PulsarAdminException
     *             Unexpected error
     */
    void createSubscription(String topic, String subscriptionName, MessageId messageId)
            throws PulsarAdminException;

    /**
     * Create a new subscription on a topic
     *
     * @param topic
     *            topic name
     * @param subscriptionName
     *            Subscription name
     * @param messageId
     *            The {@link MessageId} on where to initialize the subscription. It could be {@link MessageId#latest},
     *            {@link MessageId#earliest} or a specific message id.
     */
    CompletableFuture<Void> createSubscriptionAsync(String topic, String subscriptionName, MessageId messageId);

    /**
     * Reset cursor position on a topic subscription
     *
     * @param topic
     *            topic name
     * @param subName
     *            Subscription name
     * @param timestamp
     *            reset subscription to position closest to time in ms since epoch
     *
     * @throws NotAuthorizedException
     *             Don't have admin permission
     * @throws NotFoundException
     *             Topic or subscription does not exist
     * @throws NotAllowedException
     *             Command disallowed for requested resource
     * @throws PulsarAdminException
     *             Unexpected error
     */
    void resetCursor(String topic, String subName, long timestamp) throws PulsarAdminException;

    /**
     * Reset cursor position on a topic subscription
     *
     * @param topic
     *            topic name
     * @param subName
     *            Subscription name
     * @param timestamp
     *            reset subscription to position closest to time in ms since epoch
     */
    CompletableFuture<Void> resetCursorAsync(String topic, String subName, long timestamp);

    /**
     * Reset cursor position on a topic subscription
     *
     * @param topic
     *            topic name
     * @param subName
     *            Subscription name
     * @param messageId
     *            reset subscription to messageId (or previous nearest messageId if given messageId is not valid)
     *
     * @throws NotAuthorizedException
     *             Don't have admin permission
     * @throws NotFoundException
     *             Topic or subscription does not exist
     * @throws NotAllowedException
     *             Command disallowed for requested resource
     * @throws PulsarAdminException
     *             Unexpected error
     */
    void resetCursor(String topic, String subName, MessageId messageId) throws PulsarAdminException;

    /**
     * Reset cursor position on a topic subscription
     *
     * @param topic
     *            topic name
     * @param subName
     *            Subscription name
     * @param MessageId
     *            reset subscription to messageId (or previous nearest messageId if given messageId is not valid)
     */
    CompletableFuture<Void> resetCursorAsync(String topic, String subName, MessageId messageId);

    /**
     * Trigger compaction to run for a topic. A single topic can only have one instance of compaction
     * running at any time. Any attempt to trigger another will be met with a ConflictException.
     *
     * @param topic
     *            The topic on which to trigger compaction
     */
    void triggerCompaction(String topic) throws PulsarAdminException;

    /**
     * Check the status of an ongoing compaction for a topic.
     *
     * @param topic The topic whose compaction status we wish to check
     */
    LongRunningProcessStatus compactionStatus(String topic) throws PulsarAdminException;

    /**
     * Trigger offloading messages in topic to longterm storage.
     *
     * @param topic the topic to offload
     * @param messageId ID of maximum message which should be offloaded
     */
    void triggerOffload(String topic, MessageId messageId) throws PulsarAdminException;

    /**
     * Check the status of an ongoing offloading operation for a topic.
     *
     * @param topic the topic being offloaded
     * @return the status of the offload operation
     */
    OffloadProcessStatus offloadStatus(String topic) throws PulsarAdminException;
=======
/**
 * @deprecated since 2.0. See {@link Topics}
 */
@Deprecated
public interface PersistentTopics extends Topics {

>>>>>>> 8335d7cb
}<|MERGE_RESOLUTION|>--- conflicted
+++ resolved
@@ -18,927 +18,10 @@
  */
 package org.apache.pulsar.client.admin;
 
-<<<<<<< HEAD
-import java.util.List;
-import java.util.Map;
-import java.util.Set;
-import java.util.concurrent.CompletableFuture;
-
-import org.apache.pulsar.client.admin.PulsarAdminException.ConflictException;
-import org.apache.pulsar.client.admin.PulsarAdminException.NotAllowedException;
-import org.apache.pulsar.client.admin.PulsarAdminException.NotAuthorizedException;
-import org.apache.pulsar.client.admin.PulsarAdminException.NotFoundException;
-import org.apache.pulsar.client.admin.PulsarAdminException.PreconditionFailedException;
-import org.apache.pulsar.client.api.Message;
-import org.apache.pulsar.client.api.MessageId;
-import org.apache.pulsar.common.partition.PartitionedTopicMetadata;
-import org.apache.pulsar.common.policies.data.AuthAction;
-import org.apache.pulsar.common.policies.data.PartitionedTopicStats;
-import org.apache.pulsar.common.policies.data.PersistentTopicInternalStats;
-import org.apache.pulsar.common.policies.data.PersistentTopicStats;
-import org.omg.CosNaming.NamingContextPackage.NotFound;
-
-import com.google.gson.JsonObject;
-
-public interface PersistentTopics {
-
-    /**
-     * Get the list of topics under a namespace.
-     * <p>
-     * Response example:
-     *
-     * <pre>
-     * <code>["topic://my-tenant/use/my-namespace/topic-1",
-     *  "topic://my-tenant/use/my-namespace/topic-2"]</code>
-     * </pre>
-     *
-     * @param namespace
-     *            Namespace name
-     * @return a list of topics
-     *
-     * @throws NotAuthorizedException
-     *             Don't have admin permission
-     * @throws NotFoundException
-     *             Namespace does not exist
-     * @throws PulsarAdminException
-     *             Unexpected error
-     */
-    List<String> getList(String namespace) throws PulsarAdminException;
-
-    /**
-     * Get the list of partitioned topics under a namespace.
-     * <p>
-     * Response example:
-     *
-     * <pre>
-     * <code>["persistent://my-tenant/use/my-namespace/topic-1",
-     *  "persistent://my-tenant/use/my-namespace/topic-2"]</code>
-     * </pre>
-     *
-     * @param namespace
-     *            Namespace name
-     * @return a list of partitioned topics
-     *
-     * @throws NotAuthorizedException
-     *             Don't have admin permission
-     * @throws NotFoundException
-     *             Namespace does not exist
-     * @throws PulsarAdminException
-     *             Unexpected error
-     */
-    List<String> getPartitionedTopicList(String namespace) throws PulsarAdminException;
-
-    /**
-     * Get permissions on a topic.
-     * <p>
-     * Retrieve the effective permissions for a topic. These permissions are defined by the permissions set at the
-     * namespace level combined (union) with any eventual specific permission set on the topic.
-     * <p>
-     * Response Example:
-     *
-     * <pre>
-     * <code>{
-     *   "role-1" : [ "produce" ],
-     *   "role-2" : [ "consume" ]
-     * }</code>
-     * </pre>
-     *
-     * @param topic
-     *            Topic url
-     * @return a map of topics an their permissions set
-     *
-     * @throws NotAuthorizedException
-     *             Don't have admin permission
-     * @throws NotFoundException
-     *             Namespace does not exist
-     * @throws PulsarAdminException
-     *             Unexpected error
-     */
-    Map<String, Set<AuthAction>> getPermissions(String topic) throws PulsarAdminException;
-
-    /**
-     * Grant permission on a topic.
-     * <p>
-     * Grant a new permission to a client role on a single topic.
-     * <p>
-     * Request parameter example:
-     *
-     * <pre>
-     * <code>["produce", "consume"]</code>
-     * </pre>
-     *
-     * @param topic
-     *            Topic url
-     * @param role
-     *            Client role to which grant permission
-     * @param actions
-     *            Auth actions (produce and consume)
-     *
-     * @throws NotAuthorizedException
-     *             Don't have admin permission
-     * @throws NotFoundException
-     *             Namespace does not exist
-     * @throws ConflictException
-     *             Concurrent modification
-     * @throws PulsarAdminException
-     *             Unexpected error
-     */
-    void grantPermission(String topic, String role, Set<AuthAction> actions) throws PulsarAdminException;
-
-    /**
-     * Revoke permissions on a topic.
-     * <p>
-     * Revoke permissions to a client role on a single topic. If the permission was not set at the topic level, but
-     * rather at the namespace level, this operation will return an error (HTTP status code 412).
-     *
-     * @param topic
-     *            Topic url
-     * @param role
-     *            Client role to which remove permission
-     * @throws UniformInterfaceException
-     *             if the operations was not successful
-     *
-     * @throws NotAuthorizedException
-     *             Don't have admin permission
-     * @throws NotFound
-     *             Namespace does not exist
-     * @throws PreconditionFailedException
-     *             Permissions are not set at the topic level
-     * @throws PulsarAdminException
-     *             Unexpected error
-     */
-    void revokePermissions(String topic, String role) throws PulsarAdminException;
-
-    /**
-     * Create a partitioned topic.
-     * <p>
-     * Create a partitioned topic. It needs to be called before creating a producer for a partitioned topic.
-     * <p>
-     *
-     * @param topic
-     *            Topic name
-     * @param numPartitions
-     *            Number of partitions to create of the topic
-     * @throws PulsarAdminException
-     */
-    void createPartitionedTopic(String topic, int numPartitions) throws PulsarAdminException;
-
-    /**
-     * Create a partitioned topic asynchronously.
-     * <p>
-     * Create a partitioned topic asynchronously. It needs to be called before creating a producer for a partitioned
-     * topic.
-     * <p>
-     *
-     * @param topic
-     *            Topic name
-     * @param numPartitions
-     *            Number of partitions to create of the topic
-     * @return a future that can be used to track when the partitioned topic is created
-     */
-    CompletableFuture<Void> createPartitionedTopicAsync(String topic, int numPartitions);
-
-    /**
-     * Update number of partitions of a non-global partitioned topic.
-     * <p>
-     * It requires partitioned-topic to be already exist and number of new partitions must be greater than existing
-     * number of partitions. Decrementing number of partitions requires deletion of topic which is not supported.
-     * <p>
-     *
-     * @param topic
-     *            Topic name
-     * @param numPartitions
-     *            Number of new partitions of already exist partitioned-topic
-     *
-     * @return a future that can be used to track when the partitioned topic is updated
-     */
-    void updatePartitionedTopic(String topic, int numPartitions) throws PulsarAdminException;
-
-    /**
-     * Update number of partitions of a non-global partitioned topic asynchronously.
-     * <p>
-     * It requires partitioned-topic to be already exist and number of new partitions must be greater than existing
-     * number of partitions. Decrementing number of partitions requires deletion of topic which is not supported.
-     * <p>
-     *
-     * @param topic
-     *            Topic name
-     * @param numPartitions
-     *            Number of new partitions of already exist partitioned-topic
-     *
-     * @return a future that can be used to track when the partitioned topic is updated
-     */
-    CompletableFuture<Void> updatePartitionedTopicAsync(String topic, int numPartitions);
-
-    /**
-     * Get metadata of a partitioned topic.
-     * <p>
-     * Get metadata of a partitioned topic.
-     * <p>
-     *
-     * @param topic
-     *            Topic name
-     * @return Partitioned topic metadata
-     * @throws PulsarAdminException
-     */
-    PartitionedTopicMetadata getPartitionedTopicMetadata(String topic) throws PulsarAdminException;
-
-    /**
-     * Get metadata of a partitioned topic asynchronously.
-     * <p>
-     * Get metadata of a partitioned topic asynchronously.
-     * <p>
-     *
-     * @param topic
-     *            Topic name
-     * @return a future that can be used to track when the partitioned topic metadata is returned
-     */
-    CompletableFuture<PartitionedTopicMetadata> getPartitionedTopicMetadataAsync(String topic);
-
-    /**
-     * Delete a partitioned topic.
-     * <p>
-     * It will also delete all the partitions of the topic if it exists.
-     * <p>
-     *
-     * @param topic
-     *            Topic name
-     * @throws PulsarAdminException
-     */
-    void deletePartitionedTopic(String topic) throws PulsarAdminException;
-
-    /**
-     * Delete a partitioned topic asynchronously.
-     * <p>
-     * It will also delete all the partitions of the topic if it exists.
-     * <p>
-     *
-     * @param topic
-     *            Topic name
-     * @return a future that can be used to track when the partitioned topic is deleted
-     */
-    CompletableFuture<Void> deletePartitionedTopicAsync(String topic);
-
-    /**
-     * Delete a topic.
-     * <p>
-     * Delete a topic. The topic cannot be deleted if there's any active subscription or producer connected to the it.
-     * <p>
-     *
-     * @param topic
-     *            Topic name
-     *
-     * @throws NotAuthorizedException
-     *             Don't have admin permission
-     * @throws NotFoundException
-     *             Topic does not exist
-     * @throws PreconditionFailedException
-     *             Topic has active subscriptions or producers
-     * @throws PulsarAdminException
-     *             Unexpected error
-     */
-    void delete(String topic) throws PulsarAdminException;
-
-    /**
-     * Delete a topic asynchronously.
-     * <p>
-     * Delete a topic asynchronously. The topic cannot be deleted if there's any active subscription or producer
-     * connected to the it.
-     * <p>
-     *
-     * @param topic
-     *            topic name
-     *
-     * @return a future that can be used to track when the topic is deleted
-     */
-    CompletableFuture<Void> deleteAsync(String topic);
-
-    /**
-     * Unload a topic.
-     * <p>
-     *
-     * @param topic
-     *            topic name
-     *
-     * @throws NotAuthorizedException
-     *             Don't have admin permission
-     * @throws NotFoundException
-     *             topic does not exist
-     * @throws PulsarAdminException
-     *             Unexpected error
-     */
-    void unload(String topic) throws PulsarAdminException;
-
-    /**
-     * Unload a topic asynchronously.
-     * <p>
-     *
-     * @param topic
-     *            topic name
-     *
-     * @return a future that can be used to track when the topic is unloaded
-     */
-    CompletableFuture<Void> unloadAsync(String topic);
-
-    /**
-     * Terminate the topic and prevent any more messages being published on it.
-     * <p>
-     * This
-     *
-     * @param topic
-     *            topic name
-     * @return the message id of the last message that was published in the topic
-     */
-    CompletableFuture<MessageId> terminateTopicAsync(String topic);
-
-    /**
-     * Get the list of subscriptions.
-     * <p>
-     * Get the list of persistent subscriptions for a given topic.
-     * <p>
-     *
-     * @param topic
-     *            topic name
-     * @return the list of subscriptions
-     *
-     * @throws NotAuthorizedException
-     *             Don't have admin permission
-     * @throws NotFoundException
-     *             Topic does not exist
-     * @throws PulsarAdminException
-     *             Unexpected error
-     */
-    List<String> getSubscriptions(String topic) throws PulsarAdminException;
-
-    /**
-     * Get the list of subscriptions asynchronously.
-     * <p>
-     * Get the list of persistent subscriptions for a given topic.
-     * <p>
-     *
-     * @param topic
-     *            topic name
-     * @return a future that can be used to track when the list of subscriptions is returned
-     */
-    CompletableFuture<List<String>> getSubscriptionsAsync(String topic);
-
-    /**
-     * Get the stats for the topic.
-     * <p>
-     * Response Example:
-     *
-     * <pre>
-     * <code>
-     * {
-     *   "msgRateIn" : 100.0,                    // Total rate of messages published on the topic. msg/s
-     *   "msgThroughputIn" : 10240.0,            // Total throughput of messages published on the topic. byte/s
-     *   "msgRateOut" : 100.0,                   // Total rate of messages delivered on the topic. msg/s
-     *   "msgThroughputOut" : 10240.0,           // Total throughput of messages delivered on the topic. byte/s
-     *   "averageMsgSize" : 1024.0,              // Average size of published messages. bytes
-     *   "publishers" : [                        // List of publishes on this topic with their stats
-     *      {
-     *          "producerId" : 10                // producer id
-     *          "address"   : 10.4.1.23:3425     // IP and port for this producer
-     *          "connectedSince" : 2014-11-21 23:54:46 // Timestamp of this published connection
-     *          "msgRateIn" : 100.0,             // Total rate of messages published by this producer. msg/s
-     *          "msgThroughputIn" : 10240.0,     // Total throughput of messages published by this producer. byte/s
-     *          "averageMsgSize" : 1024.0,       // Average size of published messages by this producer. bytes
-     *      },
-     *   ],
-     *   "subscriptions" : {                     // Map of subscriptions on this topic
-     *     "sub1" : {
-     *       "msgRateOut" : 100.0,               // Total rate of messages delivered on this subscription. msg/s
-     *       "msgThroughputOut" : 10240.0,       // Total throughput delivered on this subscription. bytes/s
-     *       "msgBacklog" : 0,                   // Number of messages in the subscriotion backlog
-     *       "type" : Exclusive                  // Whether the subscription is exclusive or shared
-     *       "consumers" [                       // List of consumers on this subscription
-     *          {
-     *              "id" : 5                            // Consumer id
-     *              "address" : 10.4.1.23:3425          // IP and port for this consumer
-     *              "connectedSince" : 2014-11-21 23:54:46 // Timestamp of this consumer connection
-     *              "msgRateOut" : 100.0,               // Total rate of messages delivered to this consumer. msg/s
-     *              "msgThroughputOut" : 10240.0,       // Total throughput delivered to this consumer. bytes/s
-     *          }
-     *       ],
-     *   },
-     *   "replication" : {                    // Replication statistics
-     *     "cluster_1" : {                    // Cluster name in the context of from-cluster or to-cluster
-     *       "msgRateIn" : 100.0,             // Total rate of messages received from this remote cluster. msg/s
-     *       "msgThroughputIn" : 10240.0,     // Total throughput received from this remote cluster. bytes/s
-     *       "msgRateOut" : 100.0,            // Total rate of messages delivered to the replication-subscriber. msg/s
-     *       "msgThroughputOut" : 10240.0,    // Total throughput delivered to the replication-subscriber. bytes/s
-     *       "replicationBacklog" : 0,        // Number of messages pending to be replicated to this remote cluster
-     *       "connected" : true,              // Whether the replication-subscriber is currently connected locally
-     *     },
-     *     "cluster_2" : {
-     *       "msgRateIn" : 100.0,
-     *       "msgThroughputIn" : 10240.0,
-     *       "msgRateOut" : 100.0,
-     *       "msghroughputOut" : 10240.0,
-     *       "replicationBacklog" : 0,
-     *       "connected" : true,
-     *     }
-     *   },
-     * }
-     * </code>
-     * </pre>
-     *
-     * All the rates are computed over a 1 minute window and are relative the last completed 1 minute period.
-     *
-     * @param topic
-     *            topic name
-     * @return the topic statistics
-     *
-     * @throws NotAuthorizedException
-     *             Don't have admin permission
-     * @throws NotFoundException
-     *             Topic does not exist
-     * @throws PulsarAdminException
-     *             Unexpected error
-     */
-    PersistentTopicStats getStats(String topic) throws PulsarAdminException;
-
-    /**
-     * Get the stats for the topic asynchronously. All the rates are computed over a 1 minute window and are relative
-     * the last completed 1 minute period.
-     *
-     * @param topic
-     *            topic name
-     *
-     * @return a future that can be used to track when the topic statistics are returned
-     *
-     */
-    CompletableFuture<PersistentTopicStats> getStatsAsync(String topic);
-
-    /**
-     * Get the internal stats for the topic.
-     * <p>
-     * Access the internal state of the topic
-     *
-     * @param topic
-     *            topic name
-     * @return the topic statistics
-     *
-     * @throws NotAuthorizedException
-     *             Don't have admin permission
-     * @throws NotFoundException
-     *             Topic does not exist
-     * @throws PulsarAdminException
-     *             Unexpected error
-     */
-    PersistentTopicInternalStats getInternalStats(String topic) throws PulsarAdminException;
-
-    /**
-     * Get the internal stats for the topic asynchronously.
-     *
-     * @param topic
-     *            topic Name
-     *
-     * @return a future that can be used to track when the internal topic statistics are returned
-     */
-    CompletableFuture<PersistentTopicInternalStats> getInternalStatsAsync(String topic);
-
-    /**
-     * Get a JSON representation of the topic metadata stored in ZooKeeper
-     *
-     * @param topic
-     *            topic name
-     * @return the topic internal metadata
-     * @throws NotAuthorizedException
-     *             Don't have admin permission
-     * @throws NotFoundException
-     *             Topic does not exist
-     * @throws PulsarAdminException
-     *             Unexpected error
-     */
-    JsonObject getInternalInfo(String topic) throws PulsarAdminException;
-
-    /**
-     * Get a JSON representation of the topic metadata stored in ZooKeeper
-     *
-     * @param topic
-     *            topic name
-     * @return a future to receive the topic internal metadata
-     * @throws NotAuthorizedException
-     *             Don't have admin permission
-     * @throws NotFoundException
-     *             Topic does not exist
-     * @throws PulsarAdminException
-     *             Unexpected error
-     */
-    CompletableFuture<JsonObject> getInternalInfoAsync(String topic);
-
-    /**
-     * Get the stats for the partitioned topic
-     * <p>
-     * Response Example:
-     *
-     * <pre>
-     * <code>
-     * {
-     *   "msgRateIn" : 100.0,                    // Total rate of messages published on the partitioned topic. msg/s
-     *   "msgThroughputIn" : 10240.0,            // Total throughput of messages published on the partitioned topic. byte/s
-     *   "msgRateOut" : 100.0,                   // Total rate of messages delivered on the partitioned topic. msg/s
-     *   "msgThroughputOut" : 10240.0,           // Total throughput of messages delivered on the partitioned topic. byte/s
-     *   "averageMsgSize" : 1024.0,              // Average size of published messages. bytes
-     *   "publishers" : [                        // List of publishes on this partitioned topic with their stats
-     *      {
-     *          "msgRateIn" : 100.0,             // Total rate of messages published by this producer. msg/s
-     *          "msgThroughputIn" : 10240.0,     // Total throughput of messages published by this producer. byte/s
-     *          "averageMsgSize" : 1024.0,       // Average size of published messages by this producer. bytes
-     *      },
-     *   ],
-     *   "subscriptions" : {                     // Map of subscriptions on this topic
-     *     "sub1" : {
-     *       "msgRateOut" : 100.0,               // Total rate of messages delivered on this subscription. msg/s
-     *       "msgThroughputOut" : 10240.0,       // Total throughput delivered on this subscription. bytes/s
-     *       "msgBacklog" : 0,                   // Number of messages in the subscriotion backlog
-     *       "type" : Exclusive                  // Whether the subscription is exclusive or shared
-     *       "consumers" [                       // List of consumers on this subscription
-     *          {
-     *              "msgRateOut" : 100.0,               // Total rate of messages delivered to this consumer. msg/s
-     *              "msgThroughputOut" : 10240.0,       // Total throughput delivered to this consumer. bytes/s
-     *          }
-     *       ],
-     *   },
-     *   "replication" : {                    // Replication statistics
-     *     "cluster_1" : {                    // Cluster name in the context of from-cluster or to-cluster
-     *       "msgRateIn" : 100.0,             // Total rate of messages received from this remote cluster. msg/s
-     *       "msgThroughputIn" : 10240.0,     // Total throughput received from this remote cluster. bytes/s
-     *       "msgRateOut" : 100.0,            // Total rate of messages delivered to the replication-subscriber. msg/s
-     *       "msgThroughputOut" : 10240.0,    // Total throughput delivered to the replication-subscriber. bytes/s
-     *       "replicationBacklog" : 0,        // Number of messages pending to be replicated to this remote cluster
-     *       "connected" : true,              // Whether the replication-subscriber is currently connected locally
-     *     },
-     *     "cluster_2" : {
-     *       "msgRateIn" : 100.0,
-     *       "msgThroughputIn" : 10240.0,
-     *       "msgRateOut" : 100.0,
-     *       "msghroughputOut" : 10240.0,
-     *       "replicationBacklog" : 0,
-     *       "connected" : true,
-     *     }
-     *   },
-     * }
-     * </code>
-     * </pre>
-     *
-     * All the rates are computed over a 1 minute window and are relative the last completed 1 minute period.
-     *
-     * @param topic
-     *            topic name
-     * @param perPartition
-     *
-     * @return the partitioned topic statistics
-     * @throws NotAuthorizedException
-     *             Don't have admin permission
-     * @throws NotFoundException
-     *             Topic does not exist
-     * @throws PulsarAdminException
-     *             Unexpected error
-     *
-     */
-    PartitionedTopicStats getPartitionedStats(String topic, boolean perPartition) throws PulsarAdminException;
-
-    /**
-     * Get the stats for the partitioned topic asynchronously
-     *
-     * @param topic
-     *            topic Name
-     * @param perPartition
-     *            flag to get stats per partition
-     * @return a future that can be used to track when the partitioned topic statistics are returned
-     */
-    CompletableFuture<PartitionedTopicStats> getPartitionedStatsAsync(String topic, boolean perPartition);
-
-    /**
-     * Delete a subscription.
-     * <p>
-     * Delete a persistent subscription from a topic. There should not be any active consumers on the subscription.
-     * <p>
-     *
-     * @param topic
-     *            topic name
-     * @param subName
-     *            Subscription name
-     *
-     * @throws NotAuthorizedException
-     *             Don't have admin permission
-     * @throws NotFoundException
-     *             Topic or subscription does not exist
-     * @throws PreconditionFailedException
-     *             Subscription has active consumers
-     * @throws PulsarAdminException
-     *             Unexpected error
-     */
-    void deleteSubscription(String topic, String subName) throws PulsarAdminException;
-
-    /**
-     * Delete a subscription asynchronously.
-     * <p>
-     * Delete a persistent subscription from a topic. There should not be any active consumers on the subscription.
-     * <p>
-     *
-     * @param topic
-     *            topic name
-     * @param subName
-     *            Subscription name
-     *
-     * @return a future that can be used to track when the subscription is deleted
-     */
-    CompletableFuture<Void> deleteSubscriptionAsync(String topic, String subName);
-
-    /**
-     * Skip all messages on a topic subscription.
-     * <p>
-     * Completely clears the backlog on the subscription.
-     *
-     * @param topic
-     *            topic name
-     * @param subName
-     *            Subscription name
-     *
-     * @throws NotAuthorizedException
-     *             Don't have admin permission
-     * @throws NotFoundException
-     *             Topic or subscription does not exist
-     * @throws PulsarAdminException
-     *             Unexpected error
-     */
-    void skipAllMessages(String topic, String subName) throws PulsarAdminException;
-
-    /**
-     * Skip all messages on a topic subscription asynchronously.
-     * <p>
-     * Completely clears the backlog on the subscription.
-     *
-     * @param topic
-     *            topic name
-     * @param subName
-     *            Subscription name
-     *
-     * @return a future that can be used to track when all the messages are skipped
-     */
-    CompletableFuture<Void> skipAllMessagesAsync(String topic, String subName);
-
-    /**
-     * Skip messages on a topic subscription.
-     *
-     * @param topic
-     *            topic name
-     * @param subName
-     *            Subscription name
-     * @param numMessages
-     *            Number of messages
-     *
-     * @throws NotAuthorizedException
-     *             Don't have admin permission
-     * @throws NotFoundException
-     *             Topic or subscription does not exist
-     * @throws PulsarAdminException
-     *             Unexpected error
-     */
-    void skipMessages(String topic, String subName, long numMessages) throws PulsarAdminException;
-
-    /**
-     * Skip messages on a topic subscription asynchronously.
-     *
-     * @param topic
-     *            topic name
-     * @param subName
-     *            Subscription name
-     * @param numMessages
-     *            Number of messages
-     *
-     * @return a future that can be used to track when the number of messages are skipped
-     */
-    CompletableFuture<Void> skipMessagesAsync(String topic, String subName, long numMessages);
-
-    /**
-     * Expire all messages older than given N (expireTimeInSeconds) seconds for a given subscription
-     *
-     * @param topic
-     *            topic name
-     * @param subName
-     *            Subscription name
-     * @param expireTimeInSeconds
-     *            Expire messages older than time in seconds
-     * @throws PulsarAdminException
-     *             Unexpected error
-     */
-    public void expireMessages(String topic, String subscriptionName, long expireTimeInSeconds)
-            throws PulsarAdminException;
-
-    /**
-     * Expire all messages older than given N (expireTimeInSeconds) seconds for a given subscription asynchronously
-     *
-     * @param topic
-     *            topic name
-     * @param subName
-     *            Subscription name
-     * @param expireTimeInSeconds
-     *            Expire messages older than time in seconds
-     * @return
-     */
-    public CompletableFuture<Void> expireMessagesAsync(String topic, String subscriptionName,
-            long expireTimeInSeconds);
-
-    /**
-     * Expire all messages older than given N (expireTimeInSeconds) seconds for all subscriptions of the
-     * persistent-topic
-     *
-     * @param topic
-     *            topic name
-     * @param expireTimeInSeconds
-     *            Expire messages older than time in seconds
-     * @throws PulsarAdminException
-     *             Unexpected error
-     */
-    public void expireMessagesForAllSubscriptions(String topic, long expireTimeInSeconds)
-            throws PulsarAdminException;
-
-    /**
-     * Expire all messages older than given N (expireTimeInSeconds) seconds for all subscriptions of the
-     * persistent-topic asynchronously
-     *
-     * @param topic
-     *            topic name
-     * @param expireTimeInSeconds
-     *            Expire messages older than time in seconds
-     */
-    public CompletableFuture<Void> expireMessagesForAllSubscriptionsAsync(String topic, long expireTimeInSeconds);
-
-    /**
-     * Peek messages from a topic subscription
-     *
-     * @param topic
-     *            topic name
-     * @param subName
-     *            Subscription name
-     * @param numMessages
-     *            Number of messages
-     * @return
-     * @throws NotAuthorizedException
-     *             Don't have admin permission
-     * @throws NotFoundException
-     *             Topic or subscription does not exist
-     * @throws PulsarAdminException
-     *             Unexpected error
-     */
-    List<Message<byte[]>> peekMessages(String topic, String subName, int numMessages) throws PulsarAdminException;
-
-    /**
-     * Peek messages from a topic subscription asynchronously
-     *
-     * @param topic
-     *            topic name
-     * @param subName
-     *            Subscription name
-     * @param numMessages
-     *            Number of messages
-     * @return a future that can be used to track when the messages are returned
-     */
-    CompletableFuture<List<Message<byte[]>>> peekMessagesAsync(String topic, String subName, int numMessages);
-
-    /**
-     * Create a new subscription on a topic
-     *
-     * @param topic
-     *            topic name
-     * @param subscriptionName
-     *            Subscription name
-     * @param messageId
-     *            The {@link MessageId} on where to initialize the subscription. It could be {@link MessageId#latest},
-     *            {@link MessageId#earliest} or a specific message id.
-     *
-     * @throws NotAuthorizedException
-     *             Don't have admin permission
-     * @throws ConflictException
-     *             Subscription already exists
-     * @throws NotAllowedException
-     *             Command disallowed for requested resource
-     * @throws PulsarAdminException
-     *             Unexpected error
-     */
-    void createSubscription(String topic, String subscriptionName, MessageId messageId)
-            throws PulsarAdminException;
-
-    /**
-     * Create a new subscription on a topic
-     *
-     * @param topic
-     *            topic name
-     * @param subscriptionName
-     *            Subscription name
-     * @param messageId
-     *            The {@link MessageId} on where to initialize the subscription. It could be {@link MessageId#latest},
-     *            {@link MessageId#earliest} or a specific message id.
-     */
-    CompletableFuture<Void> createSubscriptionAsync(String topic, String subscriptionName, MessageId messageId);
-
-    /**
-     * Reset cursor position on a topic subscription
-     *
-     * @param topic
-     *            topic name
-     * @param subName
-     *            Subscription name
-     * @param timestamp
-     *            reset subscription to position closest to time in ms since epoch
-     *
-     * @throws NotAuthorizedException
-     *             Don't have admin permission
-     * @throws NotFoundException
-     *             Topic or subscription does not exist
-     * @throws NotAllowedException
-     *             Command disallowed for requested resource
-     * @throws PulsarAdminException
-     *             Unexpected error
-     */
-    void resetCursor(String topic, String subName, long timestamp) throws PulsarAdminException;
-
-    /**
-     * Reset cursor position on a topic subscription
-     *
-     * @param topic
-     *            topic name
-     * @param subName
-     *            Subscription name
-     * @param timestamp
-     *            reset subscription to position closest to time in ms since epoch
-     */
-    CompletableFuture<Void> resetCursorAsync(String topic, String subName, long timestamp);
-
-    /**
-     * Reset cursor position on a topic subscription
-     *
-     * @param topic
-     *            topic name
-     * @param subName
-     *            Subscription name
-     * @param messageId
-     *            reset subscription to messageId (or previous nearest messageId if given messageId is not valid)
-     *
-     * @throws NotAuthorizedException
-     *             Don't have admin permission
-     * @throws NotFoundException
-     *             Topic or subscription does not exist
-     * @throws NotAllowedException
-     *             Command disallowed for requested resource
-     * @throws PulsarAdminException
-     *             Unexpected error
-     */
-    void resetCursor(String topic, String subName, MessageId messageId) throws PulsarAdminException;
-
-    /**
-     * Reset cursor position on a topic subscription
-     *
-     * @param topic
-     *            topic name
-     * @param subName
-     *            Subscription name
-     * @param MessageId
-     *            reset subscription to messageId (or previous nearest messageId if given messageId is not valid)
-     */
-    CompletableFuture<Void> resetCursorAsync(String topic, String subName, MessageId messageId);
-
-    /**
-     * Trigger compaction to run for a topic. A single topic can only have one instance of compaction
-     * running at any time. Any attempt to trigger another will be met with a ConflictException.
-     *
-     * @param topic
-     *            The topic on which to trigger compaction
-     */
-    void triggerCompaction(String topic) throws PulsarAdminException;
-
-    /**
-     * Check the status of an ongoing compaction for a topic.
-     *
-     * @param topic The topic whose compaction status we wish to check
-     */
-    LongRunningProcessStatus compactionStatus(String topic) throws PulsarAdminException;
-
-    /**
-     * Trigger offloading messages in topic to longterm storage.
-     *
-     * @param topic the topic to offload
-     * @param messageId ID of maximum message which should be offloaded
-     */
-    void triggerOffload(String topic, MessageId messageId) throws PulsarAdminException;
-
-    /**
-     * Check the status of an ongoing offloading operation for a topic.
-     *
-     * @param topic the topic being offloaded
-     * @return the status of the offload operation
-     */
-    OffloadProcessStatus offloadStatus(String topic) throws PulsarAdminException;
-=======
 /**
  * @deprecated since 2.0. See {@link Topics}
  */
 @Deprecated
 public interface PersistentTopics extends Topics {
 
->>>>>>> 8335d7cb
 }