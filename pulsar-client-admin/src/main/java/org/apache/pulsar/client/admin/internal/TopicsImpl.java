/**
 * Licensed to the Apache Software Foundation (ASF) under one
 * or more contributor license agreements.  See the NOTICE file
 * distributed with this work for additional information
 * regarding copyright ownership.  The ASF licenses this file
 * to you under the Apache License, Version 2.0 (the
 * "License"); you may not use this file except in compliance
 * with the License.  You may obtain a copy of the License at
 *
 *   http://www.apache.org/licenses/LICENSE-2.0
 *
 * Unless required by applicable law or agreed to in writing,
 * software distributed under the License is distributed on an
 * "AS IS" BASIS, WITHOUT WARRANTIES OR CONDITIONS OF ANY
 * KIND, either express or implied.  See the License for the
 * specific language governing permissions and limitations
 * under the License.
 */
package org.apache.pulsar.client.admin.internal;

import static com.google.common.base.Preconditions.checkArgument;

import com.google.common.collect.Lists;
import com.google.common.collect.Maps;
import com.google.gson.Gson;
import com.google.gson.JsonObject;
import io.netty.buffer.ByteBuf;
import io.netty.buffer.Unpooled;
import java.io.InputStream;
import java.util.ArrayList;
import java.util.Collections;
import java.util.List;
import java.util.Map;
import java.util.Map.Entry;
import java.util.Set;
import java.util.concurrent.CompletableFuture;
import java.util.concurrent.ExecutionException;
import java.util.concurrent.TimeUnit;
import java.util.concurrent.TimeoutException;
import java.util.stream.Collectors;
import java.util.stream.Stream;
import javax.ws.rs.client.Entity;
import javax.ws.rs.client.InvocationCallback;
import javax.ws.rs.client.WebTarget;
import javax.ws.rs.core.GenericType;
import javax.ws.rs.core.MediaType;
import javax.ws.rs.core.MultivaluedMap;
import javax.ws.rs.core.Response;
import javax.ws.rs.core.Response.Status;
import org.apache.pulsar.client.admin.LongRunningProcessStatus;
import org.apache.pulsar.client.admin.OffloadProcessStatus;
import org.apache.pulsar.client.admin.PulsarAdminException;
import org.apache.pulsar.client.admin.PulsarAdminException.NotFoundException;
import org.apache.pulsar.client.admin.Topics;
import org.apache.pulsar.client.api.Authentication;
import org.apache.pulsar.client.api.Message;
import org.apache.pulsar.client.api.MessageId;
import org.apache.pulsar.client.api.Schema;
import org.apache.pulsar.client.impl.BatchMessageIdImpl;
import org.apache.pulsar.client.impl.MessageIdImpl;
import org.apache.pulsar.client.impl.MessageImpl;
import org.apache.pulsar.common.api.proto.PulsarApi;
import org.apache.pulsar.common.api.proto.PulsarApi.KeyValue;
import org.apache.pulsar.common.api.proto.PulsarApi.SingleMessageMetadata;
import org.apache.pulsar.common.naming.NamespaceName;
import org.apache.pulsar.common.naming.TopicName;
import org.apache.pulsar.common.partition.PartitionedTopicMetadata;
import org.apache.pulsar.common.policies.data.AuthAction;
import org.apache.pulsar.common.policies.data.BacklogQuota;
import org.apache.pulsar.common.policies.data.BacklogQuota.BacklogQuotaType;
import org.apache.pulsar.common.policies.data.DelayedDeliveryPolicies;
import org.apache.pulsar.common.policies.data.DispatchRate;
import org.apache.pulsar.common.policies.data.ErrorData;
import org.apache.pulsar.common.policies.data.PartitionedTopicInternalStats;
import org.apache.pulsar.common.policies.data.PartitionedTopicStats;
import org.apache.pulsar.common.policies.data.PersistencePolicies;
import org.apache.pulsar.common.policies.data.PersistentTopicInternalStats;
import org.apache.pulsar.common.policies.data.PublishRate;
import org.apache.pulsar.common.policies.data.RetentionPolicies;
import org.apache.pulsar.common.policies.data.TopicStats;
import org.apache.pulsar.common.protocol.Commands;
import org.apache.pulsar.common.util.Codec;
import org.slf4j.Logger;
import org.slf4j.LoggerFactory;

public class TopicsImpl extends BaseResource implements Topics {
    private final WebTarget adminTopics;
    private final WebTarget adminV2Topics;
    // CHECKSTYLE.OFF: MemberName
    private final String BATCH_HEADER = "X-Pulsar-num-batch-message";
    private final String MESSAGE_ID = "X-Pulsar-Message-ID";
    private final String PUBLISH_TIME = "X-Pulsar-publish-time";
    // CHECKSTYLE.ON: MemberName

    public TopicsImpl(WebTarget web, Authentication auth, long readTimeoutMs) {
        super(auth, readTimeoutMs);
        adminTopics = web.path("/admin");
        adminV2Topics = web.path("/admin/v2");
    }

    @Override
    public List<String> getList(String namespace) throws PulsarAdminException {
        try {
            return getListAsync(namespace).get(this.readTimeoutMs, TimeUnit.MILLISECONDS);
        } catch (ExecutionException e) {
            throw (PulsarAdminException) e.getCause();
        } catch (InterruptedException e) {
            Thread.currentThread().interrupt();
            throw new PulsarAdminException(e);
        } catch (TimeoutException e) {
            throw new PulsarAdminException.TimeoutException(e);
        }
    }

    @Override
    public CompletableFuture<List<String>> getListAsync(String namespace) {
        NamespaceName ns = NamespaceName.get(namespace);
        WebTarget persistentPath = namespacePath("persistent", ns);
        WebTarget nonPersistentPath = namespacePath("non-persistent", ns);
        final CompletableFuture<List<String>> persistentList = new CompletableFuture<>();
        final CompletableFuture<List<String>> nonPersistentList = new CompletableFuture<>();
        asyncGetRequest(persistentPath,
                new InvocationCallback<List<String>>() {
                    @Override
                    public void completed(List<String> topics) {
                        persistentList.complete(topics);
                    }

                    @Override
                    public void failed(Throwable throwable) {
                        persistentList.completeExceptionally(getApiException(throwable.getCause()));
                    }
                });
        asyncGetRequest(nonPersistentPath,
                new InvocationCallback<List<String>>() {
                    @Override
                    public void completed(List<String> a) {
                        nonPersistentList.complete(a);
                    }

                    @Override
                    public void failed(Throwable throwable) {
                        nonPersistentList.completeExceptionally(getApiException(throwable.getCause()));
                    }
                });

        return persistentList.thenCombine(nonPersistentList,
                (l1, l2) -> new ArrayList<>(Stream.concat(l1.stream(), l2.stream()).collect(Collectors.toSet())));
    }

    @Override
    public List<String> getPartitionedTopicList(String namespace) throws PulsarAdminException {
        try {
            return getPartitionedTopicListAsync(namespace).get(this.readTimeoutMs, TimeUnit.MILLISECONDS);
        } catch (ExecutionException e) {
            throw (PulsarAdminException) e.getCause();
        } catch (InterruptedException e) {
            Thread.currentThread().interrupt();
            throw new PulsarAdminException(e);
        } catch (TimeoutException e) {
            throw new PulsarAdminException.TimeoutException(e);
        }
    }

    @Override
    public CompletableFuture<List<String>> getPartitionedTopicListAsync(String namespace) {
        NamespaceName ns = NamespaceName.get(namespace);
        WebTarget persistentPath = namespacePath("persistent", ns, "partitioned");
        WebTarget nonPersistentPath = namespacePath("non-persistent", ns, "partitioned");
        final CompletableFuture<List<String>> persistentList = new CompletableFuture<>();
        final CompletableFuture<List<String>> nonPersistentList = new CompletableFuture<>();
        asyncGetRequest(persistentPath,
                new InvocationCallback<List<String>>() {
                    @Override
                    public void completed(List<String> topics) {
                        persistentList.complete(topics);
                    }

                    @Override
                    public void failed(Throwable throwable) {
                        persistentList.completeExceptionally(getApiException(throwable.getCause()));
                    }
                });
        asyncGetRequest(nonPersistentPath,
                new InvocationCallback<List<String>>() {
                    @Override
                    public void completed(List<String> topics) {
                        nonPersistentList.complete(topics);
                    }

                    @Override
                    public void failed(Throwable throwable) {
                        nonPersistentList.completeExceptionally(getApiException(throwable.getCause()));
                    }
                });

        return persistentList.thenCombine(nonPersistentList,
                (l1, l2) -> new ArrayList<>(Stream.concat(l1.stream(), l2.stream()).collect(Collectors.toSet())));
    }


    @Override
    public List<String> getListInBundle(String namespace, String bundleRange) throws PulsarAdminException {
        try {
            return getListInBundleAsync(namespace, bundleRange).get(this.readTimeoutMs, TimeUnit.MILLISECONDS);
        } catch (ExecutionException e) {
            throw (PulsarAdminException) e.getCause();
        } catch (InterruptedException e) {
            Thread.currentThread().interrupt();
            throw new PulsarAdminException(e);
        } catch (TimeoutException e) {
            throw new PulsarAdminException.TimeoutException(e);
        }
    }

    @Override
    public CompletableFuture<List<String>> getListInBundleAsync(String namespace, String bundleRange) {
        NamespaceName ns = NamespaceName.get(namespace);
        final CompletableFuture<List<String>> future = new CompletableFuture<>();
        WebTarget path = namespacePath("non-persistent", ns, bundleRange);

        asyncGetRequest(path,
                new InvocationCallback<List<String>>() {
                    @Override
                    public void completed(List<String> response) {
                        future.complete(response);
                    }
                    @Override
                    public void failed(Throwable throwable) {
                        future.completeExceptionally(getApiException(throwable.getCause()));
                    }
                });
        return future;
    }


    @Override
    public Map<String, Set<AuthAction>> getPermissions(String topic) throws PulsarAdminException {
        try {
            return getPermissionsAsync(topic).get(this.readTimeoutMs, TimeUnit.MILLISECONDS);
        } catch (ExecutionException e) {
            throw (PulsarAdminException) e.getCause();
        } catch (InterruptedException e) {
            Thread.currentThread().interrupt();
            throw new PulsarAdminException(e);
        } catch (TimeoutException e) {
            throw new PulsarAdminException.TimeoutException(e);
        }
    }

    @Override
    public CompletableFuture<Map<String, Set<AuthAction>>> getPermissionsAsync(String topic) {
        TopicName tn = TopicName.get(topic);
        WebTarget path = topicPath(tn, "permissions");
        final CompletableFuture<Map<String, Set<AuthAction>>> future = new CompletableFuture<>();
        asyncGetRequest(path,
                new InvocationCallback<Map<String, Set<AuthAction>>>() {
                    @Override
                    public void completed(Map<String, Set<AuthAction>> permissions) {
                        future.complete(permissions);
                    }

                    @Override
                    public void failed(Throwable throwable) {
                        future.completeExceptionally(getApiException(throwable.getCause()));
                    }
                });
        return future;
    }

    @Override
    public void grantPermission(String topic, String role, Set<AuthAction> actions) throws PulsarAdminException {
        try {
            grantPermissionAsync(topic, role, actions).get(this.readTimeoutMs, TimeUnit.MILLISECONDS);
        } catch (ExecutionException e) {
            throw (PulsarAdminException) e.getCause();
        } catch (InterruptedException e) {
            Thread.currentThread().interrupt();
            throw new PulsarAdminException(e);
        } catch (TimeoutException e) {
            throw new PulsarAdminException.TimeoutException(e);
        }
    }

    @Override
    public CompletableFuture<Void> grantPermissionAsync(String topic, String role, Set<AuthAction> actions) {
        TopicName tn = TopicName.get(topic);
        WebTarget path = topicPath(tn, "permissions", role);
        return asyncPostRequest(path, Entity.entity(actions, MediaType.APPLICATION_JSON));
    }

    @Override
    public void revokePermissions(String topic, String role) throws PulsarAdminException {
        try {
            revokePermissionsAsync(topic, role).get(this.readTimeoutMs, TimeUnit.MILLISECONDS);
        } catch (ExecutionException e) {
            throw (PulsarAdminException) e.getCause();
        } catch (InterruptedException e) {
            Thread.currentThread().interrupt();
            throw new PulsarAdminException(e);
        } catch (TimeoutException e) {
            throw new PulsarAdminException.TimeoutException(e);
        }
    }

    @Override
    public CompletableFuture<Void> revokePermissionsAsync(String topic, String role) {
        TopicName tn = TopicName.get(topic);
        WebTarget path = topicPath(tn, "permissions", role);
        return asyncDeleteRequest(path);
    }

    @Override
    public void createPartitionedTopic(String topic, int numPartitions) throws PulsarAdminException {
        try {
            createPartitionedTopicAsync(topic, numPartitions).get(this.readTimeoutMs, TimeUnit.MILLISECONDS);
        } catch (ExecutionException e) {
            throw (PulsarAdminException) e.getCause();
        } catch (InterruptedException e) {
            Thread.currentThread().interrupt();
            throw new PulsarAdminException(e);
        } catch (TimeoutException e) {
            throw new PulsarAdminException.TimeoutException(e);
        }
    }

    @Override
    public void createNonPartitionedTopic(String topic) throws PulsarAdminException {
        try {
            createNonPartitionedTopicAsync(topic).get(this.readTimeoutMs, TimeUnit.MILLISECONDS);
        } catch (ExecutionException e) {
            throw (PulsarAdminException) e.getCause();
        } catch (InterruptedException e) {
            Thread.currentThread().interrupt();
            throw new PulsarAdminException(e);
        } catch (TimeoutException e) {
            throw new PulsarAdminException.TimeoutException(e);
        }
    }

    @Override
    public void createMissedPartitions(String topic) throws PulsarAdminException {
        try {
            createMissedPartitionsAsync(topic).get(this.readTimeoutMs, TimeUnit.MILLISECONDS);
        } catch (ExecutionException e) {
            throw (PulsarAdminException) e.getCause();
        } catch (InterruptedException e) {
            Thread.currentThread().interrupt();
            throw new PulsarAdminException(e);
        } catch (TimeoutException e) {
            throw new PulsarAdminException.TimeoutException(e);
        }
    }

    @Override
    public CompletableFuture<Void> createNonPartitionedTopicAsync(String topic){
        TopicName tn = validateTopic(topic);
        WebTarget path = topicPath(tn);
        return asyncPutRequest(path, Entity.entity("", MediaType.APPLICATION_JSON));
    }

    @Override
    public CompletableFuture<Void> createPartitionedTopicAsync(String topic, int numPartitions) {
        checkArgument(numPartitions > 0, "Number of partitions should be more than 0");
        TopicName tn = validateTopic(topic);
        WebTarget path = topicPath(tn, "partitions");
        return asyncPutRequest(path, Entity.entity(numPartitions, MediaType.APPLICATION_JSON));
    }

    @Override
    public CompletableFuture<Void> createMissedPartitionsAsync(String topic) {
        TopicName tn = validateTopic(topic);
        WebTarget path = topicPath(tn, "createMissedPartitions");
        return asyncPostRequest(path, Entity.entity("", MediaType.APPLICATION_JSON));
    }

    @Override
    public void updatePartitionedTopic(String topic, int numPartitions)
            throws PulsarAdminException {
        try {
            updatePartitionedTopicAsync(topic, numPartitions).get(this.readTimeoutMs,
                    TimeUnit.MILLISECONDS);
        } catch (ExecutionException e) {
            throw (PulsarAdminException) e.getCause();
        } catch (InterruptedException e) {
            Thread.currentThread().interrupt();
            throw new PulsarAdminException(e);
        } catch (TimeoutException e) {
            throw new PulsarAdminException.TimeoutException(e);
        }
    }

    @Override
    public CompletableFuture<Void> updatePartitionedTopicAsync(String topic, int numPartitions) {
        return updatePartitionedTopicAsync(topic, numPartitions, false);
    }

    @Override
    public void updatePartitionedTopic(String topic, int numPartitions, boolean updateLocalTopicOnly)
            throws PulsarAdminException {
        try {
            updatePartitionedTopicAsync(topic, numPartitions, updateLocalTopicOnly)
                    .get(this.readTimeoutMs, TimeUnit.MILLISECONDS);
        } catch (ExecutionException e) {
            throw (PulsarAdminException) e.getCause();
        } catch (InterruptedException e) {
            Thread.currentThread().interrupt();
            throw new PulsarAdminException(e);
        } catch (TimeoutException e) {
            throw new PulsarAdminException.TimeoutException(e);
        }
    }

    @Override
    public CompletableFuture<Void> updatePartitionedTopicAsync(String topic, int numPartitions,
            boolean updateLocalTopicOnly) {
        checkArgument(numPartitions > 0, "Number of partitions must be more than 0");
        TopicName tn = validateTopic(topic);
        WebTarget path = topicPath(tn, "partitions");
        path = path.queryParam("updateLocalTopicOnly", Boolean.toString(updateLocalTopicOnly));
        return asyncPostRequest(path, Entity.entity(numPartitions, MediaType.APPLICATION_JSON));
    }

    @Override
    public PartitionedTopicMetadata getPartitionedTopicMetadata(String topic) throws PulsarAdminException {
        try {
            return getPartitionedTopicMetadataAsync(topic).get(this.readTimeoutMs, TimeUnit.MILLISECONDS);
        } catch (ExecutionException e) {
            throw (PulsarAdminException) e.getCause();
        } catch (InterruptedException e) {
            Thread.currentThread().interrupt();
            throw new PulsarAdminException(e);
        } catch (TimeoutException e) {
            throw new PulsarAdminException.TimeoutException(e);
        }
    }

    @Override
    public CompletableFuture<PartitionedTopicMetadata> getPartitionedTopicMetadataAsync(String topic) {
        TopicName tn = validateTopic(topic);
        WebTarget path = topicPath(tn, "partitions");
        final CompletableFuture<PartitionedTopicMetadata> future = new CompletableFuture<>();
        asyncGetRequest(path,
                new InvocationCallback<PartitionedTopicMetadata>() {

                    @Override
                    public void completed(PartitionedTopicMetadata response) {
                        future.complete(response);
                    }

                    @Override
                    public void failed(Throwable throwable) {
                        future.completeExceptionally(getApiException(throwable.getCause()));
                    }
                });
        return future;
    }

    @Override
    public void deletePartitionedTopic(String topic) throws PulsarAdminException {
        deletePartitionedTopic(topic, false);
    }

    @Override
    public CompletableFuture<Void> deletePartitionedTopicAsync(String topic) {
        return deletePartitionedTopicAsync(topic, false);
    }

    @Override
    public void deletePartitionedTopic(String topic, boolean force) throws PulsarAdminException {
        try {
            deletePartitionedTopicAsync(topic, force).get(this.readTimeoutMs, TimeUnit.MILLISECONDS);
        } catch (ExecutionException e) {
            throw (PulsarAdminException) e.getCause();
        } catch (InterruptedException e) {
            Thread.currentThread().interrupt();
            throw new PulsarAdminException(e);
        } catch (TimeoutException e) {
            throw new PulsarAdminException.TimeoutException(e);
        }
    }

    @Override
    public CompletableFuture<Void> deletePartitionedTopicAsync(String topic, boolean force) {
        TopicName tn = validateTopic(topic);
        WebTarget path = topicPath(tn, "partitions");
        path = path.queryParam("force", force);
        return asyncDeleteRequest(path);
    }

    @Override
    public void delete(String topic) throws PulsarAdminException {
        delete(topic, false);
    }

    @Override
    public CompletableFuture<Void> deleteAsync(String topic) {
        return deleteAsync(topic, false);
    }

    @Override
    public void delete(String topic, boolean force) throws PulsarAdminException {
        try {
            deleteAsync(topic, force).get(this.readTimeoutMs, TimeUnit.MILLISECONDS);
        } catch (ExecutionException e) {
            throw (PulsarAdminException) e.getCause();
        } catch (InterruptedException e) {
            Thread.currentThread().interrupt();
            throw new PulsarAdminException(e);
        } catch (TimeoutException e) {
            throw new PulsarAdminException.TimeoutException(e);
        }
    }

    @Override
    public CompletableFuture<Void> deleteAsync(String topic, boolean force) {
        TopicName tn = validateTopic(topic);
        WebTarget path = topicPath(tn);
        path = path.queryParam("force", Boolean.toString(force));
        return asyncDeleteRequest(path);
    }

    @Override
    public void unload(String topic) throws PulsarAdminException {
        try {
            unloadAsync(topic).get(this.readTimeoutMs, TimeUnit.MILLISECONDS);
        } catch (ExecutionException e) {
            throw (PulsarAdminException) e.getCause();
        } catch (InterruptedException e) {
            Thread.currentThread().interrupt();
            throw new PulsarAdminException(e);
        } catch (TimeoutException e) {
            throw new PulsarAdminException.TimeoutException(e);
        }
    }

    @Override
    public CompletableFuture<Void> unloadAsync(String topic) {
        TopicName tn = validateTopic(topic);
        WebTarget path = topicPath(tn, "unload");
        return asyncPutRequest(path, Entity.entity("", MediaType.APPLICATION_JSON));
    }

    @Override
    public MessageId terminateTopic(String topic) throws PulsarAdminException {
        try {
            return terminateTopicAsync(topic).get(this.readTimeoutMs, TimeUnit.MILLISECONDS);
        } catch (ExecutionException e) {
            throw (PulsarAdminException) e.getCause();
        } catch (InterruptedException e) {
            Thread.currentThread().interrupt();
            throw new PulsarAdminException(e);
        } catch (TimeoutException e) {
            throw new PulsarAdminException.TimeoutException(e);
        }
    }

    @Override
    public CompletableFuture<MessageId> terminateTopicAsync(String topic) {
        TopicName tn = validateTopic(topic);

        final CompletableFuture<MessageId> future = new CompletableFuture<>();
        try {
            final WebTarget path = topicPath(tn, "terminate");

            request(path).async().post(Entity.entity("", MediaType.APPLICATION_JSON),
                    new InvocationCallback<MessageIdImpl>() {

                        @Override
                        public void completed(MessageIdImpl messageId) {
                            future.complete(messageId);
                        }

                        @Override
                        public void failed(Throwable throwable) {
                            log.warn("[{}] Failed to perform http post request: {}", path.getUri(),
                                    throwable.getMessage());
                            future.completeExceptionally(getApiException(throwable.getCause()));
                        }
                    });
        } catch (PulsarAdminException cae) {
            future.completeExceptionally(cae);
        }

        return future;
    }

    @Override
    public List<String> getSubscriptions(String topic) throws PulsarAdminException {
        try {
            return getSubscriptionsAsync(topic).get(this.readTimeoutMs, TimeUnit.MILLISECONDS);
        } catch (ExecutionException e) {
            throw (PulsarAdminException) e.getCause();
        } catch (InterruptedException e) {
            Thread.currentThread().interrupt();
            throw new PulsarAdminException(e);
        } catch (TimeoutException e) {
            throw new PulsarAdminException.TimeoutException(e);
        }
    }

    @Override
    public CompletableFuture<List<String>> getSubscriptionsAsync(String topic) {
        TopicName tn = validateTopic(topic);
        WebTarget path = topicPath(tn, "subscriptions");
        final CompletableFuture<List<String>> future = new CompletableFuture<>();
        asyncGetRequest(path,
                new InvocationCallback<List<String>>() {

                    @Override
                    public void completed(List<String> response) {
                        future.complete(response);
                    }

                    @Override
                    public void failed(Throwable throwable) {
                        future.completeExceptionally(getApiException(throwable.getCause()));
                    }
                });
        return future;
    }

    @Override
    public TopicStats getStats(String topic, boolean getPreciseBacklog) throws PulsarAdminException {
        try {
            return getStatsAsync(topic, getPreciseBacklog).get(this.readTimeoutMs, TimeUnit.MILLISECONDS);
        } catch (ExecutionException e) {
            throw (PulsarAdminException) e.getCause();
        } catch (InterruptedException e) {
            Thread.currentThread().interrupt();
            throw new PulsarAdminException(e);
        } catch (TimeoutException e) {
            throw new PulsarAdminException.TimeoutException(e);
        }
    }

    @Override
    public CompletableFuture<TopicStats> getStatsAsync(String topic, boolean getPreciseBacklog) {
        TopicName tn = validateTopic(topic);
        WebTarget path = topicPath(tn, "stats").queryParam("getPreciseBacklog", getPreciseBacklog);
        final CompletableFuture<TopicStats> future = new CompletableFuture<>();
        asyncGetRequest(path,
                new InvocationCallback<TopicStats>() {

                    @Override
                    public void completed(TopicStats response) {
                        future.complete(response);
                    }

                    @Override
                    public void failed(Throwable throwable) {
                        future.completeExceptionally(getApiException(throwable.getCause()));
                    }
                });
        return future;
    }

    @Override
    public PersistentTopicInternalStats getInternalStats(String topic) throws PulsarAdminException {
        try {
            return getInternalStatsAsync(topic).get(this.readTimeoutMs, TimeUnit.MILLISECONDS);
        } catch (ExecutionException e) {
            throw (PulsarAdminException) e.getCause();
        } catch (InterruptedException e) {
            Thread.currentThread().interrupt();
            throw new PulsarAdminException(e);
        } catch (TimeoutException e) {
            throw new PulsarAdminException.TimeoutException(e);
        }
    }

    @Override
    public CompletableFuture<PersistentTopicInternalStats> getInternalStatsAsync(String topic) {
        TopicName tn = validateTopic(topic);
        WebTarget path = topicPath(tn, "internalStats");
        final CompletableFuture<PersistentTopicInternalStats> future = new CompletableFuture<>();
        asyncGetRequest(path,
                new InvocationCallback<PersistentTopicInternalStats>() {

                    @Override
                    public void completed(PersistentTopicInternalStats response) {
                        future.complete(response);
                    }

                    @Override
                    public void failed(Throwable throwable) {
                        future.completeExceptionally(getApiException(throwable.getCause()));
                    }
                });
        return future;
    }

    @Override
    public JsonObject getInternalInfo(String topic) throws PulsarAdminException {
        try {
            return getInternalInfoAsync(topic).get(this.readTimeoutMs, TimeUnit.MILLISECONDS);
        } catch (ExecutionException e) {
            throw (PulsarAdminException) e.getCause();
        } catch (InterruptedException e) {
            Thread.currentThread().interrupt();
            throw new PulsarAdminException(e);
        } catch (TimeoutException e) {
            throw new PulsarAdminException.TimeoutException(e);
        }
    }

    @Override
    public CompletableFuture<JsonObject> getInternalInfoAsync(String topic) {
        TopicName tn = validateTopic(topic);
        WebTarget path = topicPath(tn, "internal-info");
        final CompletableFuture<JsonObject> future = new CompletableFuture<>();
        asyncGetRequest(path,
                new InvocationCallback<String>() {
                    @Override
                    public void completed(String response) {
                        JsonObject json = new Gson().fromJson(response, JsonObject.class);
                        future.complete(json);
                    }

                    @Override
                    public void failed(Throwable throwable) {
                        future.completeExceptionally(getApiException(throwable.getCause()));
                    }
                });
        return future;
    }

    @Override
    public PartitionedTopicStats getPartitionedStats(String topic, boolean perPartition, boolean getPreciseBacklog)
            throws PulsarAdminException {
        try {
            return getPartitionedStatsAsync(topic, perPartition, getPreciseBacklog)
                    .get(this.readTimeoutMs, TimeUnit.MILLISECONDS);
        } catch (ExecutionException e) {
            throw (PulsarAdminException) e.getCause();
        } catch (InterruptedException e) {
            Thread.currentThread().interrupt();
            throw new PulsarAdminException(e);
        } catch (TimeoutException e) {
            throw new PulsarAdminException.TimeoutException(e);
        }
    }

    @Override
    public CompletableFuture<PartitionedTopicStats> getPartitionedStatsAsync(String topic,
            boolean perPartition, boolean getPreciseBacklog) {
        TopicName tn = validateTopic(topic);
        WebTarget path = topicPath(tn, "partitioned-stats");
        path = path.queryParam("perPartition", perPartition).queryParam("getPreciseBacklog", getPreciseBacklog);
        final CompletableFuture<PartitionedTopicStats> future = new CompletableFuture<>();
        asyncGetRequest(path,
                new InvocationCallback<PartitionedTopicStats>() {

                    @Override
                    public void completed(PartitionedTopicStats response) {
                        if (!perPartition) {
                            response.partitions.clear();
                        }
                        future.complete(response);
                    }

                    @Override
                    public void failed(Throwable throwable) {
                        future.completeExceptionally(getApiException(throwable.getCause()));
                    }
                });
        return future;
    }

    @Override
    public PartitionedTopicInternalStats getPartitionedInternalStats(String topic)
            throws PulsarAdminException {
        try {
            return getPartitionedInternalStatsAsync(topic).get(this.readTimeoutMs, TimeUnit.MILLISECONDS);
        } catch (ExecutionException e) {
            throw (PulsarAdminException) e.getCause();
        } catch (InterruptedException e) {
            Thread.currentThread().interrupt();
            throw new PulsarAdminException(e);
        } catch (TimeoutException e) {
            throw new PulsarAdminException.TimeoutException(e);
        }
    }

    @Override
    public CompletableFuture<PartitionedTopicInternalStats> getPartitionedInternalStatsAsync(String topic) {
        TopicName tn = validateTopic(topic);
        WebTarget path = topicPath(tn, "partitioned-internalStats");
        final CompletableFuture<PartitionedTopicInternalStats> future = new CompletableFuture<>();
        asyncGetRequest(path,
                new InvocationCallback<PartitionedTopicInternalStats>() {

                    @Override
                    public void completed(PartitionedTopicInternalStats response) {
                        future.complete(response);
                    }

                    @Override
                    public void failed(Throwable throwable) {
                        future.completeExceptionally(getApiException(throwable.getCause()));
                    }
                });
        return future;
    }

    @Override
    public void deleteSubscription(String topic, String subName) throws PulsarAdminException {
        try {
            deleteSubscriptionAsync(topic, subName).get(this.readTimeoutMs, TimeUnit.MILLISECONDS);
        } catch (ExecutionException e) {
            throw (PulsarAdminException) e.getCause();
        } catch (InterruptedException e) {
            Thread.currentThread().interrupt();
            throw new PulsarAdminException(e);
        } catch (TimeoutException e) {
            throw new PulsarAdminException.TimeoutException(e);
        }
    }

    @Override
    public void deleteSubscription(String topic, String subName, boolean force) throws PulsarAdminException {
        try {
            deleteSubscriptionAsync(topic, subName, force).get(this.readTimeoutMs, TimeUnit.MILLISECONDS);
        } catch (ExecutionException e) {
            throw (PulsarAdminException) e.getCause();
        } catch (InterruptedException e) {
            Thread.currentThread().interrupt();
            throw new PulsarAdminException(e);
        } catch (TimeoutException e) {
            throw new PulsarAdminException.TimeoutException(e);
        }
    }

    @Override
    public CompletableFuture<Void> deleteSubscriptionAsync(String topic, String subName) {
        return deleteSubscriptionAsync(topic, subName, false);
    }

    @Override
    public CompletableFuture<Void> deleteSubscriptionAsync(String topic, String subName, boolean force) {
        TopicName tn = validateTopic(topic);
        String encodedSubName = Codec.encode(subName);
        WebTarget path = topicPath(tn, "subscription", encodedSubName);
        path = path.queryParam("force", force);
        return asyncDeleteRequest(path);
    }

    @Override
    public void skipAllMessages(String topic, String subName) throws PulsarAdminException {
        try {
            skipAllMessagesAsync(topic, subName).get(this.readTimeoutMs, TimeUnit.MILLISECONDS);
        } catch (ExecutionException e) {
            throw (PulsarAdminException) e.getCause();
        } catch (InterruptedException e) {
            Thread.currentThread().interrupt();
            throw new PulsarAdminException(e);
        } catch (TimeoutException e) {
            throw new PulsarAdminException.TimeoutException(e);
        }
    }

    @Override
    public CompletableFuture<Void> skipAllMessagesAsync(String topic, String subName) {
        TopicName tn = validateTopic(topic);
        String encodedSubName = Codec.encode(subName);
        WebTarget path = topicPath(tn, "subscription", encodedSubName, "skip_all");
        return asyncPostRequest(path, Entity.entity("", MediaType.APPLICATION_JSON));
    }

    @Override
    public void skipMessages(String topic, String subName, long numMessages) throws PulsarAdminException {
        try {
            skipMessagesAsync(topic, subName, numMessages).get(this.readTimeoutMs, TimeUnit.MILLISECONDS);
        } catch (ExecutionException e) {
            throw (PulsarAdminException) e.getCause();
        } catch (InterruptedException e) {
            Thread.currentThread().interrupt();
            throw new PulsarAdminException(e);
        } catch (TimeoutException e) {
            throw new PulsarAdminException.TimeoutException(e);
        }
    }

    @Override
    public CompletableFuture<Void> skipMessagesAsync(String topic, String subName, long numMessages) {
        TopicName tn = validateTopic(topic);
        String encodedSubName = Codec.encode(subName);
        WebTarget path = topicPath(tn, "subscription", encodedSubName, "skip", String.valueOf(numMessages));
        return asyncPostRequest(path, Entity.entity("", MediaType.APPLICATION_JSON));
    }

    @Override
    public void expireMessages(String topic, String subName, long expireTimeInSeconds) throws PulsarAdminException {
        try {
            expireMessagesAsync(topic, subName, expireTimeInSeconds).get(this.readTimeoutMs, TimeUnit.MILLISECONDS);
        } catch (ExecutionException e) {
            throw (PulsarAdminException) e.getCause();
        } catch (InterruptedException e) {
            Thread.currentThread().interrupt();
            throw new PulsarAdminException(e);
        } catch (TimeoutException e) {
            throw new PulsarAdminException.TimeoutException(e);
        }
    }

    @Override
    public CompletableFuture<Void> expireMessagesAsync(String topic, String subName, long expireTimeInSeconds) {
        TopicName tn = validateTopic(topic);
        String encodedSubName = Codec.encode(subName);
        WebTarget path = topicPath(tn, "subscription", encodedSubName,
                "expireMessages", String.valueOf(expireTimeInSeconds));
        return asyncPostRequest(path, Entity.entity("", MediaType.APPLICATION_JSON));
    }

    @Override
    public void expireMessagesForAllSubscriptions(String topic, long expireTimeInSeconds) throws PulsarAdminException {
        try {
            expireMessagesForAllSubscriptionsAsync(topic, expireTimeInSeconds)
                    .get(this.readTimeoutMs, TimeUnit.MILLISECONDS);
        } catch (ExecutionException e) {
            throw (PulsarAdminException) e.getCause();
        } catch (InterruptedException e) {
            Thread.currentThread().interrupt();
            throw new PulsarAdminException(e);
        } catch (TimeoutException e) {
            throw new PulsarAdminException.TimeoutException(e);
        }
    }

    @Override
    public CompletableFuture<Void> expireMessagesForAllSubscriptionsAsync(String topic, long expireTimeInSeconds) {
        TopicName tn = validateTopic(topic);
        WebTarget path = topicPath(tn, "all_subscription",
                "expireMessages", String.valueOf(expireTimeInSeconds));
        return asyncPostRequest(path, Entity.entity("", MediaType.APPLICATION_JSON));
    }

    private CompletableFuture<List<Message<byte[]>>> peekNthMessage(String topic, String subName, int messagePosition) {
        TopicName tn = validateTopic(topic);
        String encodedSubName = Codec.encode(subName);
        WebTarget path = topicPath(tn, "subscription", encodedSubName,
                "position", String.valueOf(messagePosition));
        final CompletableFuture<List<Message<byte[]>>> future = new CompletableFuture<>();
        asyncGetRequest(path,
                new InvocationCallback<Response>() {

                    @Override
                    public void completed(Response response) {
                        try {
                            future.complete(getMessagesFromHttpResponse(tn.toString(), response));
                        } catch (Exception e) {
                            future.completeExceptionally(getApiException(e));
                        }
                    }

                    @Override
                    public void failed(Throwable throwable) {
                        future.completeExceptionally(getApiException(throwable.getCause()));
                    }
                });
        return future;
    }

    @Override
    public List<Message<byte[]>> peekMessages(String topic, String subName, int numMessages)
            throws PulsarAdminException {
        try {
            return peekMessagesAsync(topic, subName, numMessages).get(this.readTimeoutMs, TimeUnit.MILLISECONDS);
        } catch (ExecutionException e) {
            throw (PulsarAdminException) e.getCause();
        } catch (InterruptedException e) {
            Thread.currentThread().interrupt();
            throw new PulsarAdminException(e);
        } catch (TimeoutException e) {
            throw new PulsarAdminException.TimeoutException(e);
        }
    }

    @Override
    public CompletableFuture<List<Message<byte[]>>> peekMessagesAsync(String topic, String subName, int numMessages) {
        checkArgument(numMessages > 0);
        CompletableFuture<List<Message<byte[]>>> future = new CompletableFuture<List<Message<byte[]>>>();
        peekMessagesAsync(topic, subName, numMessages, Lists.newArrayList(), future, 1);
        return future;
    }

    private void peekMessagesAsync(String topic, String subName, int numMessages,
            List<Message<byte[]>> messages, CompletableFuture<List<Message<byte[]>>> future, int nthMessage) {
        if (numMessages <= 0) {
            future.complete(messages);
            return;
        }

        // if peeking first message succeeds, we know that the topic and subscription exists
        peekNthMessage(topic, subName, nthMessage).handle((r, ex) -> {
            if (ex != null) {
                // if we get a not found exception, it means that the position for the message we are trying to get
                // does not exist. At this point, we can return the already found messages.
                if (ex instanceof NotFoundException) {
                    log.warn("Exception '{}' occurred while trying to peek Messages.", ex.getMessage());
                    future.complete(messages);
                } else {
                    future.completeExceptionally(ex);
                }
                return null;
            }
            for (int i = 0; i < Math.min(r.size(), numMessages); i++) {
                messages.add(r.get(i));
            }
            peekMessagesAsync(topic, subName, numMessages - r.size(), messages, future, nthMessage + 1);
            return null;
        });
    }

    @Override
    public CompletableFuture<Message<byte[]>> getMessageByIdAsync(String topic, long ledgerId, long entryId) {
        CompletableFuture<Message<byte[]>> future = new CompletableFuture<>();
        getRemoteMessageById(topic, ledgerId, entryId).handle((r, ex) -> {
            if (ex != null) {
                if (ex instanceof NotFoundException) {
                    log.warn("Exception '{}' occurred while trying to get message.", ex.getMessage());
                    future.complete(r);
                } else {
                    future.completeExceptionally(ex);
                }
                return null;
            }
            future.complete(r);
            return null;
        });
        return future;
    }

    private CompletableFuture<Message<byte[]>> getRemoteMessageById(String topic, long ledgerId, long entryId) {
        TopicName topicName = validateTopic(topic);
        WebTarget path = topicPath(topicName, "ledger", Long.toString(ledgerId), "entry", Long.toString(entryId));
        final CompletableFuture<Message<byte[]>> future = new CompletableFuture<>();
        asyncGetRequest(path,
                new InvocationCallback<Response>() {
                    @Override
                    public void completed(Response response) {
                        try {
                            future.complete(getMessagesFromHttpResponse(topicName.toString(), response).get(0));
                        } catch (Exception e) {
                            future.completeExceptionally(getApiException(e));
                        }
                    }

                    @Override
                    public void failed(Throwable throwable) {
                        future.completeExceptionally(getApiException(throwable.getCause()));
                    }
                });
        return future;
    }

    @Override
    public Message<byte[]> getMessageById(String topic, long ledgerId, long entryId)
            throws PulsarAdminException {
        try {
            return getMessageByIdAsync(topic, ledgerId, entryId).get(this.readTimeoutMs, TimeUnit.MILLISECONDS);
        } catch (ExecutionException e) {
            throw (PulsarAdminException) e.getCause();
        } catch (InterruptedException e) {
            Thread.currentThread().interrupt();
            throw new PulsarAdminException(e);
        } catch (TimeoutException e) {
            throw new PulsarAdminException.TimeoutException(e);
        }
    }

    @Override
    public void createSubscription(String topic, String subscriptionName, MessageId messageId)
            throws PulsarAdminException {
        try {
            TopicName tn = validateTopic(topic);
            String encodedSubName = Codec.encode(subscriptionName);
            WebTarget path = topicPath(tn, "subscription", encodedSubName);
            request(path).put(Entity.entity(messageId, MediaType.APPLICATION_JSON), ErrorData.class);
        } catch (Exception e) {
            throw getApiException(e);
        }
    }

    @Override
    public CompletableFuture<Void> createSubscriptionAsync(String topic, String subscriptionName,
            MessageId messageId) {
        TopicName tn = validateTopic(topic);
        String encodedSubName = Codec.encode(subscriptionName);
        WebTarget path = topicPath(tn, "subscription", encodedSubName);
        return asyncPutRequest(path, Entity.entity(messageId, MediaType.APPLICATION_JSON));
    }

    @Override
    public void resetCursor(String topic, String subName, long timestamp) throws PulsarAdminException {
        try {
            TopicName tn = validateTopic(topic);
            String encodedSubName = Codec.encode(subName);
            WebTarget path = topicPath(tn, "subscription", encodedSubName,
                    "resetcursor", String.valueOf(timestamp));
            request(path).post(Entity.entity("", MediaType.APPLICATION_JSON), ErrorData.class);
        } catch (Exception e) {
            throw getApiException(e);
        }
    }

    @Override
    public CompletableFuture<Void> resetCursorAsync(String topic, String subName, long timestamp) {
        TopicName tn = validateTopic(topic);
        String encodedSubName = Codec.encode(subName);
        WebTarget path = topicPath(tn, "subscription", encodedSubName,
                "resetcursor", String.valueOf(timestamp));
        return asyncPostRequest(path, Entity.entity("", MediaType.APPLICATION_JSON));
    }

    @Override
    public void resetCursor(String topic, String subName, MessageId messageId) throws PulsarAdminException {
        try {
            TopicName tn = validateTopic(topic);
            String encodedSubName = Codec.encode(subName);
            WebTarget path = topicPath(tn, "subscription", encodedSubName, "resetcursor");
            request(path).post(Entity.entity(messageId, MediaType.APPLICATION_JSON),
                            ErrorData.class);
        } catch (Exception e) {
            throw getApiException(e);
        }
    }

    @Override
    public CompletableFuture<Void> resetCursorAsync(String topic, String subName, MessageId messageId) {
        TopicName tn = validateTopic(topic);
        String encodedSubName = Codec.encode(subName);
        final WebTarget path = topicPath(tn, "subscription", encodedSubName, "resetcursor");
        return asyncPostRequest(path, Entity.entity(messageId, MediaType.APPLICATION_JSON));
    }

    @Override
    public void triggerCompaction(String topic) throws PulsarAdminException {
        try {
            triggerCompactionAsync(topic).get(this.readTimeoutMs, TimeUnit.MILLISECONDS);
        } catch (ExecutionException e) {
            throw (PulsarAdminException) e.getCause();
        } catch (InterruptedException e) {
            Thread.currentThread().interrupt();
            throw new PulsarAdminException(e);
        } catch (TimeoutException e) {
            throw new PulsarAdminException.TimeoutException(e);
        }
    }

    @Override
    public CompletableFuture<Void> triggerCompactionAsync(String topic) {
        TopicName tn = validateTopic(topic);
        WebTarget path = topicPath(tn, "compaction");
        return asyncPutRequest(path, Entity.entity("", MediaType.APPLICATION_JSON));
    }

    @Override
    public LongRunningProcessStatus compactionStatus(String topic)
            throws PulsarAdminException {
        try {
            return compactionStatusAsync(topic).get(this.readTimeoutMs, TimeUnit.MILLISECONDS);
        } catch (ExecutionException e) {
            throw (PulsarAdminException) e.getCause();
        } catch (InterruptedException e) {
            Thread.currentThread().interrupt();
            throw new PulsarAdminException(e);
        } catch (TimeoutException e) {
            throw new PulsarAdminException.TimeoutException(e);
        }
    }

    @Override
    public CompletableFuture<LongRunningProcessStatus> compactionStatusAsync(String topic) {
        TopicName tn = validateTopic(topic);
        WebTarget path = topicPath(tn, "compaction");
        final CompletableFuture<LongRunningProcessStatus> future = new CompletableFuture<>();
        asyncGetRequest(path,
                new InvocationCallback<LongRunningProcessStatus>() {
                    @Override
                    public void completed(LongRunningProcessStatus longRunningProcessStatus) {
                        future.complete(longRunningProcessStatus);
                    }

                    @Override
                    public void failed(Throwable throwable) {
                        future.completeExceptionally(getApiException(throwable.getCause()));
                    }
                });
        return future;
    }

    @Override
    public void triggerOffload(String topic, MessageId messageId) throws PulsarAdminException {
        try {
            triggerOffloadAsync(topic, messageId).get(this.readTimeoutMs, TimeUnit.MILLISECONDS);
        } catch (ExecutionException e) {
            throw (PulsarAdminException) e.getCause();
        } catch (InterruptedException e) {
            Thread.currentThread().interrupt();
            throw new PulsarAdminException(e);
        } catch (TimeoutException e) {
            throw new PulsarAdminException.TimeoutException(e);
        }
    }

    @Override
    public CompletableFuture<Void> triggerOffloadAsync(String topic, MessageId messageId) {
        TopicName tn = validateTopic(topic);
        WebTarget path = topicPath(tn, "offload");
        final CompletableFuture<Void> future = new CompletableFuture<>();
        try {
            request(path).async().put(Entity.entity(messageId, MediaType.APPLICATION_JSON)
                    , new InvocationCallback<MessageIdImpl>() {
                        @Override
                        public void completed(MessageIdImpl response) {
                            future.complete(null);
                        }

                        @Override
                        public void failed(Throwable throwable) {
                            future.completeExceptionally(getApiException(throwable.getCause()));
                        }
                    });
        } catch (PulsarAdminException cae) {
            future.completeExceptionally(cae);
        }
        return future;
    }

    @Override
    public OffloadProcessStatus offloadStatus(String topic)
            throws PulsarAdminException {
        try {
            return offloadStatusAsync(topic).get(this.readTimeoutMs, TimeUnit.MILLISECONDS);
        } catch (ExecutionException e) {
            throw (PulsarAdminException) e.getCause();
        } catch (InterruptedException e) {
            Thread.currentThread().interrupt();
            throw new PulsarAdminException(e);
        } catch (TimeoutException e) {
            throw new PulsarAdminException.TimeoutException(e);
        }
    }

    @Override
    public CompletableFuture<OffloadProcessStatus> offloadStatusAsync(String topic) {
        TopicName tn = validateTopic(topic);
        WebTarget path = topicPath(tn, "offload");
        final CompletableFuture<OffloadProcessStatus> future = new CompletableFuture<>();
        asyncGetRequest(path,
                new InvocationCallback<OffloadProcessStatus>() {
                    @Override
                    public void completed(OffloadProcessStatus offloadProcessStatus) {
                        future.complete(offloadProcessStatus);
                    }

                    @Override
                    public void failed(Throwable throwable) {
                        future.completeExceptionally(getApiException(throwable.getCause()));
                    }
                });
        return future;
    }

    private WebTarget namespacePath(String domain, NamespaceName namespace, String... parts) {
        final WebTarget base = namespace.isV2() ? adminV2Topics : adminTopics;
        WebTarget namespacePath = base.path(domain).path(namespace.toString());
        namespacePath = WebTargets.addParts(namespacePath, parts);
        return namespacePath;
    }

    private WebTarget topicPath(TopicName topic, String... parts) {
        final WebTarget base = topic.isV2() ? adminV2Topics : adminTopics;
        WebTarget topicPath = base.path(topic.getRestPath());
        topicPath = WebTargets.addParts(topicPath, parts);
        return topicPath;
    }

    /*
     * returns topic name with encoded Local Name
     */
    private TopicName validateTopic(String topic) {
        // Parsing will throw exception if name is not valid
        return TopicName.get(topic);
    }

    private List<Message<byte[]>> getMessagesFromHttpResponse(String topic, Response response) throws Exception {

        if (response.getStatus() != Status.OK.getStatusCode()) {
            throw getApiException(response);
        }

        String msgId = response.getHeaderString(MESSAGE_ID);
        PulsarApi.MessageMetadata.Builder messageMetadata = PulsarApi.MessageMetadata.newBuilder();
        try (InputStream stream = (InputStream) response.getEntity()) {
            byte[] data = new byte[stream.available()];
            stream.read(data);

            Map<String, String> properties = Maps.newTreeMap();
            MultivaluedMap<String, Object> headers = response.getHeaders();
            Object tmp = headers.getFirst(PUBLISH_TIME);
            if (tmp != null) {
                properties.put("publish-time", (String) tmp);
            }

            tmp = headers.getFirst("X-Pulsar-null-value");
            if (tmp != null) {
                messageMetadata.setNullValue(Boolean.parseBoolean(tmp.toString()));
            }

            tmp = headers.getFirst(BATCH_HEADER);
            if (response.getHeaderString(BATCH_HEADER) != null) {
                properties.put(BATCH_HEADER, (String) tmp);
                return getIndividualMsgsFromBatch(topic, msgId, data, properties, messageMetadata);
            }
            for (Entry<String, List<Object>> entry : headers.entrySet()) {
                String header = entry.getKey();
                if (header.contains("X-Pulsar-PROPERTY-")) {
                    String keyName = header.substring("X-Pulsar-PROPERTY-".length());
                    properties.put(keyName, (String) entry.getValue().get(0));
                }
            }

            return Collections.singletonList(new MessageImpl<byte[]>(topic, msgId, properties,
                    Unpooled.wrappedBuffer(data), Schema.BYTES, messageMetadata));
        }
    }

    private List<Message<byte[]>> getIndividualMsgsFromBatch(String topic, String msgId, byte[] data,
                                 Map<String, String> properties, PulsarApi.MessageMetadata.Builder msgMetadataBuilder) {
        List<Message<byte[]>> ret = new ArrayList<>();
        int batchSize = Integer.parseInt(properties.get(BATCH_HEADER));
        ByteBuf buf = Unpooled.wrappedBuffer(data);
        for (int i = 0; i < batchSize; i++) {
            String batchMsgId = msgId + ":" + i;
            PulsarApi.SingleMessageMetadata.Builder singleMessageMetadataBuilder = PulsarApi.SingleMessageMetadata
                    .newBuilder();
            try {
                ByteBuf singleMessagePayload =
                        Commands.deSerializeSingleMessageInBatch(buf, singleMessageMetadataBuilder, i, batchSize);
                SingleMessageMetadata singleMessageMetadata = singleMessageMetadataBuilder.build();
                if (singleMessageMetadata.getPropertiesCount() > 0) {
                    for (KeyValue entry : singleMessageMetadata.getPropertiesList()) {
                        properties.put(entry.getKey(), entry.getValue());
                    }
                }
                ret.add(new MessageImpl<>(topic, batchMsgId, properties, singleMessagePayload,
                        Schema.BYTES, msgMetadataBuilder));
            } catch (Exception ex) {
                log.error("Exception occurred while trying to get BatchMsgId: {}", batchMsgId, ex);
            }
            singleMessageMetadataBuilder.recycle();
        }
        buf.release();
        return ret;
    }

    @Override
    public MessageId getLastMessageId(String topic) throws PulsarAdminException {
        try {
            return getLastMessageIdAsync(topic).get(this.readTimeoutMs, TimeUnit.MILLISECONDS);
        } catch (ExecutionException e) {
            throw (PulsarAdminException) e.getCause();
        } catch (InterruptedException e) {
            Thread.currentThread().interrupt();
            throw new PulsarAdminException(e);
        } catch (TimeoutException e) {
            throw new PulsarAdminException.TimeoutException(e);
        }
    }

    @Override
    public CompletableFuture<MessageId> getLastMessageIdAsync(String topic) {
        TopicName tn = validateTopic(topic);
        WebTarget path = topicPath(tn, "lastMessageId");
        final CompletableFuture<MessageId> future = new CompletableFuture<>();
        asyncGetRequest(path,
                new InvocationCallback<BatchMessageIdImpl>() {

                    @Override
                    public void completed(BatchMessageIdImpl response) {
                        if (response.getBatchIndex() == -1) {
                            future.complete(new MessageIdImpl(response.getLedgerId(),
                                    response.getEntryId(), response.getPartitionIndex()));
                        }
                        future.complete(response);
                    }

                    @Override
                    public void failed(Throwable throwable) {
                        future.completeExceptionally(getApiException(throwable.getCause()));
                    }
                });
        return future;
    }

    @Override
    public Map<BacklogQuotaType, BacklogQuota> getBacklogQuotaMap(String topic) throws PulsarAdminException {
        try {
            TopicName tn = validateTopic(topic);
            WebTarget path = topicPath(tn, "backlogQuotaMap");
            return request(path).get(new GenericType<Map<BacklogQuotaType, BacklogQuota>>() {
            });
        } catch (Exception e) {
            throw getApiException(e);
        }
    }

    @Override
    public void setBacklogQuota(String topic, BacklogQuota backlogQuota) throws PulsarAdminException {
        try {
            TopicName tn = validateTopic(topic);
            WebTarget path = topicPath(tn, "backlogQuota");
            request(path).post(Entity.entity(backlogQuota, MediaType.APPLICATION_JSON), ErrorData.class);
        } catch (Exception e) {
            throw getApiException(e);
        }
    }

    @Override
    public void removeBacklogQuota(String topic) throws PulsarAdminException {
        try {
            TopicName tn = validateTopic(topic);
            WebTarget path = topicPath(tn, "backlogQuota");
            request(path.queryParam("backlogQuotaType", BacklogQuotaType.destination_storage.toString()))
                    .delete(ErrorData.class);
        } catch (Exception e) {
            throw getApiException(e);
        }
    }

    @Override
    public Integer getMaxUnackedMessagesOnConsumer(String topic) throws PulsarAdminException {
        try {
            return getMaxUnackedMessagesOnConsumerAsync(topic).
                    get(this.readTimeoutMs, TimeUnit.MILLISECONDS);
        } catch (ExecutionException e) {
            throw (PulsarAdminException) e.getCause();
        } catch (InterruptedException e) {
            Thread.currentThread().interrupt();
            throw new PulsarAdminException(e);
        } catch (TimeoutException e) {
            throw new PulsarAdminException.TimeoutException(e);
        }
    }

    @Override
    public CompletableFuture<Integer> getMaxUnackedMessagesOnConsumerAsync(String topic) {
        TopicName topicName = validateTopic(topic);
        WebTarget path = topicPath(topicName, "maxUnackedMessagesOnConsumer");
        final CompletableFuture<Integer> future = new CompletableFuture<>();
        asyncGetRequest(path, new InvocationCallback<Integer>() {
            @Override
            public void completed(Integer maxNum) {
                future.complete(maxNum);
            }

            @Override
            public void failed(Throwable throwable) {
                future.completeExceptionally(getApiException(throwable.getCause()));
            }
        });
        return future;
    }

    @Override
    public CompletableFuture<Void> setMaxUnackedMessagesOnConsumerAsync(String topic, int maxNum) {
        TopicName topicName = validateTopic(topic);
        WebTarget path = topicPath(topicName, "maxUnackedMessagesOnConsumer");
        return asyncPostRequest(path, Entity.entity(maxNum, MediaType.APPLICATION_JSON));
    }

    @Override
    public void setMaxUnackedMessagesOnConsumer(String topic, int maxNum) throws PulsarAdminException {
        try {
            setMaxUnackedMessagesOnConsumerAsync(topic, maxNum)
                    .get(this.readTimeoutMs, TimeUnit.MILLISECONDS);
        } catch (ExecutionException e) {
            throw (PulsarAdminException) e.getCause();
        } catch (InterruptedException e) {
            Thread.currentThread().interrupt();
            throw new PulsarAdminException(e);
        } catch (TimeoutException e) {
            throw new PulsarAdminException.TimeoutException(e);
        }
    }

    @Override
    public CompletableFuture<Void> removeMaxUnackedMessagesOnConsumerAsync(String topic) {
        TopicName topicName = validateTopic(topic);
        WebTarget path = topicPath(topicName, "maxUnackedMessagesOnConsumer");
        return asyncDeleteRequest(path);
    }

    @Override
    public void removeMaxUnackedMessagesOnConsumer(String topic) throws PulsarAdminException {
        try {
            removeMaxUnackedMessagesOnConsumerAsync(topic).get(this.readTimeoutMs, TimeUnit.MILLISECONDS);
        } catch (ExecutionException e) {
            throw (PulsarAdminException) e.getCause();
        } catch (InterruptedException e) {
            Thread.currentThread().interrupt();
            throw new PulsarAdminException(e);
        } catch (TimeoutException e) {
            throw new PulsarAdminException.TimeoutException(e);
        }
    }

    @Override
    public DelayedDeliveryPolicies getDelayedDeliveryPolicy(String topic) throws PulsarAdminException {
        try {
            return getDelayedDeliveryPolicyAsync(topic).
                    get(this.readTimeoutMs, TimeUnit.MILLISECONDS);
        } catch (ExecutionException e) {
            throw (PulsarAdminException) e.getCause();
        } catch (InterruptedException e) {
            Thread.currentThread().interrupt();
            throw new PulsarAdminException(e);
        } catch (TimeoutException e) {
            throw new PulsarAdminException.TimeoutException(e);
        }
    }

    @Override
    public CompletableFuture<DelayedDeliveryPolicies> getDelayedDeliveryPolicyAsync(String topic) {
        TopicName topicName = validateTopic(topic);
        WebTarget path = topicPath(topicName, "delayedDelivery");
        final CompletableFuture<DelayedDeliveryPolicies> future = new CompletableFuture<>();
        asyncGetRequest(path, new InvocationCallback<DelayedDeliveryPolicies>() {
            @Override
            public void completed(DelayedDeliveryPolicies delayedDeliveryPolicies) {
                future.complete(delayedDeliveryPolicies);
            }

            @Override
            public void failed(Throwable throwable) {
                future.completeExceptionally(getApiException(throwable.getCause()));
            }
        });
        return future;
    }

    @Override
    public CompletableFuture<Void> removeDelayedDeliveryPolicyAsync(String topic) {
        TopicName topicName = validateTopic(topic);
        WebTarget path = topicPath(topicName, "delayedDelivery");
        return asyncDeleteRequest(path);
    }

    @Override
    public void removeDelayedDeliveryPolicy(String topic) throws PulsarAdminException {
        try {
            removeDelayedDeliveryPolicyAsync(topic).get(this.readTimeoutMs, TimeUnit.MILLISECONDS);
        } catch (ExecutionException e) {
            throw (PulsarAdminException) e.getCause();
        } catch (InterruptedException e) {
            Thread.currentThread().interrupt();
            throw new PulsarAdminException(e);
        } catch (TimeoutException e) {
            throw new PulsarAdminException.TimeoutException(e);
        }
    }

    @Override
    public CompletableFuture<Void> setDelayedDeliveryPolicyAsync(String topic
            , DelayedDeliveryPolicies delayedDeliveryPolicies) {
        TopicName topicName = validateTopic(topic);
        WebTarget path = topicPath(topicName, "delayedDelivery");
        return asyncPostRequest(path, Entity.entity(delayedDeliveryPolicies, MediaType.APPLICATION_JSON));
    }

    @Override
    public void setDelayedDeliveryPolicy(String topic
            , DelayedDeliveryPolicies delayedDeliveryPolicies) throws PulsarAdminException {
        try {
            setDelayedDeliveryPolicyAsync(topic, delayedDeliveryPolicies)
                    .get(this.readTimeoutMs, TimeUnit.MILLISECONDS);
        } catch (ExecutionException e) {
            throw (PulsarAdminException) e.getCause();
        } catch (InterruptedException e) {
            Thread.currentThread().interrupt();
            throw new PulsarAdminException(e);
        } catch (TimeoutException e) {
            throw new PulsarAdminException.TimeoutException(e);
        }
    }

    @Override
    public Boolean getDeduplicationEnabled(String topic) throws PulsarAdminException {
        try {
            return getDeduplicationEnabledAsync(topic).
                    get(this.readTimeoutMs, TimeUnit.MILLISECONDS);
        } catch (ExecutionException e) {
            throw (PulsarAdminException) e.getCause();
        } catch (InterruptedException e) {
            Thread.currentThread().interrupt();
            throw new PulsarAdminException(e);
        } catch (TimeoutException e) {
            throw new PulsarAdminException.TimeoutException(e);
        }
    }

    @Override
    public CompletableFuture<Boolean> getDeduplicationEnabledAsync(String topic) {
        TopicName topicName = validateTopic(topic);
        WebTarget path = topicPath(topicName, "deduplicationEnabled");
        final CompletableFuture<Boolean> future = new CompletableFuture<>();
        asyncGetRequest(path, new InvocationCallback<Boolean>() {
            @Override
            public void completed(Boolean enabled) {
                future.complete(enabled);
            }

            @Override
            public void failed(Throwable throwable) {
                future.completeExceptionally(getApiException(throwable.getCause()));
            }
        });
        return future;
    }

    @Override
    public void enableDeduplication(String topic, boolean enabled) throws PulsarAdminException {
        try {
            enableDeduplicationAsync(topic, enabled).
                    get(this.readTimeoutMs, TimeUnit.MILLISECONDS);
        } catch (ExecutionException e) {
            throw (PulsarAdminException) e.getCause();
        } catch (InterruptedException e) {
            Thread.currentThread().interrupt();
            throw new PulsarAdminException(e);
        } catch (TimeoutException e) {
            throw new PulsarAdminException.TimeoutException(e);
        }
    }

    @Override
    public CompletableFuture<Void> enableDeduplicationAsync(String topic, boolean enabled) {
        TopicName topicName = validateTopic(topic);
        WebTarget path = topicPath(topicName, "deduplicationEnabled");
        return asyncPostRequest(path, Entity.entity(enabled, MediaType.APPLICATION_JSON));
    }

    @Override
    public void disableDeduplication(String topic) throws PulsarAdminException {
        try {
            disableDeduplicationAsync(topic).
                    get(this.readTimeoutMs, TimeUnit.MILLISECONDS);
        } catch (ExecutionException e) {
            throw (PulsarAdminException) e.getCause();
        } catch (InterruptedException e) {
            Thread.currentThread().interrupt();
            throw new PulsarAdminException(e);
        } catch (TimeoutException e) {
            throw new PulsarAdminException.TimeoutException(e);
        }
    }

    @Override
    public CompletableFuture<Void> disableDeduplicationAsync(String topic) {
        TopicName topicName = validateTopic(topic);
        WebTarget path = topicPath(topicName, "deduplicationEnabled");
        return asyncDeleteRequest(path);
    }

    @Override
    public Integer getMaxUnackedMessagesOnSubscription(String topic) throws PulsarAdminException {
        try {
            return getMaxUnackedMessagesOnSubscriptionAsync(topic).
                    get(this.readTimeoutMs, TimeUnit.MILLISECONDS);
        } catch (ExecutionException e) {
            throw (PulsarAdminException) e.getCause();
        } catch (InterruptedException e) {
            Thread.currentThread().interrupt();
            throw new PulsarAdminException(e);
        } catch (TimeoutException e) {
            throw new PulsarAdminException.TimeoutException(e);
        }
    }

    @Override
    public CompletableFuture<Integer> getMaxUnackedMessagesOnSubscriptionAsync(String topic) {
        TopicName topicName = validateTopic(topic);
        WebTarget path = topicPath(topicName, "maxUnackedMessagesOnSubscription");
        final CompletableFuture<Integer> future = new CompletableFuture<>();
        asyncGetRequest(path, new InvocationCallback<Integer>() {
            @Override
            public void completed(Integer maxNum) {
                future.complete(maxNum);
            }

            @Override
            public void failed(Throwable throwable) {
                future.completeExceptionally(getApiException(throwable.getCause()));
            }
        });
        return future;
    }

    @Override
    public void setMaxUnackedMessagesOnSubscription(String topic, int maxNum) throws PulsarAdminException {
        try {
            setMaxUnackedMessagesOnSubscriptionAsync(topic, maxNum).
                    get(this.readTimeoutMs, TimeUnit.MILLISECONDS);
        } catch (ExecutionException e) {
            throw (PulsarAdminException) e.getCause();
        } catch (InterruptedException e) {
            Thread.currentThread().interrupt();
            throw new PulsarAdminException(e);
        } catch (TimeoutException e) {
            throw new PulsarAdminException.TimeoutException(e);
        }
    }

    @Override
    public CompletableFuture<Void> setMaxUnackedMessagesOnSubscriptionAsync(String topic, int maxNum) {
        TopicName topicName = validateTopic(topic);
        WebTarget path = topicPath(topicName, "maxUnackedMessagesOnSubscription");
        return asyncPostRequest(path, Entity.entity(maxNum, MediaType.APPLICATION_JSON));
    }

    @Override
    public void removeMaxUnackedMessagesOnSubscription(String topic) throws PulsarAdminException {
        try {
            removeMaxUnackedMessagesOnSubscriptionAsync(topic).
                    get(this.readTimeoutMs, TimeUnit.MILLISECONDS);
        } catch (ExecutionException e) {
            throw (PulsarAdminException) e.getCause();
        } catch (InterruptedException e) {
            Thread.currentThread().interrupt();
            throw new PulsarAdminException(e);
        } catch (TimeoutException e) {
            throw new PulsarAdminException.TimeoutException(e);
        }
    }

    @Override
    public CompletableFuture<Void> removeMaxUnackedMessagesOnSubscriptionAsync(String topic) {
        TopicName topicName = validateTopic(topic);
        WebTarget path = topicPath(topicName, "maxUnackedMessagesOnSubscription");
        return asyncDeleteRequest(path);
    }

    @Override
    public void setMessageTTL(String topic, int messageTTLInSecond) throws PulsarAdminException {
        try {
            TopicName topicName = validateTopic(topic);
            WebTarget path = topicPath(topicName, "messageTTL");
            request(path.queryParam("messageTTL", messageTTLInSecond)).
                    post(Entity.entity("", MediaType.APPLICATION_JSON), ErrorData.class);
        } catch (Exception e) {
            throw getApiException(e);
        }
    }

    @Override
    public int getMessageTTL(String topic) throws PulsarAdminException {
        try {
            TopicName topicName = validateTopic(topic);
            WebTarget path = topicPath(topicName, "messageTTL");
            return request(path).get(new GenericType<Integer>() {});
        } catch (Exception e) {
            throw getApiException(e);
        }
    }

    @Override
    public void removeMessageTTL(String topic) throws PulsarAdminException {
        try {
            TopicName topicName = validateTopic(topic);
            WebTarget path = topicPath(topicName, "messageTTL");
            request(path.queryParam("messageTTL", 0)).delete(ErrorData.class);
        } catch (Exception e) {
            throw getApiException(e);
        }
    }

    @Override
    public void setRetention(String topic, RetentionPolicies retention) throws PulsarAdminException {
        try {
            setRetentionAsync(topic, retention).get(this.readTimeoutMs, TimeUnit.MILLISECONDS);
        } catch (ExecutionException e) {
            throw (PulsarAdminException) e.getCause();
        } catch (InterruptedException e) {
            Thread.currentThread().interrupt();
            throw new PulsarAdminException(e);
        } catch (TimeoutException e) {
            throw new PulsarAdminException.TimeoutException(e);
        }
    }

    @Override
    public CompletableFuture<Void> setRetentionAsync(String topic, RetentionPolicies retention) {
        TopicName tn = validateTopic(topic);
        WebTarget path = topicPath(tn, "retention");
        return asyncPostRequest(path, Entity.entity(retention, MediaType.APPLICATION_JSON));
    }

    @Override
    public RetentionPolicies getRetention(String topic) throws PulsarAdminException {
        try {
            return getRetentionAsync(topic).get(this.readTimeoutMs, TimeUnit.MILLISECONDS);
        } catch (ExecutionException e) {
            throw (PulsarAdminException) e.getCause();
        } catch (InterruptedException e) {
            Thread.currentThread().interrupt();
            throw new PulsarAdminException(e);
        } catch (TimeoutException e) {
            throw new PulsarAdminException.TimeoutException(e);
        }
    }

    @Override
    public CompletableFuture<RetentionPolicies> getRetentionAsync(String topic) {
        TopicName tn = validateTopic(topic);
        WebTarget path = topicPath(tn, "retention");
        final CompletableFuture<RetentionPolicies> future = new CompletableFuture<>();
        asyncGetRequest(path,
                new InvocationCallback<RetentionPolicies>() {
                    @Override
                    public void completed(RetentionPolicies retentionPolicies) {
                        future.complete(retentionPolicies);
                    }

                    @Override
                    public void failed(Throwable throwable) {
                        future.completeExceptionally(getApiException(throwable.getCause()));
                    }
                });
        return future;
    }

    @Override
    public void removeRetention(String topic) throws PulsarAdminException {
        try {
            removeRetentionAsync(topic).get(this.readTimeoutMs, TimeUnit.MILLISECONDS);
        } catch (ExecutionException e) {
            throw (PulsarAdminException) e.getCause();
        } catch (InterruptedException e) {
            Thread.currentThread().interrupt();
            throw new PulsarAdminException(e);
        } catch (TimeoutException e) {
            throw new PulsarAdminException.TimeoutException(e);
        }
    }

    @Override
    public CompletableFuture<Void> removeRetentionAsync(String topic) {
        TopicName tn = validateTopic(topic);
        WebTarget path = topicPath(tn, "retention");
        return asyncDeleteRequest(path);
    }

    @Override
    public void setPersistence(String topic, PersistencePolicies persistencePolicies) throws PulsarAdminException {
        try {
            setPersistenceAsync(topic, persistencePolicies).get(this.readTimeoutMs, TimeUnit.MILLISECONDS);
        } catch (ExecutionException e) {
            throw (PulsarAdminException) e.getCause();
        } catch (InterruptedException e) {
            Thread.currentThread().interrupt();
            throw new PulsarAdminException(e);
        } catch (TimeoutException e) {
            throw new PulsarAdminException.TimeoutException(e);
        }
    }

    @Override
    public CompletableFuture<Void> setPersistenceAsync(String topic, PersistencePolicies persistencePolicies) {
        TopicName tn = validateTopic(topic);
        WebTarget path = topicPath(tn, "persistence");
        return asyncPostRequest(path, Entity.entity(persistencePolicies, MediaType.APPLICATION_JSON));
    }

    @Override
    public PersistencePolicies getPersistence(String topic) throws PulsarAdminException {
        try {
            return getPersistenceAsync(topic).get(this.readTimeoutMs, TimeUnit.MILLISECONDS);
        } catch (ExecutionException e) {
            throw (PulsarAdminException) e.getCause();
        } catch (InterruptedException e) {
            Thread.currentThread().interrupt();
            throw new PulsarAdminException(e);
        } catch (TimeoutException e) {
            throw new PulsarAdminException.TimeoutException(e);
        }
    }

    @Override
    public CompletableFuture<PersistencePolicies> getPersistenceAsync(String topic) {
        TopicName tn = validateTopic(topic);
        WebTarget path = topicPath(tn, "persistence");
        final CompletableFuture<PersistencePolicies> future = new CompletableFuture<>();
        asyncGetRequest(path,
                new InvocationCallback<PersistencePolicies>() {
                    @Override
                    public void completed(PersistencePolicies persistencePolicies) {
                        future.complete(persistencePolicies);
                    }

                    @Override
                    public void failed(Throwable throwable) {
                        future.completeExceptionally(getApiException(throwable.getCause()));
                    }
                });
        return future;
    }

    @Override
    public void removePersistence(String topic) throws PulsarAdminException {
        try {
            removePersistenceAsync(topic).get(this.readTimeoutMs, TimeUnit.MILLISECONDS);
        } catch (ExecutionException e) {
            throw (PulsarAdminException) e.getCause();
        } catch (InterruptedException e) {
            Thread.currentThread().interrupt();
            throw new PulsarAdminException(e);
        } catch (TimeoutException e) {
            throw new PulsarAdminException.TimeoutException(e);
        }
    }

    @Override
    public CompletableFuture<Void> removePersistenceAsync(String topic) {
        TopicName tn = validateTopic(topic);
        WebTarget path = topicPath(tn, "persistence");
        return asyncDeleteRequest(path);
    }

    @Override
    public DispatchRate getDispatchRate(String topic) throws PulsarAdminException {
        try {
            return getDispatchRateAsync(topic).get(this.readTimeoutMs, TimeUnit.MILLISECONDS);
        } catch (ExecutionException e) {
            throw (PulsarAdminException) e.getCause();
        } catch (InterruptedException e) {
            Thread.currentThread().interrupt();
            throw new PulsarAdminException(e);
        } catch (TimeoutException e) {
            throw new PulsarAdminException.TimeoutException(e);
        }
    }

    @Override
    public CompletableFuture<DispatchRate> getDispatchRateAsync(String topic) {
        TopicName topicName = validateTopic(topic);
        WebTarget path = topicPath(topicName, "dispatchRate");
        final CompletableFuture<DispatchRate> future = new CompletableFuture<>();
        asyncGetRequest(path,
            new InvocationCallback<DispatchRate>() {
                @Override
                public void completed(DispatchRate dispatchRate) {
                    future.complete(dispatchRate);
                }

                @Override
                public void failed(Throwable throwable) {
                    future.completeExceptionally(getApiException(throwable.getCause()));
                }
            });
        return future;
    }

    @Override
    public void setDispatchRate(String topic, DispatchRate dispatchRate) throws PulsarAdminException {
        try {
            setDispatchRateAsync(topic, dispatchRate).get(this.readTimeoutMs, TimeUnit.MILLISECONDS);
        } catch (ExecutionException e) {
            throw (PulsarAdminException) e.getCause();
        } catch (InterruptedException e) {
            Thread.currentThread().interrupt();
            throw new PulsarAdminException(e);
        } catch (TimeoutException e) {
            throw new PulsarAdminException.TimeoutException(e);
        }
    }

    @Override
    public CompletableFuture<Void> setDispatchRateAsync(String topic, DispatchRate dispatchRate) {
        TopicName topicName = validateTopic(topic);
        WebTarget path = topicPath(topicName, "dispatchRate");
        return asyncPostRequest(path, Entity.entity(dispatchRate, MediaType.APPLICATION_JSON));
    }

    @Override
    public void removeDispatchRate(String topic) throws PulsarAdminException {
        try {
            removeDispatchRateAsync(topic).get(this.readTimeoutMs, TimeUnit.MILLISECONDS);
        } catch (ExecutionException e) {
            throw (PulsarAdminException) e.getCause();
        } catch (InterruptedException e) {
            Thread.currentThread().interrupt();
            throw new PulsarAdminException(e);
        } catch (TimeoutException e) {
            throw new PulsarAdminException.TimeoutException(e);
        }
    }

    @Override
    public CompletableFuture<Void> removeDispatchRateAsync(String topic) {
        TopicName topicName = validateTopic(topic);
        WebTarget path = topicPath(topicName, "dispatchRate");
        return asyncDeleteRequest(path);
    }

    @Override
    public Long getCompactionThreshold(String topic) throws PulsarAdminException {
        try {
            return getCompactionThresholdAsync(topic).get(this.readTimeoutMs, TimeUnit.MILLISECONDS);
        } catch (ExecutionException e) {
            throw (PulsarAdminException) e.getCause();
        } catch (InterruptedException e) {
            Thread.currentThread().interrupt();
            throw new PulsarAdminException(e);
        } catch (TimeoutException e) {
            throw new PulsarAdminException.TimeoutException(e);
        }
    }

    @Override
    public CompletableFuture<Long> getCompactionThresholdAsync(String topic) {
        TopicName topicName = validateTopic(topic);
        WebTarget path = topicPath(topicName, "compactionThreshold");
        final CompletableFuture<Long> future = new CompletableFuture<>();
        asyncGetRequest(path,
            new InvocationCallback<Long>() {
                @Override
                public void completed(Long compactionThreshold) {
                  future.complete(compactionThreshold);
                }

                @Override
                public void failed(Throwable throwable) {
                  future.completeExceptionally(getApiException(throwable.getCause()));
                }
            });
        return future;
    }

    @Override
    public void setCompactionThreshold(String topic, long compactionThreshold) throws PulsarAdminException {
        try {
            setCompactionThresholdAsync(topic, compactionThreshold).get(this.readTimeoutMs, TimeUnit.MILLISECONDS);
        } catch (ExecutionException e) {
            throw (PulsarAdminException) e.getCause();
        } catch (InterruptedException e) {
            Thread.currentThread().interrupt();
            throw new PulsarAdminException(e);
        } catch (TimeoutException e) {
            throw new PulsarAdminException.TimeoutException(e);
        }
    }

    @Override
    public CompletableFuture<Void> setCompactionThresholdAsync(String topic, long compactionThreshold) {
        TopicName topicName = validateTopic(topic);
        WebTarget path = topicPath(topicName, "compactionThreshold");
        return asyncPostRequest(path, Entity.entity(compactionThreshold, MediaType.APPLICATION_JSON));
    }

    @Override
    public void removeCompactionThreshold(String topic) throws PulsarAdminException {
        try {
            removeCompactionThresholdAsync(topic).get(this.readTimeoutMs, TimeUnit.MILLISECONDS);
        } catch (ExecutionException e) {
            throw (PulsarAdminException) e.getCause();
        } catch (InterruptedException e) {
            Thread.currentThread().interrupt();
            throw new PulsarAdminException(e);
        } catch (TimeoutException e) {
            throw new PulsarAdminException.TimeoutException(e);
        }
    }

    @Override
    public CompletableFuture<Void> removeCompactionThresholdAsync(String topic) {
        TopicName topicName = validateTopic(topic);
        WebTarget path = topicPath(topicName, "compactionThreshold");
        return asyncDeleteRequest(path);
    }

    @Override
<<<<<<< HEAD
    public Integer getMaxProducers(String topic) throws PulsarAdminException {
        try {
            return getMaxProducersAsync(topic).get(this.readTimeoutMs, TimeUnit.MILLISECONDS);
=======
    public PublishRate getPublishRate(String topic) throws PulsarAdminException {
        try {
            return getPublishRateAsync(topic).get(this.readTimeoutMs, TimeUnit.MILLISECONDS);
>>>>>>> 13df37f3
        } catch (ExecutionException e) {
            throw (PulsarAdminException) e.getCause();
        } catch (InterruptedException e) {
            Thread.currentThread().interrupt();
            throw new PulsarAdminException(e);
        } catch (TimeoutException e) {
            throw new PulsarAdminException.TimeoutException(e);
        }
    }

    @Override
<<<<<<< HEAD
    public CompletableFuture<Integer> getMaxProducersAsync(String topic) {
        TopicName tn = validateTopic(topic);
        WebTarget path = topicPath(tn, "maxProducers");
        final CompletableFuture<Integer> future = new CompletableFuture<>();
        asyncGetRequest(path,
                new InvocationCallback<Integer>() {
                    @Override
                    public void completed(Integer maxProducers) {
                        future.complete(maxProducers);
                    }

                    @Override
                    public void failed(Throwable throwable) {
                        future.completeExceptionally(getApiException(throwable.getCause()));
                    }
                });
=======
    public CompletableFuture<PublishRate> getPublishRateAsync(String topic) {
        TopicName topicName = validateTopic(topic);
        WebTarget path = topicPath(topicName, "publishRate");
        final CompletableFuture<PublishRate> future = new CompletableFuture<>();
        asyncGetRequest(path,
            new InvocationCallback<PublishRate>() {
                @Override
                public void completed(PublishRate publishRate) {
                    future.complete(publishRate);
                }

                @Override
                public void failed(Throwable throwable) {
                    future.completeExceptionally(getApiException(throwable.getCause()));
                }
            });
>>>>>>> 13df37f3
        return future;
    }

    @Override
<<<<<<< HEAD
    public void setMaxProducers(String topic, int maxProducers) throws PulsarAdminException {
        try {
            setMaxProducersAsync(topic, maxProducers).get(this.readTimeoutMs, TimeUnit.MILLISECONDS);
=======
    public void setPublishRate(String topic, PublishRate publishRate) throws PulsarAdminException {
        try {
            setPublishRateAsync(topic, publishRate).get(this.readTimeoutMs, TimeUnit.MILLISECONDS);
>>>>>>> 13df37f3
        } catch (ExecutionException e) {
            throw (PulsarAdminException) e.getCause();
        } catch (InterruptedException e) {
            Thread.currentThread().interrupt();
            throw new PulsarAdminException(e);
        } catch (TimeoutException e) {
            throw new PulsarAdminException.TimeoutException(e);
        }
    }

    @Override
<<<<<<< HEAD
    public CompletableFuture<Void> setMaxProducersAsync(String topic, int maxProducers) {
        TopicName tn = validateTopic(topic);
        WebTarget path = topicPath(tn, "maxProducers");
        return asyncPostRequest(path, Entity.entity(maxProducers, MediaType.APPLICATION_JSON));
    }

    @Override
    public void removeMaxProducers(String topic) throws PulsarAdminException {
        try {
            removeMaxProducersAsync(topic).get(this.readTimeoutMs, TimeUnit.MILLISECONDS);
=======
    public CompletableFuture<Void> setPublishRateAsync(String topic, PublishRate publishRate) {
        TopicName topicName = validateTopic(topic);
        WebTarget path = topicPath(topicName, "publishRate");
        return asyncPostRequest(path, Entity.entity(publishRate, MediaType.APPLICATION_JSON));
    }

    @Override
    public void removePublishRate(String topic) throws PulsarAdminException {
        try {
            removePublishRateAsync(topic).get(this.readTimeoutMs, TimeUnit.MILLISECONDS);
>>>>>>> 13df37f3
        } catch (ExecutionException e) {
            throw (PulsarAdminException) e.getCause();
        } catch (InterruptedException e) {
            Thread.currentThread().interrupt();
            throw new PulsarAdminException(e);
        } catch (TimeoutException e) {
            throw new PulsarAdminException.TimeoutException(e);
        }
    }

    @Override
<<<<<<< HEAD
    public CompletableFuture<Void> removeMaxProducersAsync(String topic) {
        TopicName tn = validateTopic(topic);
        WebTarget path = topicPath(tn, "maxProducers");
        return asyncDeleteRequest(path);
    }


=======
    public CompletableFuture<Void> removePublishRateAsync(String topic) {
        TopicName topicName = validateTopic(topic);
        WebTarget path = topicPath(topicName, "publishRate");
        return asyncDeleteRequest(path);
    }

>>>>>>> 13df37f3
    private static final Logger log = LoggerFactory.getLogger(TopicsImpl.class);
}<|MERGE_RESOLUTION|>--- conflicted
+++ resolved
@@ -2081,44 +2081,20 @@
     }
 
     @Override
-<<<<<<< HEAD
-    public Integer getMaxProducers(String topic) throws PulsarAdminException {
-        try {
-            return getMaxProducersAsync(topic).get(this.readTimeoutMs, TimeUnit.MILLISECONDS);
-=======
     public PublishRate getPublishRate(String topic) throws PulsarAdminException {
         try {
             return getPublishRateAsync(topic).get(this.readTimeoutMs, TimeUnit.MILLISECONDS);
->>>>>>> 13df37f3
-        } catch (ExecutionException e) {
-            throw (PulsarAdminException) e.getCause();
-        } catch (InterruptedException e) {
-            Thread.currentThread().interrupt();
-            throw new PulsarAdminException(e);
-        } catch (TimeoutException e) {
-            throw new PulsarAdminException.TimeoutException(e);
-        }
-    }
-
-    @Override
-<<<<<<< HEAD
-    public CompletableFuture<Integer> getMaxProducersAsync(String topic) {
-        TopicName tn = validateTopic(topic);
-        WebTarget path = topicPath(tn, "maxProducers");
-        final CompletableFuture<Integer> future = new CompletableFuture<>();
-        asyncGetRequest(path,
-                new InvocationCallback<Integer>() {
-                    @Override
-                    public void completed(Integer maxProducers) {
-                        future.complete(maxProducers);
-                    }
-
-                    @Override
-                    public void failed(Throwable throwable) {
-                        future.completeExceptionally(getApiException(throwable.getCause()));
-                    }
-                });
-=======
+        } catch (ExecutionException e) {
+            throw (PulsarAdminException) e.getCause();
+        } catch (InterruptedException e) {
+            Thread.currentThread().interrupt();
+            throw new PulsarAdminException(e);
+        } catch (TimeoutException e) {
+            throw new PulsarAdminException.TimeoutException(e);
+        }
+    }
+
+    @Override
     public CompletableFuture<PublishRate> getPublishRateAsync(String topic) {
         TopicName topicName = validateTopic(topic);
         WebTarget path = topicPath(topicName, "publishRate");
@@ -2135,43 +2111,24 @@
                     future.completeExceptionally(getApiException(throwable.getCause()));
                 }
             });
->>>>>>> 13df37f3
-        return future;
-    }
-
-    @Override
-<<<<<<< HEAD
-    public void setMaxProducers(String topic, int maxProducers) throws PulsarAdminException {
-        try {
-            setMaxProducersAsync(topic, maxProducers).get(this.readTimeoutMs, TimeUnit.MILLISECONDS);
-=======
+        return future;
+    }
+
+    @Override
     public void setPublishRate(String topic, PublishRate publishRate) throws PulsarAdminException {
         try {
             setPublishRateAsync(topic, publishRate).get(this.readTimeoutMs, TimeUnit.MILLISECONDS);
->>>>>>> 13df37f3
-        } catch (ExecutionException e) {
-            throw (PulsarAdminException) e.getCause();
-        } catch (InterruptedException e) {
-            Thread.currentThread().interrupt();
-            throw new PulsarAdminException(e);
-        } catch (TimeoutException e) {
-            throw new PulsarAdminException.TimeoutException(e);
-        }
-    }
-
-    @Override
-<<<<<<< HEAD
-    public CompletableFuture<Void> setMaxProducersAsync(String topic, int maxProducers) {
-        TopicName tn = validateTopic(topic);
-        WebTarget path = topicPath(tn, "maxProducers");
-        return asyncPostRequest(path, Entity.entity(maxProducers, MediaType.APPLICATION_JSON));
-    }
-
-    @Override
-    public void removeMaxProducers(String topic) throws PulsarAdminException {
-        try {
-            removeMaxProducersAsync(topic).get(this.readTimeoutMs, TimeUnit.MILLISECONDS);
-=======
+        } catch (ExecutionException e) {
+            throw (PulsarAdminException) e.getCause();
+        } catch (InterruptedException e) {
+            Thread.currentThread().interrupt();
+            throw new PulsarAdminException(e);
+        } catch (TimeoutException e) {
+            throw new PulsarAdminException.TimeoutException(e);
+        }
+    }
+
+    @Override
     public CompletableFuture<Void> setPublishRateAsync(String topic, PublishRate publishRate) {
         TopicName topicName = validateTopic(topic);
         WebTarget path = topicPath(topicName, "publishRate");
@@ -2182,33 +2139,99 @@
     public void removePublishRate(String topic) throws PulsarAdminException {
         try {
             removePublishRateAsync(topic).get(this.readTimeoutMs, TimeUnit.MILLISECONDS);
->>>>>>> 13df37f3
-        } catch (ExecutionException e) {
-            throw (PulsarAdminException) e.getCause();
-        } catch (InterruptedException e) {
-            Thread.currentThread().interrupt();
-            throw new PulsarAdminException(e);
-        } catch (TimeoutException e) {
-            throw new PulsarAdminException.TimeoutException(e);
-        }
-    }
-
-    @Override
-<<<<<<< HEAD
-    public CompletableFuture<Void> removeMaxProducersAsync(String topic) {
-        TopicName tn = validateTopic(topic);
-        WebTarget path = topicPath(tn, "maxProducers");
-        return asyncDeleteRequest(path);
-    }
-
-
-=======
+        } catch (ExecutionException e) {
+            throw (PulsarAdminException) e.getCause();
+        } catch (InterruptedException e) {
+            Thread.currentThread().interrupt();
+            throw new PulsarAdminException(e);
+        } catch (TimeoutException e) {
+            throw new PulsarAdminException.TimeoutException(e);
+        }
+    }
+
+    @Override
     public CompletableFuture<Void> removePublishRateAsync(String topic) {
         TopicName topicName = validateTopic(topic);
         WebTarget path = topicPath(topicName, "publishRate");
         return asyncDeleteRequest(path);
     }
 
->>>>>>> 13df37f3
+    @Override
+    public Integer getMaxProducers(String topic) throws PulsarAdminException {
+        try {
+            return getMaxProducersAsync(topic).get(this.readTimeoutMs, TimeUnit.MILLISECONDS);
+        } catch (ExecutionException e) {
+            throw (PulsarAdminException) e.getCause();
+        } catch (InterruptedException e) {
+            Thread.currentThread().interrupt();
+            throw new PulsarAdminException(e);
+        } catch (TimeoutException e) {
+            throw new PulsarAdminException.TimeoutException(e);
+        }
+    }
+
+    @Override
+    public CompletableFuture<Integer> getMaxProducersAsync(String topic) {
+        TopicName tn = validateTopic(topic);
+        WebTarget path = topicPath(tn, "maxProducers");
+        final CompletableFuture<Integer> future = new CompletableFuture<>();
+        asyncGetRequest(path,
+                new InvocationCallback<Integer>() {
+                    @Override
+                    public void completed(Integer maxProducers) {
+                        future.complete(maxProducers);
+                    }
+
+                    @Override
+                    public void failed(Throwable throwable) {
+                        future.completeExceptionally(getApiException(throwable.getCause()));
+                    }
+                });
+        return future;
+    }
+
+    @Override
+    public void setMaxProducers(String topic, int maxProducers) throws PulsarAdminException {
+        try {
+            setMaxProducersAsync(topic, maxProducers).get(this.readTimeoutMs, TimeUnit.MILLISECONDS);
+        } catch (ExecutionException e) {
+            throw (PulsarAdminException) e.getCause();
+        } catch (InterruptedException e) {
+            Thread.currentThread().interrupt();
+            throw new PulsarAdminException(e);
+        } catch (TimeoutException e) {
+            throw new PulsarAdminException.TimeoutException(e);
+        }
+    }
+
+    @Override
+    public CompletableFuture<Void> setMaxProducersAsync(String topic, int maxProducers) {
+        TopicName tn = validateTopic(topic);
+        WebTarget path = topicPath(tn, "maxProducers");
+        return asyncPostRequest(path, Entity.entity(maxProducers, MediaType.APPLICATION_JSON));
+    }
+
+    @Override
+    public void removeMaxProducers(String topic) throws PulsarAdminException {
+        try {
+            removeMaxProducersAsync(topic).get(this.readTimeoutMs, TimeUnit.MILLISECONDS);
+        } catch (ExecutionException e) {
+            throw (PulsarAdminException) e.getCause();
+        } catch (InterruptedException e) {
+            Thread.currentThread().interrupt();
+            throw new PulsarAdminException(e);
+        } catch (TimeoutException e) {
+            throw new PulsarAdminException.TimeoutException(e);
+        }
+    }
+
+    @Override
+    public CompletableFuture<Void> removeMaxProducersAsync(String topic) {
+        TopicName tn = validateTopic(topic);
+        WebTarget path = topicPath(tn, "maxProducers");
+        return asyncDeleteRequest(path);
+    }
+
+
     private static final Logger log = LoggerFactory.getLogger(TopicsImpl.class);
 }