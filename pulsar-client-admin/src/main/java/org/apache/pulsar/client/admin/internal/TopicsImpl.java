/**
 * Licensed to the Apache Software Foundation (ASF) under one
 * or more contributor license agreements.  See the NOTICE file
 * distributed with this work for additional information
 * regarding copyright ownership.  The ASF licenses this file
 * to you under the Apache License, Version 2.0 (the
 * "License"); you may not use this file except in compliance
 * with the License.  You may obtain a copy of the License at
 *
 *   http://www.apache.org/licenses/LICENSE-2.0
 *
 * Unless required by applicable law or agreed to in writing,
 * software distributed under the License is distributed on an
 * "AS IS" BASIS, WITHOUT WARRANTIES OR CONDITIONS OF ANY
 * KIND, either express or implied.  See the License for the
 * specific language governing permissions and limitations
 * under the License.
 */
package org.apache.pulsar.client.admin.internal;

import static com.google.common.base.Preconditions.checkArgument;
import io.netty.buffer.ByteBuf;
import io.netty.buffer.Unpooled;
import java.io.InputStream;
import java.util.ArrayList;
import java.util.Base64;
import java.util.Collections;
import java.util.HashMap;
import java.util.List;
import java.util.Map;
import java.util.Map.Entry;
import java.util.Set;
import java.util.TreeMap;
import java.util.concurrent.CompletableFuture;
import java.util.stream.Collectors;
import java.util.stream.Stream;
import javax.ws.rs.client.Entity;
import javax.ws.rs.client.InvocationCallback;
import javax.ws.rs.client.WebTarget;
import javax.ws.rs.core.GenericType;
import javax.ws.rs.core.MediaType;
import javax.ws.rs.core.MultivaluedMap;
import javax.ws.rs.core.Response;
import javax.ws.rs.core.Response.Status;
import org.apache.pulsar.client.admin.GetStatsOptions;
import org.apache.pulsar.client.admin.LongRunningProcessStatus;
import org.apache.pulsar.client.admin.OffloadProcessStatus;
import org.apache.pulsar.client.admin.PulsarAdminException;
import org.apache.pulsar.client.admin.PulsarAdminException.NotFoundException;
import org.apache.pulsar.client.admin.Topics;
import org.apache.pulsar.client.api.Authentication;
import org.apache.pulsar.client.api.Message;
import org.apache.pulsar.client.api.MessageId;
import org.apache.pulsar.client.api.Schema;
import org.apache.pulsar.client.api.SubscriptionType;
import org.apache.pulsar.client.impl.BatchMessageIdImpl;
import org.apache.pulsar.client.impl.MessageIdImpl;
import org.apache.pulsar.client.impl.MessageImpl;
import org.apache.pulsar.client.impl.ResetCursorData;
import org.apache.pulsar.common.api.proto.BrokerEntryMetadata;
import org.apache.pulsar.common.api.proto.CompressionType;
import org.apache.pulsar.common.api.proto.EncryptionKeys;
import org.apache.pulsar.common.api.proto.KeyValue;
import org.apache.pulsar.common.api.proto.MessageMetadata;
import org.apache.pulsar.common.api.proto.SingleMessageMetadata;
import org.apache.pulsar.common.naming.NamespaceName;
import org.apache.pulsar.common.naming.TopicDomain;
import org.apache.pulsar.common.naming.TopicName;
import org.apache.pulsar.common.partition.PartitionedTopicMetadata;
import org.apache.pulsar.common.policies.data.AuthAction;
import org.apache.pulsar.common.policies.data.BacklogQuota;
import org.apache.pulsar.common.policies.data.BacklogQuota.BacklogQuotaType;
import org.apache.pulsar.common.policies.data.DelayedDeliveryPolicies;
import org.apache.pulsar.common.policies.data.DispatchRate;
import org.apache.pulsar.common.policies.data.ErrorData;
import org.apache.pulsar.common.policies.data.InactiveTopicPolicies;
import org.apache.pulsar.common.policies.data.NonPersistentPartitionedTopicStats;
import org.apache.pulsar.common.policies.data.NonPersistentTopicStats;
import org.apache.pulsar.common.policies.data.OffloadPolicies;
import org.apache.pulsar.common.policies.data.OffloadPoliciesImpl;
import org.apache.pulsar.common.policies.data.PartitionedTopicInternalStats;
import org.apache.pulsar.common.policies.data.PartitionedTopicStats;
import org.apache.pulsar.common.policies.data.PersistencePolicies;
import org.apache.pulsar.common.policies.data.PersistentTopicInternalStats;
import org.apache.pulsar.common.policies.data.PublishRate;
import org.apache.pulsar.common.policies.data.RetentionPolicies;
import org.apache.pulsar.common.policies.data.SubscribeRate;
import org.apache.pulsar.common.policies.data.TopicStats;
import org.apache.pulsar.common.protocol.Commands;
import org.apache.pulsar.common.util.Codec;
import org.apache.pulsar.common.util.DateFormatter;
import org.slf4j.Logger;
import org.slf4j.LoggerFactory;

public class TopicsImpl extends BaseResource implements Topics {
    private final WebTarget adminTopics;
    private final WebTarget adminV2Topics;
    // CHECKSTYLE.OFF: MemberName
    private static final String BATCH_HEADER = "X-Pulsar-num-batch-message";
    private static final String BATCH_SIZE_HEADER = "X-Pulsar-batch-size";
    private static final String MESSAGE_ID = "X-Pulsar-Message-ID";
    private static final String PUBLISH_TIME = "X-Pulsar-publish-time";
    private static final String EVENT_TIME = "X-Pulsar-event-time";
    private static final String DELIVER_AT_TIME = "X-Pulsar-deliver-at-time";
    private static final String BROKER_ENTRY_TIMESTAMP = "X-Pulsar-Broker-Entry-METADATA-timestamp";
    private static final String BROKER_ENTRY_INDEX = "X-Pulsar-Broker-Entry-METADATA-index";
    private static final String PRODUCER_NAME = "X-Pulsar-producer-name";
    private static final String SEQUENCE_ID = "X-Pulsar-sequence-id";
    private static final String REPLICATED_FROM = "X-Pulsar-replicated-from";
    private static final String PARTITION_KEY = "X-Pulsar-partition-key";
    private static final String COMPRESSION = "X-Pulsar-compression";
    private static final String UNCOMPRESSED_SIZE = "X-Pulsar-uncompressed-size";
    private static final String ENCRYPTION_ALGO = "X-Pulsar-encryption-algo";
    private static final String MARKER_TYPE = "X-Pulsar-marker-type";
    private static final String TXNID_LEAST_BITS = "X-Pulsar-txnid-least-bits";
    private static final String TXNID_MOST_BITS = "X-Pulsar-txnid-most-bits";
    private static final String HIGHEST_SEQUENCE_ID = "X-Pulsar-highest-sequence-id";
    private static final String UUID = "X-Pulsar-uuid";
    private static final String NUM_CHUNKS_FROM_MSG = "X-Pulsar-num-chunks-from-msg";
    private static final String TOTAL_CHUNK_MSG_SIZE = "X-Pulsar-total-chunk-msg-size";
    private static final String CHUNK_ID = "X-Pulsar-chunk-id";
    private static final String PARTITION_KEY_B64_ENCODED = "X-Pulsar-partition-key-b64-encoded";
    private static final String NULL_PARTITION_KEY = "X-Pulsar-null-partition-key";
    private static final String REPLICATED_TO = "X-Pulsar-replicated-to";
    private static final String ORDERING_KEY = "X-Pulsar-Base64-ordering-key";
    private static final String SCHEMA_VERSION = "X-Pulsar-Base64-schema-version-b64encoded";
    private static final String ENCRYPTION_PARAM = "X-Pulsar-Base64-encryption-param";
    private static final String ENCRYPTION_KEYS = "X-Pulsar-Base64-encryption-keys";
    // CHECKSTYLE.ON: MemberName

    public TopicsImpl(WebTarget web, Authentication auth, long readTimeoutMs) {
        super(auth, readTimeoutMs);
        adminTopics = web.path("/admin");
        adminV2Topics = web.path("/admin/v2");
    }

    @Override
    public List<String> getList(String namespace) throws PulsarAdminException {
        return getList(namespace, null);
    }

    @Override
    public List<String> getList(String namespace, TopicDomain topicDomain) throws PulsarAdminException {
        return sync(() -> getListAsync(namespace, topicDomain));
    }

    @Override
    public CompletableFuture<List<String>> getListAsync(String namespace) {
        return getListAsync(namespace, null);
    }

    @Override
    public CompletableFuture<List<String>> getListAsync(String namespace, TopicDomain topicDomain) {
        NamespaceName ns = NamespaceName.get(namespace);
        WebTarget persistentPath = namespacePath("persistent", ns);
        WebTarget nonPersistentPath = namespacePath("non-persistent", ns);
        final CompletableFuture<List<String>> persistentList = new CompletableFuture<>();
        final CompletableFuture<List<String>> nonPersistentList = new CompletableFuture<>();
        if (topicDomain == null || TopicDomain.persistent.equals(topicDomain)) {
            asyncGetRequest(persistentPath,
                    new InvocationCallback<List<String>>() {
                        @Override
                        public void completed(List<String> topics) {
                            persistentList.complete(topics);
                        }

                        @Override
                        public void failed(Throwable throwable) {
                            persistentList.completeExceptionally(getApiException(throwable.getCause()));
                        }
                    });
        } else {
            persistentList.complete(Collections.emptyList());
        }

        if (topicDomain == null || TopicDomain.non_persistent.equals(topicDomain)) {
            asyncGetRequest(nonPersistentPath,
                    new InvocationCallback<List<String>>() {
                        @Override
                        public void completed(List<String> a) {
                            nonPersistentList.complete(a);
                        }

                        @Override
                        public void failed(Throwable throwable) {
                            nonPersistentList.completeExceptionally(getApiException(throwable.getCause()));
                        }
                    });
        } else {
            nonPersistentList.complete(Collections.emptyList());
        }

        return persistentList.thenCombine(nonPersistentList,
                (l1, l2) -> new ArrayList<>(Stream.concat(l1.stream(), l2.stream()).collect(Collectors.toSet())));
    }

    @Override
    public List<String> getPartitionedTopicList(String namespace) throws PulsarAdminException {
        return sync(() -> getPartitionedTopicListAsync(namespace));
    }

    @Override
    public CompletableFuture<List<String>> getPartitionedTopicListAsync(String namespace) {
        NamespaceName ns = NamespaceName.get(namespace);
        WebTarget persistentPath = namespacePath("persistent", ns, "partitioned");
        WebTarget nonPersistentPath = namespacePath("non-persistent", ns, "partitioned");
        final CompletableFuture<List<String>> persistentList = new CompletableFuture<>();
        final CompletableFuture<List<String>> nonPersistentList = new CompletableFuture<>();
        asyncGetRequest(persistentPath,
                new InvocationCallback<List<String>>() {
                    @Override
                    public void completed(List<String> topics) {
                        persistentList.complete(topics);
                    }

                    @Override
                    public void failed(Throwable throwable) {
                        persistentList.completeExceptionally(getApiException(throwable.getCause()));
                    }
                });
        asyncGetRequest(nonPersistentPath,
                new InvocationCallback<List<String>>() {
                    @Override
                    public void completed(List<String> topics) {
                        nonPersistentList.complete(topics);
                    }

                    @Override
                    public void failed(Throwable throwable) {
                        nonPersistentList.completeExceptionally(getApiException(throwable.getCause()));
                    }
                });

        return persistentList.thenCombine(nonPersistentList,
                (l1, l2) -> new ArrayList<>(Stream.concat(l1.stream(), l2.stream()).collect(Collectors.toSet())));
    }


    @Override
    public List<String> getListInBundle(String namespace, String bundleRange) throws PulsarAdminException {
        return sync(() -> getListInBundleAsync(namespace, bundleRange));
    }

    @Override
    public CompletableFuture<List<String>> getListInBundleAsync(String namespace, String bundleRange) {
        NamespaceName ns = NamespaceName.get(namespace);
        final CompletableFuture<List<String>> future = new CompletableFuture<>();
        WebTarget path = namespacePath("non-persistent", ns, bundleRange);

        asyncGetRequest(path,
                new InvocationCallback<List<String>>() {
                    @Override
                    public void completed(List<String> response) {
                        future.complete(response);
                    }
                    @Override
                    public void failed(Throwable throwable) {
                        future.completeExceptionally(getApiException(throwable.getCause()));
                    }
                });
        return future;
    }


    @Override
    public Map<String, Set<AuthAction>> getPermissions(String topic) throws PulsarAdminException {
        return sync(() -> getPermissionsAsync(topic));
    }

    @Override
    public CompletableFuture<Map<String, Set<AuthAction>>> getPermissionsAsync(String topic) {
        TopicName tn = TopicName.get(topic);
        WebTarget path = topicPath(tn, "permissions");
        final CompletableFuture<Map<String, Set<AuthAction>>> future = new CompletableFuture<>();
        asyncGetRequest(path,
                new InvocationCallback<Map<String, Set<AuthAction>>>() {
                    @Override
                    public void completed(Map<String, Set<AuthAction>> permissions) {
                        future.complete(permissions);
                    }

                    @Override
                    public void failed(Throwable throwable) {
                        future.completeExceptionally(getApiException(throwable.getCause()));
                    }
                });
        return future;
    }

    @Override
    public void grantPermission(String topic, String role, Set<AuthAction> actions) throws PulsarAdminException {
        sync(() -> grantPermissionAsync(topic, role, actions));
    }

    @Override
    public CompletableFuture<Void> grantPermissionAsync(String topic, String role, Set<AuthAction> actions) {
        TopicName tn = TopicName.get(topic);
        WebTarget path = topicPath(tn, "permissions", role);
        return asyncPostRequest(path, Entity.entity(actions, MediaType.APPLICATION_JSON));
    }

    @Override
    public void revokePermissions(String topic, String role) throws PulsarAdminException {
        sync(() -> revokePermissionsAsync(topic, role));
    }

    @Override
    public CompletableFuture<Void> revokePermissionsAsync(String topic, String role) {
        TopicName tn = TopicName.get(topic);
        WebTarget path = topicPath(tn, "permissions", role);
        return asyncDeleteRequest(path);
    }

    @Override
<<<<<<< HEAD
    public void createPartitionedTopic(String topic, int numPartitions, Map<String, String> metadata)
            throws PulsarAdminException {
        sync(() -> createPartitionedTopicAsync(topic, numPartitions, metadata));
    }

    @Override
    public void createNonPartitionedTopic(String topic, Map<String, String> metadata) throws PulsarAdminException {
        sync(() -> createNonPartitionedTopicAsync(topic, metadata));
=======
    public void createPartitionedTopic(String topic, int numPartitions) throws PulsarAdminException {
        sync(() -> createPartitionedTopicAsync(topic, numPartitions));
    }

    @Override
    public void createNonPartitionedTopic(String topic) throws PulsarAdminException {
        sync(() -> createNonPartitionedTopicAsync(topic));
>>>>>>> 4f942d71
    }

    @Override
    public void createMissedPartitions(String topic) throws PulsarAdminException {
        sync(() -> createMissedPartitionsAsync(topic));
    }

    @Override
<<<<<<< HEAD
    public CompletableFuture<Void> createNonPartitionedTopicAsync(String topic, Map<String, String> properties){
=======
    public CompletableFuture<Void> createNonPartitionedTopicAsync(String topic) {
>>>>>>> 4f942d71
        TopicName tn = validateTopic(topic);
        WebTarget path = topicPath(tn, "properties");
        properties = properties == null ? new HashMap<>() : properties;
        return asyncPutRequest(path, Entity.entity(properties, MediaType.APPLICATION_JSON));
    }

    @Override
    public CompletableFuture<Void> createPartitionedTopicAsync(String topic, int numPartitions,
                                                               Map<String, String> properties) {
        return createPartitionedTopicAsync(topic, numPartitions, false, properties);
    }

    public CompletableFuture<Void> createPartitionedTopicAsync(
            String topic, int numPartitions, boolean createLocalTopicOnly, Map<String, String> properties) {
        checkArgument(numPartitions > 0, "Number of partitions should be more than 0");
        TopicName tn = validateTopic(topic);
        WebTarget path = topicPath(tn, "partitions", "properties")
                .queryParam("createLocalTopicOnly", Boolean.toString(createLocalTopicOnly));
        PartitionedTopicMetadata metadata = new PartitionedTopicMetadata(numPartitions, properties);
        return asyncPutRequest(path, Entity.entity(metadata, MediaType.APPLICATION_JSON));
    }

    @Override
    public CompletableFuture<Void> createMissedPartitionsAsync(String topic) {
        TopicName tn = validateTopic(topic);
        WebTarget path = topicPath(tn, "createMissedPartitions");
        return asyncPostRequest(path, Entity.entity("", MediaType.APPLICATION_JSON));
    }

    @Override
    public void updatePartitionedTopic(String topic, int numPartitions)
            throws PulsarAdminException {
        sync(() -> updatePartitionedTopicAsync(topic, numPartitions));
    }

    @Override
    public CompletableFuture<Void> updatePartitionedTopicAsync(String topic, int numPartitions) {
        return updatePartitionedTopicAsync(topic, numPartitions, false, false);
    }

    @Override
    public void updatePartitionedTopic(String topic, int numPartitions, boolean updateLocalTopicOnly)
            throws PulsarAdminException {
        updatePartitionedTopic(topic, numPartitions, updateLocalTopicOnly, false);
    }

    @Override
    public void updatePartitionedTopic(String topic, int numPartitions, boolean updateLocalTopicOnly, boolean force)
            throws PulsarAdminException {
        sync(() -> updatePartitionedTopicAsync(topic, numPartitions, updateLocalTopicOnly, force));
    }

    @Override
    public CompletableFuture<Void> updatePartitionedTopicAsync(String topic, int numPartitions,
            boolean updateLocalTopicOnly) {
        return updatePartitionedTopicAsync(topic, numPartitions, updateLocalTopicOnly, false);
    }

    @Override
    public CompletableFuture<Void> updatePartitionedTopicAsync(String topic, int numPartitions,
            boolean updateLocalTopicOnly, boolean force) {
        checkArgument(numPartitions > 0, "Number of partitions must be more than 0");
        TopicName tn = validateTopic(topic);
        WebTarget path = topicPath(tn, "partitions");
        path = path.queryParam("updateLocalTopicOnly", Boolean.toString(updateLocalTopicOnly)).queryParam("force",
                force);
        return asyncPostRequest(path, Entity.entity(numPartitions, MediaType.APPLICATION_JSON));
    }

    @Override
    public PartitionedTopicMetadata getPartitionedTopicMetadata(String topic) throws PulsarAdminException {
        return sync(() -> getPartitionedTopicMetadataAsync(topic));
    }

    @Override
    public CompletableFuture<PartitionedTopicMetadata> getPartitionedTopicMetadataAsync(String topic) {
        TopicName tn = validateTopic(topic);
        WebTarget path = topicPath(tn, "partitions");
        final CompletableFuture<PartitionedTopicMetadata> future = new CompletableFuture<>();
        asyncGetRequest(path,
                new InvocationCallback<PartitionedTopicMetadata>() {

                    @Override
                    public void completed(PartitionedTopicMetadata response) {
                        future.complete(response);
                    }

                    @Override
                    public void failed(Throwable throwable) {
                        future.completeExceptionally(getApiException(throwable.getCause()));
                    }
                });
        return future;
    }

    @Override
    public void deletePartitionedTopic(String topic) throws PulsarAdminException {
        deletePartitionedTopic(topic, false);
    }

    @Override
    public CompletableFuture<Void> deletePartitionedTopicAsync(String topic) {
        return deletePartitionedTopicAsync(topic, false);
    }

    @Override
    public void deletePartitionedTopic(String topic, boolean force, boolean deleteSchema) throws PulsarAdminException {
        sync(() -> deletePartitionedTopicAsync(topic, force, deleteSchema));
    }

    @Override
    public CompletableFuture<Void> deletePartitionedTopicAsync(String topic, boolean force, boolean deleteSchema) {
        TopicName tn = validateTopic(topic);
        WebTarget path = topicPath(tn, "partitions") //
                .queryParam("force", Boolean.toString(force)) //
                .queryParam("deleteSchema", Boolean.toString(deleteSchema));
        return asyncDeleteRequest(path);
    }

    @Override
    public void delete(String topic) throws PulsarAdminException {
        delete(topic, false);
    }

    @Override
    public CompletableFuture<Void> deleteAsync(String topic) {
        return deleteAsync(topic, false);
    }

    @Override
    public void delete(String topic, boolean force, boolean deleteSchema) throws PulsarAdminException {
        sync(() -> deleteAsync(topic, force, deleteSchema));
    }

    @Override
    public CompletableFuture<Void> deleteAsync(String topic, boolean force, boolean deleteSchema) {
        TopicName tn = validateTopic(topic);
        WebTarget path = topicPath(tn) //
                .queryParam("force", Boolean.toString(force)) //
                .queryParam("deleteSchema", Boolean.toString(deleteSchema));
        return asyncDeleteRequest(path);
    }

    @Override
    public void unload(String topic) throws PulsarAdminException {
        sync(() -> unloadAsync(topic));
    }

    @Override
    public CompletableFuture<Void> unloadAsync(String topic) {
        TopicName tn = validateTopic(topic);
        WebTarget path = topicPath(tn, "unload");
        return asyncPutRequest(path, Entity.entity("", MediaType.APPLICATION_JSON));
    }

    @Override
    public MessageId terminateTopic(String topic) throws PulsarAdminException {
        return sync(() -> terminateTopicAsync(topic));
    }

    @Override
    public CompletableFuture<MessageId> terminateTopicAsync(String topic) {
        TopicName tn = validateTopic(topic);

        final CompletableFuture<MessageId> future = new CompletableFuture<>();
        try {
            final WebTarget path = topicPath(tn, "terminate");

            request(path).async().post(Entity.entity("", MediaType.APPLICATION_JSON),
                    new InvocationCallback<MessageIdImpl>() {

                        @Override
                        public void completed(MessageIdImpl messageId) {
                            future.complete(messageId);
                        }

                        @Override
                        public void failed(Throwable throwable) {
                            log.warn("[{}] Failed to perform http post request: {}", path.getUri(),
                                    throwable.getMessage());
                            future.completeExceptionally(getApiException(throwable.getCause()));
                        }
                    });
        } catch (PulsarAdminException cae) {
            future.completeExceptionally(cae);
        }

        return future;
    }

    @Override
    public Map<Integer, MessageId> terminatePartitionedTopic(String topic) throws PulsarAdminException {
        return sync(() -> terminatePartitionedTopicAsync(topic));
    }

    @Override
    public CompletableFuture<Map<Integer, MessageId>> terminatePartitionedTopicAsync(String topic) {
        TopicName tn = validateTopic(topic);

        final CompletableFuture<Map<Integer, MessageId>> future = new CompletableFuture<>();
        try {
            final WebTarget path = topicPath(tn, "terminate", "partitions");

            request(path).async().post(Entity.entity("", MediaType.APPLICATION_JSON),
                    new InvocationCallback<Map<Integer, MessageIdImpl>>() {

                        @Override
                        public void completed(Map<Integer, MessageIdImpl> messageId) {
                            Map<Integer, MessageId> messageIdImpl = new HashMap<>();
                            for (Map.Entry<Integer, MessageIdImpl> entry: messageId.entrySet()) {
                                messageIdImpl.put(entry.getKey(), entry.getValue());
                            }
                            future.complete(messageIdImpl);
                        }

                        @Override
                        public void failed(Throwable throwable) {
                            log.warn("[{}] Failed to perform http post request: {}", path.getUri(),
                                    throwable.getMessage());
                            future.completeExceptionally(getApiException(throwable.getCause()));
                        }
                    });
        } catch (PulsarAdminException cae) {
            future.completeExceptionally(cae);
        }

        return future;
    }

    @Override
    public List<String> getSubscriptions(String topic) throws PulsarAdminException {
        return sync(() -> getSubscriptionsAsync(topic));
    }

    @Override
    public CompletableFuture<List<String>> getSubscriptionsAsync(String topic) {
        TopicName tn = validateTopic(topic);
        WebTarget path = topicPath(tn, "subscriptions");
        final CompletableFuture<List<String>> future = new CompletableFuture<>();
        asyncGetRequest(path,
                new InvocationCallback<List<String>>() {

                    @Override
                    public void completed(List<String> response) {
                        future.complete(response);
                    }

                    @Override
                    public void failed(Throwable throwable) {
                        future.completeExceptionally(getApiException(throwable.getCause()));
                    }
                });
        return future;
    }

    @Override
    public TopicStats getStats(String topic, GetStatsOptions getStatsOptions) throws PulsarAdminException {
        boolean getPreciseBacklog = getStatsOptions.isGetPreciseBacklog();
        boolean subscriptionBacklogSize = getStatsOptions.isSubscriptionBacklogSize();
        boolean getEarliestTimeInBacklog = getStatsOptions.isGetEarliestTimeInBacklog();
        return sync(() -> getStatsAsync(topic, getPreciseBacklog, subscriptionBacklogSize, getEarliestTimeInBacklog));
    }

    @Override
    public CompletableFuture<TopicStats> getStatsAsync(String topic, boolean getPreciseBacklog,
                                                       boolean subscriptionBacklogSize,
                                                       boolean getEarliestTimeInBacklog) {
        TopicName tn = validateTopic(topic);
        WebTarget path = topicPath(tn, "stats")
                .queryParam("getPreciseBacklog", getPreciseBacklog)
                .queryParam("subscriptionBacklogSize", subscriptionBacklogSize)
                .queryParam("getEarliestTimeInBacklog", getEarliestTimeInBacklog);
        final CompletableFuture<TopicStats> future = new CompletableFuture<>();

        InvocationCallback<TopicStats> persistentCB = new InvocationCallback<TopicStats>() {
            @Override
            public void completed(TopicStats response) {
                future.complete(response);
            }

            @Override
            public void failed(Throwable throwable) {
                future.completeExceptionally(getApiException(throwable.getCause()));
            }
        };

        InvocationCallback<NonPersistentTopicStats> nonpersistentCB =
                new InvocationCallback<NonPersistentTopicStats>() {
            @Override
            public void completed(NonPersistentTopicStats response) {
                future.complete(response);
            }

            @Override
            public void failed(Throwable throwable) {
                future.completeExceptionally(getApiException(throwable.getCause()));
            }
        };

        if (topic.startsWith(TopicDomain.non_persistent.value())) {
            asyncGetRequest(path, nonpersistentCB);
        } else {
            asyncGetRequest(path, persistentCB);
        }

        return future;
    }

    @Override
    public PersistentTopicInternalStats getInternalStats(String topic) throws PulsarAdminException {
        return getInternalStats(topic, false);
    }

    @Override
    public PersistentTopicInternalStats getInternalStats(String topic, boolean metadata) throws PulsarAdminException {
        return sync(() -> getInternalStatsAsync(topic, metadata));
    }

    @Override
    public CompletableFuture<PersistentTopicInternalStats> getInternalStatsAsync(String topic) {
        return getInternalStatsAsync(topic, false);
    }

    @Override
    public CompletableFuture<PersistentTopicInternalStats> getInternalStatsAsync(String topic, boolean metadata) {
        TopicName tn = validateTopic(topic);
        WebTarget path = topicPath(tn, "internalStats");
        path = path.queryParam("metadata", metadata);
        final CompletableFuture<PersistentTopicInternalStats> future = new CompletableFuture<>();
        asyncGetRequest(path,
                new InvocationCallback<PersistentTopicInternalStats>() {

                    @Override
                    public void completed(PersistentTopicInternalStats response) {
                        future.complete(response);
                    }

                    @Override
                    public void failed(Throwable throwable) {
                        future.completeExceptionally(getApiException(throwable.getCause()));
                    }
                });
        return future;
    }

    @Override
    public String getInternalInfo(String topic) throws PulsarAdminException {
        return sync(() -> getInternalInfoAsync(topic));
    }

    @Override
    public CompletableFuture<String> getInternalInfoAsync(String topic) {
        TopicName tn = validateTopic(topic);
        WebTarget path = topicPath(tn, "internal-info");
        final CompletableFuture<String> future = new CompletableFuture<>();
        asyncGetRequest(path,
                new InvocationCallback<String>() {
                    @Override
                    public void completed(String response) {
                        future.complete(response);
                    }

                    @Override
                    public void failed(Throwable throwable) {
                        future.completeExceptionally(getApiException(throwable.getCause()));
                    }
                });
        return future;
    }

    @Override
    public PartitionedTopicStats getPartitionedStats(String topic, boolean perPartition, boolean getPreciseBacklog,
                                                     boolean subscriptionBacklogSize)
            throws PulsarAdminException {
        return sync(() -> getPartitionedStatsAsync(topic, perPartition, getPreciseBacklog, subscriptionBacklogSize));
    }

    @Override
    public CompletableFuture<PartitionedTopicStats> getPartitionedStatsAsync(String topic,
            boolean perPartition, boolean getPreciseBacklog, boolean subscriptionBacklogSize) {
        TopicName tn = validateTopic(topic);
        WebTarget path = topicPath(tn, "partitioned-stats");
        path = path.queryParam("perPartition", perPartition)
                .queryParam("getPreciseBacklog", getPreciseBacklog)
                .queryParam("subscriptionBacklogSize", subscriptionBacklogSize);
        final CompletableFuture<PartitionedTopicStats> future = new CompletableFuture<>();

        InvocationCallback<NonPersistentPartitionedTopicStats> nonpersistentCB =
                new InvocationCallback<NonPersistentPartitionedTopicStats>() {

            @Override
            public void completed(NonPersistentPartitionedTopicStats response) {
                if (!perPartition) {
                    response.getPartitions().clear();
                }
                future.complete(response);
            }

            @Override
            public void failed(Throwable throwable) {
                future.completeExceptionally(getApiException(throwable.getCause()));
            }
        };

        InvocationCallback<PartitionedTopicStats> persistentCB = new InvocationCallback<PartitionedTopicStats>() {

            @Override
            public void completed(PartitionedTopicStats response) {
                if (!perPartition) {
                    response.getPartitions().clear();
                }
                future.complete(response);
            }

            @Override
            public void failed(Throwable throwable) {
                future.completeExceptionally(getApiException(throwable.getCause()));
            }
        };

        if (topic.startsWith(TopicDomain.non_persistent.value())) {
            asyncGetRequest(path, nonpersistentCB);
        } else {
            asyncGetRequest(path, persistentCB);
        }
        return future;
    }

    @Override
    public PartitionedTopicInternalStats getPartitionedInternalStats(String topic)
            throws PulsarAdminException {
        return sync(() -> getPartitionedInternalStatsAsync(topic));
    }

    @Override
    public CompletableFuture<PartitionedTopicInternalStats> getPartitionedInternalStatsAsync(String topic) {
        TopicName tn = validateTopic(topic);
        WebTarget path = topicPath(tn, "partitioned-internalStats");
        final CompletableFuture<PartitionedTopicInternalStats> future = new CompletableFuture<>();
        asyncGetRequest(path,
                new InvocationCallback<PartitionedTopicInternalStats>() {

                    @Override
                    public void completed(PartitionedTopicInternalStats response) {
                        future.complete(response);
                    }

                    @Override
                    public void failed(Throwable throwable) {
                        future.completeExceptionally(getApiException(throwable.getCause()));
                    }
                });
        return future;
    }

    @Override
    public void deleteSubscription(String topic, String subName) throws PulsarAdminException {
        sync(() -> deleteSubscriptionAsync(topic, subName));
    }

    @Override
    public void deleteSubscription(String topic, String subName, boolean force) throws PulsarAdminException {
        sync(() -> deleteSubscriptionAsync(topic, subName, force));
    }

    @Override
    public CompletableFuture<Void> deleteSubscriptionAsync(String topic, String subName) {
        return deleteSubscriptionAsync(topic, subName, false);
    }

    @Override
    public CompletableFuture<Void> deleteSubscriptionAsync(String topic, String subName, boolean force) {
        TopicName tn = validateTopic(topic);
        String encodedSubName = Codec.encode(subName);
        WebTarget path = topicPath(tn, "subscription", encodedSubName);
        path = path.queryParam("force", force);
        return asyncDeleteRequest(path);
    }

    @Override
    public void skipAllMessages(String topic, String subName) throws PulsarAdminException {
        sync(() -> skipAllMessagesAsync(topic, subName));
    }

    @Override
    public CompletableFuture<Void> skipAllMessagesAsync(String topic, String subName) {
        TopicName tn = validateTopic(topic);
        String encodedSubName = Codec.encode(subName);
        WebTarget path = topicPath(tn, "subscription", encodedSubName, "skip_all");
        return asyncPostRequest(path, Entity.entity("", MediaType.APPLICATION_JSON));
    }

    @Override
    public void skipMessages(String topic, String subName, long numMessages) throws PulsarAdminException {
        sync(() -> skipMessagesAsync(topic, subName, numMessages));
    }

    @Override
    public CompletableFuture<Void> skipMessagesAsync(String topic, String subName, long numMessages) {
        TopicName tn = validateTopic(topic);
        String encodedSubName = Codec.encode(subName);
        WebTarget path = topicPath(tn, "subscription", encodedSubName, "skip", String.valueOf(numMessages));
        return asyncPostRequest(path, Entity.entity("", MediaType.APPLICATION_JSON));
    }

    @Override
    public void expireMessages(String topic, String subName, long expireTimeInSeconds) throws PulsarAdminException {
        sync(() -> expireMessagesAsync(topic, subName, expireTimeInSeconds));
    }

    @Override
    public CompletableFuture<Void> expireMessagesAsync(String topic, String subName, long expireTimeInSeconds) {
        TopicName tn = validateTopic(topic);
        String encodedSubName = Codec.encode(subName);
        WebTarget path = topicPath(tn, "subscription", encodedSubName,
                "expireMessages", String.valueOf(expireTimeInSeconds));
        return asyncPostRequest(path, Entity.entity("", MediaType.APPLICATION_JSON));
    }

    @Override
    public void expireMessages(String topic, String subscriptionName, MessageId messageId, boolean isExcluded)
            throws PulsarAdminException {
        sync(() -> expireMessagesAsync(topic, subscriptionName, messageId, isExcluded));
    }

    @Override
    public CompletableFuture<Void> expireMessagesAsync(String topic, String subscriptionName,
                                                       MessageId messageId, boolean isExcluded) {
        TopicName tn = validateTopic(topic);
        String encodedSubName = Codec.encode(subscriptionName);
        ResetCursorData resetCursorData = new ResetCursorData(messageId);
        resetCursorData.setExcluded(isExcluded);
        WebTarget path = topicPath(tn, "subscription", encodedSubName, "expireMessages");
        return asyncPostRequest(path, Entity.entity(resetCursorData, MediaType.APPLICATION_JSON));
    }

    @Override
    public void expireMessagesForAllSubscriptions(String topic, long expireTimeInSeconds) throws PulsarAdminException {
        sync(() -> expireMessagesForAllSubscriptionsAsync(topic, expireTimeInSeconds));
    }

    @Override
    public CompletableFuture<Void> expireMessagesForAllSubscriptionsAsync(String topic, long expireTimeInSeconds) {
        TopicName tn = validateTopic(topic);
        WebTarget path = topicPath(tn, "all_subscription",
                "expireMessages", String.valueOf(expireTimeInSeconds));
        return asyncPostRequest(path, Entity.entity("", MediaType.APPLICATION_JSON));
    }

    private CompletableFuture<List<Message<byte[]>>> peekNthMessage(String topic, String subName, int messagePosition) {
        TopicName tn = validateTopic(topic);
        String encodedSubName = Codec.encode(subName);
        WebTarget path = topicPath(tn, "subscription", encodedSubName,
                "position", String.valueOf(messagePosition));
        final CompletableFuture<List<Message<byte[]>>> future = new CompletableFuture<>();
        asyncGetRequest(path,
                new InvocationCallback<Response>() {

                    @Override
                    public void completed(Response response) {
                        try {
                            future.complete(getMessagesFromHttpResponse(tn.toString(), response));
                        } catch (Exception e) {
                            future.completeExceptionally(getApiException(e));
                        }
                    }

                    @Override
                    public void failed(Throwable throwable) {
                        future.completeExceptionally(getApiException(throwable.getCause()));
                    }
                });
        return future;
    }

    @Override
    public List<Message<byte[]>> peekMessages(String topic, String subName, int numMessages)
            throws PulsarAdminException {
        return sync(() -> peekMessagesAsync(topic, subName, numMessages));
    }

    @Override
    public CompletableFuture<List<Message<byte[]>>> peekMessagesAsync(String topic, String subName, int numMessages) {
        checkArgument(numMessages > 0);
        CompletableFuture<List<Message<byte[]>>> future = new CompletableFuture<List<Message<byte[]>>>();
        peekMessagesAsync(topic, subName, numMessages, new ArrayList<>(), future, 1);
        return future;
    }

    private void peekMessagesAsync(String topic, String subName, int numMessages,
            List<Message<byte[]>> messages, CompletableFuture<List<Message<byte[]>>> future, int nthMessage) {
        if (numMessages <= 0) {
            future.complete(messages);
            return;
        }

        // if peeking first message succeeds, we know that the topic and subscription exists
        peekNthMessage(topic, subName, nthMessage).handle((r, ex) -> {
            if (ex != null) {
                // if we get a not found exception, it means that the position for the message we are trying to get
                // does not exist. At this point, we can return the already found messages.
                if (ex instanceof NotFoundException) {
                    log.warn("Exception '{}' occurred while trying to peek Messages.", ex.getMessage());
                    future.complete(messages);
                } else {
                    future.completeExceptionally(ex);
                }
                return null;
            }
            for (int i = 0; i < Math.min(r.size(), numMessages); i++) {
                messages.add(r.get(i));
            }
            peekMessagesAsync(topic, subName, numMessages - r.size(), messages, future, nthMessage + 1);
            return null;
        });
    }

    @Override
    public Message<byte[]> examineMessage(String topic, String initialPosition, long messagePosition)
            throws PulsarAdminException {
        return sync(() -> examineMessageAsync(topic, initialPosition, messagePosition));
    }

    @Override
    public CompletableFuture<Message<byte[]>> examineMessageAsync(String topic, String initialPosition,
                                                                  long messagePosition) {
        TopicName tn = validateTopic(topic);
        WebTarget path = topicPath(tn, "examinemessage")
                .queryParam("initialPosition", initialPosition)
                .queryParam("messagePosition", messagePosition);
        final CompletableFuture<Message<byte[]>> future = new CompletableFuture<>();
        asyncGetRequest(path,
                new InvocationCallback<Response>() {
                    @Override
                    public void completed(Response response) {
                        try {
                            List<Message<byte[]>> messages = getMessagesFromHttpResponse(tn.toString(), response);
                            if (messages.size() > 0) {
                                future.complete(messages.get(0));
                            } else {
                                future.complete(null);
                            }
                        } catch (Exception e) {
                            future.completeExceptionally(getApiException(e));
                        }
                    }

                    @Override
                    public void failed(Throwable throwable) {
                        future.completeExceptionally(getApiException(throwable.getCause()));
                    }
                });
        return future;
    }

    @Override
    public void truncate(String topic) throws PulsarAdminException {
        sync(() -> truncateAsync(topic));
    }

    @Override
    public CompletableFuture<Void> truncateAsync(String topic) {
        TopicName tn = validateTopic(topic);
        WebTarget path = topicPath(tn, "truncate"); //
        return asyncDeleteRequest(path);
    }

    @Override
    public CompletableFuture<Message<byte[]>> getMessageByIdAsync(String topic, long ledgerId, long entryId) {
        CompletableFuture<Message<byte[]>> future = new CompletableFuture<>();
        getRemoteMessageById(topic, ledgerId, entryId).handle((r, ex) -> {
            if (ex != null) {
                if (ex instanceof NotFoundException) {
                    log.warn("Exception '{}' occurred while trying to get message.", ex.getMessage());
                    future.complete(r);
                } else {
                    future.completeExceptionally(ex);
                }
                return null;
            }
            future.complete(r);
            return null;
        });
        return future;
    }

    private CompletableFuture<Message<byte[]>> getRemoteMessageById(String topic, long ledgerId, long entryId) {
        TopicName topicName = validateTopic(topic);
        WebTarget path = topicPath(topicName, "ledger", Long.toString(ledgerId), "entry", Long.toString(entryId));
        final CompletableFuture<Message<byte[]>> future = new CompletableFuture<>();
        asyncGetRequest(path,
                new InvocationCallback<Response>() {
                    @Override
                    public void completed(Response response) {
                        try {
                            future.complete(getMessagesFromHttpResponse(topicName.toString(), response).get(0));
                        } catch (Exception e) {
                            future.completeExceptionally(getApiException(e));
                        }
                    }

                    @Override
                    public void failed(Throwable throwable) {
                        future.completeExceptionally(getApiException(throwable.getCause()));
                    }
                });
        return future;
    }

    @Override
    public Message<byte[]> getMessageById(String topic, long ledgerId, long entryId)
            throws PulsarAdminException {
        return sync(() -> getMessageByIdAsync(topic, ledgerId, entryId));
    }

    @Override
    public CompletableFuture<MessageId> getMessageIdByTimestampAsync(String topic, long timestamp) {
        TopicName tn = validateTopic(topic);
        WebTarget path = topicPath(tn, "messageid", Long.toString(timestamp));
        final CompletableFuture<MessageId> future = new CompletableFuture<>();
        asyncGetRequest(path,
                new InvocationCallback<MessageIdImpl>() {
                    @Override
                    public void completed(MessageIdImpl response) {
                        future.complete(response);
                    }

                    @Override
                    public void failed(Throwable throwable) {
                        future.completeExceptionally(getApiException(throwable.getCause()));
                    }
                });
        return future;
    }


    @Override
    public MessageId getMessageIdByTimestamp(String topic, long timestamp)
            throws PulsarAdminException {
        return sync(() -> getMessageIdByTimestampAsync(topic, timestamp));
    }


    @Override
    public void createSubscription(String topic, String subscriptionName, MessageId messageId)
            throws PulsarAdminException {
        try {
            TopicName tn = validateTopic(topic);
            String encodedSubName = Codec.encode(subscriptionName);
            WebTarget path = topicPath(tn, "subscription", encodedSubName);
            request(path).put(Entity.entity(messageId, MediaType.APPLICATION_JSON), ErrorData.class);
        } catch (Exception e) {
            throw getApiException(e);
        }
    }

    @Override
    public CompletableFuture<Void> createSubscriptionAsync(String topic, String subscriptionName,
            MessageId messageId) {
        TopicName tn = validateTopic(topic);
        String encodedSubName = Codec.encode(subscriptionName);
        WebTarget path = topicPath(tn, "subscription", encodedSubName);
        return asyncPutRequest(path, Entity.entity(messageId, MediaType.APPLICATION_JSON));
    }

    @Override
    public void resetCursor(String topic, String subName, long timestamp) throws PulsarAdminException {
        try {
            TopicName tn = validateTopic(topic);
            String encodedSubName = Codec.encode(subName);
            WebTarget path = topicPath(tn, "subscription", encodedSubName,
                    "resetcursor", String.valueOf(timestamp));
            request(path).post(Entity.entity("", MediaType.APPLICATION_JSON), ErrorData.class);
        } catch (Exception e) {
            throw getApiException(e);
        }
    }

    @Override
    public CompletableFuture<Void> resetCursorAsync(String topic, String subName, long timestamp) {
        TopicName tn = validateTopic(topic);
        String encodedSubName = Codec.encode(subName);
        WebTarget path = topicPath(tn, "subscription", encodedSubName,
                "resetcursor", String.valueOf(timestamp));
        return asyncPostRequest(path, Entity.entity("", MediaType.APPLICATION_JSON));
    }

    @Override
    public void resetCursor(String topic, String subName, MessageId messageId) throws PulsarAdminException {
        sync(() -> resetCursorAsync(topic, subName, messageId));
    }

    @Override
    public void resetCursor(String topic, String subName, MessageId messageId
            , boolean isExcluded) throws PulsarAdminException {
        sync(() -> resetCursorAsync(topic, subName, messageId, isExcluded));
    }

    @Override
    public CompletableFuture<Void> resetCursorAsync(String topic, String subName, MessageId messageId) {
        return resetCursorAsync(topic, subName, messageId, false);
    }

    @Override
    public CompletableFuture<Void> resetCursorAsync(String topic, String subName
            , MessageId messageId, boolean isExcluded) {
        TopicName tn = validateTopic(topic);
        String encodedSubName = Codec.encode(subName);
        final WebTarget path = topicPath(tn, "subscription", encodedSubName, "resetcursor");
        ResetCursorData resetCursorData = new ResetCursorData(messageId);
        resetCursorData.setExcluded(isExcluded);
        return asyncPostRequest(path, Entity.entity(resetCursorData, MediaType.APPLICATION_JSON));
    }

    @Override
    public void triggerCompaction(String topic) throws PulsarAdminException {
        sync(() -> triggerCompactionAsync(topic));
    }

    @Override
    public CompletableFuture<Void> triggerCompactionAsync(String topic) {
        TopicName tn = validateTopic(topic);
        WebTarget path = topicPath(tn, "compaction");
        return asyncPutRequest(path, Entity.entity("", MediaType.APPLICATION_JSON));
    }

    @Override
    public LongRunningProcessStatus compactionStatus(String topic)
            throws PulsarAdminException {
        return sync(() -> compactionStatusAsync(topic));
    }

    @Override
    public CompletableFuture<LongRunningProcessStatus> compactionStatusAsync(String topic) {
        TopicName tn = validateTopic(topic);
        WebTarget path = topicPath(tn, "compaction");
        final CompletableFuture<LongRunningProcessStatus> future = new CompletableFuture<>();
        asyncGetRequest(path,
                new InvocationCallback<LongRunningProcessStatus>() {
                    @Override
                    public void completed(LongRunningProcessStatus longRunningProcessStatus) {
                        future.complete(longRunningProcessStatus);
                    }

                    @Override
                    public void failed(Throwable throwable) {
                        future.completeExceptionally(getApiException(throwable.getCause()));
                    }
                });
        return future;
    }

    @Override
    public void triggerOffload(String topic, MessageId messageId) throws PulsarAdminException {
        sync(() -> triggerOffloadAsync(topic, messageId));
    }

    @Override
    public CompletableFuture<Void> triggerOffloadAsync(String topic, MessageId messageId) {
        TopicName tn = validateTopic(topic);
        WebTarget path = topicPath(tn, "offload");
        final CompletableFuture<Void> future = new CompletableFuture<>();
        try {
            request(path).async().put(Entity.entity(messageId, MediaType.APPLICATION_JSON)
                    , new InvocationCallback<MessageIdImpl>() {
                        @Override
                        public void completed(MessageIdImpl response) {
                            future.complete(null);
                        }

                        @Override
                        public void failed(Throwable throwable) {
                            future.completeExceptionally(getApiException(throwable.getCause()));
                        }
                    });
        } catch (PulsarAdminException cae) {
            future.completeExceptionally(cae);
        }
        return future;
    }

    @Override
    public OffloadProcessStatus offloadStatus(String topic)
            throws PulsarAdminException {
        return sync(() -> offloadStatusAsync(topic));
    }

    @Override
    public CompletableFuture<OffloadProcessStatus> offloadStatusAsync(String topic) {
        TopicName tn = validateTopic(topic);
        WebTarget path = topicPath(tn, "offload");
        final CompletableFuture<OffloadProcessStatus> future = new CompletableFuture<>();
        asyncGetRequest(path,
                new InvocationCallback<OffloadProcessStatus>() {
                    @Override
                    public void completed(OffloadProcessStatus offloadProcessStatus) {
                        future.complete(offloadProcessStatus);
                    }

                    @Override
                    public void failed(Throwable throwable) {
                        future.completeExceptionally(getApiException(throwable.getCause()));
                    }
                });
        return future;
    }

    private WebTarget namespacePath(String domain, NamespaceName namespace, String... parts) {
        final WebTarget base = namespace.isV2() ? adminV2Topics : adminTopics;
        WebTarget namespacePath = base.path(domain).path(namespace.toString());
        namespacePath = WebTargets.addParts(namespacePath, parts);
        return namespacePath;
    }

    private WebTarget topicPath(TopicName topic, String... parts) {
        final WebTarget base = topic.isV2() ? adminV2Topics : adminTopics;
        WebTarget topicPath = base.path(topic.getRestPath());
        topicPath = WebTargets.addParts(topicPath, parts);
        return topicPath;
    }

    /*
     * returns topic name with encoded Local Name
     */
    private TopicName validateTopic(String topic) {
        // Parsing will throw exception if name is not valid
        return TopicName.get(topic);
    }

    private List<Message<byte[]>> getMessagesFromHttpResponse(String topic, Response response) throws Exception {

        if (response.getStatus() != Status.OK.getStatusCode()) {
            throw getApiException(response);
        }

        String msgId = response.getHeaderString(MESSAGE_ID);

        // build broker entry metadata if exist
        String brokerEntryTimestamp = response.getHeaderString(BROKER_ENTRY_TIMESTAMP);
        String brokerEntryIndex = response.getHeaderString(BROKER_ENTRY_INDEX);
        BrokerEntryMetadata brokerEntryMetadata;
        if (brokerEntryTimestamp == null && brokerEntryIndex == null) {
            brokerEntryMetadata = null;
        } else {
            brokerEntryMetadata = new BrokerEntryMetadata();
            if (brokerEntryTimestamp != null) {
                brokerEntryMetadata.setBrokerTimestamp(DateFormatter.parse(brokerEntryTimestamp));
            }

            if (brokerEntryIndex != null) {
                brokerEntryMetadata.setIndex(Long.parseLong(brokerEntryIndex));
            }
        }

        MessageMetadata messageMetadata = new MessageMetadata();
        try (InputStream stream = (InputStream) response.getEntity()) {
            byte[] data = new byte[stream.available()];
            stream.read(data);

            Map<String, String> properties = new TreeMap<>();
            MultivaluedMap<String, Object> headers = response.getHeaders();
            Object tmp = headers.getFirst(PUBLISH_TIME);
            if (tmp != null) {
                messageMetadata.setPublishTime(DateFormatter.parse(tmp.toString()));
            }

            tmp = headers.getFirst(EVENT_TIME);
            if (tmp != null) {
                messageMetadata.setEventTime(DateFormatter.parse(tmp.toString()));
            }

            tmp = headers.getFirst(DELIVER_AT_TIME);
            if (tmp != null) {
                messageMetadata.setDeliverAtTime(DateFormatter.parse(tmp.toString()));
            }

            tmp = headers.getFirst("X-Pulsar-null-value");
            if (tmp != null) {
                messageMetadata.setNullValue(Boolean.parseBoolean(tmp.toString()));
            }

            tmp = headers.getFirst(PRODUCER_NAME);
            if (tmp != null) {
                messageMetadata.setProducerName(tmp.toString());
            }
            tmp = headers.getFirst(SEQUENCE_ID);
            if (tmp != null) {
                messageMetadata.setSequenceId(Long.parseLong(tmp.toString()));
            }
            tmp = headers.getFirst(REPLICATED_FROM);
            if (tmp != null) {
                messageMetadata.setReplicatedFrom(tmp.toString());
            }
            tmp = headers.getFirst(PARTITION_KEY);
            if (tmp != null) {
                messageMetadata.setPartitionKey(tmp.toString());
            }
            tmp = headers.getFirst(COMPRESSION);
            if (tmp != null) {
                messageMetadata.setCompression(CompressionType.valueOf(tmp.toString()));
            }
            tmp = headers.getFirst(UNCOMPRESSED_SIZE);
            if (tmp != null) {
                messageMetadata.setUncompressedSize(Integer.parseInt(tmp.toString()));
            }
            tmp = headers.getFirst(ENCRYPTION_ALGO);
            if (tmp != null) {
                messageMetadata.setEncryptionAlgo(tmp.toString());
            }
            tmp = headers.getFirst(PARTITION_KEY_B64_ENCODED);
            if (tmp != null) {
                messageMetadata.setPartitionKeyB64Encoded(Boolean.parseBoolean(tmp.toString()));
            }
            tmp = headers.getFirst(MARKER_TYPE);
            if (tmp != null) {
                messageMetadata.setMarkerType(Integer.parseInt(tmp.toString()));
            }
            tmp = headers.getFirst(TXNID_LEAST_BITS);
            if (tmp != null) {
                messageMetadata.setTxnidLeastBits(Long.parseLong(tmp.toString()));
            }
            tmp = headers.getFirst(TXNID_MOST_BITS);
            if (tmp != null) {
                messageMetadata.setTxnidMostBits(Long.parseLong(tmp.toString()));
            }
            tmp = headers.getFirst(HIGHEST_SEQUENCE_ID);
            if (tmp != null) {
                messageMetadata.setHighestSequenceId(Long.parseLong(tmp.toString()));
            }
            tmp = headers.getFirst(UUID);
            if (tmp != null) {
                messageMetadata.setUuid(tmp.toString());
            }
            tmp = headers.getFirst(NUM_CHUNKS_FROM_MSG);
            if (tmp != null) {
                messageMetadata.setNumChunksFromMsg(Integer.parseInt(tmp.toString()));
            }
            tmp = headers.getFirst(TOTAL_CHUNK_MSG_SIZE);
            if (tmp != null) {
                messageMetadata.setTotalChunkMsgSize(Integer.parseInt(tmp.toString()));
            }
            tmp = headers.getFirst(CHUNK_ID);
            if (tmp != null) {
                messageMetadata.setChunkId(Integer.parseInt(tmp.toString()));
            }
            tmp = headers.getFirst(NULL_PARTITION_KEY);
            if (tmp != null) {
                messageMetadata.setNullPartitionKey(Boolean.parseBoolean(tmp.toString()));
            }
            tmp = headers.getFirst(ENCRYPTION_PARAM);
            if (tmp != null) {
                messageMetadata.setEncryptionParam(Base64.getDecoder().decode(tmp.toString()));
            }
            tmp = headers.getFirst(ORDERING_KEY);
            if (tmp != null) {
                messageMetadata.setOrderingKey(Base64.getDecoder().decode(tmp.toString()));
            }
            tmp = headers.getFirst(SCHEMA_VERSION);
            if (tmp != null) {
                messageMetadata.setSchemaVersion(Base64.getDecoder().decode(tmp.toString()));
            }
            tmp = headers.getFirst(ENCRYPTION_PARAM);
            if (tmp != null) {
                messageMetadata.setEncryptionParam(Base64.getDecoder().decode(tmp.toString()));
            }
            List<Object> tmpList = headers.get(REPLICATED_TO);
            if (tmpList != null) {
                for (Object o : tmpList) {
                    messageMetadata.addReplicateTo(o.toString());
                }
            }
            tmpList = headers.get(ENCRYPTION_KEYS);
            if (tmpList != null) {
                for (Object o : tmpList) {
                    EncryptionKeys encryptionKey = messageMetadata.addEncryptionKey();
                    encryptionKey.parseFrom(Base64.getDecoder().decode(o.toString()));
                }
            }

            tmp = headers.getFirst(BATCH_SIZE_HEADER);
            if (tmp != null) {
                properties.put(BATCH_SIZE_HEADER, (String) tmp);
            }

            for (Entry<String, List<Object>> entry : headers.entrySet()) {
                String header = entry.getKey();
                if (header.contains("X-Pulsar-PROPERTY-")) {
                    String keyName = header.substring("X-Pulsar-PROPERTY-".length());
                    properties.put(keyName, (String) entry.getValue().get(0));
                }
            }

            tmp = headers.getFirst(BATCH_HEADER);
            if (tmp != null) {
                properties.put(BATCH_HEADER, (String) tmp);
            }

            boolean isEncrypted = false;
            tmp = headers.getFirst("X-Pulsar-Is-Encrypted");
            if (tmp != null) {
                isEncrypted = Boolean.parseBoolean(tmp.toString());
            }

            if (!isEncrypted && response.getHeaderString(BATCH_HEADER) != null) {
                return getIndividualMsgsFromBatch(topic, msgId, data, properties, messageMetadata, brokerEntryMetadata);
            }

            MessageImpl message = new MessageImpl(topic, msgId, properties,
                    Unpooled.wrappedBuffer(data), Schema.BYTES, messageMetadata);
            if (brokerEntryMetadata != null) {
                message.setBrokerEntryMetadata(brokerEntryMetadata);
            }
            return Collections.singletonList(message);
        }
    }

    private List<Message<byte[]>> getIndividualMsgsFromBatch(String topic, String msgId, byte[] data,
                                 Map<String, String> properties, MessageMetadata msgMetadataBuilder,
                                                             BrokerEntryMetadata brokerEntryMetadata) {
        List<Message<byte[]>> ret = new ArrayList<>();
        int batchSize = Integer.parseInt(properties.get(BATCH_HEADER));
        ByteBuf buf = Unpooled.wrappedBuffer(data);
        for (int i = 0; i < batchSize; i++) {
            String batchMsgId = msgId + ":" + i;
            SingleMessageMetadata singleMessageMetadata = new SingleMessageMetadata();
            try {
                ByteBuf singleMessagePayload =
                        Commands.deSerializeSingleMessageInBatch(buf, singleMessageMetadata, i, batchSize);
                if (singleMessageMetadata.getPropertiesCount() > 0) {
                    for (KeyValue entry : singleMessageMetadata.getPropertiesList()) {
                        properties.put(entry.getKey(), entry.getValue());
                    }
                }
                MessageImpl message = new MessageImpl<>(topic, batchMsgId, properties, singleMessagePayload,
                        Schema.BYTES, msgMetadataBuilder);
                if (brokerEntryMetadata != null) {
                    message.setBrokerEntryMetadata(brokerEntryMetadata);
                }
                ret.add(message);
            } catch (Exception ex) {
                log.error("Exception occurred while trying to get BatchMsgId: {}", batchMsgId, ex);
            }
        }
        buf.release();
        return ret;
    }

    @Override
    public MessageId getLastMessageId(String topic) throws PulsarAdminException {
        return sync(() -> getLastMessageIdAsync(topic));
    }

    @Override
    public CompletableFuture<MessageId> getLastMessageIdAsync(String topic) {
        TopicName tn = validateTopic(topic);
        WebTarget path = topicPath(tn, "lastMessageId");
        final CompletableFuture<MessageId> future = new CompletableFuture<>();
        asyncGetRequest(path,
                new InvocationCallback<BatchMessageIdImpl>() {

                    @Override
                    public void completed(BatchMessageIdImpl response) {
                        if (response.getBatchIndex() == -1) {
                            future.complete(new MessageIdImpl(response.getLedgerId(),
                                    response.getEntryId(), response.getPartitionIndex()));
                        }
                        future.complete(response);
                    }

                    @Override
                    public void failed(Throwable throwable) {
                        future.completeExceptionally(getApiException(throwable.getCause()));
                    }
                });
        return future;
    }

    @Override
    public Map<BacklogQuotaType, BacklogQuota> getBacklogQuotaMap(String topic) throws PulsarAdminException {
        return getBacklogQuotaMap(topic, false);
    }

    @Override
    public Map<BacklogQuotaType, BacklogQuota> getBacklogQuotaMap(String topic, boolean applied)
            throws PulsarAdminException {
        try {
            TopicName tn = validateTopic(topic);
            WebTarget path = topicPath(tn, "backlogQuotaMap");
            path = path.queryParam("applied", applied);
            return request(path).get(new GenericType<Map<BacklogQuotaType, BacklogQuota>>() {
            });
        } catch (Exception e) {
            throw getApiException(e);
        }
    }

    @Override
    public Long getBacklogSizeByMessageId(String topic, MessageId messageId)
            throws PulsarAdminException {
        return sync(() -> getBacklogSizeByMessageIdAsync(topic, messageId));
    }

    @Override
    public CompletableFuture<Long> getBacklogSizeByMessageIdAsync(String topic, MessageId messageId) {
        TopicName topicName = validateTopic(topic);
        WebTarget path = topicPath(topicName, "backlogSize");

        final CompletableFuture<Long> future = new CompletableFuture<>();
        try {
            request(path).async().put(Entity.entity(messageId, MediaType.APPLICATION_JSON),
                    new InvocationCallback<Long>() {

                @Override
                public void completed(Long backlogSize) {
                    future.complete(backlogSize);
                }

                @Override
                public void failed(Throwable throwable) {
                    future.completeExceptionally(getApiException(throwable.getCause()));
                }

            });
        } catch (PulsarAdminException cae) {
            future.completeExceptionally(cae);
        }
        return future;
    }

    @Override
    public void setBacklogQuota(String topic, BacklogQuota backlogQuota,
                                BacklogQuotaType backlogQuotaType) throws PulsarAdminException {
        try {
            TopicName tn = validateTopic(topic);
            WebTarget path = topicPath(tn, "backlogQuota");
            request(path.queryParam("backlogQuotaType", backlogQuotaType.toString()))
                    .post(Entity.entity(backlogQuota, MediaType.APPLICATION_JSON), ErrorData.class);
        } catch (Exception e) {
            throw getApiException(e);
        }
    }

    @Override
    public void removeBacklogQuota(String topic, BacklogQuotaType backlogQuotaType) throws PulsarAdminException {
        try {
            TopicName tn = validateTopic(topic);
            WebTarget path = topicPath(tn, "backlogQuota");
            request(path.queryParam("backlogQuotaType", backlogQuotaType.toString()))
                    .delete(ErrorData.class);
        } catch (Exception e) {
            throw getApiException(e);
        }
    }

    @Override
    public Integer getMaxUnackedMessagesOnConsumer(String topic) throws PulsarAdminException {
        return getMaxUnackedMessagesOnConsumer(topic, false);
    }

    @Override
    public CompletableFuture<Integer> getMaxUnackedMessagesOnConsumerAsync(String topic) {
        return getMaxUnackedMessagesOnConsumerAsync(topic, false);
    }

    @Override
    public Integer getMaxUnackedMessagesOnConsumer(String topic, boolean applied) throws PulsarAdminException {
        return sync(() -> getMaxUnackedMessagesOnConsumerAsync(topic, applied));
    }

    @Override
    public CompletableFuture<Integer> getMaxUnackedMessagesOnConsumerAsync(String topic, boolean applied) {
        TopicName topicName = validateTopic(topic);
        WebTarget path = topicPath(topicName, "maxUnackedMessagesOnConsumer");
        path = path.queryParam("applied", applied);
        final CompletableFuture<Integer> future = new CompletableFuture<>();
        asyncGetRequest(path, new InvocationCallback<Integer>() {
            @Override
            public void completed(Integer maxNum) {
                future.complete(maxNum);
            }

            @Override
            public void failed(Throwable throwable) {
                future.completeExceptionally(getApiException(throwable.getCause()));
            }
        });
        return future;
    }

    @Override
    public CompletableFuture<Void> setMaxUnackedMessagesOnConsumerAsync(String topic, int maxNum) {
        TopicName topicName = validateTopic(topic);
        WebTarget path = topicPath(topicName, "maxUnackedMessagesOnConsumer");
        return asyncPostRequest(path, Entity.entity(maxNum, MediaType.APPLICATION_JSON));
    }

    @Override
    public void setMaxUnackedMessagesOnConsumer(String topic, int maxNum) throws PulsarAdminException {
        sync(() -> setMaxUnackedMessagesOnConsumerAsync(topic, maxNum));
    }

    @Override
    public CompletableFuture<Void> removeMaxUnackedMessagesOnConsumerAsync(String topic) {
        TopicName topicName = validateTopic(topic);
        WebTarget path = topicPath(topicName, "maxUnackedMessagesOnConsumer");
        return asyncDeleteRequest(path);
    }

    @Override
    public void removeMaxUnackedMessagesOnConsumer(String topic) throws PulsarAdminException {
        sync(() -> removeMaxUnackedMessagesOnConsumerAsync(topic));
    }

    @Override
    public InactiveTopicPolicies getInactiveTopicPolicies(String topic, boolean applied) throws PulsarAdminException {
        return sync(() -> getInactiveTopicPoliciesAsync(topic, applied));
    }

    @Override
    public CompletableFuture<InactiveTopicPolicies> getInactiveTopicPoliciesAsync(String topic, boolean applied) {
        TopicName topicName = validateTopic(topic);
        WebTarget path = topicPath(topicName, "inactiveTopicPolicies");
        path = path.queryParam("applied", applied);
        final CompletableFuture<InactiveTopicPolicies> future = new CompletableFuture<>();
        asyncGetRequest(path, new InvocationCallback<InactiveTopicPolicies>() {
            @Override
            public void completed(InactiveTopicPolicies inactiveTopicPolicies) {
                future.complete(inactiveTopicPolicies);
            }

            @Override
            public void failed(Throwable throwable) {
                future.completeExceptionally(getApiException(throwable.getCause()));
            }
        });
        return future;
    }

    @Override
    public InactiveTopicPolicies getInactiveTopicPolicies(String topic) throws PulsarAdminException {
        return getInactiveTopicPolicies(topic, false);
    }

    @Override
    public CompletableFuture<InactiveTopicPolicies> getInactiveTopicPoliciesAsync(String topic) {
        return getInactiveTopicPoliciesAsync(topic, false);
    }

    @Override
    public CompletableFuture<Void> setInactiveTopicPoliciesAsync(String topic
            , InactiveTopicPolicies inactiveTopicPolicies) {
        TopicName topicName = validateTopic(topic);
        WebTarget path = topicPath(topicName, "inactiveTopicPolicies");
        return asyncPostRequest(path, Entity.entity(inactiveTopicPolicies, MediaType.APPLICATION_JSON));
    }

    @Override
    public void setInactiveTopicPolicies(String topic
            , InactiveTopicPolicies inactiveTopicPolicies) throws PulsarAdminException {
        sync(() -> setInactiveTopicPoliciesAsync(topic, inactiveTopicPolicies));
    }

    @Override
    public CompletableFuture<Void> removeInactiveTopicPoliciesAsync(String topic) {
        TopicName topicName = validateTopic(topic);
        WebTarget path = topicPath(topicName, "inactiveTopicPolicies");
        return asyncDeleteRequest(path);
    }

    @Override
    public void removeInactiveTopicPolicies(String topic) throws PulsarAdminException {
        sync(() -> removeInactiveTopicPoliciesAsync(topic));
    }

    @Override
    public DelayedDeliveryPolicies getDelayedDeliveryPolicy(String topic
            , boolean applied) throws PulsarAdminException {
        return sync(() -> getDelayedDeliveryPolicyAsync(topic, applied));
    }

    @Override
    public CompletableFuture<DelayedDeliveryPolicies> getDelayedDeliveryPolicyAsync(String topic
            , boolean applied) {
        TopicName topicName = validateTopic(topic);
        WebTarget path = topicPath(topicName, "delayedDelivery");
        path = path.queryParam("applied", applied);
        final CompletableFuture<DelayedDeliveryPolicies> future = new CompletableFuture<>();
        asyncGetRequest(path, new InvocationCallback<DelayedDeliveryPolicies>() {
            @Override
            public void completed(DelayedDeliveryPolicies delayedDeliveryPolicies) {
                future.complete(delayedDeliveryPolicies);
            }

            @Override
            public void failed(Throwable throwable) {
                future.completeExceptionally(getApiException(throwable.getCause()));
            }
        });
        return future;
    }

    @Override
    public DelayedDeliveryPolicies getDelayedDeliveryPolicy(String topic) throws PulsarAdminException {
        return getDelayedDeliveryPolicy(topic, false);
    }

    @Override
    public CompletableFuture<DelayedDeliveryPolicies> getDelayedDeliveryPolicyAsync(String topic) {
        return getDelayedDeliveryPolicyAsync(topic, false);
    }

    @Override
    public CompletableFuture<Void> removeDelayedDeliveryPolicyAsync(String topic) {
        TopicName topicName = validateTopic(topic);
        WebTarget path = topicPath(topicName, "delayedDelivery");
        return asyncDeleteRequest(path);
    }

    @Override
    public void removeDelayedDeliveryPolicy(String topic) throws PulsarAdminException {
        sync(() -> removeDelayedDeliveryPolicyAsync(topic));
    }

    @Override
    public CompletableFuture<Void> setDelayedDeliveryPolicyAsync(String topic
            , DelayedDeliveryPolicies delayedDeliveryPolicies) {
        TopicName topicName = validateTopic(topic);
        WebTarget path = topicPath(topicName, "delayedDelivery");
        return asyncPostRequest(path, Entity.entity(delayedDeliveryPolicies, MediaType.APPLICATION_JSON));
    }

    @Override
    public void setDelayedDeliveryPolicy(String topic
            , DelayedDeliveryPolicies delayedDeliveryPolicies) throws PulsarAdminException {
        sync(() -> setDelayedDeliveryPolicyAsync(topic, delayedDeliveryPolicies));
    }

    @Override
    public Boolean getDeduplicationEnabled(String topic) throws PulsarAdminException {
        return sync(() -> getDeduplicationEnabledAsync(topic));
    }

    @Override
    public CompletableFuture<Boolean> getDeduplicationEnabledAsync(String topic) {
        TopicName topicName = validateTopic(topic);
        WebTarget path = topicPath(topicName, "deduplicationEnabled");
        final CompletableFuture<Boolean> future = new CompletableFuture<>();
        asyncGetRequest(path, new InvocationCallback<Boolean>() {
            @Override
            public void completed(Boolean enabled) {
                future.complete(enabled);
            }

            @Override
            public void failed(Throwable throwable) {
                future.completeExceptionally(getApiException(throwable.getCause()));
            }
        });
        return future;
    }

    @Override
    public Boolean getDeduplicationStatus(String topic) throws PulsarAdminException {
        return getDeduplicationStatus(topic, false);
    }

    @Override
    public CompletableFuture<Boolean> getDeduplicationStatusAsync(String topic) {
        return getDeduplicationStatusAsync(topic, false);
    }

    @Override
    public Boolean getDeduplicationStatus(String topic, boolean applied) throws PulsarAdminException {
        return sync(() -> getDeduplicationStatusAsync(topic, applied));
    }

    @Override
    public CompletableFuture<Boolean> getDeduplicationStatusAsync(String topic, boolean applied) {
        TopicName topicName = validateTopic(topic);
        WebTarget path = topicPath(topicName, "deduplicationEnabled");
        path = path.queryParam("applied", applied);
        final CompletableFuture<Boolean> future = new CompletableFuture<>();
        asyncGetRequest(path, new InvocationCallback<Boolean>() {
            @Override
            public void completed(Boolean enabled) {
                future.complete(enabled);
            }

            @Override
            public void failed(Throwable throwable) {
                future.completeExceptionally(getApiException(throwable.getCause()));
            }
        });
        return future;
    }

    @Override
    public void enableDeduplication(String topic, boolean enabled) throws PulsarAdminException {
        sync(() -> enableDeduplicationAsync(topic, enabled));
    }

    @Override
    public CompletableFuture<Void> enableDeduplicationAsync(String topic, boolean enabled) {
        TopicName topicName = validateTopic(topic);
        WebTarget path = topicPath(topicName, "deduplicationEnabled");
        return asyncPostRequest(path, Entity.entity(enabled, MediaType.APPLICATION_JSON));
    }

    @Override
    public void setDeduplicationStatus(String topic, boolean enabled) throws PulsarAdminException {
        sync(() -> enableDeduplicationAsync(topic, enabled));
    }

    @Override
    public CompletableFuture<Void> setDeduplicationStatusAsync(String topic, boolean enabled) {
        TopicName topicName = validateTopic(topic);
        WebTarget path = topicPath(topicName, "deduplicationEnabled");
        return asyncPostRequest(path, Entity.entity(enabled, MediaType.APPLICATION_JSON));
    }

    @Override
    public void disableDeduplication(String topic) throws PulsarAdminException {
        sync(() -> disableDeduplicationAsync(topic));
    }

    @Override
    public CompletableFuture<Void> disableDeduplicationAsync(String topic) {
        TopicName topicName = validateTopic(topic);
        WebTarget path = topicPath(topicName, "deduplicationEnabled");
        return asyncDeleteRequest(path);
    }

    @Override
    public void removeDeduplicationStatus(String topic) throws PulsarAdminException {
        sync(() -> removeDeduplicationStatusAsync(topic));
    }

    @Override
    public CompletableFuture<Void> removeDeduplicationStatusAsync(String topic) {
        TopicName tn = validateTopic(topic);
        WebTarget path = topicPath(tn, "deduplicationEnabled");
        return asyncDeleteRequest(path);
    }

    @Override
    public OffloadPolicies getOffloadPolicies(String topic) throws PulsarAdminException {
        return getOffloadPolicies(topic, false);
    }

    @Override
    public CompletableFuture<OffloadPolicies> getOffloadPoliciesAsync(String topic) {
        return getOffloadPoliciesAsync(topic, false);
    }

    @Override
    public OffloadPolicies getOffloadPolicies(String topic, boolean applied) throws PulsarAdminException {
        return sync(() -> getOffloadPoliciesAsync(topic, applied));
    }

    @Override
    public CompletableFuture<OffloadPolicies> getOffloadPoliciesAsync(String topic, boolean applied) {
        TopicName topicName = validateTopic(topic);
        WebTarget path = topicPath(topicName, "offloadPolicies");
        path = path.queryParam("applied", applied);
        final CompletableFuture<OffloadPolicies> future = new CompletableFuture<>();
        asyncGetRequest(path, new InvocationCallback<OffloadPoliciesImpl>() {
            @Override
            public void completed(OffloadPoliciesImpl offloadPolicies) {
                future.complete(offloadPolicies);
            }

            @Override
            public void failed(Throwable throwable) {
                future.completeExceptionally(getApiException(throwable.getCause()));
            }
        });
        return future;
    }

    @Override
    public void setOffloadPolicies(String topic, OffloadPolicies offloadPolicies) throws PulsarAdminException {

        sync(() -> setOffloadPoliciesAsync(topic, offloadPolicies));
    }

    @Override
    public CompletableFuture<Void> setOffloadPoliciesAsync(String topic, OffloadPolicies offloadPolicies) {
        TopicName topicName = validateTopic(topic);
        WebTarget path = topicPath(topicName, "offloadPolicies");
        return asyncPostRequest(path, Entity.entity((OffloadPoliciesImpl) offloadPolicies, MediaType.APPLICATION_JSON));
    }

    @Override
    public void removeOffloadPolicies(String topic) throws PulsarAdminException {
        sync(() -> removeOffloadPoliciesAsync(topic));
    }

    @Override
    public CompletableFuture<Void> removeOffloadPoliciesAsync(String topic) {
        TopicName topicName = validateTopic(topic);
        WebTarget path = topicPath(topicName, "offloadPolicies");
        return asyncDeleteRequest(path);
    }

    @Override
    public Integer getMaxUnackedMessagesOnSubscription(String topic) throws PulsarAdminException {
        return getMaxUnackedMessagesOnSubscription(topic, false);
    }

    @Override
    public CompletableFuture<Integer> getMaxUnackedMessagesOnSubscriptionAsync(String topic) {
        return getMaxUnackedMessagesOnSubscriptionAsync(topic, false);
    }

    @Override
    public Integer getMaxUnackedMessagesOnSubscription(String topic, boolean applied) throws PulsarAdminException {
        return sync(() -> getMaxUnackedMessagesOnSubscriptionAsync(topic, applied));
    }

    @Override
    public CompletableFuture<Integer> getMaxUnackedMessagesOnSubscriptionAsync(String topic, boolean applied) {
        TopicName topicName = validateTopic(topic);
        WebTarget path = topicPath(topicName, "maxUnackedMessagesOnSubscription");
        path = path.queryParam("applied", applied);
        final CompletableFuture<Integer> future = new CompletableFuture<>();
        asyncGetRequest(path, new InvocationCallback<Integer>() {
            @Override
            public void completed(Integer maxNum) {
                future.complete(maxNum);
            }

            @Override
            public void failed(Throwable throwable) {
                future.completeExceptionally(getApiException(throwable.getCause()));
            }
        });
        return future;
    }

    @Override
    public void setMaxUnackedMessagesOnSubscription(String topic, int maxNum) throws PulsarAdminException {
        sync(() -> setMaxUnackedMessagesOnSubscriptionAsync(topic, maxNum));
    }

    @Override
    public CompletableFuture<Void> setMaxUnackedMessagesOnSubscriptionAsync(String topic, int maxNum) {
        TopicName topicName = validateTopic(topic);
        WebTarget path = topicPath(topicName, "maxUnackedMessagesOnSubscription");
        return asyncPostRequest(path, Entity.entity(maxNum, MediaType.APPLICATION_JSON));
    }

    @Override
    public void removeMaxUnackedMessagesOnSubscription(String topic) throws PulsarAdminException {
        sync(() -> removeMaxUnackedMessagesOnSubscriptionAsync(topic));
    }

    @Override
    public CompletableFuture<Void> removeMaxUnackedMessagesOnSubscriptionAsync(String topic) {
        TopicName topicName = validateTopic(topic);
        WebTarget path = topicPath(topicName, "maxUnackedMessagesOnSubscription");
        return asyncDeleteRequest(path);
    }

    @Override
    public void setMessageTTL(String topic, int messageTTLInSecond) throws PulsarAdminException {
        try {
            TopicName topicName = validateTopic(topic);
            WebTarget path = topicPath(topicName, "messageTTL");
            request(path.queryParam("messageTTL", messageTTLInSecond)).
                    post(Entity.entity("", MediaType.APPLICATION_JSON), ErrorData.class);
        } catch (Exception e) {
            throw getApiException(e);
        }
    }

    @Override
    public Integer getMessageTTL(String topic) throws PulsarAdminException {
        return getMessageTTL(topic, false);
    }

    @Override
    public Integer getMessageTTL(String topic, boolean applied) throws PulsarAdminException {
        try {
            TopicName topicName = validateTopic(topic);
            WebTarget path = topicPath(topicName, "messageTTL");
            path = path.queryParam("applied", applied);
            return request(path).get(new GenericType<Integer>() {});
        } catch (Exception e) {
            throw getApiException(e);
        }
    }

    @Override
    public void removeMessageTTL(String topic) throws PulsarAdminException {
        try {
            TopicName topicName = validateTopic(topic);
            WebTarget path = topicPath(topicName, "messageTTL");
            request(path.queryParam("messageTTL", 0)).delete(ErrorData.class);
        } catch (Exception e) {
            throw getApiException(e);
        }
    }

    @Override
    public void setRetention(String topic, RetentionPolicies retention) throws PulsarAdminException {
        sync(() -> setRetentionAsync(topic, retention));
    }

    @Override
    public CompletableFuture<Void> setRetentionAsync(String topic, RetentionPolicies retention) {
        TopicName tn = validateTopic(topic);
        WebTarget path = topicPath(tn, "retention");
        return asyncPostRequest(path, Entity.entity(retention, MediaType.APPLICATION_JSON));
    }

    @Override
    public RetentionPolicies getRetention(String topic) throws PulsarAdminException {
        return getRetention(topic, false);
    }

    @Override
    public CompletableFuture<RetentionPolicies> getRetentionAsync(String topic) {
        return getRetentionAsync(topic, false);
    }

    @Override
    public RetentionPolicies getRetention(String topic, boolean applied) throws PulsarAdminException {
        return sync(() -> getRetentionAsync(topic, applied));
    }

    @Override
    public CompletableFuture<RetentionPolicies> getRetentionAsync(String topic, boolean applied) {
        TopicName tn = validateTopic(topic);
        WebTarget path = topicPath(tn, "retention");
        path = path.queryParam("applied", applied);
        final CompletableFuture<RetentionPolicies> future = new CompletableFuture<>();
        asyncGetRequest(path,
                new InvocationCallback<RetentionPolicies>() {
                    @Override
                    public void completed(RetentionPolicies retentionPolicies) {
                        future.complete(retentionPolicies);
                    }

                    @Override
                    public void failed(Throwable throwable) {
                        future.completeExceptionally(getApiException(throwable.getCause()));
                    }
                });
        return future;
    }

    @Override
    public void removeRetention(String topic) throws PulsarAdminException {
        sync(() -> removeRetentionAsync(topic));
    }

    @Override
    public CompletableFuture<Void> removeRetentionAsync(String topic) {
        TopicName tn = validateTopic(topic);
        WebTarget path = topicPath(tn, "retention");
        return asyncDeleteRequest(path);
    }

    @Override
    public void setPersistence(String topic, PersistencePolicies persistencePolicies) throws PulsarAdminException {
        sync(() -> setPersistenceAsync(topic, persistencePolicies));
    }

    @Override
    public CompletableFuture<Void> setPersistenceAsync(String topic, PersistencePolicies persistencePolicies) {
        TopicName tn = validateTopic(topic);
        WebTarget path = topicPath(tn, "persistence");
        return asyncPostRequest(path, Entity.entity(persistencePolicies, MediaType.APPLICATION_JSON));
    }

    @Override
    public PersistencePolicies getPersistence(String topic) throws PulsarAdminException {
        return getPersistence(topic, false);
    }

    @Override
    public CompletableFuture<PersistencePolicies> getPersistenceAsync(String topic) {
        return getPersistenceAsync(topic, false);
    }

    @Override
    public PersistencePolicies getPersistence(String topic, boolean applied) throws PulsarAdminException {
        return sync(() -> getPersistenceAsync(topic, applied));
    }

    @Override
    public CompletableFuture<PersistencePolicies> getPersistenceAsync(String topic, boolean applied) {
        TopicName tn = validateTopic(topic);
        WebTarget path = topicPath(tn, "persistence");
        path = path.queryParam("applied", applied);
        final CompletableFuture<PersistencePolicies> future = new CompletableFuture<>();
        asyncGetRequest(path,
                new InvocationCallback<PersistencePolicies>() {
                    @Override
                    public void completed(PersistencePolicies persistencePolicies) {
                        future.complete(persistencePolicies);
                    }

                    @Override
                    public void failed(Throwable throwable) {
                        future.completeExceptionally(getApiException(throwable.getCause()));
                    }
                });
        return future;
    }

    @Override
    public void removePersistence(String topic) throws PulsarAdminException {
        sync(() -> removePersistenceAsync(topic));
    }

    @Override
    public CompletableFuture<Void> removePersistenceAsync(String topic) {
        TopicName tn = validateTopic(topic);
        WebTarget path = topicPath(tn, "persistence");
        return asyncDeleteRequest(path);
    }

    @Override
    public DispatchRate getDispatchRate(String topic, boolean applied) throws PulsarAdminException {
        return sync(() -> getDispatchRateAsync(topic, applied));
    }

    @Override
    public CompletableFuture<DispatchRate> getDispatchRateAsync(String topic, boolean applied) {
        TopicName topicName = validateTopic(topic);
        WebTarget path = topicPath(topicName, "dispatchRate");
        path = path.queryParam("applied", applied);
        final CompletableFuture<DispatchRate> future = new CompletableFuture<>();
        asyncGetRequest(path,
                new InvocationCallback<DispatchRate>() {
                    @Override
                    public void completed(DispatchRate dispatchRate) {
                        future.complete(dispatchRate);
                    }

                    @Override
                    public void failed(Throwable throwable) {
                        future.completeExceptionally(getApiException(throwable.getCause()));
                    }
                });
        return future;
    }

    @Override
    public DispatchRate getDispatchRate(String topic) throws PulsarAdminException {
        return getDispatchRate(topic, false);
    }

    @Override
    public CompletableFuture<DispatchRate> getDispatchRateAsync(String topic) {
        return getDispatchRateAsync(topic, false);
    }

    @Override
    public void setDispatchRate(String topic, DispatchRate dispatchRate) throws PulsarAdminException {
        sync(() -> setDispatchRateAsync(topic, dispatchRate));
    }

    @Override
    public CompletableFuture<Void> setDispatchRateAsync(String topic, DispatchRate dispatchRate) {
        TopicName topicName = validateTopic(topic);
        WebTarget path = topicPath(topicName, "dispatchRate");
        return asyncPostRequest(path, Entity.entity(dispatchRate, MediaType.APPLICATION_JSON));
    }

    @Override
    public void removeDispatchRate(String topic) throws PulsarAdminException {
        sync(() -> removeDispatchRateAsync(topic));
    }

    @Override
    public CompletableFuture<Void> removeDispatchRateAsync(String topic) {
        TopicName topicName = validateTopic(topic);
        WebTarget path = topicPath(topicName, "dispatchRate");
        return asyncDeleteRequest(path);
    }

    @Override
    public DispatchRate getSubscriptionDispatchRate(String topic, boolean applied) throws PulsarAdminException {
        return sync(() -> getSubscriptionDispatchRateAsync(topic, applied));
    }

    @Override
    public CompletableFuture<DispatchRate> getSubscriptionDispatchRateAsync(String topic, boolean applied) {
        TopicName topicName = validateTopic(topic);
        WebTarget path = topicPath(topicName, "subscriptionDispatchRate");
        path = path.queryParam("applied", applied);
        final CompletableFuture<DispatchRate> future = new CompletableFuture<>();
        asyncGetRequest(path,
                new InvocationCallback<DispatchRate>() {
                    @Override
                    public void completed(DispatchRate dispatchRate) {
                        future.complete(dispatchRate);
                    }

                    @Override
                    public void failed(Throwable throwable) {
                        future.completeExceptionally(getApiException(throwable.getCause()));
                    }
                });
        return future;
    }

    @Override
    public DispatchRate getSubscriptionDispatchRate(String topic) throws PulsarAdminException {
        return getSubscriptionDispatchRate(topic, false);
    }

    @Override
    public CompletableFuture<DispatchRate> getSubscriptionDispatchRateAsync(String topic) {
        return getSubscriptionDispatchRateAsync(topic, false);
    }

    @Override
    public void setSubscriptionDispatchRate(String topic, DispatchRate dispatchRate) throws PulsarAdminException {
        sync(() -> setSubscriptionDispatchRateAsync(topic, dispatchRate));
    }

    @Override
    public CompletableFuture<Void> setSubscriptionDispatchRateAsync(String topic, DispatchRate dispatchRate) {
        TopicName topicName = validateTopic(topic);
        WebTarget path = topicPath(topicName, "subscriptionDispatchRate");
        return asyncPostRequest(path, Entity.entity(dispatchRate, MediaType.APPLICATION_JSON));
    }

    @Override
    public void removeSubscriptionDispatchRate(String topic) throws PulsarAdminException {
        sync(() -> removeSubscriptionDispatchRateAsync(topic));
    }

    @Override
    public CompletableFuture<Void> removeSubscriptionDispatchRateAsync(String topic) {
        TopicName topicName = validateTopic(topic);
        WebTarget path = topicPath(topicName, "subscriptionDispatchRate");
        return asyncDeleteRequest(path);
    }

    @Override
    public Long getCompactionThreshold(String topic) throws PulsarAdminException {
        return getCompactionThreshold(topic, false);
    }

    @Override
    public CompletableFuture<Long> getCompactionThresholdAsync(String topic) {
        return getCompactionThresholdAsync(topic, false);
    }

    @Override
    public Long getCompactionThreshold(String topic, boolean applied) throws PulsarAdminException {
        return sync(() -> getCompactionThresholdAsync(topic, applied));
    }

    @Override
    public CompletableFuture<Long> getCompactionThresholdAsync(String topic, boolean applied) {
        TopicName topicName = validateTopic(topic);
        WebTarget path = topicPath(topicName, "compactionThreshold");
        path = path.queryParam("applied", applied);
        final CompletableFuture<Long> future = new CompletableFuture<>();
        asyncGetRequest(path,
            new InvocationCallback<Long>() {
                @Override
                public void completed(Long compactionThreshold) {
                  future.complete(compactionThreshold);
                }

                @Override
                public void failed(Throwable throwable) {
                  future.completeExceptionally(getApiException(throwable.getCause()));
                }
            });
        return future;
    }

    @Override
    public void setCompactionThreshold(String topic, long compactionThreshold) throws PulsarAdminException {
        sync(() -> setCompactionThresholdAsync(topic, compactionThreshold));
    }

    @Override
    public CompletableFuture<Void> setCompactionThresholdAsync(String topic, long compactionThreshold) {
        TopicName topicName = validateTopic(topic);
        WebTarget path = topicPath(topicName, "compactionThreshold");
        return asyncPostRequest(path, Entity.entity(compactionThreshold, MediaType.APPLICATION_JSON));
    }

    @Override
    public void removeCompactionThreshold(String topic) throws PulsarAdminException {
        sync(() -> removeCompactionThresholdAsync(topic));
    }

    @Override
    public CompletableFuture<Void> removeCompactionThresholdAsync(String topic) {
        TopicName topicName = validateTopic(topic);
        WebTarget path = topicPath(topicName, "compactionThreshold");
        return asyncDeleteRequest(path);
    }

    @Override
    public PublishRate getPublishRate(String topic) throws PulsarAdminException {
        return sync(() -> getPublishRateAsync(topic));
    }

    @Override
    public CompletableFuture<PublishRate> getPublishRateAsync(String topic) {
        TopicName topicName = validateTopic(topic);
        WebTarget path = topicPath(topicName, "publishRate");
        final CompletableFuture<PublishRate> future = new CompletableFuture<>();
        asyncGetRequest(path,
            new InvocationCallback<PublishRate>() {
                @Override
                public void completed(PublishRate publishRate) {
                    future.complete(publishRate);
                }

                @Override
                public void failed(Throwable throwable) {
                    future.completeExceptionally(getApiException(throwable.getCause()));
                }
            });
        return future;
    }

    @Override
    public void setPublishRate(String topic, PublishRate publishRate) throws PulsarAdminException {
        sync(() -> setPublishRateAsync(topic, publishRate));
    }

    @Override
    public CompletableFuture<Void> setPublishRateAsync(String topic, PublishRate publishRate) {
        TopicName topicName = validateTopic(topic);
        WebTarget path = topicPath(topicName, "publishRate");
        return asyncPostRequest(path, Entity.entity(publishRate, MediaType.APPLICATION_JSON));
    }

    @Override
    public void removePublishRate(String topic) throws PulsarAdminException {
        sync(() -> removePublishRateAsync(topic));
    }

    @Override
    public CompletableFuture<Void> removePublishRateAsync(String topic) {
        TopicName topicName = validateTopic(topic);
        WebTarget path = topicPath(topicName, "publishRate");
        return asyncDeleteRequest(path);
    }

    @Override
    public Integer getMaxConsumersPerSubscription(String topic) throws PulsarAdminException {
        return sync(() -> getMaxConsumersPerSubscriptionAsync(topic));
    }

    @Override
    public CompletableFuture<Integer> getMaxConsumersPerSubscriptionAsync(String topic) {
        TopicName topicName = validateTopic(topic);
        WebTarget path = topicPath(topicName, "maxConsumersPerSubscription");
        final CompletableFuture<Integer> future = new CompletableFuture<>();
        asyncGetRequest(path,
                new InvocationCallback<Integer>() {
                    @Override
                    public void completed(Integer maxConsumersPerSubscription) {
                        future.complete(maxConsumersPerSubscription);
                    }

                    @Override
                    public void failed(Throwable throwable) {
                        future.completeExceptionally(getApiException(throwable.getCause()));
                    }
                });
        return future;
    }

    @Override
    public void setMaxConsumersPerSubscription(String topic, int maxConsumersPerSubscription)
            throws PulsarAdminException {
        sync(() -> setMaxConsumersPerSubscriptionAsync(topic, maxConsumersPerSubscription));
    }

    @Override
    public CompletableFuture<Void> setMaxConsumersPerSubscriptionAsync(String topic, int maxConsumersPerSubscription) {
        TopicName topicName = validateTopic(topic);
        WebTarget path = topicPath(topicName, "maxConsumersPerSubscription");
        return asyncPostRequest(path, Entity.entity(maxConsumersPerSubscription, MediaType.APPLICATION_JSON));
    }

    @Override
    public void removeMaxConsumersPerSubscription(String topic) throws PulsarAdminException {
        sync(() -> removeMaxConsumersPerSubscriptionAsync(topic));
    }

    @Override
    public CompletableFuture<Void> removeMaxConsumersPerSubscriptionAsync(String topic) {
        TopicName topicName = validateTopic(topic);
        WebTarget path = topicPath(topicName, "maxConsumersPerSubscription");
        return asyncDeleteRequest(path);
    }

    @Override
    public Integer getMaxProducers(String topic) throws PulsarAdminException {
        return getMaxProducers(topic, false);
    }

    @Override
    public CompletableFuture<Integer> getMaxProducersAsync(String topic) {
        return getMaxProducersAsync(topic, false);
    }

    @Override
    public Integer getMaxProducers(String topic, boolean applied) throws PulsarAdminException {
        return sync(() -> getMaxProducersAsync(topic, applied));
    }

    @Override
    public CompletableFuture<Integer> getMaxProducersAsync(String topic, boolean applied) {
        TopicName tn = validateTopic(topic);
        WebTarget path = topicPath(tn, "maxProducers");
        path = path.queryParam("applied", applied);
        final CompletableFuture<Integer> future = new CompletableFuture<>();
        asyncGetRequest(path,
                new InvocationCallback<Integer>() {
                    @Override
                    public void completed(Integer maxProducers) {
                        future.complete(maxProducers);
                    }

                    @Override
                    public void failed(Throwable throwable) {
                        future.completeExceptionally(getApiException(throwable.getCause()));
                    }
                });
        return future;
    }

    @Override
    public void setMaxProducers(String topic, int maxProducers) throws PulsarAdminException {
        sync(() -> setMaxProducersAsync(topic, maxProducers));
    }

    @Override
    public CompletableFuture<Void> setMaxProducersAsync(String topic, int maxProducers) {
        TopicName tn = validateTopic(topic);
        WebTarget path = topicPath(tn, "maxProducers");
        return asyncPostRequest(path, Entity.entity(maxProducers, MediaType.APPLICATION_JSON));
    }

    @Override
    public void removeMaxProducers(String topic) throws PulsarAdminException {
        sync(() -> removeMaxProducersAsync(topic));
    }

    @Override
    public CompletableFuture<Void> removeMaxProducersAsync(String topic) {
        TopicName tn = validateTopic(topic);
        WebTarget path = topicPath(tn, "maxProducers");
        return asyncDeleteRequest(path);
    }

    @Override
    public Integer getMaxSubscriptionsPerTopic(String topic) throws PulsarAdminException {
        return sync(() -> getMaxSubscriptionsPerTopicAsync(topic));
    }

    @Override
    public CompletableFuture<Integer> getMaxSubscriptionsPerTopicAsync(String topic) {
        TopicName tn = validateTopic(topic);
        WebTarget path = topicPath(tn, "maxSubscriptionsPerTopic");
        final CompletableFuture<Integer> future = new CompletableFuture<>();
        asyncGetRequest(path,
                new InvocationCallback<Integer>() {
                    @Override
                    public void completed(Integer maxSubscriptionsPerTopic) {
                        future.complete(maxSubscriptionsPerTopic);
                    }

                    @Override
                    public void failed(Throwable throwable) {
                        future.completeExceptionally(getApiException(throwable.getCause()));
                    }
                });
        return future;
    }

    @Override
    public void setMaxSubscriptionsPerTopic(String topic, int maxSubscriptionsPerTopic) throws PulsarAdminException {
        sync(() -> setMaxSubscriptionsPerTopicAsync(topic, maxSubscriptionsPerTopic));
    }

    @Override
    public CompletableFuture<Void> setMaxSubscriptionsPerTopicAsync(String topic, int maxSubscriptionsPerTopic) {
        TopicName tn = validateTopic(topic);
        WebTarget path = topicPath(tn, "maxSubscriptionsPerTopic");
        return asyncPostRequest(path, Entity.entity(maxSubscriptionsPerTopic, MediaType.APPLICATION_JSON));
    }

    @Override
    public void removeMaxSubscriptionsPerTopic(String topic) throws PulsarAdminException {
        sync(() -> removeMaxSubscriptionsPerTopicAsync(topic));
    }

    @Override
    public CompletableFuture<Void> removeMaxSubscriptionsPerTopicAsync(String topic) {
        TopicName tn = validateTopic(topic);
        WebTarget path = topicPath(tn, "maxSubscriptionsPerTopic");
        return asyncDeleteRequest(path);
    }

    @Override
    public Integer getMaxMessageSize(String topic) throws PulsarAdminException {
        return sync(() -> getMaxMessageSizeAsync(topic));
    }

    @Override
    public CompletableFuture<Integer> getMaxMessageSizeAsync(String topic) {
        TopicName tn = validateTopic(topic);
        WebTarget path = topicPath(tn, "maxMessageSize");
        final CompletableFuture<Integer> future = new CompletableFuture<>();
        asyncGetRequest(path,
                new InvocationCallback<Integer>() {
                    @Override
                    public void completed(Integer maxMessageSize) {
                        future.complete(maxMessageSize);
                    }

                    @Override
                    public void failed(Throwable throwable) {
                        future.completeExceptionally(getApiException(throwable.getCause()));
                    }
                });
        return future;
    }

    @Override
    public void setMaxMessageSize(String topic, int maxMessageSize) throws PulsarAdminException {
        sync(() -> setMaxMessageSizeAsync(topic, maxMessageSize));
    }

    @Override
    public CompletableFuture<Void> setMaxMessageSizeAsync(String topic, int maxMessageSize) {
        TopicName tn = validateTopic(topic);
        WebTarget path = topicPath(tn, "maxMessageSize");
        return asyncPostRequest(path, Entity.entity(maxMessageSize, MediaType.APPLICATION_JSON));
    }

    @Override
    public void removeMaxMessageSize(String topic) throws PulsarAdminException {
        sync(() -> removeMaxMessageSizeAsync(topic));
    }

    @Override
    public CompletableFuture<Void> removeMaxMessageSizeAsync(String topic) {
        TopicName tn = validateTopic(topic);
        WebTarget path = topicPath(tn, "maxMessageSize");
        return asyncDeleteRequest(path);
    }

    @Override
    public Integer getMaxConsumers(String topic) throws PulsarAdminException {
        return getMaxConsumers(topic, false);
    }

    @Override
    public CompletableFuture<Integer> getMaxConsumersAsync(String topic) {
        return getMaxConsumersAsync(topic, false);
    }

    @Override
    public Integer getMaxConsumers(String topic, boolean applied) throws PulsarAdminException {
        return sync(() -> getMaxConsumersAsync(topic, applied));
    }

    @Override
    public CompletableFuture<Integer> getMaxConsumersAsync(String topic, boolean applied) {
        TopicName tn = validateTopic(topic);
        WebTarget path = topicPath(tn, "maxConsumers");
        path = path.queryParam("applied", applied);
        final CompletableFuture<Integer> future = new CompletableFuture<>();
        asyncGetRequest(path,
                new InvocationCallback<Integer>() {
                    @Override
                    public void completed(Integer maxProducers) {
                        future.complete(maxProducers);
                    }

                    @Override
                    public void failed(Throwable throwable) {
                        future.completeExceptionally(getApiException(throwable.getCause()));
                    }
                });
        return future;
    }

    @Override
    public void setMaxConsumers(String topic, int maxConsumers) throws PulsarAdminException {
        sync(() -> setMaxConsumersAsync(topic, maxConsumers));
    }

    @Override
    public CompletableFuture<Void> setMaxConsumersAsync(String topic, int maxConsumers) {
        TopicName tn = validateTopic(topic);
        WebTarget path = topicPath(tn, "maxConsumers");
        return asyncPostRequest(path, Entity.entity(maxConsumers, MediaType.APPLICATION_JSON));
    }

    @Override
    public void removeMaxConsumers(String topic) throws PulsarAdminException {
        sync(() -> removeMaxConsumersAsync(topic));
    }

    @Override
    public CompletableFuture<Void> removeMaxConsumersAsync(String topic) {
        TopicName tn = validateTopic(topic);
        WebTarget path = topicPath(tn, "maxConsumers");
        return asyncDeleteRequest(path);
    }


    @Override
    public Integer getDeduplicationSnapshotInterval(String topic) throws PulsarAdminException {
        return sync(() -> getDeduplicationSnapshotIntervalAsync(topic));
    }

    @Override
    public CompletableFuture<Integer> getDeduplicationSnapshotIntervalAsync(String topic) {
        TopicName topicName = validateTopic(topic);
        WebTarget path = topicPath(topicName, "deduplicationSnapshotInterval");
        final CompletableFuture<Integer> future = new CompletableFuture<>();
        asyncGetRequest(path,
                new InvocationCallback<Integer>() {
                    @Override
                    public void completed(Integer interval) {
                        future.complete(interval);
                    }

                    @Override
                    public void failed(Throwable throwable) {
                        future.completeExceptionally(getApiException(throwable.getCause()));
                    }
                });
        return future;
    }

    @Override
    public void setDeduplicationSnapshotInterval(String topic, int interval) throws PulsarAdminException {
        sync(() -> setDeduplicationSnapshotIntervalAsync(topic, interval));
    }

    @Override
    public CompletableFuture<Void> setDeduplicationSnapshotIntervalAsync(String topic, int interval) {
        TopicName tn = validateTopic(topic);
        WebTarget path = topicPath(tn, "deduplicationSnapshotInterval");
        return asyncPostRequest(path, Entity.entity(interval, MediaType.APPLICATION_JSON));
    }

    @Override
    public void removeDeduplicationSnapshotInterval(String topic) throws PulsarAdminException {
        sync(() -> removeDeduplicationSnapshotIntervalAsync(topic));
    }

    @Override
    public CompletableFuture<Void> removeDeduplicationSnapshotIntervalAsync(String topic) {
        TopicName tn = validateTopic(topic);
        WebTarget path = topicPath(tn, "deduplicationSnapshotInterval");
        return asyncDeleteRequest(path);
    }

    @Override
    public void setSubscriptionTypesEnabled(
            String topic, Set<SubscriptionType>
            subscriptionTypesEnabled) throws PulsarAdminException {
        sync(() -> setSubscriptionTypesEnabledAsync(topic, subscriptionTypesEnabled));
    }

    @Override
    public CompletableFuture<Void> setSubscriptionTypesEnabledAsync(String topic,
                                                                    Set<SubscriptionType> subscriptionTypesEnabled) {
        TopicName tn = validateTopic(topic);
        WebTarget path = topicPath(tn, "subscriptionTypesEnabled");
        return asyncPostRequest(path, Entity.entity(subscriptionTypesEnabled, MediaType.APPLICATION_JSON));
    }

    @Override
    public Set<SubscriptionType> getSubscriptionTypesEnabled(String topic) throws PulsarAdminException {
        return sync(() -> getSubscriptionTypesEnabledAsync(topic));
    }

    @Override
    public CompletableFuture<Set<SubscriptionType>> getSubscriptionTypesEnabledAsync(String topic) {
        TopicName topicName = validateTopic(topic);
        WebTarget path = topicPath(topicName, "subscriptionTypesEnabled");
        final CompletableFuture<Set<SubscriptionType>> future = new CompletableFuture<>();
        asyncGetRequest(path,
                new InvocationCallback<Set<SubscriptionType>>() {
                    @Override
                    public void completed(Set<SubscriptionType> subscriptionTypesEnabled) {
                        future.complete(subscriptionTypesEnabled);
                    }

                    @Override
                    public void failed(Throwable throwable) {
                        future.completeExceptionally(getApiException(throwable.getCause()));
                    }
                });
        return future;
    }

    @Override
    public void removeSubscriptionTypesEnabled(String topic) throws PulsarAdminException {
        sync(() -> removeSubscriptionTypesEnabledAsync(topic));
    }

    @Override
    public CompletableFuture<Void> removeSubscriptionTypesEnabledAsync(String topic) {
        TopicName topicName = validateTopic(topic);
        WebTarget path = topicPath(topicName, "subscriptionTypesEnabled");
        return asyncDeleteRequest(path);
    }

    @Override
    public DispatchRate getReplicatorDispatchRate(String topic) throws PulsarAdminException {
        return getReplicatorDispatchRate(topic, false);
    }

    @Override
    public CompletableFuture<DispatchRate> getReplicatorDispatchRateAsync(String topic) {
        return getReplicatorDispatchRateAsync(topic, false);
    }

    @Override
    public DispatchRate getReplicatorDispatchRate(String topic, boolean applied) throws PulsarAdminException {
        return sync(() -> getReplicatorDispatchRateAsync(topic, applied));
    }

    @Override
    public CompletableFuture<DispatchRate> getReplicatorDispatchRateAsync(String topic, boolean applied) {
        TopicName topicName = validateTopic(topic);
        WebTarget path = topicPath(topicName, "replicatorDispatchRate");
        path = path.queryParam("applied", applied);
        final CompletableFuture<DispatchRate> future = new CompletableFuture<>();
        asyncGetRequest(path,
                new InvocationCallback<DispatchRate>() {
                    @Override
                    public void completed(DispatchRate dispatchRate) {
                        future.complete(dispatchRate);
                    }

                    @Override
                    public void failed(Throwable throwable) {
                        future.completeExceptionally(getApiException(throwable.getCause()));
                    }
                });
        return future;
    }

    @Override
    public void setReplicatorDispatchRate(String topic, DispatchRate dispatchRate) throws PulsarAdminException {
        sync(() -> setReplicatorDispatchRateAsync(topic, dispatchRate));
    }

    @Override
    public CompletableFuture<Void> setReplicatorDispatchRateAsync(String topic, DispatchRate dispatchRate) {
        TopicName tn = validateTopic(topic);
        WebTarget path = topicPath(tn, "replicatorDispatchRate");
        return asyncPostRequest(path, Entity.entity(dispatchRate, MediaType.APPLICATION_JSON));
    }

    @Override
    public void removeReplicatorDispatchRate(String topic) throws PulsarAdminException {
        sync(() -> removeReplicatorDispatchRateAsync(topic));
    }

    @Override
    public CompletableFuture<Void> removeReplicatorDispatchRateAsync(String topic) {
        TopicName tn = validateTopic(topic);
        WebTarget path = topicPath(tn, "replicatorDispatchRate");
        return asyncDeleteRequest(path);
    }

    @Override
    public SubscribeRate getSubscribeRate(String topic) throws PulsarAdminException {
        return getSubscribeRate(topic, false);
    }

    @Override
    public CompletableFuture<SubscribeRate> getSubscribeRateAsync(String topic) {
        return getSubscribeRateAsync(topic, false);
    }

    @Override
    public SubscribeRate getSubscribeRate(String topic, boolean applied) throws PulsarAdminException {
        return sync(() -> getSubscribeRateAsync(topic, applied));
    }

    @Override
    public CompletableFuture<SubscribeRate> getSubscribeRateAsync(String topic, boolean applied) {
        TopicName topicName = validateTopic(topic);
        WebTarget path = topicPath(topicName, "subscribeRate");
        path = path.queryParam("applied", applied);
        final CompletableFuture<SubscribeRate> future = new CompletableFuture<>();
        asyncGetRequest(path,
                new InvocationCallback<SubscribeRate>() {
                    @Override
                    public void completed(SubscribeRate subscribeRate) {
                        future.complete(subscribeRate);
                    }

                    @Override
                    public void failed(Throwable throwable) {
                        future.completeExceptionally(getApiException(throwable.getCause()));
                    }
                });
        return future;
    }

    @Override
    public void setSubscribeRate(String topic, SubscribeRate subscribeRate) throws PulsarAdminException {
        sync(() -> setSubscribeRateAsync(topic, subscribeRate));
    }

    @Override
    public CompletableFuture<Void> setSubscribeRateAsync(String topic, SubscribeRate subscribeRate) {
        TopicName topicName = validateTopic(topic);
        WebTarget path = topicPath(topicName, "subscribeRate");
        return asyncPostRequest(path, Entity.entity(subscribeRate, MediaType.APPLICATION_JSON));
    }

    @Override
    public void removeSubscribeRate(String topic) throws PulsarAdminException {
        sync(() -> removeSubscribeRateAsync(topic));
    }

    @Override
    public CompletableFuture<Void> removeSubscribeRateAsync(String topic) {
        TopicName topicName = validateTopic(topic);
        WebTarget path = topicPath(topicName, "subscribeRate");
        return asyncDeleteRequest(path);
    }

    @Override
    public void setReplicatedSubscriptionStatus(String topic, String subName, boolean enabled)
            throws PulsarAdminException {
        sync(() -> setReplicatedSubscriptionStatusAsync(topic, subName, enabled));
    }

    @Override
    public CompletableFuture<Void> setReplicatedSubscriptionStatusAsync(String topic, String subName, boolean enabled) {
        TopicName topicName = validateTopic(topic);
        String encodedSubName = Codec.encode(subName);
        WebTarget path = topicPath(topicName, "subscription", encodedSubName, "replicatedSubscriptionStatus");
        return asyncPostRequest(path, Entity.entity(enabled, MediaType.APPLICATION_JSON));
    }

    public Map<String, Boolean> getReplicatedSubscriptionStatus(String topic,
                                                                String subName) throws PulsarAdminException {
        return sync(() -> getReplicatedSubscriptionStatusAsync(topic, subName));
    }

    public CompletableFuture<Map<String, Boolean>> getReplicatedSubscriptionStatusAsync(String topic, String subName) {
        TopicName topicName = validateTopic(topic);
        String encodedSubName = Codec.encode(subName);
        WebTarget path = topicPath(topicName, "subscription", encodedSubName, "replicatedSubscriptionStatus");
        final CompletableFuture<Map<String, Boolean>> future = new CompletableFuture<>();
        asyncGetRequest(path,
                new InvocationCallback<Map<String, Boolean>>() {
                    @Override
                    public void completed(Map<String, Boolean> subscriptionStatus) {
                        future.complete(subscriptionStatus);
                    }

                    @Override
                    public void failed(Throwable throwable) {
                        future.completeExceptionally(getApiException(throwable.getCause()));
                    }
                });
        return future;
    }

    @Override
    public Set<String> getReplicationClusters(String topic, boolean applied) throws PulsarAdminException {
        return sync(() -> getReplicationClustersAsync(topic, applied));
    }

    @Override
    public CompletableFuture<Set<String>> getReplicationClustersAsync(String topic, boolean applied) {
        TopicName tn = validateTopic(topic);
        WebTarget path = topicPath(tn, "replication");
        path = path.queryParam("applied", applied);
        final CompletableFuture<Set<String>> future = new CompletableFuture<>();
        asyncGetRequest(path,
                new InvocationCallback<Set<String>>() {
                    @Override
                    public void completed(Set<String> clusterIds) {
                        future.complete(clusterIds);
                    }

                    @Override
                    public void failed(Throwable throwable) {
                        future.completeExceptionally(getApiException(throwable.getCause()));
                    }
                });
        return future;
    }

    @Override
    public void setReplicationClusters(String topic, List<String> clusterIds) throws PulsarAdminException {
        sync(() -> setReplicationClustersAsync(topic, clusterIds));
    }

    @Override
    public CompletableFuture<Void> setReplicationClustersAsync(String topic, List<String> clusterIds) {
        TopicName tn = validateTopic(topic);
        WebTarget path = topicPath(tn, "replication");
        return asyncPostRequest(path, Entity.entity(clusterIds, MediaType.APPLICATION_JSON));
    }

    @Override
    public void removeReplicationClusters(String topic) throws PulsarAdminException {
        sync(() -> removeReplicationClustersAsync(topic));
    }

    @Override
    public CompletableFuture<Void> removeReplicationClustersAsync(String topic) {
        TopicName tn = validateTopic(topic);
        WebTarget path = topicPath(tn, "replication");
        return asyncDeleteRequest(path);
    }

    private static final Logger log = LoggerFactory.getLogger(TopicsImpl.class);
}<|MERGE_RESOLUTION|>--- conflicted
+++ resolved
@@ -312,7 +312,6 @@
     }
 
     @Override
-<<<<<<< HEAD
     public void createPartitionedTopic(String topic, int numPartitions, Map<String, String> metadata)
             throws PulsarAdminException {
         sync(() -> createPartitionedTopicAsync(topic, numPartitions, metadata));
@@ -321,15 +320,6 @@
     @Override
     public void createNonPartitionedTopic(String topic, Map<String, String> metadata) throws PulsarAdminException {
         sync(() -> createNonPartitionedTopicAsync(topic, metadata));
-=======
-    public void createPartitionedTopic(String topic, int numPartitions) throws PulsarAdminException {
-        sync(() -> createPartitionedTopicAsync(topic, numPartitions));
-    }
-
-    @Override
-    public void createNonPartitionedTopic(String topic) throws PulsarAdminException {
-        sync(() -> createNonPartitionedTopicAsync(topic));
->>>>>>> 4f942d71
     }
 
     @Override
@@ -338,11 +328,7 @@
     }
 
     @Override
-<<<<<<< HEAD
     public CompletableFuture<Void> createNonPartitionedTopicAsync(String topic, Map<String, String> properties){
-=======
-    public CompletableFuture<Void> createNonPartitionedTopicAsync(String topic) {
->>>>>>> 4f942d71
         TopicName tn = validateTopic(topic);
         WebTarget path = topicPath(tn, "properties");
         properties = properties == null ? new HashMap<>() : properties;
