/**
 * Licensed to the Apache Software Foundation (ASF) under one
 * or more contributor license agreements.  See the NOTICE file
 * distributed with this work for additional information
 * regarding copyright ownership.  The ASF licenses this file
 * to you under the Apache License, Version 2.0 (the
 * "License"); you may not use this file except in compliance
 * with the License.  You may obtain a copy of the License at
 *
 *   http://www.apache.org/licenses/LICENSE-2.0
 *
 * Unless required by applicable law or agreed to in writing,
 * software distributed under the License is distributed on an
 * "AS IS" BASIS, WITHOUT WARRANTIES OR CONDITIONS OF ANY
 * KIND, either express or implied.  See the License for the
 * specific language governing permissions and limitations
 * under the License.
 */
package org.apache.pulsar.client.admin.internal;

import static com.google.common.base.Preconditions.checkArgument;

import com.google.common.collect.Lists;
import com.google.common.collect.Maps;
import com.google.gson.Gson;
import com.google.gson.JsonObject;

import io.netty.buffer.ByteBuf;
import io.netty.buffer.Unpooled;

import java.io.InputStream;
import java.util.ArrayList;
import java.util.Collections;
import java.util.List;
import java.util.Map;
import java.util.Map.Entry;
import java.util.Set;
import java.util.concurrent.CompletableFuture;
import java.util.concurrent.ExecutionException;
import java.util.concurrent.TimeUnit;
import java.util.concurrent.TimeoutException;
import java.util.stream.Collectors;
import java.util.stream.Stream;

import javax.ws.rs.client.Entity;
import javax.ws.rs.client.InvocationCallback;
import javax.ws.rs.client.WebTarget;
import javax.ws.rs.core.GenericType;
import javax.ws.rs.core.MediaType;
import javax.ws.rs.core.MultivaluedMap;
import javax.ws.rs.core.Response;
import javax.ws.rs.core.Response.Status;

import org.apache.pulsar.client.admin.LongRunningProcessStatus;
import org.apache.pulsar.client.admin.OffloadProcessStatus;
import org.apache.pulsar.client.admin.PulsarAdminException;
import org.apache.pulsar.client.admin.PulsarAdminException.NotFoundException;
import org.apache.pulsar.client.admin.Topics;
import org.apache.pulsar.client.api.Authentication;
import org.apache.pulsar.client.api.Message;
import org.apache.pulsar.client.api.MessageId;
import org.apache.pulsar.client.api.Schema;
import org.apache.pulsar.client.impl.BatchMessageIdImpl;
import org.apache.pulsar.client.impl.MessageIdImpl;
import org.apache.pulsar.client.impl.MessageImpl;
import org.apache.pulsar.common.api.proto.PulsarApi;
import org.apache.pulsar.common.api.proto.PulsarApi.KeyValue;
import org.apache.pulsar.common.api.proto.PulsarApi.SingleMessageMetadata;
import org.apache.pulsar.common.naming.NamespaceName;
import org.apache.pulsar.common.naming.TopicName;
import org.apache.pulsar.common.partition.PartitionedTopicMetadata;
import org.apache.pulsar.common.policies.data.AuthAction;
import org.apache.pulsar.common.policies.data.BacklogQuota;
import org.apache.pulsar.common.policies.data.BacklogQuota.BacklogQuotaType;
import org.apache.pulsar.common.policies.data.DelayedDeliveryPolicies;
import org.apache.pulsar.common.policies.data.ErrorData;
import org.apache.pulsar.common.policies.data.PartitionedTopicInternalStats;
import org.apache.pulsar.common.policies.data.PartitionedTopicStats;
import org.apache.pulsar.common.policies.data.PersistentTopicInternalStats;
import org.apache.pulsar.common.policies.data.RetentionPolicies;
import org.apache.pulsar.common.policies.data.TopicStats;
import org.apache.pulsar.common.protocol.Commands;
import org.apache.pulsar.common.util.Codec;
import org.slf4j.Logger;
import org.slf4j.LoggerFactory;

public class TopicsImpl extends BaseResource implements Topics {
    private final WebTarget adminTopics;
    private final WebTarget adminV2Topics;
    // CHECKSTYLE.OFF: MemberName
    private final String BATCH_HEADER = "X-Pulsar-num-batch-message";
    private final String MESSAGE_ID = "X-Pulsar-Message-ID";
    private final String PUBLISH_TIME = "X-Pulsar-publish-time";
    // CHECKSTYLE.ON: MemberName

    public TopicsImpl(WebTarget web, Authentication auth, long readTimeoutMs) {
        super(auth, readTimeoutMs);
        adminTopics = web.path("/admin");
        adminV2Topics = web.path("/admin/v2");
    }

    @Override
    public List<String> getList(String namespace) throws PulsarAdminException {
        try {
            return getListAsync(namespace).get(this.readTimeoutMs, TimeUnit.MILLISECONDS);
        } catch (ExecutionException e) {
            throw (PulsarAdminException) e.getCause();
        } catch (InterruptedException e) {
            Thread.currentThread().interrupt();
            throw new PulsarAdminException(e);
        } catch (TimeoutException e) {
            throw new PulsarAdminException.TimeoutException(e);
        }
    }

    @Override
    public CompletableFuture<List<String>> getListAsync(String namespace) {
        NamespaceName ns = NamespaceName.get(namespace);
        WebTarget persistentPath = namespacePath("persistent", ns);
        WebTarget nonPersistentPath = namespacePath("non-persistent", ns);
        final CompletableFuture<List<String>> persistentList = new CompletableFuture<>();
        final CompletableFuture<List<String>> nonPersistentList = new CompletableFuture<>();
        asyncGetRequest(persistentPath,
                new InvocationCallback<List<String>>() {
                    @Override
                    public void completed(List<String> topics) {
                        persistentList.complete(topics);
                    }

                    @Override
                    public void failed(Throwable throwable) {
                        persistentList.completeExceptionally(getApiException(throwable.getCause()));
                    }
                });
        asyncGetRequest(nonPersistentPath,
                new InvocationCallback<List<String>>() {
                    @Override
                    public void completed(List<String> a) {
                        nonPersistentList.complete(a);
                    }

                    @Override
                    public void failed(Throwable throwable) {
                        nonPersistentList.completeExceptionally(getApiException(throwable.getCause()));
                    }
                });

        return persistentList.thenCombine(nonPersistentList,
                (l1, l2) -> new ArrayList<>(Stream.concat(l1.stream(), l2.stream()).collect(Collectors.toSet())));
    }

    @Override
    public List<String> getPartitionedTopicList(String namespace) throws PulsarAdminException {
        try {
            return getPartitionedTopicListAsync(namespace).get(this.readTimeoutMs, TimeUnit.MILLISECONDS);
        } catch (ExecutionException e) {
            throw (PulsarAdminException) e.getCause();
        } catch (InterruptedException e) {
            Thread.currentThread().interrupt();
            throw new PulsarAdminException(e);
        } catch (TimeoutException e) {
            throw new PulsarAdminException.TimeoutException(e);
        }
    }

    @Override
    public CompletableFuture<List<String>> getPartitionedTopicListAsync(String namespace) {
        NamespaceName ns = NamespaceName.get(namespace);
        WebTarget persistentPath = namespacePath("persistent", ns, "partitioned");
        WebTarget nonPersistentPath = namespacePath("non-persistent", ns, "partitioned");
        final CompletableFuture<List<String>> persistentList = new CompletableFuture<>();
        final CompletableFuture<List<String>> nonPersistentList = new CompletableFuture<>();
        asyncGetRequest(persistentPath,
                new InvocationCallback<List<String>>() {
                    @Override
                    public void completed(List<String> topics) {
                        persistentList.complete(topics);
                    }

                    @Override
                    public void failed(Throwable throwable) {
                        persistentList.completeExceptionally(getApiException(throwable.getCause()));
                    }
                });
        asyncGetRequest(nonPersistentPath,
                new InvocationCallback<List<String>>() {
                    @Override
                    public void completed(List<String> topics) {
                        nonPersistentList.complete(topics);
                    }

                    @Override
                    public void failed(Throwable throwable) {
                        nonPersistentList.completeExceptionally(getApiException(throwable.getCause()));
                    }
                });

        return persistentList.thenCombine(nonPersistentList,
                (l1, l2) -> new ArrayList<>(Stream.concat(l1.stream(), l2.stream()).collect(Collectors.toSet())));
    }


    @Override
    public List<String> getListInBundle(String namespace, String bundleRange) throws PulsarAdminException {
        try {
            return getListInBundleAsync(namespace, bundleRange).get(this.readTimeoutMs, TimeUnit.MILLISECONDS);
        } catch (ExecutionException e) {
            throw (PulsarAdminException) e.getCause();
        } catch (InterruptedException e) {
            Thread.currentThread().interrupt();
            throw new PulsarAdminException(e);
        } catch (TimeoutException e) {
            throw new PulsarAdminException.TimeoutException(e);
        }
    }

    @Override
    public CompletableFuture<List<String>> getListInBundleAsync(String namespace, String bundleRange) {
        NamespaceName ns = NamespaceName.get(namespace);
        final CompletableFuture<List<String>> future = new CompletableFuture<>();
        WebTarget path = namespacePath("non-persistent", ns, bundleRange);

        asyncGetRequest(path,
                new InvocationCallback<List<String>>() {
                    @Override
                    public void completed(List<String> response) {
                        future.complete(response);
                    }
                    @Override
                    public void failed(Throwable throwable) {
                        future.completeExceptionally(getApiException(throwable.getCause()));
                    }
                });
        return future;
    }


    @Override
    public Map<String, Set<AuthAction>> getPermissions(String topic) throws PulsarAdminException {
        try {
            return getPermissionsAsync(topic).get(this.readTimeoutMs, TimeUnit.MILLISECONDS);
        } catch (ExecutionException e) {
            throw (PulsarAdminException) e.getCause();
        } catch (InterruptedException e) {
            Thread.currentThread().interrupt();
            throw new PulsarAdminException(e);
        } catch (TimeoutException e) {
            throw new PulsarAdminException.TimeoutException(e);
        }
    }

    @Override
    public CompletableFuture<Map<String, Set<AuthAction>>> getPermissionsAsync(String topic) {
        TopicName tn = TopicName.get(topic);
        WebTarget path = topicPath(tn, "permissions");
        final CompletableFuture<Map<String, Set<AuthAction>>> future = new CompletableFuture<>();
        asyncGetRequest(path,
                new InvocationCallback<Map<String, Set<AuthAction>>>() {
                    @Override
                    public void completed(Map<String, Set<AuthAction>> permissions) {
                        future.complete(permissions);
                    }

                    @Override
                    public void failed(Throwable throwable) {
                        future.completeExceptionally(getApiException(throwable.getCause()));
                    }
                });
        return future;
    }

    @Override
    public void grantPermission(String topic, String role, Set<AuthAction> actions) throws PulsarAdminException {
        try {
            grantPermissionAsync(topic, role, actions).get(this.readTimeoutMs, TimeUnit.MILLISECONDS);
        } catch (ExecutionException e) {
            throw (PulsarAdminException) e.getCause();
        } catch (InterruptedException e) {
            Thread.currentThread().interrupt();
            throw new PulsarAdminException(e);
        } catch (TimeoutException e) {
            throw new PulsarAdminException.TimeoutException(e);
        }
    }

    @Override
    public CompletableFuture<Void> grantPermissionAsync(String topic, String role, Set<AuthAction> actions) {
        TopicName tn = TopicName.get(topic);
        WebTarget path = topicPath(tn, "permissions", role);
        return asyncPostRequest(path, Entity.entity(actions, MediaType.APPLICATION_JSON));
    }

    @Override
    public void revokePermissions(String topic, String role) throws PulsarAdminException {
        try {
            revokePermissionsAsync(topic, role).get(this.readTimeoutMs, TimeUnit.MILLISECONDS);
        } catch (ExecutionException e) {
            throw (PulsarAdminException) e.getCause();
        } catch (InterruptedException e) {
            Thread.currentThread().interrupt();
            throw new PulsarAdminException(e);
        } catch (TimeoutException e) {
            throw new PulsarAdminException.TimeoutException(e);
        }
    }

    @Override
    public CompletableFuture<Void> revokePermissionsAsync(String topic, String role) {
        TopicName tn = TopicName.get(topic);
        WebTarget path = topicPath(tn, "permissions", role);
        return asyncDeleteRequest(path);
    }

    @Override
    public void createPartitionedTopic(String topic, int numPartitions) throws PulsarAdminException {
        try {
            createPartitionedTopicAsync(topic, numPartitions).get(this.readTimeoutMs, TimeUnit.MILLISECONDS);
        } catch (ExecutionException e) {
            throw (PulsarAdminException) e.getCause();
        } catch (InterruptedException e) {
            Thread.currentThread().interrupt();
            throw new PulsarAdminException(e);
        } catch (TimeoutException e) {
            throw new PulsarAdminException.TimeoutException(e);
        }
    }

    @Override
    public void createNonPartitionedTopic(String topic) throws PulsarAdminException {
        try {
            createNonPartitionedTopicAsync(topic).get(this.readTimeoutMs, TimeUnit.MILLISECONDS);
        } catch (ExecutionException e) {
            throw (PulsarAdminException) e.getCause();
        } catch (InterruptedException e) {
            Thread.currentThread().interrupt();
            throw new PulsarAdminException(e);
        } catch (TimeoutException e) {
            throw new PulsarAdminException.TimeoutException(e);
        }
    }

    @Override
    public void createMissedPartitions(String topic) throws PulsarAdminException {
        try {
            createMissedPartitionsAsync(topic).get(this.readTimeoutMs, TimeUnit.MILLISECONDS);
        } catch (ExecutionException e) {
            throw (PulsarAdminException) e.getCause();
        } catch (InterruptedException e) {
            Thread.currentThread().interrupt();
            throw new PulsarAdminException(e);
        } catch (TimeoutException e) {
            throw new PulsarAdminException.TimeoutException(e);
        }
    }

    @Override
    public CompletableFuture<Void> createNonPartitionedTopicAsync(String topic){
        TopicName tn = validateTopic(topic);
        WebTarget path = topicPath(tn);
        return asyncPutRequest(path, Entity.entity("", MediaType.APPLICATION_JSON));
    }

    @Override
    public CompletableFuture<Void> createPartitionedTopicAsync(String topic, int numPartitions) {
        checkArgument(numPartitions > 0, "Number of partitions should be more than 0");
        TopicName tn = validateTopic(topic);
        WebTarget path = topicPath(tn, "partitions");
        return asyncPutRequest(path, Entity.entity(numPartitions, MediaType.APPLICATION_JSON));
    }

    @Override
    public CompletableFuture<Void> createMissedPartitionsAsync(String topic) {
        TopicName tn = validateTopic(topic);
        WebTarget path = topicPath(tn, "createMissedPartitions");
        return asyncPostRequest(path, Entity.entity("", MediaType.APPLICATION_JSON));
    }

    @Override
    public void updatePartitionedTopic(String topic, int numPartitions)
            throws PulsarAdminException {
        try {
            updatePartitionedTopicAsync(topic, numPartitions).get(this.readTimeoutMs,
                    TimeUnit.MILLISECONDS);
        } catch (ExecutionException e) {
            throw (PulsarAdminException) e.getCause();
        } catch (InterruptedException e) {
            Thread.currentThread().interrupt();
            throw new PulsarAdminException(e);
        } catch (TimeoutException e) {
            throw new PulsarAdminException.TimeoutException(e);
        }
    }

    @Override
    public CompletableFuture<Void> updatePartitionedTopicAsync(String topic, int numPartitions) {
        return updatePartitionedTopicAsync(topic, numPartitions, false);
    }

    @Override
    public void updatePartitionedTopic(String topic, int numPartitions, boolean updateLocalTopicOnly)
            throws PulsarAdminException {
        try {
            updatePartitionedTopicAsync(topic, numPartitions, updateLocalTopicOnly)
                    .get(this.readTimeoutMs, TimeUnit.MILLISECONDS);
        } catch (ExecutionException e) {
            throw (PulsarAdminException) e.getCause();
        } catch (InterruptedException e) {
            Thread.currentThread().interrupt();
            throw new PulsarAdminException(e);
        } catch (TimeoutException e) {
            throw new PulsarAdminException.TimeoutException(e);
        }
    }

    @Override
    public CompletableFuture<Void> updatePartitionedTopicAsync(String topic, int numPartitions,
            boolean updateLocalTopicOnly) {
        checkArgument(numPartitions > 0, "Number of partitions must be more than 0");
        TopicName tn = validateTopic(topic);
        WebTarget path = topicPath(tn, "partitions");
        path = path.queryParam("updateLocalTopicOnly", Boolean.toString(updateLocalTopicOnly));
        return asyncPostRequest(path, Entity.entity(numPartitions, MediaType.APPLICATION_JSON));
    }

    @Override
    public PartitionedTopicMetadata getPartitionedTopicMetadata(String topic) throws PulsarAdminException {
        try {
            return getPartitionedTopicMetadataAsync(topic).get(this.readTimeoutMs, TimeUnit.MILLISECONDS);
        } catch (ExecutionException e) {
            throw (PulsarAdminException) e.getCause();
        } catch (InterruptedException e) {
            Thread.currentThread().interrupt();
            throw new PulsarAdminException(e);
        } catch (TimeoutException e) {
            throw new PulsarAdminException.TimeoutException(e);
        }
    }

    @Override
    public CompletableFuture<PartitionedTopicMetadata> getPartitionedTopicMetadataAsync(String topic) {
        TopicName tn = validateTopic(topic);
        WebTarget path = topicPath(tn, "partitions");
        final CompletableFuture<PartitionedTopicMetadata> future = new CompletableFuture<>();
        asyncGetRequest(path,
                new InvocationCallback<PartitionedTopicMetadata>() {

                    @Override
                    public void completed(PartitionedTopicMetadata response) {
                        future.complete(response);
                    }

                    @Override
                    public void failed(Throwable throwable) {
                        future.completeExceptionally(getApiException(throwable.getCause()));
                    }
                });
        return future;
    }

    @Override
    public void deletePartitionedTopic(String topic) throws PulsarAdminException {
        deletePartitionedTopic(topic, false);
    }

    @Override
    public CompletableFuture<Void> deletePartitionedTopicAsync(String topic) {
        return deletePartitionedTopicAsync(topic, false);
    }

    @Override
    public void deletePartitionedTopic(String topic, boolean force) throws PulsarAdminException {
        try {
            deletePartitionedTopicAsync(topic, force).get(this.readTimeoutMs, TimeUnit.MILLISECONDS);
        } catch (ExecutionException e) {
            throw (PulsarAdminException) e.getCause();
        } catch (InterruptedException e) {
            Thread.currentThread().interrupt();
            throw new PulsarAdminException(e);
        } catch (TimeoutException e) {
            throw new PulsarAdminException.TimeoutException(e);
        }
    }

    @Override
    public CompletableFuture<Void> deletePartitionedTopicAsync(String topic, boolean force) {
        TopicName tn = validateTopic(topic);
        WebTarget path = topicPath(tn, "partitions");
        path = path.queryParam("force", force);
        return asyncDeleteRequest(path);
    }

    @Override
    public void delete(String topic) throws PulsarAdminException {
        delete(topic, false);
    }

    @Override
    public CompletableFuture<Void> deleteAsync(String topic) {
        return deleteAsync(topic, false);
    }

    @Override
    public void delete(String topic, boolean force) throws PulsarAdminException {
        try {
            deleteAsync(topic, force).get(this.readTimeoutMs, TimeUnit.MILLISECONDS);
        } catch (ExecutionException e) {
            throw (PulsarAdminException) e.getCause();
        } catch (InterruptedException e) {
            Thread.currentThread().interrupt();
            throw new PulsarAdminException(e);
        } catch (TimeoutException e) {
            throw new PulsarAdminException.TimeoutException(e);
        }
    }

    @Override
    public CompletableFuture<Void> deleteAsync(String topic, boolean force) {
        TopicName tn = validateTopic(topic);
        WebTarget path = topicPath(tn);
        path = path.queryParam("force", Boolean.toString(force));
        return asyncDeleteRequest(path);
    }

    @Override
    public void unload(String topic) throws PulsarAdminException {
        try {
            unloadAsync(topic).get(this.readTimeoutMs, TimeUnit.MILLISECONDS);
        } catch (ExecutionException e) {
            throw (PulsarAdminException) e.getCause();
        } catch (InterruptedException e) {
            Thread.currentThread().interrupt();
            throw new PulsarAdminException(e);
        } catch (TimeoutException e) {
            throw new PulsarAdminException.TimeoutException(e);
        }
    }

    @Override
    public CompletableFuture<Void> unloadAsync(String topic) {
        TopicName tn = validateTopic(topic);
        WebTarget path = topicPath(tn, "unload");
        return asyncPutRequest(path, Entity.entity("", MediaType.APPLICATION_JSON));
    }

    @Override
    public MessageId terminateTopic(String topic) throws PulsarAdminException {
        try {
            return terminateTopicAsync(topic).get(this.readTimeoutMs, TimeUnit.MILLISECONDS);
        } catch (ExecutionException e) {
            throw (PulsarAdminException) e.getCause();
        } catch (InterruptedException e) {
            Thread.currentThread().interrupt();
            throw new PulsarAdminException(e);
        } catch (TimeoutException e) {
            throw new PulsarAdminException.TimeoutException(e);
        }
    }

    @Override
    public CompletableFuture<MessageId> terminateTopicAsync(String topic) {
        TopicName tn = validateTopic(topic);

        final CompletableFuture<MessageId> future = new CompletableFuture<>();
        try {
            final WebTarget path = topicPath(tn, "terminate");

            request(path).async().post(Entity.entity("", MediaType.APPLICATION_JSON),
                    new InvocationCallback<MessageIdImpl>() {

                        @Override
                        public void completed(MessageIdImpl messageId) {
                            future.complete(messageId);
                        }

                        @Override
                        public void failed(Throwable throwable) {
                            log.warn("[{}] Failed to perform http post request: {}", path.getUri(),
                                    throwable.getMessage());
                            future.completeExceptionally(getApiException(throwable.getCause()));
                        }
                    });
        } catch (PulsarAdminException cae) {
            future.completeExceptionally(cae);
        }

        return future;
    }

    @Override
    public List<String> getSubscriptions(String topic) throws PulsarAdminException {
        try {
            return getSubscriptionsAsync(topic).get(this.readTimeoutMs, TimeUnit.MILLISECONDS);
        } catch (ExecutionException e) {
            throw (PulsarAdminException) e.getCause();
        } catch (InterruptedException e) {
            Thread.currentThread().interrupt();
            throw new PulsarAdminException(e);
        } catch (TimeoutException e) {
            throw new PulsarAdminException.TimeoutException(e);
        }
    }

    @Override
    public CompletableFuture<List<String>> getSubscriptionsAsync(String topic) {
        TopicName tn = validateTopic(topic);
        WebTarget path = topicPath(tn, "subscriptions");
        final CompletableFuture<List<String>> future = new CompletableFuture<>();
        asyncGetRequest(path,
                new InvocationCallback<List<String>>() {

                    @Override
                    public void completed(List<String> response) {
                        future.complete(response);
                    }

                    @Override
                    public void failed(Throwable throwable) {
                        future.completeExceptionally(getApiException(throwable.getCause()));
                    }
                });
        return future;
    }

    @Override
    public TopicStats getStats(String topic, boolean getPreciseBacklog) throws PulsarAdminException {
        try {
            return getStatsAsync(topic, getPreciseBacklog).get(this.readTimeoutMs, TimeUnit.MILLISECONDS);
        } catch (ExecutionException e) {
            throw (PulsarAdminException) e.getCause();
        } catch (InterruptedException e) {
            Thread.currentThread().interrupt();
            throw new PulsarAdminException(e);
        } catch (TimeoutException e) {
            throw new PulsarAdminException.TimeoutException(e);
        }
    }

    @Override
    public CompletableFuture<TopicStats> getStatsAsync(String topic, boolean getPreciseBacklog) {
        TopicName tn = validateTopic(topic);
        WebTarget path = topicPath(tn, "stats").queryParam("getPreciseBacklog", getPreciseBacklog);
        final CompletableFuture<TopicStats> future = new CompletableFuture<>();
        asyncGetRequest(path,
                new InvocationCallback<TopicStats>() {

                    @Override
                    public void completed(TopicStats response) {
                        future.complete(response);
                    }

                    @Override
                    public void failed(Throwable throwable) {
                        future.completeExceptionally(getApiException(throwable.getCause()));
                    }
                });
        return future;
    }

    @Override
    public PersistentTopicInternalStats getInternalStats(String topic) throws PulsarAdminException {
        try {
            return getInternalStatsAsync(topic).get(this.readTimeoutMs, TimeUnit.MILLISECONDS);
        } catch (ExecutionException e) {
            throw (PulsarAdminException) e.getCause();
        } catch (InterruptedException e) {
            Thread.currentThread().interrupt();
            throw new PulsarAdminException(e);
        } catch (TimeoutException e) {
            throw new PulsarAdminException.TimeoutException(e);
        }
    }

    @Override
    public CompletableFuture<PersistentTopicInternalStats> getInternalStatsAsync(String topic) {
        TopicName tn = validateTopic(topic);
        WebTarget path = topicPath(tn, "internalStats");
        final CompletableFuture<PersistentTopicInternalStats> future = new CompletableFuture<>();
        asyncGetRequest(path,
                new InvocationCallback<PersistentTopicInternalStats>() {

                    @Override
                    public void completed(PersistentTopicInternalStats response) {
                        future.complete(response);
                    }

                    @Override
                    public void failed(Throwable throwable) {
                        future.completeExceptionally(getApiException(throwable.getCause()));
                    }
                });
        return future;
    }

    @Override
    public JsonObject getInternalInfo(String topic) throws PulsarAdminException {
        try {
            return getInternalInfoAsync(topic).get(this.readTimeoutMs, TimeUnit.MILLISECONDS);
        } catch (ExecutionException e) {
            throw (PulsarAdminException) e.getCause();
        } catch (InterruptedException e) {
            Thread.currentThread().interrupt();
            throw new PulsarAdminException(e);
        } catch (TimeoutException e) {
            throw new PulsarAdminException.TimeoutException(e);
        }
    }

    @Override
    public CompletableFuture<JsonObject> getInternalInfoAsync(String topic) {
        TopicName tn = validateTopic(topic);
        WebTarget path = topicPath(tn, "internal-info");
        final CompletableFuture<JsonObject> future = new CompletableFuture<>();
        asyncGetRequest(path,
                new InvocationCallback<String>() {
                    @Override
                    public void completed(String response) {
                        JsonObject json = new Gson().fromJson(response, JsonObject.class);
                        future.complete(json);
                    }

                    @Override
                    public void failed(Throwable throwable) {
                        future.completeExceptionally(getApiException(throwable.getCause()));
                    }
                });
        return future;
    }

    @Override
    public PartitionedTopicStats getPartitionedStats(String topic, boolean perPartition, boolean getPreciseBacklog)
            throws PulsarAdminException {
        try {
            return getPartitionedStatsAsync(topic, perPartition, getPreciseBacklog)
                    .get(this.readTimeoutMs, TimeUnit.MILLISECONDS);
        } catch (ExecutionException e) {
            throw (PulsarAdminException) e.getCause();
        } catch (InterruptedException e) {
            Thread.currentThread().interrupt();
            throw new PulsarAdminException(e);
        } catch (TimeoutException e) {
            throw new PulsarAdminException.TimeoutException(e);
        }
    }

    @Override
    public CompletableFuture<PartitionedTopicStats> getPartitionedStatsAsync(String topic,
            boolean perPartition, boolean getPreciseBacklog) {
        TopicName tn = validateTopic(topic);
        WebTarget path = topicPath(tn, "partitioned-stats");
        path = path.queryParam("perPartition", perPartition).queryParam("getPreciseBacklog", getPreciseBacklog);
        final CompletableFuture<PartitionedTopicStats> future = new CompletableFuture<>();
        asyncGetRequest(path,
                new InvocationCallback<PartitionedTopicStats>() {

                    @Override
                    public void completed(PartitionedTopicStats response) {
                        if (!perPartition) {
                            response.partitions.clear();
                        }
                        future.complete(response);
                    }

                    @Override
                    public void failed(Throwable throwable) {
                        future.completeExceptionally(getApiException(throwable.getCause()));
                    }
                });
        return future;
    }

    @Override
    public PartitionedTopicInternalStats getPartitionedInternalStats(String topic)
            throws PulsarAdminException {
        try {
            return getPartitionedInternalStatsAsync(topic).get(this.readTimeoutMs, TimeUnit.MILLISECONDS);
        } catch (ExecutionException e) {
            throw (PulsarAdminException) e.getCause();
        } catch (InterruptedException e) {
            Thread.currentThread().interrupt();
            throw new PulsarAdminException(e);
        } catch (TimeoutException e) {
            throw new PulsarAdminException.TimeoutException(e);
        }
    }

    @Override
    public CompletableFuture<PartitionedTopicInternalStats> getPartitionedInternalStatsAsync(String topic) {
        TopicName tn = validateTopic(topic);
        WebTarget path = topicPath(tn, "partitioned-internalStats");
        final CompletableFuture<PartitionedTopicInternalStats> future = new CompletableFuture<>();
        asyncGetRequest(path,
                new InvocationCallback<PartitionedTopicInternalStats>() {

                    @Override
                    public void completed(PartitionedTopicInternalStats response) {
                        future.complete(response);
                    }

                    @Override
                    public void failed(Throwable throwable) {
                        future.completeExceptionally(getApiException(throwable.getCause()));
                    }
                });
        return future;
    }

    @Override
    public void deleteSubscription(String topic, String subName) throws PulsarAdminException {
        try {
            deleteSubscriptionAsync(topic, subName).get(this.readTimeoutMs, TimeUnit.MILLISECONDS);
        } catch (ExecutionException e) {
            throw (PulsarAdminException) e.getCause();
        } catch (InterruptedException e) {
            Thread.currentThread().interrupt();
            throw new PulsarAdminException(e);
        } catch (TimeoutException e) {
            throw new PulsarAdminException.TimeoutException(e);
        }
    }

    @Override
    public void deleteSubscription(String topic, String subName, boolean force) throws PulsarAdminException {
        try {
            deleteSubscriptionAsync(topic, subName, force).get(this.readTimeoutMs, TimeUnit.MILLISECONDS);
        } catch (ExecutionException e) {
            throw (PulsarAdminException) e.getCause();
        } catch (InterruptedException e) {
            Thread.currentThread().interrupt();
            throw new PulsarAdminException(e);
        } catch (TimeoutException e) {
            throw new PulsarAdminException.TimeoutException(e);
        }
    }

    @Override
    public CompletableFuture<Void> deleteSubscriptionAsync(String topic, String subName) {
        return deleteSubscriptionAsync(topic, subName, false);
    }

    @Override
    public CompletableFuture<Void> deleteSubscriptionAsync(String topic, String subName, boolean force) {
        TopicName tn = validateTopic(topic);
        String encodedSubName = Codec.encode(subName);
        WebTarget path = topicPath(tn, "subscription", encodedSubName);
        path = path.queryParam("force", force);
        return asyncDeleteRequest(path);
    }

    @Override
    public void skipAllMessages(String topic, String subName) throws PulsarAdminException {
        try {
            skipAllMessagesAsync(topic, subName).get(this.readTimeoutMs, TimeUnit.MILLISECONDS);
        } catch (ExecutionException e) {
            throw (PulsarAdminException) e.getCause();
        } catch (InterruptedException e) {
            Thread.currentThread().interrupt();
            throw new PulsarAdminException(e);
        } catch (TimeoutException e) {
            throw new PulsarAdminException.TimeoutException(e);
        }
    }

    @Override
    public CompletableFuture<Void> skipAllMessagesAsync(String topic, String subName) {
        TopicName tn = validateTopic(topic);
        String encodedSubName = Codec.encode(subName);
        WebTarget path = topicPath(tn, "subscription", encodedSubName, "skip_all");
        return asyncPostRequest(path, Entity.entity("", MediaType.APPLICATION_JSON));
    }

    @Override
    public void skipMessages(String topic, String subName, long numMessages) throws PulsarAdminException {
        try {
            skipMessagesAsync(topic, subName, numMessages).get(this.readTimeoutMs, TimeUnit.MILLISECONDS);
        } catch (ExecutionException e) {
            throw (PulsarAdminException) e.getCause();
        } catch (InterruptedException e) {
            Thread.currentThread().interrupt();
            throw new PulsarAdminException(e);
        } catch (TimeoutException e) {
            throw new PulsarAdminException.TimeoutException(e);
        }
    }

    @Override
    public CompletableFuture<Void> skipMessagesAsync(String topic, String subName, long numMessages) {
        TopicName tn = validateTopic(topic);
        String encodedSubName = Codec.encode(subName);
        WebTarget path = topicPath(tn, "subscription", encodedSubName, "skip", String.valueOf(numMessages));
        return asyncPostRequest(path, Entity.entity("", MediaType.APPLICATION_JSON));
    }

    @Override
    public void expireMessages(String topic, String subName, long expireTimeInSeconds) throws PulsarAdminException {
        try {
            expireMessagesAsync(topic, subName, expireTimeInSeconds).get(this.readTimeoutMs, TimeUnit.MILLISECONDS);
        } catch (ExecutionException e) {
            throw (PulsarAdminException) e.getCause();
        } catch (InterruptedException e) {
            Thread.currentThread().interrupt();
            throw new PulsarAdminException(e);
        } catch (TimeoutException e) {
            throw new PulsarAdminException.TimeoutException(e);
        }
    }

    @Override
    public CompletableFuture<Void> expireMessagesAsync(String topic, String subName, long expireTimeInSeconds) {
        TopicName tn = validateTopic(topic);
        String encodedSubName = Codec.encode(subName);
        WebTarget path = topicPath(tn, "subscription", encodedSubName,
                "expireMessages", String.valueOf(expireTimeInSeconds));
        return asyncPostRequest(path, Entity.entity("", MediaType.APPLICATION_JSON));
    }

    @Override
    public void expireMessagesForAllSubscriptions(String topic, long expireTimeInSeconds) throws PulsarAdminException {
        try {
            expireMessagesForAllSubscriptionsAsync(topic, expireTimeInSeconds)
                    .get(this.readTimeoutMs, TimeUnit.MILLISECONDS);
        } catch (ExecutionException e) {
            throw (PulsarAdminException) e.getCause();
        } catch (InterruptedException e) {
            Thread.currentThread().interrupt();
            throw new PulsarAdminException(e);
        } catch (TimeoutException e) {
            throw new PulsarAdminException.TimeoutException(e);
        }
    }

    @Override
    public CompletableFuture<Void> expireMessagesForAllSubscriptionsAsync(String topic, long expireTimeInSeconds) {
        TopicName tn = validateTopic(topic);
        WebTarget path = topicPath(tn, "all_subscription",
                "expireMessages", String.valueOf(expireTimeInSeconds));
        return asyncPostRequest(path, Entity.entity("", MediaType.APPLICATION_JSON));
    }

    private CompletableFuture<List<Message<byte[]>>> peekNthMessage(String topic, String subName, int messagePosition) {
        TopicName tn = validateTopic(topic);
        String encodedSubName = Codec.encode(subName);
        WebTarget path = topicPath(tn, "subscription", encodedSubName,
                "position", String.valueOf(messagePosition));
        final CompletableFuture<List<Message<byte[]>>> future = new CompletableFuture<>();
        asyncGetRequest(path,
                new InvocationCallback<Response>() {

                    @Override
                    public void completed(Response response) {
                        try {
                            future.complete(getMessagesFromHttpResponse(tn.toString(), response));
                        } catch (Exception e) {
                            future.completeExceptionally(getApiException(e));
                        }
                    }

                    @Override
                    public void failed(Throwable throwable) {
                        future.completeExceptionally(getApiException(throwable.getCause()));
                    }
                });
        return future;
    }

    @Override
    public List<Message<byte[]>> peekMessages(String topic, String subName, int numMessages)
            throws PulsarAdminException {
        try {
            return peekMessagesAsync(topic, subName, numMessages).get(this.readTimeoutMs, TimeUnit.MILLISECONDS);
        } catch (ExecutionException e) {
            throw (PulsarAdminException) e.getCause();
        } catch (InterruptedException e) {
            Thread.currentThread().interrupt();
            throw new PulsarAdminException(e);
        } catch (TimeoutException e) {
            throw new PulsarAdminException.TimeoutException(e);
        }
    }

    @Override
    public CompletableFuture<List<Message<byte[]>>> peekMessagesAsync(String topic, String subName, int numMessages) {
        checkArgument(numMessages > 0);
        CompletableFuture<List<Message<byte[]>>> future = new CompletableFuture<List<Message<byte[]>>>();
        peekMessagesAsync(topic, subName, numMessages, Lists.newArrayList(), future, 1);
        return future;
    }

    private void peekMessagesAsync(String topic, String subName, int numMessages,
            List<Message<byte[]>> messages, CompletableFuture<List<Message<byte[]>>> future, int nthMessage) {
        if (numMessages <= 0) {
            future.complete(messages);
            return;
        }

        // if peeking first message succeeds, we know that the topic and subscription exists
        peekNthMessage(topic, subName, nthMessage).handle((r, ex) -> {
            if (ex != null) {
                // if we get a not found exception, it means that the position for the message we are trying to get
                // does not exist. At this point, we can return the already found messages.
                if (ex instanceof NotFoundException) {
                    log.warn("Exception '{}' occurred while trying to peek Messages.", ex.getMessage());
                    future.complete(messages);
                } else {
                    future.completeExceptionally(ex);
                }
                return null;
            }
            for (int i = 0; i < Math.min(r.size(), numMessages); i++) {
                messages.add(r.get(i));
            }
            peekMessagesAsync(topic, subName, numMessages - r.size(), messages, future, nthMessage + 1);
            return null;
        });
    }

    @Override
    public CompletableFuture<Message<byte[]>> getMessageByIdAsync(String topic, long ledgerId, long entryId) {
        CompletableFuture<Message<byte[]>> future = new CompletableFuture<>();
        getRemoteMessageById(topic, ledgerId, entryId).handle((r, ex) -> {
            if (ex != null) {
                if (ex instanceof NotFoundException) {
                    log.warn("Exception '{}' occurred while trying to get message.", ex.getMessage());
                    future.complete(r);
                } else {
                    future.completeExceptionally(ex);
                }
                return null;
            }
            future.complete(r);
            return null;
        });
        return future;
    }

    private CompletableFuture<Message<byte[]>> getRemoteMessageById(String topic, long ledgerId, long entryId) {
        TopicName topicName = validateTopic(topic);
        WebTarget path = topicPath(topicName, "ledger", Long.toString(ledgerId), "entry", Long.toString(entryId));
        final CompletableFuture<Message<byte[]>> future = new CompletableFuture<>();
        asyncGetRequest(path,
                new InvocationCallback<Response>() {
                    @Override
                    public void completed(Response response) {
                        try {
                            future.complete(getMessagesFromHttpResponse(topicName.toString(), response).get(0));
                        } catch (Exception e) {
                            future.completeExceptionally(getApiException(e));
                        }
                    }

                    @Override
                    public void failed(Throwable throwable) {
                        future.completeExceptionally(getApiException(throwable.getCause()));
                    }
                });
        return future;
    }

    @Override
    public Message<byte[]> getMessageById(String topic, long ledgerId, long entryId)
            throws PulsarAdminException {
        try {
            return getMessageByIdAsync(topic, ledgerId, entryId).get(this.readTimeoutMs, TimeUnit.MILLISECONDS);
        } catch (ExecutionException e) {
            throw (PulsarAdminException) e.getCause();
        } catch (InterruptedException e) {
            Thread.currentThread().interrupt();
            throw new PulsarAdminException(e);
        } catch (TimeoutException e) {
            throw new PulsarAdminException.TimeoutException(e);
        }
    }

    @Override
    public void createSubscription(String topic, String subscriptionName, MessageId messageId)
            throws PulsarAdminException {
        try {
            TopicName tn = validateTopic(topic);
            String encodedSubName = Codec.encode(subscriptionName);
            WebTarget path = topicPath(tn, "subscription", encodedSubName);
            request(path).put(Entity.entity(messageId, MediaType.APPLICATION_JSON), ErrorData.class);
        } catch (Exception e) {
            throw getApiException(e);
        }
    }

    @Override
    public CompletableFuture<Void> createSubscriptionAsync(String topic, String subscriptionName,
            MessageId messageId) {
        TopicName tn = validateTopic(topic);
        String encodedSubName = Codec.encode(subscriptionName);
        WebTarget path = topicPath(tn, "subscription", encodedSubName);
        return asyncPutRequest(path, Entity.entity(messageId, MediaType.APPLICATION_JSON));
    }

    @Override
    public void resetCursor(String topic, String subName, long timestamp) throws PulsarAdminException {
        try {
            TopicName tn = validateTopic(topic);
            String encodedSubName = Codec.encode(subName);
            WebTarget path = topicPath(tn, "subscription", encodedSubName,
                    "resetcursor", String.valueOf(timestamp));
            request(path).post(Entity.entity("", MediaType.APPLICATION_JSON), ErrorData.class);
        } catch (Exception e) {
            throw getApiException(e);
        }
    }

    @Override
    public CompletableFuture<Void> resetCursorAsync(String topic, String subName, long timestamp) {
        TopicName tn = validateTopic(topic);
        String encodedSubName = Codec.encode(subName);
        WebTarget path = topicPath(tn, "subscription", encodedSubName,
                "resetcursor", String.valueOf(timestamp));
        return asyncPostRequest(path, Entity.entity("", MediaType.APPLICATION_JSON));
    }

    @Override
    public void resetCursor(String topic, String subName, MessageId messageId) throws PulsarAdminException {
        try {
            TopicName tn = validateTopic(topic);
            String encodedSubName = Codec.encode(subName);
            WebTarget path = topicPath(tn, "subscription", encodedSubName, "resetcursor");
            request(path).post(Entity.entity(messageId, MediaType.APPLICATION_JSON),
                            ErrorData.class);
        } catch (Exception e) {
            throw getApiException(e);
        }
    }

    @Override
    public CompletableFuture<Void> resetCursorAsync(String topic, String subName, MessageId messageId) {
        TopicName tn = validateTopic(topic);
        String encodedSubName = Codec.encode(subName);
        final WebTarget path = topicPath(tn, "subscription", encodedSubName, "resetcursor");
        return asyncPostRequest(path, Entity.entity(messageId, MediaType.APPLICATION_JSON));
    }

    @Override
    public void triggerCompaction(String topic) throws PulsarAdminException {
        try {
            triggerCompactionAsync(topic).get(this.readTimeoutMs, TimeUnit.MILLISECONDS);
        } catch (ExecutionException e) {
            throw (PulsarAdminException) e.getCause();
        } catch (InterruptedException e) {
            Thread.currentThread().interrupt();
            throw new PulsarAdminException(e);
        } catch (TimeoutException e) {
            throw new PulsarAdminException.TimeoutException(e);
        }
    }

    @Override
    public CompletableFuture<Void> triggerCompactionAsync(String topic) {
        TopicName tn = validateTopic(topic);
        WebTarget path = topicPath(tn, "compaction");
        return asyncPutRequest(path, Entity.entity("", MediaType.APPLICATION_JSON));
    }

    @Override
    public LongRunningProcessStatus compactionStatus(String topic)
            throws PulsarAdminException {
        try {
            return compactionStatusAsync(topic).get(this.readTimeoutMs, TimeUnit.MILLISECONDS);
        } catch (ExecutionException e) {
            throw (PulsarAdminException) e.getCause();
        } catch (InterruptedException e) {
            Thread.currentThread().interrupt();
            throw new PulsarAdminException(e);
        } catch (TimeoutException e) {
            throw new PulsarAdminException.TimeoutException(e);
        }
    }

    @Override
    public CompletableFuture<LongRunningProcessStatus> compactionStatusAsync(String topic) {
        TopicName tn = validateTopic(topic);
        WebTarget path = topicPath(tn, "compaction");
        final CompletableFuture<LongRunningProcessStatus> future = new CompletableFuture<>();
        asyncGetRequest(path,
                new InvocationCallback<LongRunningProcessStatus>() {
                    @Override
                    public void completed(LongRunningProcessStatus longRunningProcessStatus) {
                        future.complete(longRunningProcessStatus);
                    }

                    @Override
                    public void failed(Throwable throwable) {
                        future.completeExceptionally(getApiException(throwable.getCause()));
                    }
                });
        return future;
    }

    @Override
    public void triggerOffload(String topic, MessageId messageId) throws PulsarAdminException {
        try {
            triggerOffloadAsync(topic, messageId).get(this.readTimeoutMs, TimeUnit.MILLISECONDS);
        } catch (ExecutionException e) {
            throw (PulsarAdminException) e.getCause();
        } catch (InterruptedException e) {
            Thread.currentThread().interrupt();
            throw new PulsarAdminException(e);
        } catch (TimeoutException e) {
            throw new PulsarAdminException.TimeoutException(e);
        }
    }

    @Override
    public CompletableFuture<Void> triggerOffloadAsync(String topic, MessageId messageId) {
        TopicName tn = validateTopic(topic);
        WebTarget path = topicPath(tn, "offload");
        final CompletableFuture<Void> future = new CompletableFuture<>();
        try {
            request(path).async().put(Entity.entity(messageId, MediaType.APPLICATION_JSON)
                    , new InvocationCallback<MessageIdImpl>() {
                        @Override
                        public void completed(MessageIdImpl response) {
                            future.complete(null);
                        }

                        @Override
                        public void failed(Throwable throwable) {
                            future.completeExceptionally(getApiException(throwable.getCause()));
                        }
                    });
        } catch (PulsarAdminException cae) {
            future.completeExceptionally(cae);
        }
        return future;
    }

    @Override
    public OffloadProcessStatus offloadStatus(String topic)
            throws PulsarAdminException {
        try {
            return offloadStatusAsync(topic).get(this.readTimeoutMs, TimeUnit.MILLISECONDS);
        } catch (ExecutionException e) {
            throw (PulsarAdminException) e.getCause();
        } catch (InterruptedException e) {
            Thread.currentThread().interrupt();
            throw new PulsarAdminException(e);
        } catch (TimeoutException e) {
            throw new PulsarAdminException.TimeoutException(e);
        }
    }

    @Override
    public CompletableFuture<OffloadProcessStatus> offloadStatusAsync(String topic) {
        TopicName tn = validateTopic(topic);
        WebTarget path = topicPath(tn, "offload");
        final CompletableFuture<OffloadProcessStatus> future = new CompletableFuture<>();
        asyncGetRequest(path,
                new InvocationCallback<OffloadProcessStatus>() {
                    @Override
                    public void completed(OffloadProcessStatus offloadProcessStatus) {
                        future.complete(offloadProcessStatus);
                    }

                    @Override
                    public void failed(Throwable throwable) {
                        future.completeExceptionally(getApiException(throwable.getCause()));
                    }
                });
        return future;
    }

    private WebTarget namespacePath(String domain, NamespaceName namespace, String... parts) {
        final WebTarget base = namespace.isV2() ? adminV2Topics : adminTopics;
        WebTarget namespacePath = base.path(domain).path(namespace.toString());
        namespacePath = WebTargets.addParts(namespacePath, parts);
        return namespacePath;
    }

    private WebTarget topicPath(TopicName topic, String... parts) {
        final WebTarget base = topic.isV2() ? adminV2Topics : adminTopics;
        WebTarget topicPath = base.path(topic.getRestPath());
        topicPath = WebTargets.addParts(topicPath, parts);
        return topicPath;
    }

    /*
     * returns topic name with encoded Local Name
     */
    private TopicName validateTopic(String topic) {
        // Parsing will throw exception if name is not valid
        return TopicName.get(topic);
    }

    private List<Message<byte[]>> getMessagesFromHttpResponse(String topic, Response response) throws Exception {

        if (response.getStatus() != Status.OK.getStatusCode()) {
            throw getApiException(response);
        }

        String msgId = response.getHeaderString(MESSAGE_ID);
        PulsarApi.MessageMetadata.Builder messageMetadata = PulsarApi.MessageMetadata.newBuilder();
        try (InputStream stream = (InputStream) response.getEntity()) {
            byte[] data = new byte[stream.available()];
            stream.read(data);

            Map<String, String> properties = Maps.newTreeMap();
            MultivaluedMap<String, Object> headers = response.getHeaders();
            Object tmp = headers.getFirst(PUBLISH_TIME);
            if (tmp != null) {
                properties.put("publish-time", (String) tmp);
            }

            tmp = headers.getFirst("X-Pulsar-null-value");
            if (tmp != null) {
                messageMetadata.setNullValue(Boolean.parseBoolean(tmp.toString()));
            }

            tmp = headers.getFirst(BATCH_HEADER);
            if (response.getHeaderString(BATCH_HEADER) != null) {
                properties.put(BATCH_HEADER, (String) tmp);
                return getIndividualMsgsFromBatch(topic, msgId, data, properties, messageMetadata);
            }
            for (Entry<String, List<Object>> entry : headers.entrySet()) {
                String header = entry.getKey();
                if (header.contains("X-Pulsar-PROPERTY-")) {
                    String keyName = header.substring("X-Pulsar-PROPERTY-".length());
                    properties.put(keyName, (String) entry.getValue().get(0));
                }
            }

            return Collections.singletonList(new MessageImpl<byte[]>(topic, msgId, properties,
                    Unpooled.wrappedBuffer(data), Schema.BYTES, messageMetadata));
        }
    }

    private List<Message<byte[]>> getIndividualMsgsFromBatch(String topic, String msgId, byte[] data,
                                 Map<String, String> properties, PulsarApi.MessageMetadata.Builder msgMetadataBuilder) {
        List<Message<byte[]>> ret = new ArrayList<>();
        int batchSize = Integer.parseInt(properties.get(BATCH_HEADER));
        ByteBuf buf = Unpooled.wrappedBuffer(data);
        for (int i = 0; i < batchSize; i++) {
            String batchMsgId = msgId + ":" + i;
            PulsarApi.SingleMessageMetadata.Builder singleMessageMetadataBuilder = PulsarApi.SingleMessageMetadata
                    .newBuilder();
            try {
                ByteBuf singleMessagePayload =
                        Commands.deSerializeSingleMessageInBatch(buf, singleMessageMetadataBuilder, i, batchSize);
                SingleMessageMetadata singleMessageMetadata = singleMessageMetadataBuilder.build();
                if (singleMessageMetadata.getPropertiesCount() > 0) {
                    for (KeyValue entry : singleMessageMetadata.getPropertiesList()) {
                        properties.put(entry.getKey(), entry.getValue());
                    }
                }
                ret.add(new MessageImpl<>(topic, batchMsgId, properties, singleMessagePayload,
                        Schema.BYTES, msgMetadataBuilder));
            } catch (Exception ex) {
                log.error("Exception occured while trying to get BatchMsgId: {}", batchMsgId, ex);
            }
            singleMessageMetadataBuilder.recycle();
        }
        buf.release();
        return ret;
    }

    @Override
    public MessageId getLastMessageId(String topic) throws PulsarAdminException {
        try {
            return getLastMessageIdAsync(topic).get(this.readTimeoutMs, TimeUnit.MILLISECONDS);
        } catch (ExecutionException e) {
            throw (PulsarAdminException) e.getCause();
        } catch (InterruptedException e) {
            Thread.currentThread().interrupt();
            throw new PulsarAdminException(e);
        } catch (TimeoutException e) {
            throw new PulsarAdminException.TimeoutException(e);
        }
    }

    @Override
    public CompletableFuture<MessageId> getLastMessageIdAsync(String topic) {
        TopicName tn = validateTopic(topic);
        WebTarget path = topicPath(tn, "lastMessageId");
        final CompletableFuture<MessageId> future = new CompletableFuture<>();
        asyncGetRequest(path,
                new InvocationCallback<BatchMessageIdImpl>() {

                    @Override
                    public void completed(BatchMessageIdImpl response) {
                        if (response.getBatchIndex() == -1) {
                            future.complete(new MessageIdImpl(response.getLedgerId(),
                                    response.getEntryId(), response.getPartitionIndex()));
                        }
                        future.complete(response);
                    }

                    @Override
                    public void failed(Throwable throwable) {
                        future.completeExceptionally(getApiException(throwable.getCause()));
                    }
                });
        return future;
    }

    @Override
    public Map<BacklogQuotaType, BacklogQuota> getBacklogQuotaMap(String topic) throws PulsarAdminException {
        try {
            TopicName tn = validateTopic(topic);
            WebTarget path = topicPath(tn, "backlogQuotaMap");
            return request(path).get(new GenericType<Map<BacklogQuotaType, BacklogQuota>>() {
            });
        } catch (Exception e) {
            throw getApiException(e);
        }
    }

    @Override
    public void setBacklogQuota(String topic, BacklogQuota backlogQuota) throws PulsarAdminException {
        try {
            TopicName tn = validateTopic(topic);
            WebTarget path = topicPath(tn, "backlogQuota");
            request(path).post(Entity.entity(backlogQuota, MediaType.APPLICATION_JSON), ErrorData.class);
        } catch (Exception e) {
            throw getApiException(e);
        }
    }

    @Override
    public void removeBacklogQuota(String topic) throws PulsarAdminException {
        try {
            TopicName tn = validateTopic(topic);
            WebTarget path = topicPath(tn, "backlogQuota");
            request(path.queryParam("backlogQuotaType", BacklogQuotaType.destination_storage.toString()))
                    .delete(ErrorData.class);
        } catch (Exception e) {
            throw getApiException(e);
        }
    }

    @Override
<<<<<<< HEAD
    public Integer getMaxUnackedMessagesOnSubscription(String topic) throws PulsarAdminException {
        try {
            return getMaxUnackedMessagesOnSubscriptionAsync(topic).
=======
    public DelayedDeliveryPolicies getDelayedDeliveryPolicy(String topic) throws PulsarAdminException {
        try {
            return getDelayedDeliveryPolicyAsync(topic).
>>>>>>> 48f5a2f6
                    get(this.readTimeoutMs, TimeUnit.MILLISECONDS);
        } catch (ExecutionException e) {
            throw (PulsarAdminException) e.getCause();
        } catch (InterruptedException e) {
            Thread.currentThread().interrupt();
            throw new PulsarAdminException(e);
        } catch (TimeoutException e) {
            throw new PulsarAdminException.TimeoutException(e);
        }
    }

    @Override
<<<<<<< HEAD
    public CompletableFuture<Integer> getMaxUnackedMessagesOnSubscriptionAsync(String topic) {
        TopicName topicName = validateTopic(topic);
        WebTarget path = topicPath(topicName, "maxUnackedMessagesOnSubscription");
        final CompletableFuture<Integer> future = new CompletableFuture<>();
        asyncGetRequest(path, new InvocationCallback<Integer>() {
            @Override
            public void completed(Integer maxNum) {
                future.complete(maxNum);
=======
    public CompletableFuture<DelayedDeliveryPolicies> getDelayedDeliveryPolicyAsync(String topic) {
        TopicName topicName = validateTopic(topic);
        WebTarget path = topicPath(topicName, "delayedDelivery");
        final CompletableFuture<DelayedDeliveryPolicies> future = new CompletableFuture<>();
        asyncGetRequest(path, new InvocationCallback<DelayedDeliveryPolicies>() {
            @Override
            public void completed(DelayedDeliveryPolicies delayedDeliveryPolicies) {
                future.complete(delayedDeliveryPolicies);
>>>>>>> 48f5a2f6
            }

            @Override
            public void failed(Throwable throwable) {
                future.completeExceptionally(getApiException(throwable.getCause()));
            }
        });
        return future;
    }

    @Override
<<<<<<< HEAD
    public void setMaxUnackedMessagesOnSubscription(String topic, int maxNum) throws PulsarAdminException {
        try {
            setMaxUnackedMessagesOnSubscriptionAsync(topic, maxNum).
                    get(this.readTimeoutMs, TimeUnit.MILLISECONDS);
=======
    public CompletableFuture<Void> removeDelayedDeliveryPolicyAsync(String topic) {
        TopicName topicName = validateTopic(topic);
        WebTarget path = topicPath(topicName, "delayedDelivery");
        return asyncDeleteRequest(path);
    }

    @Override
    public void removeDelayedDeliveryPolicy(String topic) throws PulsarAdminException {
        try {
            removeDelayedDeliveryPolicyAsync(topic).get(this.readTimeoutMs, TimeUnit.MILLISECONDS);
>>>>>>> 48f5a2f6
        } catch (ExecutionException e) {
            throw (PulsarAdminException) e.getCause();
        } catch (InterruptedException e) {
            Thread.currentThread().interrupt();
            throw new PulsarAdminException(e);
        } catch (TimeoutException e) {
            throw new PulsarAdminException.TimeoutException(e);
        }
    }

    @Override
<<<<<<< HEAD
    public CompletableFuture<Void> setMaxUnackedMessagesOnSubscriptionAsync(String topic, int maxNum) {
        TopicName topicName = validateTopic(topic);
        WebTarget path = topicPath(topicName, "maxUnackedMessagesOnSubscription");
        return asyncPostRequest(path, Entity.entity(maxNum, MediaType.APPLICATION_JSON));
    }

    @Override
    public void removeMaxUnackedMessagesOnSubscription(String topic) throws PulsarAdminException {
        try {
            removeMaxUnackedMessagesOnSubscriptionAsync(topic).
                    get(this.readTimeoutMs, TimeUnit.MILLISECONDS);
=======
    public CompletableFuture<Void> setDelayedDeliveryPolicyAsync(String topic
            , DelayedDeliveryPolicies delayedDeliveryPolicies) {
        TopicName topicName = validateTopic(topic);
        WebTarget path = topicPath(topicName, "delayedDelivery");
        return asyncPostRequest(path, Entity.entity(delayedDeliveryPolicies, MediaType.APPLICATION_JSON));
    }

    @Override
    public void setDelayedDeliveryPolicy(String topic
            , DelayedDeliveryPolicies delayedDeliveryPolicies) throws PulsarAdminException {
        try {
            setDelayedDeliveryPolicyAsync(topic, delayedDeliveryPolicies)
                    .get(this.readTimeoutMs, TimeUnit.MILLISECONDS);
>>>>>>> 48f5a2f6
        } catch (ExecutionException e) {
            throw (PulsarAdminException) e.getCause();
        } catch (InterruptedException e) {
            Thread.currentThread().interrupt();
            throw new PulsarAdminException(e);
        } catch (TimeoutException e) {
            throw new PulsarAdminException.TimeoutException(e);
        }
    }

    @Override
<<<<<<< HEAD
    public CompletableFuture<Void> removeMaxUnackedMessagesOnSubscriptionAsync(String topic) {
        TopicName topicName = validateTopic(topic);
        WebTarget path = topicPath(topicName, "maxUnackedMessagesOnSubscription");
        return asyncDeleteRequest(path);
    }

    @Override
=======
>>>>>>> 48f5a2f6
    public void setMessageTTL(String topic, int messageTTLInSecond) throws PulsarAdminException {
        try {
            TopicName topicName = validateTopic(topic);
            WebTarget path = topicPath(topicName, "messageTTL");
            request(path.queryParam("messageTTL", messageTTLInSecond)).
                    post(Entity.entity("", MediaType.APPLICATION_JSON), ErrorData.class);
        } catch (Exception e) {
            throw getApiException(e);
        }
    }

    @Override
    public int getMessageTTL(String topic) throws PulsarAdminException {
        try {
            TopicName topicName = validateTopic(topic);
            WebTarget path = topicPath(topicName, "messageTTL");
            return request(path).get(new GenericType<Integer>() {});
        } catch (Exception e) {
            throw getApiException(e);
        }
    }

    @Override
    public void removeMessageTTL(String topic) throws PulsarAdminException {
        try {
            TopicName topicName = validateTopic(topic);
            WebTarget path = topicPath(topicName, "messageTTL");
            request(path.queryParam("messageTTL", 0)).delete(ErrorData.class);
        } catch (Exception e) {
            throw getApiException(e);
        }
    }

    @Override
    public void setRetention(String topic, RetentionPolicies retention) throws PulsarAdminException {
        try {
            setRetentionAsync(topic, retention).get(this.readTimeoutMs, TimeUnit.MILLISECONDS);
        } catch (ExecutionException e) {
            throw (PulsarAdminException) e.getCause();
        } catch (InterruptedException e) {
            Thread.currentThread().interrupt();
            throw new PulsarAdminException(e);
        } catch (TimeoutException e) {
            throw new PulsarAdminException.TimeoutException(e);
        }
    }

    @Override
    public CompletableFuture<Void> setRetentionAsync(String topic, RetentionPolicies retention) {
        TopicName tn = validateTopic(topic);
        WebTarget path = topicPath(tn, "retention");
        return asyncPostRequest(path, Entity.entity(retention, MediaType.APPLICATION_JSON));
    }

    @Override
    public RetentionPolicies getRetention(String topic) throws PulsarAdminException {
        try {
            return getRetentionAsync(topic).get(this.readTimeoutMs, TimeUnit.MILLISECONDS);
        } catch (ExecutionException e) {
            throw (PulsarAdminException) e.getCause();
        } catch (InterruptedException e) {
            Thread.currentThread().interrupt();
            throw new PulsarAdminException(e);
        } catch (TimeoutException e) {
            throw new PulsarAdminException.TimeoutException(e);
        }
    }

    @Override
    public CompletableFuture<RetentionPolicies> getRetentionAsync(String topic) {
        TopicName tn = validateTopic(topic);
        WebTarget path = topicPath(tn, "retention");
        final CompletableFuture<RetentionPolicies> future = new CompletableFuture<>();
        asyncGetRequest(path,
                new InvocationCallback<RetentionPolicies>() {
                    @Override
                    public void completed(RetentionPolicies retentionPolicies) {
                        future.complete(retentionPolicies);
                    }

                    @Override
                    public void failed(Throwable throwable) {
                        future.completeExceptionally(getApiException(throwable.getCause()));
                    }
                });
        return future;
    }

    @Override
    public void removeRetention(String topic) throws PulsarAdminException {
        try {
            removeRetentionAsync(topic).get(this.readTimeoutMs, TimeUnit.MILLISECONDS);
        } catch (ExecutionException e) {
            throw (PulsarAdminException) e.getCause();
        } catch (InterruptedException e) {
            Thread.currentThread().interrupt();
            throw new PulsarAdminException(e);
        } catch (TimeoutException e) {
            throw new PulsarAdminException.TimeoutException(e);
        }
    }

    @Override
    public CompletableFuture<Void> removeRetentionAsync(String topic) {
        TopicName tn = validateTopic(topic);
        WebTarget path = topicPath(tn, "retention");
        return asyncDeleteRequest(path);
    }

    private static final Logger log = LoggerFactory.getLogger(TopicsImpl.class);
}<|MERGE_RESOLUTION|>--- conflicted
+++ resolved
@@ -1432,15 +1432,88 @@
     }
 
     @Override
-<<<<<<< HEAD
+    public DelayedDeliveryPolicies getDelayedDeliveryPolicy(String topic) throws PulsarAdminException {
+        try {
+            return getDelayedDeliveryPolicyAsync(topic).
+                    get(this.readTimeoutMs, TimeUnit.MILLISECONDS);
+        } catch (ExecutionException e) {
+            throw (PulsarAdminException) e.getCause();
+        } catch (InterruptedException e) {
+            Thread.currentThread().interrupt();
+            throw new PulsarAdminException(e);
+        } catch (TimeoutException e) {
+            throw new PulsarAdminException.TimeoutException(e);
+        }
+    }
+
+    @Override
+    public CompletableFuture<DelayedDeliveryPolicies> getDelayedDeliveryPolicyAsync(String topic) {
+        TopicName topicName = validateTopic(topic);
+        WebTarget path = topicPath(topicName, "delayedDelivery");
+        final CompletableFuture<DelayedDeliveryPolicies> future = new CompletableFuture<>();
+        asyncGetRequest(path, new InvocationCallback<DelayedDeliveryPolicies>() {
+            @Override
+            public void completed(DelayedDeliveryPolicies delayedDeliveryPolicies) {
+                future.complete(delayedDeliveryPolicies);
+            }
+
+            @Override
+            public void failed(Throwable throwable) {
+                future.completeExceptionally(getApiException(throwable.getCause()));
+            }
+        });
+        return future;
+    }
+
+    @Override
+    public CompletableFuture<Void> removeDelayedDeliveryPolicyAsync(String topic) {
+        TopicName topicName = validateTopic(topic);
+        WebTarget path = topicPath(topicName, "delayedDelivery");
+        return asyncDeleteRequest(path);
+    }
+
+    @Override
+    public void removeDelayedDeliveryPolicy(String topic) throws PulsarAdminException {
+        try {
+            removeDelayedDeliveryPolicyAsync(topic).get(this.readTimeoutMs, TimeUnit.MILLISECONDS);
+        } catch (ExecutionException e) {
+            throw (PulsarAdminException) e.getCause();
+        } catch (InterruptedException e) {
+            Thread.currentThread().interrupt();
+            throw new PulsarAdminException(e);
+        } catch (TimeoutException e) {
+            throw new PulsarAdminException.TimeoutException(e);
+        }
+    }
+
+    @Override
+    public CompletableFuture<Void> setDelayedDeliveryPolicyAsync(String topic
+            , DelayedDeliveryPolicies delayedDeliveryPolicies) {
+        TopicName topicName = validateTopic(topic);
+        WebTarget path = topicPath(topicName, "delayedDelivery");
+        return asyncPostRequest(path, Entity.entity(delayedDeliveryPolicies, MediaType.APPLICATION_JSON));
+    }
+
+    @Override
+    public void setDelayedDeliveryPolicy(String topic
+            , DelayedDeliveryPolicies delayedDeliveryPolicies) throws PulsarAdminException {
+        try {
+            setDelayedDeliveryPolicyAsync(topic, delayedDeliveryPolicies)
+                    .get(this.readTimeoutMs, TimeUnit.MILLISECONDS);
+        } catch (ExecutionException e) {
+            throw (PulsarAdminException) e.getCause();
+        } catch (InterruptedException e) {
+            Thread.currentThread().interrupt();
+            throw new PulsarAdminException(e);
+        } catch (TimeoutException e) {
+            throw new PulsarAdminException.TimeoutException(e);
+        }
+    }
+
+    @Override
     public Integer getMaxUnackedMessagesOnSubscription(String topic) throws PulsarAdminException {
         try {
             return getMaxUnackedMessagesOnSubscriptionAsync(topic).
-=======
-    public DelayedDeliveryPolicies getDelayedDeliveryPolicy(String topic) throws PulsarAdminException {
-        try {
-            return getDelayedDeliveryPolicyAsync(topic).
->>>>>>> 48f5a2f6
                     get(this.readTimeoutMs, TimeUnit.MILLISECONDS);
         } catch (ExecutionException e) {
             throw (PulsarAdminException) e.getCause();
@@ -1453,7 +1526,6 @@
     }
 
     @Override
-<<<<<<< HEAD
     public CompletableFuture<Integer> getMaxUnackedMessagesOnSubscriptionAsync(String topic) {
         TopicName topicName = validateTopic(topic);
         WebTarget path = topicPath(topicName, "maxUnackedMessagesOnSubscription");
@@ -1462,16 +1534,6 @@
             @Override
             public void completed(Integer maxNum) {
                 future.complete(maxNum);
-=======
-    public CompletableFuture<DelayedDeliveryPolicies> getDelayedDeliveryPolicyAsync(String topic) {
-        TopicName topicName = validateTopic(topic);
-        WebTarget path = topicPath(topicName, "delayedDelivery");
-        final CompletableFuture<DelayedDeliveryPolicies> future = new CompletableFuture<>();
-        asyncGetRequest(path, new InvocationCallback<DelayedDeliveryPolicies>() {
-            @Override
-            public void completed(DelayedDeliveryPolicies delayedDeliveryPolicies) {
-                future.complete(delayedDeliveryPolicies);
->>>>>>> 48f5a2f6
             }
 
             @Override
@@ -1483,35 +1545,21 @@
     }
 
     @Override
-<<<<<<< HEAD
     public void setMaxUnackedMessagesOnSubscription(String topic, int maxNum) throws PulsarAdminException {
         try {
             setMaxUnackedMessagesOnSubscriptionAsync(topic, maxNum).
                     get(this.readTimeoutMs, TimeUnit.MILLISECONDS);
-=======
-    public CompletableFuture<Void> removeDelayedDeliveryPolicyAsync(String topic) {
-        TopicName topicName = validateTopic(topic);
-        WebTarget path = topicPath(topicName, "delayedDelivery");
-        return asyncDeleteRequest(path);
-    }
-
-    @Override
-    public void removeDelayedDeliveryPolicy(String topic) throws PulsarAdminException {
-        try {
-            removeDelayedDeliveryPolicyAsync(topic).get(this.readTimeoutMs, TimeUnit.MILLISECONDS);
->>>>>>> 48f5a2f6
-        } catch (ExecutionException e) {
-            throw (PulsarAdminException) e.getCause();
-        } catch (InterruptedException e) {
-            Thread.currentThread().interrupt();
-            throw new PulsarAdminException(e);
-        } catch (TimeoutException e) {
-            throw new PulsarAdminException.TimeoutException(e);
-        }
-    }
-
-    @Override
-<<<<<<< HEAD
+        } catch (ExecutionException e) {
+            throw (PulsarAdminException) e.getCause();
+        } catch (InterruptedException e) {
+            Thread.currentThread().interrupt();
+            throw new PulsarAdminException(e);
+        } catch (TimeoutException e) {
+            throw new PulsarAdminException.TimeoutException(e);
+        }
+    }
+
+    @Override
     public CompletableFuture<Void> setMaxUnackedMessagesOnSubscriptionAsync(String topic, int maxNum) {
         TopicName topicName = validateTopic(topic);
         WebTarget path = topicPath(topicName, "maxUnackedMessagesOnSubscription");
@@ -1523,33 +1571,17 @@
         try {
             removeMaxUnackedMessagesOnSubscriptionAsync(topic).
                     get(this.readTimeoutMs, TimeUnit.MILLISECONDS);
-=======
-    public CompletableFuture<Void> setDelayedDeliveryPolicyAsync(String topic
-            , DelayedDeliveryPolicies delayedDeliveryPolicies) {
-        TopicName topicName = validateTopic(topic);
-        WebTarget path = topicPath(topicName, "delayedDelivery");
-        return asyncPostRequest(path, Entity.entity(delayedDeliveryPolicies, MediaType.APPLICATION_JSON));
-    }
-
-    @Override
-    public void setDelayedDeliveryPolicy(String topic
-            , DelayedDeliveryPolicies delayedDeliveryPolicies) throws PulsarAdminException {
-        try {
-            setDelayedDeliveryPolicyAsync(topic, delayedDeliveryPolicies)
-                    .get(this.readTimeoutMs, TimeUnit.MILLISECONDS);
->>>>>>> 48f5a2f6
-        } catch (ExecutionException e) {
-            throw (PulsarAdminException) e.getCause();
-        } catch (InterruptedException e) {
-            Thread.currentThread().interrupt();
-            throw new PulsarAdminException(e);
-        } catch (TimeoutException e) {
-            throw new PulsarAdminException.TimeoutException(e);
-        }
-    }
-
-    @Override
-<<<<<<< HEAD
+        } catch (ExecutionException e) {
+            throw (PulsarAdminException) e.getCause();
+        } catch (InterruptedException e) {
+            Thread.currentThread().interrupt();
+            throw new PulsarAdminException(e);
+        } catch (TimeoutException e) {
+            throw new PulsarAdminException.TimeoutException(e);
+        }
+    }
+
+    @Override
     public CompletableFuture<Void> removeMaxUnackedMessagesOnSubscriptionAsync(String topic) {
         TopicName topicName = validateTopic(topic);
         WebTarget path = topicPath(topicName, "maxUnackedMessagesOnSubscription");
@@ -1557,8 +1589,6 @@
     }
 
     @Override
-=======
->>>>>>> 48f5a2f6
     public void setMessageTTL(String topic, int messageTTLInSecond) throws PulsarAdminException {
         try {
             TopicName topicName = validateTopic(topic);
