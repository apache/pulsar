--- conflicted
+++ resolved
@@ -84,12 +84,10 @@
     private final WebTarget adminV2Topics;
     // CHECKSTYLE.OFF: MemberName
     private final String BATCH_HEADER = "X-Pulsar-num-batch-message";
-<<<<<<< HEAD
     private final String MESSAGE_ID = "X-Pulsar-Message-ID";
     private final String PUBLISH_TIME = "X-Pulsar-publish-time";
-=======
     // CHECKSTYLE.ON: MemberName
->>>>>>> c955ff9e
+
     public TopicsImpl(WebTarget web, Authentication auth, long readTimeoutMs) {
         super(auth, readTimeoutMs);
         adminTopics = web.path("/admin");
