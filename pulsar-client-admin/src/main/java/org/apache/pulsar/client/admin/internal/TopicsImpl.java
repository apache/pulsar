--- conflicted
+++ resolved
@@ -1928,44 +1928,20 @@
     }
 
     @Override
-<<<<<<< HEAD
-    public Integer getMaxProducers(String topic) throws PulsarAdminException {
-        try {
-            return getMaxProducersAsync(topic).get(this.readTimeoutMs, TimeUnit.MILLISECONDS);
-=======
     public DispatchRate getDispatchRate(String topic) throws PulsarAdminException {
         try {
             return getDispatchRateAsync(topic).get(this.readTimeoutMs, TimeUnit.MILLISECONDS);
->>>>>>> a3880bb4
-        } catch (ExecutionException e) {
-            throw (PulsarAdminException) e.getCause();
-        } catch (InterruptedException e) {
-            Thread.currentThread().interrupt();
-            throw new PulsarAdminException(e);
-        } catch (TimeoutException e) {
-            throw new PulsarAdminException.TimeoutException(e);
-        }
-    }
-
-    @Override
-<<<<<<< HEAD
-    public CompletableFuture<Integer> getMaxProducersAsync(String topic) {
-        TopicName tn = validateTopic(topic);
-        WebTarget path = topicPath(tn, "maxProducers");
-        final CompletableFuture<Integer> future = new CompletableFuture<>();
-        asyncGetRequest(path,
-                new InvocationCallback<Integer>() {
-                    @Override
-                    public void completed(Integer maxProducers) {
-                        future.complete(maxProducers);
-                    }
-
-                    @Override
-                    public void failed(Throwable throwable) {
-                        future.completeExceptionally(getApiException(throwable.getCause()));
-                    }
-                });
-=======
+        } catch (ExecutionException e) {
+            throw (PulsarAdminException) e.getCause();
+        } catch (InterruptedException e) {
+            Thread.currentThread().interrupt();
+            throw new PulsarAdminException(e);
+        } catch (TimeoutException e) {
+            throw new PulsarAdminException.TimeoutException(e);
+        }
+    }
+
+    @Override
     public CompletableFuture<DispatchRate> getDispatchRateAsync(String topic) {
         TopicName topicName = validateTopic(topic);
         WebTarget path = topicPath(topicName, "dispatchRate");
@@ -1982,43 +1958,24 @@
                     future.completeExceptionally(getApiException(throwable.getCause()));
                 }
             });
->>>>>>> a3880bb4
-        return future;
-    }
-
-    @Override
-<<<<<<< HEAD
-    public void setMaxProducers(String topic, int maxProducers) throws PulsarAdminException {
-        try {
-            setMaxProducersAsync(topic, maxProducers).get(this.readTimeoutMs, TimeUnit.MILLISECONDS);
-=======
+        return future;
+    }
+
+    @Override
     public void setDispatchRate(String topic, DispatchRate dispatchRate) throws PulsarAdminException {
         try {
             setDispatchRateAsync(topic, dispatchRate).get(this.readTimeoutMs, TimeUnit.MILLISECONDS);
->>>>>>> a3880bb4
-        } catch (ExecutionException e) {
-            throw (PulsarAdminException) e.getCause();
-        } catch (InterruptedException e) {
-            Thread.currentThread().interrupt();
-            throw new PulsarAdminException(e);
-        } catch (TimeoutException e) {
-            throw new PulsarAdminException.TimeoutException(e);
-        }
-    }
-
-    @Override
-<<<<<<< HEAD
-    public CompletableFuture<Void> setMaxProducersAsync(String topic, int maxProducers) {
-        TopicName tn = validateTopic(topic);
-        WebTarget path = topicPath(tn, "maxProducers");
-        return asyncPostRequest(path, Entity.entity(maxProducers, MediaType.APPLICATION_JSON));
-    }
-
-    @Override
-    public void removeMaxProducers(String topic) throws PulsarAdminException {
-        try {
-            removeMaxProducersAsync(topic).get(this.readTimeoutMs, TimeUnit.MILLISECONDS);
-=======
+        } catch (ExecutionException e) {
+            throw (PulsarAdminException) e.getCause();
+        } catch (InterruptedException e) {
+            Thread.currentThread().interrupt();
+            throw new PulsarAdminException(e);
+        } catch (TimeoutException e) {
+            throw new PulsarAdminException.TimeoutException(e);
+        }
+    }
+
+    @Override
     public CompletableFuture<Void> setDispatchRateAsync(String topic, DispatchRate dispatchRate) {
         TopicName topicName = validateTopic(topic);
         WebTarget path = topicPath(topicName, "dispatchRate");
@@ -2029,28 +1986,17 @@
     public void removeDispatchRate(String topic) throws PulsarAdminException {
         try {
             removeDispatchRateAsync(topic).get(this.readTimeoutMs, TimeUnit.MILLISECONDS);
->>>>>>> a3880bb4
-        } catch (ExecutionException e) {
-            throw (PulsarAdminException) e.getCause();
-        } catch (InterruptedException e) {
-            Thread.currentThread().interrupt();
-            throw new PulsarAdminException(e);
-        } catch (TimeoutException e) {
-            throw new PulsarAdminException.TimeoutException(e);
-        }
-    }
-
-    @Override
-<<<<<<< HEAD
-    public CompletableFuture<Void> removeMaxProducersAsync(String topic) {
-        TopicName tn = validateTopic(topic);
-        WebTarget path = topicPath(tn, "maxProducers");
-        return asyncDeleteRequest(path);
-    }
-
-
-    private static final Logger log = LoggerFactory.getLogger(TopicsImpl.class);
-=======
+        } catch (ExecutionException e) {
+            throw (PulsarAdminException) e.getCause();
+        } catch (InterruptedException e) {
+            Thread.currentThread().interrupt();
+            throw new PulsarAdminException(e);
+        } catch (TimeoutException e) {
+            throw new PulsarAdminException.TimeoutException(e);
+        }
+    }
+
+    @Override
     public CompletableFuture<Void> removeDispatchRateAsync(String topic) {
         TopicName topicName = validateTopic(topic);
         WebTarget path = topicPath(topicName, "dispatchRate");
@@ -2133,6 +2079,82 @@
         return asyncDeleteRequest(path);
     }
 
-  private static final Logger log = LoggerFactory.getLogger(TopicsImpl.class);
->>>>>>> a3880bb4
+    @Override
+    public Integer getMaxProducers(String topic) throws PulsarAdminException {
+        try {
+            return getMaxProducersAsync(topic).get(this.readTimeoutMs, TimeUnit.MILLISECONDS);
+        } catch (ExecutionException e) {
+            throw (PulsarAdminException) e.getCause();
+        } catch (InterruptedException e) {
+            Thread.currentThread().interrupt();
+            throw new PulsarAdminException(e);
+        } catch (TimeoutException e) {
+            throw new PulsarAdminException.TimeoutException(e);
+        }
+    }
+
+    @Override
+    public CompletableFuture<Integer> getMaxProducersAsync(String topic) {
+        TopicName tn = validateTopic(topic);
+        WebTarget path = topicPath(tn, "maxProducers");
+        final CompletableFuture<Integer> future = new CompletableFuture<>();
+        asyncGetRequest(path,
+                new InvocationCallback<Integer>() {
+                    @Override
+                    public void completed(Integer maxProducers) {
+                        future.complete(maxProducers);
+                    }
+
+                    @Override
+                    public void failed(Throwable throwable) {
+                        future.completeExceptionally(getApiException(throwable.getCause()));
+                    }
+                });
+        return future;
+    }
+
+    @Override
+    public void setMaxProducers(String topic, int maxProducers) throws PulsarAdminException {
+        try {
+            setMaxProducersAsync(topic, maxProducers).get(this.readTimeoutMs, TimeUnit.MILLISECONDS);
+        } catch (ExecutionException e) {
+            throw (PulsarAdminException) e.getCause();
+        } catch (InterruptedException e) {
+            Thread.currentThread().interrupt();
+            throw new PulsarAdminException(e);
+        } catch (TimeoutException e) {
+            throw new PulsarAdminException.TimeoutException(e);
+        }
+    }
+
+    @Override
+    public CompletableFuture<Void> setMaxProducersAsync(String topic, int maxProducers) {
+        TopicName tn = validateTopic(topic);
+        WebTarget path = topicPath(tn, "maxProducers");
+        return asyncPostRequest(path, Entity.entity(maxProducers, MediaType.APPLICATION_JSON));
+    }
+
+    @Override
+    public void removeMaxProducers(String topic) throws PulsarAdminException {
+        try {
+            removeMaxProducersAsync(topic).get(this.readTimeoutMs, TimeUnit.MILLISECONDS);
+        } catch (ExecutionException e) {
+            throw (PulsarAdminException) e.getCause();
+        } catch (InterruptedException e) {
+            Thread.currentThread().interrupt();
+            throw new PulsarAdminException(e);
+        } catch (TimeoutException e) {
+            throw new PulsarAdminException.TimeoutException(e);
+        }
+    }
+
+    @Override
+    public CompletableFuture<Void> removeMaxProducersAsync(String topic) {
+        TopicName tn = validateTopic(topic);
+        WebTarget path = topicPath(tn, "maxProducers");
+        return asyncDeleteRequest(path);
+    }
+
+
+    private static final Logger log = LoggerFactory.getLogger(TopicsImpl.class);
 }