/**
 * Licensed to the Apache Software Foundation (ASF) under one
 * or more contributor license agreements.  See the NOTICE file
 * distributed with this work for additional information
 * regarding copyright ownership.  The ASF licenses this file
 * to you under the Apache License, Version 2.0 (the
 * "License"); you may not use this file except in compliance
 * with the License.  You may obtain a copy of the License at
 *
 *   http://www.apache.org/licenses/LICENSE-2.0
 *
 * Unless required by applicable law or agreed to in writing,
 * software distributed under the License is distributed on an
 * "AS IS" BASIS, WITHOUT WARRANTIES OR CONDITIONS OF ANY
 * KIND, either express or implied.  See the License for the
 * specific language governing permissions and limitations
 * under the License.
 */
package org.apache.pulsar.client.admin.internal;

import java.util.Map;
import java.util.concurrent.CompletableFuture;
import java.util.concurrent.TimeUnit;
import javax.ws.rs.client.InvocationCallback;
import javax.ws.rs.client.WebTarget;
import org.apache.pulsar.client.admin.Transactions;
import org.apache.pulsar.client.api.Authentication;
import org.apache.pulsar.client.api.transaction.TxnID;
import org.apache.pulsar.common.policies.data.TransactionBufferStats;
import org.apache.pulsar.common.policies.data.TransactionCoordinatorStats;
import org.apache.pulsar.common.policies.data.TransactionInBufferStats;
import org.apache.pulsar.common.policies.data.TransactionInPendingAckStats;
import org.apache.pulsar.common.policies.data.TransactionMetadata;
import org.apache.pulsar.common.policies.data.TransactionPendingAckStats;

public class TransactionsImpl extends BaseResource implements Transactions {
    private final WebTarget adminV3Transactions;

    public TransactionsImpl(WebTarget web, Authentication auth, long readTimeoutMs) {
        super(auth, readTimeoutMs);
        adminV3Transactions = web.path("/admin/v3/transactions");
    }

    @Override
    public CompletableFuture<TransactionCoordinatorStats> getCoordinatorStatsById(int coordinatorId) {
        WebTarget path = adminV3Transactions.path("coordinatorStats");
        path = path.queryParam("coordinatorId", coordinatorId);
        final CompletableFuture<TransactionCoordinatorStats> future = new CompletableFuture<>();
        asyncGetRequest(path,
                new InvocationCallback<TransactionCoordinatorStats>() {
                    @Override
                    public void completed(TransactionCoordinatorStats stats) {
                        future.complete(stats);
                    }

                    @Override
                    public void failed(Throwable throwable) {
                        future.completeExceptionally(getApiException(throwable.getCause()));
                    }
                });
        return future;
    }

    @Override
    public CompletableFuture<Map<Integer, TransactionCoordinatorStats>> getCoordinatorStats() {
        WebTarget path = adminV3Transactions.path("coordinatorStats");
        final CompletableFuture<Map<Integer, TransactionCoordinatorStats>> future = new CompletableFuture<>();
        asyncGetRequest(path,
                new InvocationCallback<Map<Integer, TransactionCoordinatorStats>>() {
                    @Override
                    public void completed(Map<Integer, TransactionCoordinatorStats> stats) {
                        future.complete(stats);
                    }

                    @Override
                    public void failed(Throwable throwable) {
                        future.completeExceptionally(getApiException(throwable.getCause()));
                    }
                });
        return future;
    }

    @Override
    public CompletableFuture<TransactionInBufferStats> getTransactionInBufferStats(TxnID txnID, String topic) {
        WebTarget path = adminV3Transactions.path("transactionInBufferStats");
        path = path.queryParam("mostSigBits", txnID.getMostSigBits());
        path = path.queryParam("leastSigBits", txnID.getLeastSigBits());
        path = path.queryParam("topic", topic);
        final CompletableFuture<TransactionInBufferStats> future = new CompletableFuture<>();
        asyncGetRequest(path,
                new InvocationCallback<TransactionInBufferStats>() {
                    @Override
                    public void completed(TransactionInBufferStats stats) {
                        future.complete(stats);
                    }

                    @Override
                    public void failed(Throwable throwable) {
                        future.completeExceptionally(getApiException(throwable.getCause()));
                    }
                });
        return future;
    }

    @Override
    public CompletableFuture<TransactionInPendingAckStats> getTransactionInPendingAckStats(TxnID txnID, String topic,
                                                                                           String subName) {
        WebTarget path = adminV3Transactions.path("transactionInPendingAckStats");
        path = path.queryParam("mostSigBits", txnID.getMostSigBits());
        path = path.queryParam("leastSigBits", txnID.getLeastSigBits());
        path = path.queryParam("topic", topic);
        path = path.queryParam("subName", subName);
        final CompletableFuture<TransactionInPendingAckStats> future = new CompletableFuture<>();
        asyncGetRequest(path,
                new InvocationCallback<TransactionInPendingAckStats>() {
                    @Override
                    public void completed(TransactionInPendingAckStats stats) {
                        future.complete(stats);
                    }

                    @Override
                    public void failed(Throwable throwable) {
                        future.completeExceptionally(getApiException(throwable.getCause()));
                    }
                });
        return future;
    }

    @Override
    public CompletableFuture<TransactionMetadata> getTransactionMetadata(TxnID txnID) {
        WebTarget path = adminV3Transactions.path("transactionMetadata");
        path = path.queryParam("mostSigBits", txnID.getMostSigBits());
        path = path.queryParam("leastSigBits", txnID.getLeastSigBits());
        final CompletableFuture<TransactionMetadata> future = new CompletableFuture<>();
        asyncGetRequest(path,
                new InvocationCallback<TransactionMetadata>() {
                    @Override
                    public void completed(TransactionMetadata metadata) {
                        future.complete(metadata);
                    }

                    @Override
                    public void failed(Throwable throwable) {
                        future.completeExceptionally(getApiException(throwable.getCause()));
                    }
                });
        return future;
    }

    @Override
    public CompletableFuture<TransactionBufferStats> getTransactionBufferStats(String topic) {
        WebTarget path = adminV3Transactions.path("transactionBufferStats");
        path = path.queryParam("topic", topic);
        final CompletableFuture<TransactionBufferStats> future = new CompletableFuture<>();
        asyncGetRequest(path,
                new InvocationCallback<TransactionBufferStats>() {
                    @Override
                    public void completed(TransactionBufferStats stats) {
                        future.complete(stats);
                    }

                    @Override
                    public void failed(Throwable throwable) {
                        future.completeExceptionally(getApiException(throwable.getCause()));
                    }
                });
        return future;
    }

    @Override
    public CompletableFuture<TransactionPendingAckStats> getPendingAckStats(String topic, String subName) {
        WebTarget path = adminV3Transactions.path("pendingAckStats");
        path = path.queryParam("topic", topic);
        path = path.queryParam("subName", subName);
        final CompletableFuture<TransactionPendingAckStats> future = new CompletableFuture<>();
        asyncGetRequest(path,
                new InvocationCallback<TransactionPendingAckStats>() {
                    @Override
                    public void completed(TransactionPendingAckStats stats) {
                        future.complete(stats);
                    }

                    @Override
                    public void failed(Throwable throwable) {
                        future.completeExceptionally(getApiException(throwable.getCause()));
                    }
                });
        return future;
    }

<<<<<<< HEAD
    @Override
    public CompletableFuture<Map<String, TransactionMetadata>> getSlowTransactionMetadataByCoordinatorId(
            Integer coordinatorId, long timeout, TimeUnit timeUnit) {
        WebTarget path = adminV3Transactions.path("slowTransactionMetadata");
        if (coordinatorId != null) {
            path = path.queryParam("coordinatorId", coordinatorId);
        }
        path = path.queryParam("timeout", timeUnit.toMillis(timeout));
        final CompletableFuture<Map<String, TransactionMetadata>> future = new CompletableFuture<>();
        asyncGetRequest(path,
                new InvocationCallback<Map<String, TransactionMetadata>>() {
                    @Override
                    public void completed(Map<String, TransactionMetadata> metadataMap) {
                        future.complete(metadataMap);
                    }

                    @Override
                    public void failed(Throwable throwable) {
                        future.completeExceptionally(getApiException(throwable.getCause()));
                    }
                });
        return future;
    }

    @Override
    public CompletableFuture<Map<String, TransactionMetadata>> getSlowTransactionMetadata(long timeout,
                                                                                          TimeUnit timeUnit) {
        return getSlowTransactionMetadataByCoordinatorId(null, timeout, timeUnit);
    }
=======
>>>>>>> c2e5ec6a

}<|MERGE_RESOLUTION|>--- conflicted
+++ resolved
@@ -188,15 +188,14 @@
         return future;
     }
 
-<<<<<<< HEAD
-    @Override
-    public CompletableFuture<Map<String, TransactionMetadata>> getSlowTransactionMetadataByCoordinatorId(
+    @Override
+    public CompletableFuture<Map<String, TransactionMetadata>> getSlowTransactionsByCoordinatorIdAsync(
             Integer coordinatorId, long timeout, TimeUnit timeUnit) {
-        WebTarget path = adminV3Transactions.path("slowTransactionMetadata");
+        WebTarget path = adminV3Transactions.path("slowTransactions");
+        path = path.path(timeUnit.toMillis(timeout) + "");
         if (coordinatorId != null) {
             path = path.queryParam("coordinatorId", coordinatorId);
         }
-        path = path.queryParam("timeout", timeUnit.toMillis(timeout));
         final CompletableFuture<Map<String, TransactionMetadata>> future = new CompletableFuture<>();
         asyncGetRequest(path,
                 new InvocationCallback<Map<String, TransactionMetadata>>() {
@@ -214,11 +213,22 @@
     }
 
     @Override
-    public CompletableFuture<Map<String, TransactionMetadata>> getSlowTransactionMetadata(long timeout,
-                                                                                          TimeUnit timeUnit) {
-        return getSlowTransactionMetadataByCoordinatorId(null, timeout, timeUnit);
-    }
-=======
->>>>>>> c2e5ec6a
+    public Map<String, TransactionMetadata> getSlowTransactionsByCoordinatorId(Integer coordinatorId,
+                                                                               long timeout,
+                                                                               TimeUnit timeUnit) throws Exception {
+        return getSlowTransactionsByCoordinatorIdAsync(coordinatorId, timeout, timeUnit).get();
+    }
+
+    @Override
+    public CompletableFuture<Map<String, TransactionMetadata>> getSlowTransactionsAsync(long timeout,
+                                                                                        TimeUnit timeUnit) {
+        return getSlowTransactionsByCoordinatorIdAsync(null, timeout, timeUnit);
+    }
+
+    @Override
+    public CompletableFuture<Map<String, TransactionMetadata>> getSlowTransactions(long timeout,
+                                                                                   TimeUnit timeUnit) throws Exception {
+        return getSlowTransactions(timeout, timeUnit);
+    }
 
 }