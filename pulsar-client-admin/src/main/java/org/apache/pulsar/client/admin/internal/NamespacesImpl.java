/**
 * Licensed to the Apache Software Foundation (ASF) under one
 * or more contributor license agreements.  See the NOTICE file
 * distributed with this work for additional information
 * regarding copyright ownership.  The ASF licenses this file
 * to you under the Apache License, Version 2.0 (the
 * "License"); you may not use this file except in compliance
 * with the License.  You may obtain a copy of the License at
 *
 *   http://www.apache.org/licenses/LICENSE-2.0
 *
 * Unless required by applicable law or agreed to in writing,
 * software distributed under the License is distributed on an
 * "AS IS" BASIS, WITHOUT WARRANTIES OR CONDITIONS OF ANY
 * KIND, either express or implied.  See the License for the
 * specific language governing permissions and limitations
 * under the License.
 */
package org.apache.pulsar.client.admin.internal;

import static com.google.common.base.Preconditions.checkArgument;
import java.util.List;
import java.util.Map;
import java.util.Set;
import java.util.concurrent.CompletableFuture;
import java.util.concurrent.ExecutionException;
import java.util.concurrent.TimeUnit;
import java.util.concurrent.TimeoutException;
import javax.ws.rs.client.Entity;
import javax.ws.rs.client.InvocationCallback;
import javax.ws.rs.client.WebTarget;
import javax.ws.rs.core.MediaType;
import org.apache.pulsar.client.admin.Namespaces;
import org.apache.pulsar.client.admin.PulsarAdminException;
import org.apache.pulsar.client.api.Authentication;
import org.apache.pulsar.client.api.SubscriptionType;
import org.apache.pulsar.common.naming.NamespaceName;
import org.apache.pulsar.common.policies.data.AuthAction;
import org.apache.pulsar.common.policies.data.AutoSubscriptionCreationOverride;
import org.apache.pulsar.common.policies.data.AutoTopicCreationOverride;
import org.apache.pulsar.common.policies.data.BacklogQuota;
import org.apache.pulsar.common.policies.data.BacklogQuota.BacklogQuotaType;
import org.apache.pulsar.common.policies.data.BookieAffinityGroupData;
import org.apache.pulsar.common.policies.data.BundlesData;
import org.apache.pulsar.common.policies.data.DelayedDeliveryPolicies;
import org.apache.pulsar.common.policies.data.DispatchRate;
import org.apache.pulsar.common.policies.data.ErrorData;
import org.apache.pulsar.common.policies.data.InactiveTopicPolicies;
import org.apache.pulsar.common.policies.data.OffloadPolicies;
import org.apache.pulsar.common.policies.data.PersistencePolicies;
import org.apache.pulsar.common.policies.data.Policies;
import org.apache.pulsar.common.policies.data.PublishRate;
import org.apache.pulsar.common.policies.data.RetentionPolicies;
import org.apache.pulsar.common.policies.data.SchemaAutoUpdateCompatibilityStrategy;
import org.apache.pulsar.common.policies.data.SchemaCompatibilityStrategy;
import org.apache.pulsar.common.policies.data.SubscribeRate;
import org.apache.pulsar.common.policies.data.SubscriptionAuthMode;

public class NamespacesImpl extends BaseResource implements Namespaces {

    private final WebTarget adminNamespaces;
    private final WebTarget adminV2Namespaces;

    public NamespacesImpl(WebTarget web, Authentication auth, long readTimeoutMs) {
        super(auth, readTimeoutMs);
        adminNamespaces = web.path("/admin/namespaces");
        adminV2Namespaces = web.path("/admin/v2/namespaces");
    }

    @Override
    public List<String> getNamespaces(String tenant) throws PulsarAdminException {
        try {
            return getNamespacesAsync(tenant).get(this.readTimeoutMs, TimeUnit.MILLISECONDS);
        } catch (ExecutionException e) {
            throw (PulsarAdminException) e.getCause();
        } catch (InterruptedException e) {
            Thread.currentThread().interrupt();
            throw new PulsarAdminException(e);
        } catch (TimeoutException e) {
            throw new PulsarAdminException.TimeoutException(e);
        }
    }

    @Override
    public CompletableFuture<List<String>> getNamespacesAsync(String tenant) {
        WebTarget path = adminV2Namespaces.path(tenant);
        final CompletableFuture<List<String>> future = new CompletableFuture<>();
        asyncGetRequest(path,
                new InvocationCallback<List<String>>() {
                    @Override
                    public void completed(List<String> namespaces) {
                        future.complete(namespaces);
                    }

                    @Override
                    public void failed(Throwable throwable) {
                        future.completeExceptionally(getApiException(throwable.getCause()));
                    }
                });
        return future;
    }

    @Override
    public List<String> getNamespaces(String tenant, String cluster) throws PulsarAdminException {
        WebTarget path = adminNamespaces.path(tenant).path(cluster);
        final CompletableFuture<List<String>> future = new CompletableFuture<>();
        asyncGetRequest(path,
                new InvocationCallback<List<String>>() {

                    @Override
                    public void completed(List<String> namespaces) {
                        future.complete(namespaces);
                    }

                    @Override
                    public void failed(Throwable throwable) {
                        future.completeExceptionally(getApiException(throwable.getCause()));
                    }
                });
        try {
            return future.get(this.readTimeoutMs, TimeUnit.MILLISECONDS);
        } catch (ExecutionException e) {
            throw (PulsarAdminException) e.getCause();
        } catch (InterruptedException e) {
            Thread.currentThread().interrupt();
            throw new PulsarAdminException(e);
        } catch (TimeoutException e) {
            throw new PulsarAdminException.TimeoutException(e);
        }
    }

    @Override
    public List<String> getTopics(String namespace) throws PulsarAdminException {
        try {
            return getTopicsAsync(namespace).get(this.readTimeoutMs, TimeUnit.MILLISECONDS);
        } catch (ExecutionException e) {
            throw (PulsarAdminException) e.getCause();
        } catch (InterruptedException e) {
            Thread.currentThread().interrupt();
            throw new PulsarAdminException(e);
        } catch (TimeoutException e) {
            throw new PulsarAdminException.TimeoutException(e);
        }
    }

    @Override
    public BundlesData getBundles(String namespace) throws PulsarAdminException {
        try {
            return getBundlesAsync(namespace).get(this.readTimeoutMs, TimeUnit.MILLISECONDS);
        } catch (ExecutionException e) {
            throw (PulsarAdminException) e.getCause();
        } catch (InterruptedException e) {
            Thread.currentThread().interrupt();
            throw new PulsarAdminException(e);
        } catch (TimeoutException e) {
            throw new PulsarAdminException.TimeoutException(e);
        }
    }

    @Override
    public  CompletableFuture<BundlesData> getBundlesAsync(String namespace) {
        NamespaceName ns = NamespaceName.get(namespace);
        String action = "bundles";
        WebTarget path = namespacePath(ns, action);
        final CompletableFuture<BundlesData> future = new CompletableFuture<>();
        asyncGetRequest(path,
                new InvocationCallback<BundlesData>() {
                    @Override
                    public void completed(BundlesData bundles) {
                        future.complete(bundles);
                    }

                    @Override
                    public void failed(Throwable throwable) {
                        future.completeExceptionally(getApiException(throwable.getCause()));
                    }
                });
        return future;
    }

    @Override
    public CompletableFuture<List<String>> getTopicsAsync(String namespace) {
        NamespaceName ns = NamespaceName.get(namespace);
        String action = ns.isV2() ? "topics" : "destinations";
        WebTarget path = namespacePath(ns, action);
        final CompletableFuture<List<String>> future = new CompletableFuture<>();
        asyncGetRequest(path,
                new InvocationCallback<List<String>>() {
                    @Override
                    public void completed(List<String> topics) {
                        future.complete(topics);
                    }

                    @Override
                    public void failed(Throwable throwable) {
                        future.completeExceptionally(getApiException(throwable.getCause()));
                    }
                });
        return future;
    }

    @Override
    public Policies getPolicies(String namespace) throws PulsarAdminException {
        try {
            return getPoliciesAsync(namespace).get(this.readTimeoutMs, TimeUnit.MILLISECONDS);
        } catch (ExecutionException e) {
            throw (PulsarAdminException) e.getCause();
        } catch (InterruptedException e) {
            Thread.currentThread().interrupt();
            throw new PulsarAdminException(e);
        } catch (TimeoutException e) {
            throw new PulsarAdminException.TimeoutException(e);
        }
    }

    @Override
    public CompletableFuture<Policies> getPoliciesAsync(String namespace) {
        NamespaceName ns = NamespaceName.get(namespace);
        WebTarget path = namespacePath(ns);
        final CompletableFuture<Policies> future = new CompletableFuture<>();
        asyncGetRequest(path,
                new InvocationCallback<Policies>() {
                    @Override
                    public void completed(Policies policies) {
                        future.complete(policies);
                    }

                    @Override
                    public void failed(Throwable throwable) {
                        future.completeExceptionally(getApiException(throwable.getCause()));
                    }
                });
        return future;
    }

    @Override
    public void createNamespace(String namespace, Set<String> clusters) throws PulsarAdminException {
        try {
            createNamespaceAsync(namespace, clusters).get(this.readTimeoutMs, TimeUnit.MILLISECONDS);
        } catch (ExecutionException e) {
            throw (PulsarAdminException) e.getCause();
        } catch (InterruptedException e) {
            Thread.currentThread().interrupt();
            throw new PulsarAdminException(e);
        } catch (TimeoutException e) {
            throw new PulsarAdminException.TimeoutException(e);
        }
    }

    @Override
    public CompletableFuture<Void> createNamespaceAsync(String namespace, Set<String> clusters) {
        NamespaceName ns = NamespaceName.get(namespace);
        WebTarget path = namespacePath(ns);

        if (ns.isV2()) {
            // For V2 API we pass full Policy class instance
            Policies policies = new Policies();
            policies.replication_clusters = clusters;
            return asyncPutRequest(path, Entity.entity(policies, MediaType.APPLICATION_JSON));
        } else {
            // For V1 API, we pass the BundlesData on creation
            return asyncPutRequest(path, Entity.entity("", MediaType.APPLICATION_JSON)).thenAccept(ignore -> {
                // For V1, we need to do it in 2 steps
                setNamespaceReplicationClustersAsync(namespace, clusters);
            });
        }
    }

    @Override
    public void createNamespace(String namespace, int numBundles) throws PulsarAdminException {
        createNamespace(namespace, new BundlesData(numBundles));
    }

    @Override
    public CompletableFuture<Void> createNamespaceAsync(String namespace, int numBundles) {
        return createNamespaceAsync(namespace, new BundlesData(numBundles));
    }

    @Override
    public void createNamespace(String namespace, Policies policies) throws PulsarAdminException {
        try {
            createNamespaceAsync(namespace, policies).get(this.readTimeoutMs, TimeUnit.MILLISECONDS);
        } catch (ExecutionException e) {
            throw (PulsarAdminException) e.getCause();
        } catch (InterruptedException e) {
            Thread.currentThread().interrupt();
            throw new PulsarAdminException(e);
        } catch (TimeoutException e) {
            throw new PulsarAdminException.TimeoutException(e);
        }
    }

    @Override
    public CompletableFuture<Void> createNamespaceAsync(String namespace, Policies policies) {
        NamespaceName ns = NamespaceName.get(namespace);
        checkArgument(ns.isV2(), "Create namespace with policies is only supported on newer namespaces");
        WebTarget path = namespacePath(ns);
        // For V2 API we pass full Policy class instance
        return asyncPutRequest(path, Entity.entity(policies, MediaType.APPLICATION_JSON));
    }

    @Override
    public void createNamespace(String namespace, BundlesData bundlesData) throws PulsarAdminException {
        try {
            createNamespaceAsync(namespace, bundlesData).get(this.readTimeoutMs, TimeUnit.MILLISECONDS);
        } catch (ExecutionException e) {
            throw (PulsarAdminException) e.getCause();
        } catch (InterruptedException e) {
            Thread.currentThread().interrupt();
            throw new PulsarAdminException(e);
        } catch (TimeoutException e) {
            throw new PulsarAdminException.TimeoutException(e);
        }
    }

    @Override
    public CompletableFuture<Void> createNamespaceAsync(String namespace, BundlesData bundlesData) {
        NamespaceName ns = NamespaceName.get(namespace);
        WebTarget path = namespacePath(ns);

        if (ns.isV2()) {
            // For V2 API we pass full Policy class instance
            Policies policies = new Policies();
            policies.bundles = bundlesData;
            return asyncPutRequest(path, Entity.entity(policies, MediaType.APPLICATION_JSON));
        } else {
            // For V1 API, we pass the BundlesData on creation
            return asyncPutRequest(path, Entity.entity(bundlesData, MediaType.APPLICATION_JSON));
        }
    }

    @Override
    public void createNamespace(String namespace) throws PulsarAdminException {
        try {
            createNamespaceAsync(namespace).get(this.readTimeoutMs, TimeUnit.MILLISECONDS);
        } catch (ExecutionException e) {
            throw (PulsarAdminException) e.getCause();
        } catch (InterruptedException e) {
            Thread.currentThread().interrupt();
            throw new PulsarAdminException(e);
        } catch (TimeoutException e) {
            throw new PulsarAdminException.TimeoutException(e);
        }
    }

    @Override
    public CompletableFuture<Void> createNamespaceAsync(String namespace) {
        NamespaceName ns = NamespaceName.get(namespace);
        WebTarget path = namespacePath(ns);
        return asyncPutRequest(path, Entity.entity("", MediaType.APPLICATION_JSON));
    }

    @Override
    public void deleteNamespace(String namespace) throws PulsarAdminException {
        try {
            deleteNamespaceAsync(namespace).get(this.readTimeoutMs, TimeUnit.MILLISECONDS);
        } catch (ExecutionException e) {
            throw (PulsarAdminException) e.getCause();
        } catch (InterruptedException e) {
            Thread.currentThread().interrupt();
            throw new PulsarAdminException(e);
        } catch (TimeoutException e) {
            throw new PulsarAdminException.TimeoutException(e);
        }
    }

    @Override
    public void deleteNamespace(String namespace, boolean force) throws PulsarAdminException {
        try {
            deleteNamespaceAsync(namespace, force).get(this.readTimeoutMs, TimeUnit.MILLISECONDS);
        } catch (ExecutionException e) {
            throw (PulsarAdminException) e.getCause();
        } catch (InterruptedException e) {
            Thread.currentThread().interrupt();
            throw new PulsarAdminException(e);
        } catch (TimeoutException e) {
            throw new PulsarAdminException.TimeoutException(e);
        }
    }

    @Override
    public CompletableFuture<Void> deleteNamespaceAsync(String namespace) {
        return deleteNamespaceAsync(namespace, false);
    }

    @Override
    public CompletableFuture<Void> deleteNamespaceAsync(String namespace, boolean force) {
        NamespaceName ns = NamespaceName.get(namespace);
        WebTarget path = namespacePath(ns);
        path = path.queryParam("force", force);
        return asyncDeleteRequest(path);
    }

    @Override
    public void deleteNamespaceBundle(String namespace, String bundleRange) throws PulsarAdminException {
        try {
            deleteNamespaceBundleAsync(namespace, bundleRange).get(this.readTimeoutMs, TimeUnit.MILLISECONDS);
        } catch (ExecutionException e) {
            throw (PulsarAdminException) e.getCause();
        } catch (InterruptedException e) {
            Thread.currentThread().interrupt();
            throw new PulsarAdminException(e);
        } catch (TimeoutException e) {
            throw new PulsarAdminException.TimeoutException(e);
        }
    }

    @Override
    public void deleteNamespaceBundle(String namespace, String bundleRange, boolean force) throws PulsarAdminException {
        try {
            deleteNamespaceBundleAsync(namespace, bundleRange, force).get(this.readTimeoutMs, TimeUnit.MILLISECONDS);
        } catch (ExecutionException e) {
            throw (PulsarAdminException) e.getCause();
        } catch (InterruptedException e) {
            Thread.currentThread().interrupt();
            throw new PulsarAdminException(e);
        } catch (TimeoutException e) {
            throw new PulsarAdminException.TimeoutException(e);
        }
    }

    @Override
    public CompletableFuture<Void> deleteNamespaceBundleAsync(String namespace, String bundleRange) {
        return deleteNamespaceBundleAsync(namespace, bundleRange, false);
    }

    @Override
    public CompletableFuture<Void> deleteNamespaceBundleAsync(String namespace, String bundleRange, boolean force) {
        NamespaceName ns = NamespaceName.get(namespace);
        WebTarget path = namespacePath(ns, bundleRange);
        path = path.queryParam("force", force);
        return asyncDeleteRequest(path);
    }

    @Override
    public Map<String, Set<AuthAction>> getPermissions(String namespace) throws PulsarAdminException {
        try {
            return getPermissionsAsync(namespace).get(this.readTimeoutMs, TimeUnit.MILLISECONDS);
        } catch (ExecutionException e) {
            throw (PulsarAdminException) e.getCause();
        } catch (InterruptedException e) {
            Thread.currentThread().interrupt();
            throw new PulsarAdminException(e);
        } catch (TimeoutException e) {
            throw new PulsarAdminException.TimeoutException(e);
        }
    }

    @Override
    public CompletableFuture<Map<String, Set<AuthAction>>> getPermissionsAsync(String namespace) {
        NamespaceName ns = NamespaceName.get(namespace);
        WebTarget path = namespacePath(ns, "permissions");
        final CompletableFuture<Map<String, Set<AuthAction>>> future = new CompletableFuture<>();
        asyncGetRequest(path,
                new InvocationCallback<Map<String, Set<AuthAction>>>() {
                    @Override
                    public void completed(Map<String, Set<AuthAction>> permissions) {
                        future.complete(permissions);
                    }

                    @Override
                    public void failed(Throwable throwable) {
                        future.completeExceptionally(getApiException(throwable.getCause()));
                    }
                });
        return future;
    }

    @Override
    public void grantPermissionOnNamespace(String namespace, String role, Set<AuthAction> actions)
            throws PulsarAdminException {
        try {
            grantPermissionOnNamespaceAsync(namespace, role, actions)
                    .get(this.readTimeoutMs, TimeUnit.MILLISECONDS);
        } catch (ExecutionException e) {
            throw (PulsarAdminException) e.getCause();
        } catch (InterruptedException e) {
            Thread.currentThread().interrupt();
            throw new PulsarAdminException(e);
        } catch (TimeoutException e) {
            throw new PulsarAdminException.TimeoutException(e);
        }
    }

    @Override
    public CompletableFuture<Void> grantPermissionOnNamespaceAsync(
            String namespace, String role, Set<AuthAction> actions) {
        NamespaceName ns = NamespaceName.get(namespace);
        WebTarget path = namespacePath(ns, "permissions", role);
        return asyncPostRequest(path, Entity.entity(actions, MediaType.APPLICATION_JSON));
    }

    @Override
    public void revokePermissionsOnNamespace(String namespace, String role) throws PulsarAdminException {
        try {
            revokePermissionsOnNamespaceAsync(namespace, role).get(this.readTimeoutMs, TimeUnit.MILLISECONDS);
        } catch (ExecutionException e) {
            throw (PulsarAdminException) e.getCause();
        } catch (InterruptedException e) {
            Thread.currentThread().interrupt();
            throw new PulsarAdminException(e);
        } catch (TimeoutException e) {
            throw new PulsarAdminException.TimeoutException(e);
        }
    }

    @Override
    public CompletableFuture<Void> revokePermissionsOnNamespaceAsync(String namespace, String role) {
        NamespaceName ns = NamespaceName.get(namespace);
        WebTarget path = namespacePath(ns, "permissions", role);
        return asyncDeleteRequest(path);
    }


    @Override
    public void grantPermissionOnSubscription(String namespace, String subscription, Set<String> roles)
            throws PulsarAdminException {
        try {
            grantPermissionOnSubscriptionAsync(namespace, subscription, roles)
                    .get(this.readTimeoutMs, TimeUnit.MILLISECONDS);
        } catch (ExecutionException e) {
            throw (PulsarAdminException) e.getCause();
        } catch (InterruptedException e) {
            Thread.currentThread().interrupt();
            throw new PulsarAdminException(e);
        } catch (TimeoutException e) {
            throw new PulsarAdminException.TimeoutException(e);
        }
    }

    @Override
    public CompletableFuture<Void> grantPermissionOnSubscriptionAsync(
            String namespace, String subscription, Set<String> roles) {
        NamespaceName ns = NamespaceName.get(namespace);
        WebTarget path = namespacePath(ns, "permissions", "subscription", subscription);
        return asyncPostRequest(path, Entity.entity(roles, MediaType.APPLICATION_JSON));
    }

    @Override
    public void revokePermissionOnSubscription(
            String namespace, String subscription, String role) throws PulsarAdminException {
        try {
            revokePermissionOnSubscriptionAsync(namespace, subscription, role)
                    .get(this.readTimeoutMs, TimeUnit.MILLISECONDS);
        } catch (ExecutionException e) {
            throw (PulsarAdminException) e.getCause();
        } catch (InterruptedException e) {
            Thread.currentThread().interrupt();
            throw new PulsarAdminException(e);
        } catch (TimeoutException e) {
            throw new PulsarAdminException.TimeoutException(e);
        }
    }

    @Override
    public CompletableFuture<Void> revokePermissionOnSubscriptionAsync(
            String namespace, String subscription, String role) {
        NamespaceName ns = NamespaceName.get(namespace);
        WebTarget path = namespacePath(ns, "permissions", subscription, role);
        return asyncDeleteRequest(path);
    }

    @Override
    public List<String> getNamespaceReplicationClusters(String namespace) throws PulsarAdminException {
        try {
            return getNamespaceReplicationClustersAsync(namespace)
                    .get(this.readTimeoutMs, TimeUnit.MILLISECONDS);
        } catch (ExecutionException e) {
            throw (PulsarAdminException) e.getCause();
        } catch (InterruptedException e) {
            Thread.currentThread().interrupt();
            throw new PulsarAdminException(e);
        } catch (TimeoutException e) {
            throw new PulsarAdminException.TimeoutException(e);
        }
    }

    @Override
    public CompletableFuture<List<String>> getNamespaceReplicationClustersAsync(String namespace) {
        NamespaceName ns = NamespaceName.get(namespace);
        WebTarget path = namespacePath(ns, "replication");
        final CompletableFuture<List<String>> future = new CompletableFuture<>();
        asyncGetRequest(path,
                new InvocationCallback<List<String>>() {
                    @Override
                    public void completed(List<String> clusters) {
                        future.complete(clusters);
                    }

                    @Override
                    public void failed(Throwable throwable) {
                        future.completeExceptionally(getApiException(throwable.getCause()));
                    }
                });
        return future;
    }

    @Override
    public void setNamespaceReplicationClusters(String namespace, Set<String> clusterIds) throws PulsarAdminException {
        try {
            setNamespaceReplicationClustersAsync(namespace, clusterIds).get(this.readTimeoutMs, TimeUnit.MILLISECONDS);
        } catch (ExecutionException e) {
            throw (PulsarAdminException) e.getCause();
        } catch (InterruptedException e) {
            Thread.currentThread().interrupt();
            throw new PulsarAdminException(e);
        } catch (TimeoutException e) {
            throw new PulsarAdminException.TimeoutException(e);
        }
    }

    @Override
    public CompletableFuture<Void> setNamespaceReplicationClustersAsync(String namespace, Set<String> clusterIds) {
        NamespaceName ns = NamespaceName.get(namespace);
        WebTarget path = namespacePath(ns, "replication");
        return asyncPostRequest(path, Entity.entity(clusterIds, MediaType.APPLICATION_JSON));
    }

    @Override
    public Integer getNamespaceMessageTTL(String namespace) throws PulsarAdminException {
        try {
            return getNamespaceMessageTTLAsync(namespace).
                    get(this.readTimeoutMs, TimeUnit.MILLISECONDS);
        } catch (ExecutionException e) {
            throw (PulsarAdminException) e.getCause();
        } catch (InterruptedException e) {
            Thread.currentThread().interrupt();
            throw new PulsarAdminException(e);
        } catch (TimeoutException e) {
            throw new PulsarAdminException.TimeoutException(e);
        }
    }

    @Override
    public CompletableFuture<Integer> getNamespaceMessageTTLAsync(String namespace) {
        NamespaceName ns = NamespaceName.get(namespace);
        WebTarget path = namespacePath(ns, "messageTTL");
        final CompletableFuture<Integer> future = new CompletableFuture<>();
        asyncGetRequest(path,
                new InvocationCallback<Integer>() {
                    @Override
                    public void completed(Integer ttl) {
                        future.complete(ttl);
                    }

                    @Override
                    public void failed(Throwable throwable) {
                        future.completeExceptionally(getApiException(throwable.getCause()));
                    }
                });
        return future;
    }

    @Override
    public void setNamespaceMessageTTL(String namespace, int ttlInSeconds) throws PulsarAdminException {
        try {
            setNamespaceMessageTTLAsync(namespace, ttlInSeconds)
                    .get(this.readTimeoutMs, TimeUnit.MILLISECONDS);
        } catch (ExecutionException e) {
            throw (PulsarAdminException) e.getCause();
        } catch (InterruptedException e) {
            Thread.currentThread().interrupt();
            throw new PulsarAdminException(e);
        } catch (TimeoutException e) {
            throw new PulsarAdminException.TimeoutException(e);
        }
    }

    @Override
    public CompletableFuture<Void> setNamespaceMessageTTLAsync(String namespace, int ttlInSeconds) {
        NamespaceName ns = NamespaceName.get(namespace);
        WebTarget path = namespacePath(ns, "messageTTL");
        return asyncPostRequest(path, Entity.entity(ttlInSeconds, MediaType.APPLICATION_JSON));
    }

    @Override
    public void removeNamespaceMessageTTL(String namespace) throws PulsarAdminException {
        try {
            removeNamespaceMessageTTLAsync(namespace)
                    .get(this.readTimeoutMs, TimeUnit.MILLISECONDS);
        } catch (ExecutionException e) {
            throw (PulsarAdminException) e.getCause();
        } catch (InterruptedException e) {
            Thread.currentThread().interrupt();
            throw new PulsarAdminException(e);
        } catch (TimeoutException e) {
            throw new PulsarAdminException.TimeoutException(e);
        }
    }

    @Override
    public CompletableFuture<Void> removeNamespaceMessageTTLAsync(String namespace) {
        NamespaceName ns = NamespaceName.get(namespace);
        WebTarget path = namespacePath(ns, "messageTTL");
        return asyncDeleteRequest(path);
    }

    @Override
    public int getSubscriptionExpirationTime(String namespace) throws PulsarAdminException {
        try {
            return getSubscriptionExpirationTimeAsync(namespace).get(this.readTimeoutMs, TimeUnit.MILLISECONDS);
        } catch (ExecutionException e) {
            throw (PulsarAdminException) e.getCause();
        } catch (InterruptedException e) {
            Thread.currentThread().interrupt();
            throw new PulsarAdminException(e);
        } catch (TimeoutException e) {
            throw new PulsarAdminException.TimeoutException(e);
        }
    }

    @Override
    public CompletableFuture<Integer> getSubscriptionExpirationTimeAsync(String namespace) {
        NamespaceName ns = NamespaceName.get(namespace);
        WebTarget path = namespacePath(ns, "subscriptionExpirationTime");
        final CompletableFuture<Integer> future = new CompletableFuture<>();
        asyncGetRequest(path, new InvocationCallback<Integer>() {
            @Override
            public void completed(Integer expirationTime) {
                future.complete(expirationTime);
            }

            @Override
            public void failed(Throwable throwable) {
                future.completeExceptionally(getApiException(throwable.getCause()));
            }
        });
        return future;
    }

    @Override
    public void setSubscriptionExpirationTime(String namespace, int expirationTime)
            throws PulsarAdminException {
        try {
            setSubscriptionExpirationTimeAsync(namespace, expirationTime).get(this.readTimeoutMs,
                    TimeUnit.MILLISECONDS);
        } catch (ExecutionException e) {
            throw (PulsarAdminException) e.getCause();
        } catch (InterruptedException e) {
            Thread.currentThread().interrupt();
            throw new PulsarAdminException(e);
        } catch (TimeoutException e) {
            throw new PulsarAdminException.TimeoutException(e);
        }
    }

    @Override
    public CompletableFuture<Void> setSubscriptionExpirationTimeAsync(String namespace, int expirationTime) {
        NamespaceName ns = NamespaceName.get(namespace);
        WebTarget path = namespacePath(ns, "subscriptionExpirationTime");
        return asyncPostRequest(path, Entity.entity(expirationTime, MediaType.APPLICATION_JSON));
    }

    @Override
    public void setNamespaceAntiAffinityGroup(String namespace, String namespaceAntiAffinityGroup)
            throws PulsarAdminException {
        try {
            setNamespaceAntiAffinityGroupAsync(namespace, namespaceAntiAffinityGroup)
                    .get(this.readTimeoutMs, TimeUnit.MILLISECONDS);
        } catch (ExecutionException e) {
            throw (PulsarAdminException) e.getCause();
        } catch (InterruptedException e) {
            Thread.currentThread().interrupt();
            throw new PulsarAdminException(e);
        } catch (TimeoutException e) {
            throw new PulsarAdminException.TimeoutException(e);
        }
    }

    @Override
    public CompletableFuture<Void> setNamespaceAntiAffinityGroupAsync(
            String namespace, String namespaceAntiAffinityGroup) {
        NamespaceName ns = NamespaceName.get(namespace);
        WebTarget path = namespacePath(ns, "antiAffinity");
        return asyncPostRequest(path, Entity.entity(namespaceAntiAffinityGroup, MediaType.APPLICATION_JSON));
    }

    @Override
    public String getNamespaceAntiAffinityGroup(String namespace) throws PulsarAdminException {
        try {
            return getNamespaceAntiAffinityGroupAsync(namespace).
                    get(this.readTimeoutMs, TimeUnit.MILLISECONDS);
        } catch (ExecutionException e) {
            throw (PulsarAdminException) e.getCause();
        } catch (InterruptedException e) {
            Thread.currentThread().interrupt();
            throw new PulsarAdminException(e);
        } catch (TimeoutException e) {
            throw new PulsarAdminException.TimeoutException(e);
        }
    }

    @Override
    public CompletableFuture<String> getNamespaceAntiAffinityGroupAsync(String namespace) {
        NamespaceName ns = NamespaceName.get(namespace);
        WebTarget path = namespacePath(ns, "antiAffinity");
        final CompletableFuture<String> future = new CompletableFuture<>();
        asyncGetRequest(path,
                new InvocationCallback<String>() {
                    @Override
                    public void completed(String s) {
                        future.complete(s);
                    }

                    @Override
                    public void failed(Throwable throwable) {
                        future.completeExceptionally(getApiException(throwable.getCause()));
                    }
                });
        return future;
    }

    @Override
    public List<String> getAntiAffinityNamespaces(String tenant, String cluster, String namespaceAntiAffinityGroup)
            throws PulsarAdminException {
        try {
            return getAntiAffinityNamespacesAsync(tenant, cluster, namespaceAntiAffinityGroup)
                    .get(this.readTimeoutMs, TimeUnit.MILLISECONDS);
        } catch (ExecutionException e) {
            throw (PulsarAdminException) e.getCause();
        } catch (InterruptedException e) {
            Thread.currentThread().interrupt();
            throw new PulsarAdminException(e);
        } catch (TimeoutException e) {
            throw new PulsarAdminException.TimeoutException(e);
        }
    }

    @Override
    public CompletableFuture<List<String>> getAntiAffinityNamespacesAsync(
            String tenant, String cluster, String namespaceAntiAffinityGroup) {
        WebTarget path = adminNamespaces.path(cluster)
                .path("antiAffinity").path(namespaceAntiAffinityGroup).queryParam("property", tenant);
        final CompletableFuture<List<String>> future = new CompletableFuture<>();
        asyncGetRequest(path,
                new InvocationCallback<List<String>>() {
                    @Override
                    public void completed(List<String> antiNamespaces) {
                        future.complete(antiNamespaces);
                    }

                    @Override
                    public void failed(Throwable throwable) {
                        future.completeExceptionally(getApiException(throwable.getCause()));
                    }
                });
        return future;
    }

    @Override
    public void deleteNamespaceAntiAffinityGroup(String namespace) throws PulsarAdminException {
        try {
            deleteNamespaceAntiAffinityGroupAsync(namespace).
                    get(this.readTimeoutMs, TimeUnit.MILLISECONDS);
        } catch (ExecutionException e) {
            throw (PulsarAdminException) e.getCause();
        } catch (InterruptedException e) {
            Thread.currentThread().interrupt();
            throw new PulsarAdminException(e);
        } catch (TimeoutException e) {
            throw new PulsarAdminException.TimeoutException(e);
        }
    }

    @Override
    public CompletableFuture<Void> deleteNamespaceAntiAffinityGroupAsync(String namespace) {
        NamespaceName ns = NamespaceName.get(namespace);
        WebTarget path = namespacePath(ns, "antiAffinity");
        return asyncDeleteRequest(path);
    }

    @Override
    public void removeDeduplicationStatus(String namespace) throws PulsarAdminException {
        try {
            removeDeduplicationStatusAsync(namespace)
                    .get(this.readTimeoutMs, TimeUnit.MILLISECONDS);
        } catch (ExecutionException e) {
            throw (PulsarAdminException) e.getCause();
        } catch (InterruptedException e) {
            Thread.currentThread().interrupt();
            throw new PulsarAdminException(e);
        } catch (TimeoutException e) {
            throw new PulsarAdminException.TimeoutException(e);
        }
    }

    @Override
    public CompletableFuture<Void> removeDeduplicationStatusAsync(String namespace) {
        NamespaceName ns = NamespaceName.get(namespace);
        WebTarget path = namespacePath(ns, "deduplication");
        return asyncDeleteRequest(path);
    }

    @Override
    public Boolean getDeduplicationStatus(String namespace) throws PulsarAdminException {
        try {
            return getDeduplicationStatusAsync(namespace)
                    .get(this.readTimeoutMs, TimeUnit.MILLISECONDS);
        } catch (ExecutionException e) {
            throw (PulsarAdminException) e.getCause();
        } catch (InterruptedException e) {
            Thread.currentThread().interrupt();
            throw new PulsarAdminException(e);
        } catch (TimeoutException e) {
            throw new PulsarAdminException.TimeoutException(e);
        }
    }

    @Override
    public CompletableFuture<Boolean> getDeduplicationStatusAsync(String namespace) {
        NamespaceName ns = NamespaceName.get(namespace);
        WebTarget path = namespacePath(ns, "deduplication");
        final CompletableFuture<Boolean> future = new CompletableFuture<>();
        asyncGetRequest(path,
                new InvocationCallback<Boolean>() {
                    @Override
                    public void completed(Boolean enabled) {
                        future.complete(enabled);
                    }

                    @Override
                    public void failed(Throwable throwable) {
                        future.completeExceptionally(getApiException(throwable.getCause()));
                    }
                });
        return future;
    }

    @Override
    public void setDeduplicationStatus(String namespace, boolean enableDeduplication) throws PulsarAdminException {
        try {
            setDeduplicationStatusAsync(namespace, enableDeduplication)
                    .get(this.readTimeoutMs, TimeUnit.MILLISECONDS);
        } catch (ExecutionException e) {
            throw (PulsarAdminException) e.getCause();
        } catch (InterruptedException e) {
            Thread.currentThread().interrupt();
            throw new PulsarAdminException(e);
        } catch (TimeoutException e) {
            throw new PulsarAdminException.TimeoutException(e);
        }
    }

    @Override
    public CompletableFuture<Void> setDeduplicationStatusAsync(String namespace, boolean enableDeduplication) {
        NamespaceName ns = NamespaceName.get(namespace);
        WebTarget path = namespacePath(ns, "deduplication");
        return asyncPostRequest(path, Entity.entity(enableDeduplication, MediaType.APPLICATION_JSON));
    }

    @Override
    public void setAutoTopicCreation(String namespace,
                                     AutoTopicCreationOverride autoTopicCreationOverride) throws PulsarAdminException {
        try {
            setAutoTopicCreationAsync(namespace, autoTopicCreationOverride)
                    .get(this.readTimeoutMs, TimeUnit.MILLISECONDS);
        } catch (ExecutionException e) {
            throw (PulsarAdminException) e.getCause();
        } catch (InterruptedException e) {
            Thread.currentThread().interrupt();
            throw new PulsarAdminException(e);
        } catch (TimeoutException e) {
            throw new PulsarAdminException.TimeoutException(e);
        }
    }

    @Override
    public CompletableFuture<Void> setAutoTopicCreationAsync(
            String namespace, AutoTopicCreationOverride autoTopicCreationOverride) {
        NamespaceName ns = NamespaceName.get(namespace);
        WebTarget path = namespacePath(ns, "autoTopicCreation");
        return asyncPostRequest(path, Entity.entity(autoTopicCreationOverride, MediaType.APPLICATION_JSON));
    }

    @Override
    public void removeAutoTopicCreation(String namespace) throws PulsarAdminException {
        try {
            removeAutoTopicCreationAsync(namespace).get(this.readTimeoutMs, TimeUnit.MILLISECONDS);
        } catch (ExecutionException e) {
            throw (PulsarAdminException) e.getCause();
        } catch (InterruptedException e) {
            Thread.currentThread().interrupt();
            throw new PulsarAdminException(e);
        } catch (TimeoutException e) {
            throw new PulsarAdminException.TimeoutException(e);
        }
    }

    @Override
    public CompletableFuture<Void> removeAutoTopicCreationAsync(String namespace) {
        NamespaceName ns = NamespaceName.get(namespace);
        WebTarget path = namespacePath(ns, "autoTopicCreation");
        return asyncDeleteRequest(path);
    }

    @Override
    public void setAutoSubscriptionCreation(String namespace,
            AutoSubscriptionCreationOverride autoSubscriptionCreationOverride) throws PulsarAdminException {
        try {
            setAutoSubscriptionCreationAsync(namespace, autoSubscriptionCreationOverride)
                    .get(this.readTimeoutMs, TimeUnit.MILLISECONDS);
        } catch (ExecutionException e) {
            throw (PulsarAdminException) e.getCause();
        } catch (InterruptedException e) {
            Thread.currentThread().interrupt();
            throw new PulsarAdminException(e);
        } catch (TimeoutException e) {
            throw new PulsarAdminException.TimeoutException(e);
        }
    }

    @Override
    public CompletableFuture<Void> setAutoSubscriptionCreationAsync(String namespace,
            AutoSubscriptionCreationOverride autoSubscriptionCreationOverride) {
        NamespaceName ns = NamespaceName.get(namespace);
        WebTarget path = namespacePath(ns, "autoSubscriptionCreation");
        return asyncPostRequest(path, Entity.entity(autoSubscriptionCreationOverride, MediaType.APPLICATION_JSON));
    }

    @Override
    public void setSubscriptionTypesEnabled(
            String namespace, Set<SubscriptionType> subscriptionTypesEnabled) throws PulsarAdminException {
        try {
            setSubscriptionTypesEnabledAsync(namespace, subscriptionTypesEnabled)
                    .get(this.readTimeoutMs, TimeUnit.MILLISECONDS);
        } catch (ExecutionException e) {
            throw (PulsarAdminException) e.getCause();
        } catch (InterruptedException e) {
            Thread.currentThread().interrupt();
            throw new PulsarAdminException(e);
        } catch (TimeoutException e) {
            throw new PulsarAdminException.TimeoutException(e);
        }
    }

    @Override
    public CompletableFuture<Void> setSubscriptionTypesEnabledAsync(String namespace,
                                                                    Set<SubscriptionType> subscriptionTypes) {
        NamespaceName ns = NamespaceName.get(namespace);
        WebTarget path = namespacePath(ns, "subscriptionTypesEnabled");
        return asyncPostRequest(path, Entity.entity(subscriptionTypes, MediaType.APPLICATION_JSON));
    }

    @Override
    public Set<SubscriptionType> getSubscriptionTypesEnabled(String namespace) throws PulsarAdminException {
        try {
            return getSubscriptionTypesEnabledAsync(namespace).get(this.readTimeoutMs, TimeUnit.MILLISECONDS);
        } catch (ExecutionException e) {
            throw (PulsarAdminException) e.getCause();
        } catch (InterruptedException e) {
            Thread.currentThread().interrupt();
            throw new PulsarAdminException(e);
        } catch (TimeoutException e) {
            throw new PulsarAdminException.TimeoutException(e);
        }
    }

    @Override
    public CompletableFuture<Set<SubscriptionType>> getSubscriptionTypesEnabledAsync(String namespace) {
        NamespaceName ns = NamespaceName.get(namespace);
        WebTarget path = namespacePath(ns, "subscriptionTypesEnabled");
        final CompletableFuture<Set<SubscriptionType>> future = new CompletableFuture<>();
        asyncGetRequest(path,
                new InvocationCallback<Set<SubscriptionType>>() {
                    @Override
                    public void completed(Set<SubscriptionType> subscriptionTypesEnabled) {
                        future.complete(subscriptionTypesEnabled);
                    }

                    @Override
                    public void failed(Throwable throwable) {
                        future.completeExceptionally(getApiException(throwable.getCause()));
                    }
                });
        return future;
    }

    @Override
    public void removeAutoSubscriptionCreation(String namespace) throws PulsarAdminException {
        try {
            removeAutoSubscriptionCreationAsync(namespace).get(this.readTimeoutMs, TimeUnit.MILLISECONDS);
        } catch (ExecutionException e) {
            throw (PulsarAdminException) e.getCause();
        } catch (InterruptedException e) {
            Thread.currentThread().interrupt();
            throw new PulsarAdminException(e);
        } catch (TimeoutException e) {
            throw new PulsarAdminException.TimeoutException(e);
        }
    }

    @Override
    public CompletableFuture<Void> removeAutoSubscriptionCreationAsync(String namespace) {
        NamespaceName ns = NamespaceName.get(namespace);
        WebTarget path = namespacePath(ns, "autoSubscriptionCreation");
        return asyncDeleteRequest(path);
    }

    @Override
    public Map<BacklogQuotaType, BacklogQuota> getBacklogQuotaMap(String namespace) throws PulsarAdminException {
        try {
            return getBacklogQuotaMapAsync(namespace).get(this.readTimeoutMs, TimeUnit.MILLISECONDS);
        } catch (ExecutionException e) {
            throw (PulsarAdminException) e.getCause();
        } catch (InterruptedException e) {
            Thread.currentThread().interrupt();
            throw new PulsarAdminException(e);
        } catch (TimeoutException e) {
            throw new PulsarAdminException.TimeoutException(e);
        }
    }

    @Override
    public CompletableFuture<Map<BacklogQuotaType, BacklogQuota>> getBacklogQuotaMapAsync(String namespace) {
        NamespaceName ns = NamespaceName.get(namespace);
        WebTarget path = namespacePath(ns, "backlogQuotaMap");
        final CompletableFuture<Map<BacklogQuotaType, BacklogQuota>> future = new CompletableFuture<>();
        asyncGetRequest(path,
                new InvocationCallback<Map<BacklogQuotaType, BacklogQuota>>() {
                    @Override
                    public void completed(Map<BacklogQuotaType, BacklogQuota> quotaMap) {
                        future.complete(quotaMap);
                    }

                    @Override
                    public void failed(Throwable throwable) {
                        future.completeExceptionally(getApiException(throwable.getCause()));
                    }
                });
        return future;
    }

    @Override
    public void setBacklogQuota(String namespace, BacklogQuota backlogQuota) throws PulsarAdminException {
        try {
            setBacklogQuotaAsync(namespace, backlogQuota).get(this.readTimeoutMs, TimeUnit.MILLISECONDS);
        } catch (ExecutionException e) {
            throw (PulsarAdminException) e.getCause();
        } catch (InterruptedException e) {
            Thread.currentThread().interrupt();
            throw new PulsarAdminException(e);
        } catch (TimeoutException e) {
            throw new PulsarAdminException.TimeoutException(e);
        }
    }

    @Override
    public CompletableFuture<Void> setBacklogQuotaAsync(String namespace, BacklogQuota backlogQuota) {
        NamespaceName ns = NamespaceName.get(namespace);
        WebTarget path = namespacePath(ns, "backlogQuota");
        return asyncPostRequest(path, Entity.entity(backlogQuota, MediaType.APPLICATION_JSON));
    }

    @Override
    public void removeBacklogQuota(String namespace) throws PulsarAdminException {
        try {
            removeBacklogQuotaAsync(namespace).
                    get(this.readTimeoutMs, TimeUnit.MILLISECONDS);
        } catch (ExecutionException e) {
            throw (PulsarAdminException) e.getCause();
        } catch (InterruptedException e) {
            Thread.currentThread().interrupt();
            throw new PulsarAdminException(e);
        } catch (TimeoutException e) {
            throw new PulsarAdminException.TimeoutException(e);
        }
    }

    @Override
    public void removeInactiveTopicPolicies(String namespace) throws PulsarAdminException {
        try {
            removeInactiveTopicPoliciesAsync(namespace).
                    get(this.readTimeoutMs, TimeUnit.MILLISECONDS);
        } catch (ExecutionException e) {
            throw (PulsarAdminException) e.getCause();
        } catch (InterruptedException e) {
            Thread.currentThread().interrupt();
            throw new PulsarAdminException(e);
        } catch (TimeoutException e) {
            throw new PulsarAdminException.TimeoutException(e);
        }
    }

    @Override
    public CompletableFuture<Void> removeInactiveTopicPoliciesAsync(String namespace) {
        NamespaceName ns = NamespaceName.get(namespace);
        WebTarget path = namespacePath(ns, "inactiveTopicPolicies");
        return asyncDeleteRequest(path);
    }

    @Override
    public CompletableFuture<Void> removeBacklogQuotaAsync(String namespace) {
        NamespaceName ns = NamespaceName.get(namespace);
        WebTarget path = namespacePath(ns, "backlogQuota")
                .queryParam("backlogQuotaType", BacklogQuotaType.destination_storage.toString());
        return asyncDeleteRequest(path);
    }

    @Override
    public void setPersistence(String namespace, PersistencePolicies persistence) throws PulsarAdminException {
        try {
            setPersistenceAsync(namespace, persistence).get(this.readTimeoutMs, TimeUnit.MILLISECONDS);
        } catch (ExecutionException e) {
            throw (PulsarAdminException) e.getCause();
        } catch (InterruptedException e) {
            Thread.currentThread().interrupt();
            throw new PulsarAdminException(e);
        } catch (TimeoutException e) {
            throw new PulsarAdminException.TimeoutException(e);
        }
    }

    @Override
    public CompletableFuture<Void> setPersistenceAsync(String namespace, PersistencePolicies persistence) {
        NamespaceName ns = NamespaceName.get(namespace);
        WebTarget path = namespacePath(ns, "persistence");
        return asyncPostRequest(path, Entity.entity(persistence, MediaType.APPLICATION_JSON));
    }

    @Override
    public void setBookieAffinityGroup(
            String namespace, BookieAffinityGroupData bookieAffinityGroup) throws PulsarAdminException {
        try {
            setBookieAffinityGroupAsync(namespace, bookieAffinityGroup).get(this.readTimeoutMs, TimeUnit.MILLISECONDS);
        } catch (ExecutionException e) {
            throw (PulsarAdminException) e.getCause();
        } catch (InterruptedException e) {
            Thread.currentThread().interrupt();
            throw new PulsarAdminException(e);
        } catch (TimeoutException e) {
            throw new PulsarAdminException.TimeoutException(e);
        }
    }

    @Override
    public CompletableFuture<Void> setBookieAffinityGroupAsync(
            String namespace, BookieAffinityGroupData bookieAffinityGroup) {
        NamespaceName ns = NamespaceName.get(namespace);
        WebTarget path = namespacePath(ns, "persistence", "bookieAffinity");
        return asyncPostRequest(path, Entity.entity(bookieAffinityGroup, MediaType.APPLICATION_JSON));
    }

    @Override
    public void deleteBookieAffinityGroup(String namespace) throws PulsarAdminException {
        try {
            deleteBookieAffinityGroupAsync(namespace).
                    get(this.readTimeoutMs, TimeUnit.MILLISECONDS);
        } catch (ExecutionException e) {
            throw (PulsarAdminException) e.getCause();
        } catch (InterruptedException e) {
            Thread.currentThread().interrupt();
            throw new PulsarAdminException(e);
        } catch (TimeoutException e) {
            throw new PulsarAdminException.TimeoutException(e);
        }
    }

    @Override
    public CompletableFuture<Void> deleteBookieAffinityGroupAsync(String namespace) {
        NamespaceName ns = NamespaceName.get(namespace);
        WebTarget path = namespacePath(ns, "persistence", "bookieAffinity");
        return asyncDeleteRequest(path);
    }

    @Override
    public BookieAffinityGroupData getBookieAffinityGroup(String namespace) throws PulsarAdminException {
        try {
            return getBookieAffinityGroupAsync(namespace).
                    get(this.readTimeoutMs, TimeUnit.MILLISECONDS);
        } catch (ExecutionException e) {
            throw (PulsarAdminException) e.getCause();
        } catch (InterruptedException e) {
            Thread.currentThread().interrupt();
            throw new PulsarAdminException(e);
        } catch (TimeoutException e) {
            throw new PulsarAdminException.TimeoutException(e);
        }
    }

    @Override
    public CompletableFuture<BookieAffinityGroupData> getBookieAffinityGroupAsync(String namespace) {
        NamespaceName ns = NamespaceName.get(namespace);
        WebTarget path = namespacePath(ns, "persistence", "bookieAffinity");
        final CompletableFuture<BookieAffinityGroupData> future = new CompletableFuture<>();
        asyncGetRequest(path,
                new InvocationCallback<BookieAffinityGroupData>() {
                    @Override
                    public void completed(BookieAffinityGroupData bookieAffinityGroupData) {
                        future.complete(bookieAffinityGroupData);
                    }

                    @Override
                    public void failed(Throwable throwable) {
                        future.completeExceptionally(getApiException(throwable.getCause()));
                    }
                });
        return future;
    }

    @Override
    public PersistencePolicies getPersistence(String namespace) throws PulsarAdminException {
        try {
            return getPersistenceAsync(namespace).get(this.readTimeoutMs, TimeUnit.MILLISECONDS);
        } catch (ExecutionException e) {
            throw (PulsarAdminException) e.getCause();
        } catch (InterruptedException e) {
            Thread.currentThread().interrupt();
            throw new PulsarAdminException(e);
        } catch (TimeoutException e) {
            throw new PulsarAdminException.TimeoutException(e);
        }
    }

    @Override
    public CompletableFuture<PersistencePolicies> getPersistenceAsync(String namespace) {
        NamespaceName ns = NamespaceName.get(namespace);
        WebTarget path = namespacePath(ns, "persistence");
        final CompletableFuture<PersistencePolicies> future = new CompletableFuture<>();
        asyncGetRequest(path,
                new InvocationCallback<PersistencePolicies>() {
                    @Override
                    public void completed(PersistencePolicies persistencePolicies) {
                        future.complete(persistencePolicies);
                    }

                    @Override
                    public void failed(Throwable throwable) {
                        future.completeExceptionally(getApiException(throwable.getCause()));
                    }
                });
        return future;
    }

    @Override
    public void setRetention(String namespace, RetentionPolicies retention) throws PulsarAdminException {
        try {
            setRetentionAsync(namespace, retention).get(this.readTimeoutMs, TimeUnit.MILLISECONDS);
        } catch (ExecutionException e) {
            throw (PulsarAdminException) e.getCause();
        } catch (InterruptedException e) {
            Thread.currentThread().interrupt();
            throw new PulsarAdminException(e);
        } catch (TimeoutException e) {
            throw new PulsarAdminException.TimeoutException(e);
        }
    }

    @Override
    public CompletableFuture<Void> setRetentionAsync(String namespace, RetentionPolicies retention) {
        NamespaceName ns = NamespaceName.get(namespace);
        WebTarget path = namespacePath(ns, "retention");
        return asyncPostRequest(path, Entity.entity(retention, MediaType.APPLICATION_JSON));
    }

    @Override
    public void removeRetention(String namespace) throws PulsarAdminException {
        try {
            removeRetentionAsync(namespace).get(this.readTimeoutMs, TimeUnit.MILLISECONDS);
        } catch (ExecutionException e) {
            throw (PulsarAdminException) e.getCause();
        } catch (InterruptedException e) {
            Thread.currentThread().interrupt();
            throw new PulsarAdminException(e);
        } catch (TimeoutException e) {
            throw new PulsarAdminException.TimeoutException(e);
        }
    }

    @Override
    public CompletableFuture<Void> removeRetentionAsync(String namespace) {
        NamespaceName ns = NamespaceName.get(namespace);
        WebTarget path = namespacePath(ns, "retention");
        return asyncDeleteRequest(path);
    }

    @Override
    public RetentionPolicies getRetention(String namespace) throws PulsarAdminException {
        try {
            return getRetentionAsync(namespace).get(this.readTimeoutMs, TimeUnit.MILLISECONDS);
        } catch (ExecutionException e) {
            throw (PulsarAdminException) e.getCause();
        } catch (InterruptedException e) {
            Thread.currentThread().interrupt();
            throw new PulsarAdminException(e);
        } catch (TimeoutException e) {
            throw new PulsarAdminException.TimeoutException(e);
        }
    }

    @Override
    public CompletableFuture<RetentionPolicies> getRetentionAsync(String namespace) {
        NamespaceName ns = NamespaceName.get(namespace);
        WebTarget path = namespacePath(ns, "retention");
        final CompletableFuture<RetentionPolicies> future = new CompletableFuture<>();
        asyncGetRequest(path,
                new InvocationCallback<RetentionPolicies>() {
                    @Override
                    public void completed(RetentionPolicies retentionPolicies) {
                        future.complete(retentionPolicies);
                    }

                    @Override
                    public void failed(Throwable throwable) {
                        future.completeExceptionally(getApiException(throwable.getCause()));
                    }
                });
        return future;
    }

    @Override
    public void unload(String namespace) throws PulsarAdminException {
        try {
            unloadAsync(namespace).get(this.readTimeoutMs, TimeUnit.MILLISECONDS);
        } catch (ExecutionException e) {
            throw (PulsarAdminException) e.getCause();
        } catch (InterruptedException e) {
            Thread.currentThread().interrupt();
            throw new PulsarAdminException(e);
        } catch (TimeoutException e) {
            throw new PulsarAdminException.TimeoutException(e);
        }
    }

    @Override
    public CompletableFuture<Void> unloadAsync(String namespace) {
        NamespaceName ns = NamespaceName.get(namespace);
        WebTarget path = namespacePath(ns, "unload");
        return asyncPutRequest(path, Entity.entity("", MediaType.APPLICATION_JSON));
    }

    @Override
    public String getReplicationConfigVersion(String namespace) throws PulsarAdminException {
        try {
            return getReplicationConfigVersionAsync(namespace).
                    get(this.readTimeoutMs, TimeUnit.MILLISECONDS);
        } catch (ExecutionException e) {
            throw (PulsarAdminException) e.getCause();
        } catch (InterruptedException e) {
            Thread.currentThread().interrupt();
            throw new PulsarAdminException(e);
        } catch (TimeoutException e) {
            throw new PulsarAdminException.TimeoutException(e);
        }
    }

    @Override
    public CompletableFuture<String> getReplicationConfigVersionAsync(String namespace) {
        NamespaceName ns = NamespaceName.get(namespace);
        WebTarget path = namespacePath(ns, "configversion");
        final CompletableFuture<String> future = new CompletableFuture<>();
        asyncGetRequest(path,
                new InvocationCallback<String>() {
                    @Override
                    public void completed(String s) {
                        future.complete(s);
                    }

                    @Override
                    public void failed(Throwable throwable) {
                        future.completeExceptionally(getApiException(throwable.getCause()));
                    }
                });
        return future;
    }

    @Override
    public void unloadNamespaceBundle(String namespace, String bundle) throws PulsarAdminException {
        try {
            unloadNamespaceBundleAsync(namespace, bundle).get(this.readTimeoutMs, TimeUnit.MILLISECONDS);
        } catch (ExecutionException e) {
            throw (PulsarAdminException) e.getCause();
        } catch (InterruptedException e) {
            Thread.currentThread().interrupt();
            throw new PulsarAdminException(e);
        } catch (TimeoutException e) {
            throw new PulsarAdminException.TimeoutException(e);
        }
    }

    @Override
    public CompletableFuture<Void> unloadNamespaceBundleAsync(String namespace, String bundle) {
        NamespaceName ns = NamespaceName.get(namespace);
        WebTarget path = namespacePath(ns, bundle, "unload");
        return asyncPutRequest(path, Entity.entity("", MediaType.APPLICATION_JSON));
    }

    @Override
    public void splitNamespaceBundle(
            String namespace, String bundle, boolean unloadSplitBundles, String splitAlgorithmName)
            throws PulsarAdminException {
        try {
            splitNamespaceBundleAsync(namespace, bundle, unloadSplitBundles, splitAlgorithmName)
                    .get(this.readTimeoutMs, TimeUnit.MILLISECONDS);
        } catch (ExecutionException e) {
            throw (PulsarAdminException) e.getCause();
        } catch (InterruptedException e) {
            Thread.currentThread().interrupt();
            throw new PulsarAdminException(e);
        } catch (TimeoutException e) {
            throw new PulsarAdminException.TimeoutException(e);
        }
    }

    @Override
    public CompletableFuture<Void> splitNamespaceBundleAsync(
            String namespace, String bundle, boolean unloadSplitBundles, String splitAlgorithmName) {
        NamespaceName ns = NamespaceName.get(namespace);
        WebTarget path = namespacePath(ns, bundle, "split")
                .queryParam("unload", Boolean.toString(unloadSplitBundles))
                .queryParam("splitAlgorithmName", splitAlgorithmName);
        return asyncPutRequest(path, Entity.entity("", MediaType.APPLICATION_JSON));
    }

    @Override
    public void setPublishRate(String namespace, PublishRate publishMsgRate) throws PulsarAdminException {
        try {
            setPublishRateAsync(namespace, publishMsgRate).get(this.readTimeoutMs, TimeUnit.MILLISECONDS);
        } catch (ExecutionException e) {
            throw (PulsarAdminException) e.getCause();
        } catch (InterruptedException e) {
            Thread.currentThread().interrupt();
            throw new PulsarAdminException(e);
        } catch (TimeoutException e) {
            throw new PulsarAdminException.TimeoutException(e);
        }
    }

    @Override
    public void removePublishRate(String namespace) throws PulsarAdminException {
        try {
            removePublishRateAsync(namespace).get(this.readTimeoutMs, TimeUnit.MILLISECONDS);
        } catch (ExecutionException e) {
            throw (PulsarAdminException) e.getCause();
        } catch (InterruptedException e) {
            Thread.currentThread().interrupt();
            throw new PulsarAdminException(e);
        } catch (TimeoutException e) {
            throw new PulsarAdminException.TimeoutException(e);
        }
    }

    @Override
    public CompletableFuture<Void> setPublishRateAsync(String namespace, PublishRate publishMsgRate) {
        NamespaceName ns = NamespaceName.get(namespace);
        WebTarget path = namespacePath(ns, "publishRate");
        return asyncPostRequest(path, Entity.entity(publishMsgRate, MediaType.APPLICATION_JSON));
    }

    @Override
    public CompletableFuture<Void> removePublishRateAsync(String namespace) {
        NamespaceName ns = NamespaceName.get(namespace);
        WebTarget path = namespacePath(ns, "publishRate");
        return asyncDeleteRequest(path);
    }

    @Override
    public PublishRate getPublishRate(String namespace) throws PulsarAdminException {
        try {
            return getPublishRateAsync(namespace).get(this.readTimeoutMs, TimeUnit.MILLISECONDS);
        } catch (ExecutionException e) {
            throw (PulsarAdminException) e.getCause();
        } catch (InterruptedException e) {
            Thread.currentThread().interrupt();
            throw new PulsarAdminException(e);
        } catch (TimeoutException e) {
            throw new PulsarAdminException.TimeoutException(e);
        }
    }

    @Override
    public CompletableFuture<PublishRate> getPublishRateAsync(String namespace) {
        NamespaceName ns = NamespaceName.get(namespace);
        WebTarget path = namespacePath(ns, "publishRate");
        final CompletableFuture<PublishRate> future = new CompletableFuture<>();
        asyncGetRequest(path,
                new InvocationCallback<PublishRate>() {
                    @Override
                    public void completed(PublishRate publishRate) {
                        future.complete(publishRate);
                    }

                    @Override
                    public void failed(Throwable throwable) {
                        future.completeExceptionally(getApiException(throwable.getCause()));
                    }
                });
        return future;
    }

    @Override
    public void setDispatchRate(String namespace, DispatchRate dispatchRate) throws PulsarAdminException {
        try {
            setDispatchRateAsync(namespace, dispatchRate).get(this.readTimeoutMs, TimeUnit.MILLISECONDS);
        } catch (ExecutionException e) {
            throw (PulsarAdminException) e.getCause();
        } catch (InterruptedException e) {
            Thread.currentThread().interrupt();
            throw new PulsarAdminException(e);
        } catch (TimeoutException e) {
            throw new PulsarAdminException.TimeoutException(e);
        }
    }

    @Override
    public CompletableFuture<Void> setDispatchRateAsync(String namespace, DispatchRate dispatchRate) {
        NamespaceName ns = NamespaceName.get(namespace);
        WebTarget path = namespacePath(ns, "dispatchRate");
        return asyncPostRequest(path, Entity.entity(dispatchRate, MediaType.APPLICATION_JSON));
    }

    @Override
    public DispatchRate getDispatchRate(String namespace) throws PulsarAdminException {
        try {
            return getDispatchRateAsync(namespace).get(this.readTimeoutMs, TimeUnit.MILLISECONDS);
        } catch (ExecutionException e) {
            throw (PulsarAdminException) e.getCause();
        } catch (InterruptedException e) {
            Thread.currentThread().interrupt();
            throw new PulsarAdminException(e);
        } catch (TimeoutException e) {
            throw new PulsarAdminException.TimeoutException(e);
        }
    }

    @Override
    public CompletableFuture<DispatchRate> getDispatchRateAsync(String namespace) {
        NamespaceName ns = NamespaceName.get(namespace);
        WebTarget path = namespacePath(ns, "dispatchRate");
        final CompletableFuture<DispatchRate> future = new CompletableFuture<>();
        asyncGetRequest(path,
                new InvocationCallback<DispatchRate>() {
                    @Override
                    public void completed(DispatchRate dispatchRate) {
                        future.complete(dispatchRate);
                    }

                    @Override
                    public void failed(Throwable throwable) {
                        future.completeExceptionally(getApiException(throwable.getCause()));
                    }
                });
        return future;
    }

    @Override
    public void setSubscribeRate(String namespace, SubscribeRate subscribeRate) throws PulsarAdminException {
        try {
            setSubscribeRateAsync(namespace, subscribeRate).get(this.readTimeoutMs, TimeUnit.MILLISECONDS);
        } catch (ExecutionException e) {
            throw (PulsarAdminException) e.getCause();
        } catch (InterruptedException e) {
            Thread.currentThread().interrupt();
            throw new PulsarAdminException(e);
        } catch (TimeoutException e) {
            throw new PulsarAdminException.TimeoutException(e);
        }
    }

    @Override
    public CompletableFuture<Void> setSubscribeRateAsync(String namespace, SubscribeRate subscribeRate) {
        NamespaceName ns = NamespaceName.get(namespace);
        WebTarget path = namespacePath(ns, "subscribeRate");
        return asyncPostRequest(path, Entity.entity(subscribeRate, MediaType.APPLICATION_JSON));
    }

    @Override
    public SubscribeRate getSubscribeRate(String namespace) throws PulsarAdminException {
        try {
            return getSubscribeRateAsync(namespace).
                    get(this.readTimeoutMs, TimeUnit.MILLISECONDS);
        } catch (ExecutionException e) {
            throw (PulsarAdminException) e.getCause();
        } catch (InterruptedException e) {
            Thread.currentThread().interrupt();
            throw new PulsarAdminException(e);
        } catch (TimeoutException e) {
            throw new PulsarAdminException.TimeoutException(e);
        }
    }

    @Override
    public CompletableFuture<SubscribeRate> getSubscribeRateAsync(String namespace) {
        NamespaceName ns = NamespaceName.get(namespace);
        WebTarget path = namespacePath(ns, "subscribeRate");
        final CompletableFuture<SubscribeRate> future = new CompletableFuture<>();
        asyncGetRequest(path,
                new InvocationCallback<SubscribeRate>() {
                    @Override
                    public void completed(SubscribeRate subscribeRate) {
                        future.complete(subscribeRate);
                    }

                    @Override
                    public void failed(Throwable throwable) {
                        future.completeExceptionally(getApiException(throwable.getCause()));
                    }
                });
        return future;
    }

    @Override
    public void setSubscriptionDispatchRate(String namespace, DispatchRate dispatchRate) throws PulsarAdminException {
        try {
            setSubscriptionDispatchRateAsync(namespace, dispatchRate).get(this.readTimeoutMs, TimeUnit.MILLISECONDS);
        } catch (ExecutionException e) {
            throw (PulsarAdminException) e.getCause();
        } catch (InterruptedException e) {
            Thread.currentThread().interrupt();
            throw new PulsarAdminException(e);
        } catch (TimeoutException e) {
            throw new PulsarAdminException.TimeoutException(e);
        }
    }

    @Override
    public CompletableFuture<Void> setSubscriptionDispatchRateAsync(String namespace, DispatchRate dispatchRate) {
        NamespaceName ns = NamespaceName.get(namespace);
        WebTarget path = namespacePath(ns, "subscriptionDispatchRate");
        return asyncPostRequest(path, Entity.entity(dispatchRate, MediaType.APPLICATION_JSON));
    }

    @Override
    public DispatchRate getSubscriptionDispatchRate(String namespace) throws PulsarAdminException {
        try {
            return getSubscriptionDispatchRateAsync(namespace).get(this.readTimeoutMs, TimeUnit.MILLISECONDS);
        } catch (ExecutionException e) {
            throw (PulsarAdminException) e.getCause();
        } catch (InterruptedException e) {
            Thread.currentThread().interrupt();
            throw new PulsarAdminException(e);
        } catch (TimeoutException e) {
            throw new PulsarAdminException.TimeoutException(e);
        }
    }

    @Override
    public CompletableFuture<DispatchRate> getSubscriptionDispatchRateAsync(String namespace) {
        NamespaceName ns = NamespaceName.get(namespace);
        WebTarget path = namespacePath(ns, "subscriptionDispatchRate");
        final CompletableFuture<DispatchRate> future = new CompletableFuture<>();
        asyncGetRequest(path,
                new InvocationCallback<DispatchRate>() {
                    @Override
                    public void completed(DispatchRate dispatchRate) {
                        future.complete(dispatchRate);
                    }

                    @Override
                    public void failed(Throwable throwable) {
                        future.completeExceptionally(getApiException(throwable.getCause()));
                    }
                });
        return future;
    }

    @Override
    public void setReplicatorDispatchRate(String namespace, DispatchRate dispatchRate) throws PulsarAdminException {
        try {
            setReplicatorDispatchRateAsync(namespace, dispatchRate).get(this.readTimeoutMs, TimeUnit.MILLISECONDS);
        } catch (ExecutionException e) {
            throw (PulsarAdminException) e.getCause();
        } catch (InterruptedException e) {
            Thread.currentThread().interrupt();
            throw new PulsarAdminException(e);
        } catch (TimeoutException e) {
            throw new PulsarAdminException.TimeoutException(e);
        }
    }

    @Override
    public CompletableFuture<Void> setReplicatorDispatchRateAsync(String namespace, DispatchRate dispatchRate) {
        NamespaceName ns = NamespaceName.get(namespace);
        WebTarget path = namespacePath(ns, "replicatorDispatchRate");
        return asyncPostRequest(path, Entity.entity(dispatchRate, MediaType.APPLICATION_JSON));
    }

    @Override
    public DispatchRate getReplicatorDispatchRate(String namespace) throws PulsarAdminException {
        try {
            return getReplicatorDispatchRateAsync(namespace).
                    get(this.readTimeoutMs, TimeUnit.MILLISECONDS);
        } catch (ExecutionException e) {
            throw (PulsarAdminException) e.getCause();
        } catch (InterruptedException e) {
            Thread.currentThread().interrupt();
            throw new PulsarAdminException(e);
        } catch (TimeoutException e) {
            throw new PulsarAdminException.TimeoutException(e);
        }
    }

    @Override
    public CompletableFuture<DispatchRate> getReplicatorDispatchRateAsync(String namespace) {
        NamespaceName ns = NamespaceName.get(namespace);
        WebTarget path = namespacePath(ns, "replicatorDispatchRate");
        final CompletableFuture<DispatchRate> future = new CompletableFuture<>();
        asyncGetRequest(path,
                new InvocationCallback<DispatchRate>() {
                    @Override
                    public void completed(DispatchRate dispatchRate) {
                        future.complete(dispatchRate);
                    }

                    @Override
                    public void failed(Throwable throwable) {
                        future.completeExceptionally(getApiException(throwable.getCause()));
                    }
                });
        return future;
    }

    @Override
    public void clearNamespaceBacklog(String namespace) throws PulsarAdminException {
        try {
            clearNamespaceBacklogAsync(namespace).
                    get(this.readTimeoutMs, TimeUnit.MILLISECONDS);
        } catch (ExecutionException e) {
            throw (PulsarAdminException) e.getCause();
        } catch (InterruptedException e) {
            Thread.currentThread().interrupt();
            throw new PulsarAdminException(e);
        } catch (TimeoutException e) {
            throw new PulsarAdminException.TimeoutException(e);
        }
    }

    @Override
    public CompletableFuture<Void> clearNamespaceBacklogAsync(String namespace) {
        NamespaceName ns = NamespaceName.get(namespace);
        WebTarget path = namespacePath(ns, "clearBacklog");
        return asyncPostRequest(path, Entity.entity("", MediaType.APPLICATION_JSON));
    }

    @Override
    public void clearNamespaceBacklogForSubscription(String namespace, String subscription)
            throws PulsarAdminException {
        try {
            clearNamespaceBacklogForSubscriptionAsync(namespace, subscription).
                    get(this.readTimeoutMs, TimeUnit.MILLISECONDS);
        } catch (ExecutionException e) {
            throw (PulsarAdminException) e.getCause();
        } catch (InterruptedException e) {
            Thread.currentThread().interrupt();
            throw new PulsarAdminException(e);
        } catch (TimeoutException e) {
            throw new PulsarAdminException.TimeoutException(e);
        }
    }

    @Override
    public CompletableFuture<Void> clearNamespaceBacklogForSubscriptionAsync(String namespace, String subscription) {
        NamespaceName ns = NamespaceName.get(namespace);
        WebTarget path = namespacePath(ns, "clearBacklog", subscription);
        return asyncPostRequest(path, Entity.entity("", MediaType.APPLICATION_JSON));
    }

    @Override
    public void clearNamespaceBundleBacklog(String namespace, String bundle) throws PulsarAdminException {
        try {
            clearNamespaceBundleBacklogAsync(namespace, bundle).get(this.readTimeoutMs, TimeUnit.MILLISECONDS);
        } catch (ExecutionException e) {
            throw (PulsarAdminException) e.getCause();
        } catch (InterruptedException e) {
            Thread.currentThread().interrupt();
            throw new PulsarAdminException(e);
        } catch (TimeoutException e) {
            throw new PulsarAdminException.TimeoutException(e);
        }
    }

    @Override
    public CompletableFuture<Void> clearNamespaceBundleBacklogAsync(String namespace, String bundle) {
        NamespaceName ns = NamespaceName.get(namespace);
        WebTarget path = namespacePath(ns, bundle, "clearBacklog");
        return asyncPostRequest(path, Entity.entity("", MediaType.APPLICATION_JSON));
    }

    @Override
    public void clearNamespaceBundleBacklogForSubscription(String namespace, String bundle, String subscription)
            throws PulsarAdminException {
        try {
            clearNamespaceBundleBacklogForSubscriptionAsync(namespace, bundle, subscription)
                    .get(this.readTimeoutMs, TimeUnit.MILLISECONDS);
        } catch (ExecutionException e) {
            throw (PulsarAdminException) e.getCause();
        } catch (InterruptedException e) {
            Thread.currentThread().interrupt();
            throw new PulsarAdminException(e);
        } catch (TimeoutException e) {
            throw new PulsarAdminException.TimeoutException(e);
        }
    }

    @Override
    public CompletableFuture<Void> clearNamespaceBundleBacklogForSubscriptionAsync(String namespace, String bundle,
            String subscription) {
        NamespaceName ns = NamespaceName.get(namespace);
        WebTarget path = namespacePath(ns, bundle, "clearBacklog", subscription);
        return asyncPostRequest(path, Entity.entity("", MediaType.APPLICATION_JSON));
    }

    @Override
    public void unsubscribeNamespace(String namespace, String subscription) throws PulsarAdminException {
        try {
            unsubscribeNamespaceAsync(namespace, subscription).get(this.readTimeoutMs, TimeUnit.MILLISECONDS);
        } catch (ExecutionException e) {
            throw (PulsarAdminException) e.getCause();
        } catch (InterruptedException e) {
            Thread.currentThread().interrupt();
            throw new PulsarAdminException(e);
        } catch (TimeoutException e) {
            throw new PulsarAdminException.TimeoutException(e);
        }
    }

    @Override
    public CompletableFuture<Void> unsubscribeNamespaceAsync(String namespace, String subscription) {
        NamespaceName ns = NamespaceName.get(namespace);
        WebTarget path = namespacePath(ns, "unsubscribe", subscription);
        return asyncPostRequest(path, Entity.entity("", MediaType.APPLICATION_JSON));
    }

    @Override
    public void unsubscribeNamespaceBundle(String namespace, String bundle, String subscription)
            throws PulsarAdminException {
        try {
            unsubscribeNamespaceBundleAsync(namespace, bundle, subscription)
                    .get(this.readTimeoutMs, TimeUnit.MILLISECONDS);
        } catch (ExecutionException e) {
            throw (PulsarAdminException) e.getCause();
        } catch (InterruptedException e) {
            Thread.currentThread().interrupt();
            throw new PulsarAdminException(e);
        } catch (TimeoutException e) {
            throw new PulsarAdminException.TimeoutException(e);
        }
    }

    @Override
    public CompletableFuture<Void> unsubscribeNamespaceBundleAsync(String namespace, String bundle,
            String subscription) {
        NamespaceName ns = NamespaceName.get(namespace);
        WebTarget path = namespacePath(ns, bundle, "unsubscribe", subscription);
        return asyncPostRequest(path, Entity.entity("", MediaType.APPLICATION_JSON));
    }

    @Override
    public void setSubscriptionAuthMode(String namespace, SubscriptionAuthMode subscriptionAuthMode)
            throws PulsarAdminException {
        try {
            setSubscriptionAuthModeAsync(namespace, subscriptionAuthMode)
                    .get(this.readTimeoutMs, TimeUnit.MILLISECONDS);
        } catch (ExecutionException e) {
            throw (PulsarAdminException) e.getCause();
        } catch (InterruptedException e) {
            Thread.currentThread().interrupt();
            throw new PulsarAdminException(e);
        } catch (TimeoutException e) {
            throw new PulsarAdminException.TimeoutException(e);
        }
    }

    @Override
    public CompletableFuture<Void> setSubscriptionAuthModeAsync(
            String namespace, SubscriptionAuthMode subscriptionAuthMode) {
        NamespaceName ns = NamespaceName.get(namespace);
        WebTarget path = namespacePath(ns, "subscriptionAuthMode");
        return asyncPostRequest(path, Entity.entity(subscriptionAuthMode, MediaType.APPLICATION_JSON));
    }

    @Override
    public void setEncryptionRequiredStatus(String namespace, boolean encryptionRequired) throws PulsarAdminException {
        try {
            setEncryptionRequiredStatusAsync(namespace, encryptionRequired)
                    .get(this.readTimeoutMs, TimeUnit.MILLISECONDS);
        } catch (ExecutionException e) {
            throw (PulsarAdminException) e.getCause();
        } catch (InterruptedException e) {
            Thread.currentThread().interrupt();
            throw new PulsarAdminException(e);
        } catch (TimeoutException e) {
            throw new PulsarAdminException.TimeoutException(e);
        }
    }

    @Override
    public CompletableFuture<Void> setEncryptionRequiredStatusAsync(String namespace, boolean encryptionRequired) {
        NamespaceName ns = NamespaceName.get(namespace);
        WebTarget path = namespacePath(ns, "encryptionRequired");
        return asyncPostRequest(path, Entity.entity(encryptionRequired, MediaType.APPLICATION_JSON));
    }

    @Override
    public DelayedDeliveryPolicies getDelayedDelivery(String namespace) throws PulsarAdminException {
        try {
            return getDelayedDeliveryAsync(namespace).
                    get(this.readTimeoutMs, TimeUnit.MILLISECONDS);
        } catch (ExecutionException e) {
            throw (PulsarAdminException) e.getCause();
        } catch (InterruptedException e) {
            Thread.currentThread().interrupt();
            throw new PulsarAdminException(e);
        } catch (TimeoutException e) {
            throw new PulsarAdminException.TimeoutException(e);
        }
    }

    @Override
    public CompletableFuture<DelayedDeliveryPolicies> getDelayedDeliveryAsync(String namespace) {
        NamespaceName ns = NamespaceName.get(namespace);
        WebTarget path = namespacePath(ns, "delayedDelivery");
        final CompletableFuture<DelayedDeliveryPolicies> future = new CompletableFuture<>();
        asyncGetRequest(path,
                new InvocationCallback<DelayedDeliveryPolicies>() {
                    @Override
                    public void completed(DelayedDeliveryPolicies delayedDeliveryPolicies) {
                        future.complete(delayedDeliveryPolicies);
                    }

                    @Override
                    public void failed(Throwable throwable) {
                        future.completeExceptionally(getApiException(throwable.getCause()));
                    }
                });
        return future;
    }

    @Override
    public void setDelayedDeliveryMessages(
            String namespace, DelayedDeliveryPolicies delayedDeliveryPolicies) throws PulsarAdminException {
        try {
            setDelayedDeliveryMessagesAsync(namespace, delayedDeliveryPolicies)
                    .get(this.readTimeoutMs, TimeUnit.MILLISECONDS);
        } catch (ExecutionException e) {
            throw (PulsarAdminException) e.getCause();
        } catch (InterruptedException e) {
            Thread.currentThread().interrupt();
            throw new PulsarAdminException(e);
        } catch (TimeoutException e) {
            throw new PulsarAdminException.TimeoutException(e);
        }
    }

    @Override
    public CompletableFuture<Void> setDelayedDeliveryMessagesAsync(
            String namespace, DelayedDeliveryPolicies delayedDeliveryPolicies) {
        NamespaceName ns = NamespaceName.get(namespace);
        WebTarget path = namespacePath(ns, "delayedDelivery");
        return asyncPostRequest(path, Entity.entity(delayedDeliveryPolicies, MediaType.APPLICATION_JSON));
    }

    @Override
    public void removeDelayedDeliveryMessages(String namespace) throws PulsarAdminException {
        try {
            removeDelayedDeliveryMessagesAsync(namespace)
                    .get(this.readTimeoutMs, TimeUnit.MILLISECONDS);
        } catch (ExecutionException e) {
            throw (PulsarAdminException) e.getCause();
        } catch (InterruptedException e) {
            Thread.currentThread().interrupt();
            throw new PulsarAdminException(e);
        } catch (TimeoutException e) {
            throw new PulsarAdminException.TimeoutException(e);
        }
    }

    @Override
    public CompletableFuture<Void> removeDelayedDeliveryMessagesAsync(String namespace) {
        NamespaceName ns = NamespaceName.get(namespace);
        WebTarget path = namespacePath(ns, "delayedDelivery");
        return asyncDeleteRequest(path);
    }

    @Override
    public InactiveTopicPolicies getInactiveTopicPolicies(String namespace) throws PulsarAdminException {
        try {
            return getInactiveTopicPoliciesAsync(namespace).
                    get(this.readTimeoutMs, TimeUnit.MILLISECONDS);
        } catch (ExecutionException e) {
            throw (PulsarAdminException) e.getCause();
        } catch (InterruptedException e) {
            Thread.currentThread().interrupt();
            throw new PulsarAdminException(e);
        } catch (TimeoutException e) {
            throw new PulsarAdminException.TimeoutException(e);
        }
    }

    @Override
    public CompletableFuture<InactiveTopicPolicies> getInactiveTopicPoliciesAsync(String namespace) {
        NamespaceName ns = NamespaceName.get(namespace);
        WebTarget path = namespacePath(ns, "inactiveTopicPolicies");
        final CompletableFuture<InactiveTopicPolicies> future = new CompletableFuture<>();
        asyncGetRequest(path, new InvocationCallback<InactiveTopicPolicies>() {
                    @Override
                    public void completed(InactiveTopicPolicies inactiveTopicPolicies) {
                        future.complete(inactiveTopicPolicies);
                    }

                    @Override
                    public void failed(Throwable throwable) {
                        future.completeExceptionally(getApiException(throwable.getCause()));
                    }
                });
        return future;
    }

    @Override
    public void setInactiveTopicPolicies(
            String namespace, InactiveTopicPolicies inactiveTopicPolicies) throws PulsarAdminException {
        try {
            setInactiveTopicPoliciesAsync(namespace, inactiveTopicPolicies)
                    .get(this.readTimeoutMs, TimeUnit.MILLISECONDS);
        } catch (ExecutionException e) {
            throw (PulsarAdminException) e.getCause();
        } catch (InterruptedException e) {
            Thread.currentThread().interrupt();
            throw new PulsarAdminException(e);
        } catch (TimeoutException e) {
            throw new PulsarAdminException.TimeoutException(e);
        }
    }

    @Override
    public CompletableFuture<Void> setInactiveTopicPoliciesAsync(
            String namespace, InactiveTopicPolicies inactiveTopicPolicies) {
        NamespaceName ns = NamespaceName.get(namespace);
        WebTarget path = namespacePath(ns, "inactiveTopicPolicies");
        return asyncPostRequest(path, Entity.entity(inactiveTopicPolicies, MediaType.APPLICATION_JSON));
    }

    @Override
    public Integer getDeduplicationSnapshotInterval(String namespace) throws PulsarAdminException {
        try {
            return getDeduplicationSnapshotIntervalAsync(namespace).
                    get(this.readTimeoutMs, TimeUnit.MILLISECONDS);
        } catch (ExecutionException e) {
            throw (PulsarAdminException) e.getCause();
        } catch (InterruptedException e) {
            Thread.currentThread().interrupt();
            throw new PulsarAdminException(e);
        } catch (TimeoutException e) {
            throw new PulsarAdminException.TimeoutException(e);
        }
    }

    @Override
    public CompletableFuture<Integer> getDeduplicationSnapshotIntervalAsync(String namespace) {
        NamespaceName ns = NamespaceName.get(namespace);
        WebTarget path = namespacePath(ns, "deduplicationSnapshotInterval");
        final CompletableFuture<Integer> future = new CompletableFuture<>();
        asyncGetRequest(path,
                new InvocationCallback<Integer>() {
                    @Override
                    public void completed(Integer interval) {
                        future.complete(interval);
                    }

                    @Override
                    public void failed(Throwable throwable) {
                        future.completeExceptionally(getApiException(throwable.getCause()));
                    }
                });
        return future;
    }

    @Override
    public void setDeduplicationSnapshotInterval(String namespace, Integer interval) throws PulsarAdminException {
        try {
            setDeduplicationSnapshotIntervalAsync(namespace, interval).
                    get(this.readTimeoutMs, TimeUnit.MILLISECONDS);
        } catch (ExecutionException e) {
            throw (PulsarAdminException) e.getCause();
        } catch (InterruptedException e) {
            Thread.currentThread().interrupt();
            throw new PulsarAdminException(e);
        } catch (TimeoutException e) {
            throw new PulsarAdminException.TimeoutException(e);
        }
    }

    @Override
    public CompletableFuture<Void> setDeduplicationSnapshotIntervalAsync(String namespace, Integer interval) {
        NamespaceName ns = NamespaceName.get(namespace);
        WebTarget path = namespacePath(ns, "deduplicationSnapshotInterval");
        return asyncPostRequest(path, Entity.entity(interval, MediaType.APPLICATION_JSON));
    }

    @Override
    public void removeDeduplicationSnapshotInterval(String namespace) throws PulsarAdminException {
        setDeduplicationSnapshotInterval(namespace, null);
    }

    @Override
    public CompletableFuture<Void> removeDeduplicationSnapshotIntervalAsync(String namespace) {
        return setDeduplicationSnapshotIntervalAsync(namespace, null);
    }

    @Override
    public Integer getMaxSubscriptionsPerTopic(String namespace) throws PulsarAdminException {
        try {
            return getMaxSubscriptionsPerTopicAsync(namespace).
                    get(this.readTimeoutMs, TimeUnit.MILLISECONDS);
        } catch (ExecutionException e) {
            throw (PulsarAdminException) e.getCause();
        } catch (InterruptedException e) {
            Thread.currentThread().interrupt();
            throw new PulsarAdminException(e);
        } catch (TimeoutException e) {
            throw new PulsarAdminException.TimeoutException(e);
        }
    }

    @Override
    public CompletableFuture<Integer> getMaxSubscriptionsPerTopicAsync(String namespace) {
        NamespaceName ns = NamespaceName.get(namespace);
        WebTarget path = namespacePath(ns, "maxSubscriptionsPerTopic");
        final CompletableFuture<Integer> future = new CompletableFuture<>();
        asyncGetRequest(path,
                new InvocationCallback<Integer>() {
                    @Override
                    public void completed(Integer maxSubscriptionsPerTopic) {
                        future.complete(maxSubscriptionsPerTopic);
                    }

                    @Override
                    public void failed(Throwable throwable) {
                        future.completeExceptionally(getApiException(throwable.getCause()));
                    }
                });
        return future;
    }

    @Override
    public void setMaxSubscriptionsPerTopic(String namespace, int maxSubscriptionsPerTopic)
            throws PulsarAdminException {
        try {
            setMaxSubscriptionsPerTopicAsync(namespace, maxSubscriptionsPerTopic).
                    get(this.readTimeoutMs, TimeUnit.MILLISECONDS);
        } catch (ExecutionException e) {
            throw (PulsarAdminException) e.getCause();
        } catch (InterruptedException e) {
            Thread.currentThread().interrupt();
            throw new PulsarAdminException(e);
        } catch (TimeoutException e) {
            throw new PulsarAdminException.TimeoutException(e);
        }
    }

    @Override
    public CompletableFuture<Void> setMaxSubscriptionsPerTopicAsync(String namespace, int maxSubscriptionsPerTopic) {
        NamespaceName ns = NamespaceName.get(namespace);
        WebTarget path = namespacePath(ns, "maxSubscriptionsPerTopic");
        return asyncPostRequest(path, Entity.entity(maxSubscriptionsPerTopic, MediaType.APPLICATION_JSON));
    }

    @Override
    public void removeMaxSubscriptionsPerTopic(String namespace) throws PulsarAdminException {
        try {
            removeMaxSubscriptionsPerTopicAsync(namespace)
                    .get(this.readTimeoutMs, TimeUnit.MILLISECONDS);
        } catch (ExecutionException e) {
            throw (PulsarAdminException) e.getCause();
        } catch (InterruptedException e) {
            Thread.currentThread().interrupt();
            throw new PulsarAdminException(e);
        } catch (TimeoutException e) {
            throw new PulsarAdminException.TimeoutException(e);
        }
    }

    @Override
    public CompletableFuture<Void> removeMaxSubscriptionsPerTopicAsync(String namespace) {
        NamespaceName ns = NamespaceName.get(namespace);
        WebTarget path = namespacePath(ns, "maxSubscriptionsPerTopic");
        return asyncDeleteRequest(path);
    }

    @Override
    public Integer getMaxProducersPerTopic(String namespace) throws PulsarAdminException {
        try {
            return getMaxProducersPerTopicAsync(namespace).
                    get(this.readTimeoutMs, TimeUnit.MILLISECONDS);
        } catch (ExecutionException e) {
            throw (PulsarAdminException) e.getCause();
        } catch (InterruptedException e) {
            Thread.currentThread().interrupt();
            throw new PulsarAdminException(e);
        } catch (TimeoutException e) {
            throw new PulsarAdminException.TimeoutException(e);
        }
    }

    @Override
    public CompletableFuture<Integer> getMaxProducersPerTopicAsync(String namespace) {
        NamespaceName ns = NamespaceName.get(namespace);
        WebTarget path = namespacePath(ns, "maxProducersPerTopic");
        final CompletableFuture<Integer> future = new CompletableFuture<>();
        asyncGetRequest(path,
                new InvocationCallback<Integer>() {
                    @Override
                    public void completed(Integer max) {
                        future.complete(max);
                    }

                    @Override
                    public void failed(Throwable throwable) {
                        future.completeExceptionally(getApiException(throwable.getCause()));
                    }
                });
        return future;
    }

    @Override
    public void setMaxProducersPerTopic(String namespace, int maxProducersPerTopic) throws PulsarAdminException {
        try {
            setMaxProducersPerTopicAsync(namespace, maxProducersPerTopic).
                    get(this.readTimeoutMs, TimeUnit.MILLISECONDS);
        } catch (ExecutionException e) {
            throw (PulsarAdminException) e.getCause();
        } catch (InterruptedException e) {
            Thread.currentThread().interrupt();
            throw new PulsarAdminException(e);
        } catch (TimeoutException e) {
            throw new PulsarAdminException.TimeoutException(e);
        }
    }

    @Override
    public CompletableFuture<Void> setMaxProducersPerTopicAsync(String namespace, int maxProducersPerTopic) {
        NamespaceName ns = NamespaceName.get(namespace);
        WebTarget path = namespacePath(ns, "maxProducersPerTopic");
        return asyncPostRequest(path, Entity.entity(maxProducersPerTopic, MediaType.APPLICATION_JSON));
    }

    @Override
    public void removeMaxProducersPerTopic(String namespace) throws PulsarAdminException {
        try {
            removeMaxProducersPerTopicAsync(namespace).
                    get(this.readTimeoutMs, TimeUnit.MILLISECONDS);
        } catch (ExecutionException e) {
            throw (PulsarAdminException) e.getCause();
        } catch (InterruptedException e) {
            Thread.currentThread().interrupt();
            throw new PulsarAdminException(e);
        } catch (TimeoutException e) {
            throw new PulsarAdminException.TimeoutException(e);
        }
    }

    @Override
    public CompletableFuture<Void> removeMaxProducersPerTopicAsync(String namespace) {
        NamespaceName ns = NamespaceName.get(namespace);
        WebTarget path = namespacePath(ns, "maxProducersPerTopic");
        return asyncDeleteRequest(path);
    }

    @Override
    public Integer getMaxConsumersPerTopic(String namespace) throws PulsarAdminException {
        try {
            return getMaxConsumersPerTopicAsync(namespace).
                    get(this.readTimeoutMs, TimeUnit.MILLISECONDS);
        } catch (ExecutionException e) {
            throw (PulsarAdminException) e.getCause();
        } catch (InterruptedException e) {
            Thread.currentThread().interrupt();
            throw new PulsarAdminException(e);
        } catch (TimeoutException e) {
            throw new PulsarAdminException.TimeoutException(e);
        }
    }

    @Override
    public CompletableFuture<Integer> getMaxConsumersPerTopicAsync(String namespace) {
        NamespaceName ns = NamespaceName.get(namespace);
        WebTarget path = namespacePath(ns, "maxConsumersPerTopic");
        final CompletableFuture<Integer> future = new CompletableFuture<>();
        asyncGetRequest(path,
                new InvocationCallback<Integer>() {
                    @Override
                    public void completed(Integer max) {
                        future.complete(max);
                    }

                    @Override
                    public void failed(Throwable throwable) {
                        future.completeExceptionally(getApiException(throwable.getCause()));
                    }
                });
        return future;
    }

    @Override
    public void setMaxConsumersPerTopic(String namespace, int maxConsumersPerTopic) throws PulsarAdminException {
        try {
            setMaxConsumersPerTopicAsync(namespace, maxConsumersPerTopic)
                    .get(this.readTimeoutMs, TimeUnit.MILLISECONDS);
        } catch (ExecutionException e) {
            throw (PulsarAdminException) e.getCause();
        } catch (InterruptedException e) {
            Thread.currentThread().interrupt();
            throw new PulsarAdminException(e);
        } catch (TimeoutException e) {
            throw new PulsarAdminException.TimeoutException(e);
        }
    }

    @Override
    public CompletableFuture<Void> setMaxConsumersPerTopicAsync(String namespace, int maxConsumersPerTopic) {
        NamespaceName ns = NamespaceName.get(namespace);
        WebTarget path = namespacePath(ns, "maxConsumersPerTopic");
        return asyncPostRequest(path, Entity.entity(maxConsumersPerTopic, MediaType.APPLICATION_JSON));
    }

    @Override
    public void removeMaxConsumersPerTopic(String namespace) throws PulsarAdminException {
        try {
            removeMaxConsumersPerTopicAsync(namespace)
                    .get(this.readTimeoutMs, TimeUnit.MILLISECONDS);
        } catch (ExecutionException e) {
            throw (PulsarAdminException) e.getCause();
        } catch (InterruptedException e) {
            Thread.currentThread().interrupt();
            throw new PulsarAdminException(e);
        } catch (TimeoutException e) {
            throw new PulsarAdminException.TimeoutException(e);
        }
    }

    @Override
    public CompletableFuture<Void> removeMaxConsumersPerTopicAsync(String namespace) {
        NamespaceName ns = NamespaceName.get(namespace);
        WebTarget path = namespacePath(ns, "maxConsumersPerTopic");
        return asyncDeleteRequest(path);
    }

    @Override
    public int getMaxConsumersPerSubscription(String namespace) throws PulsarAdminException {
        try {
            return getMaxConsumersPerSubscriptionAsync(namespace).
                    get(this.readTimeoutMs, TimeUnit.MILLISECONDS);
        } catch (ExecutionException e) {
            throw (PulsarAdminException) e.getCause();
        } catch (InterruptedException e) {
            Thread.currentThread().interrupt();
            throw new PulsarAdminException(e);
        } catch (TimeoutException e) {
            throw new PulsarAdminException.TimeoutException(e);
        }
    }

    @Override
    public CompletableFuture<Integer> getMaxConsumersPerSubscriptionAsync(String namespace) {
        NamespaceName ns = NamespaceName.get(namespace);
        WebTarget path = namespacePath(ns, "maxConsumersPerSubscription");
        final CompletableFuture<Integer> future = new CompletableFuture<>();
        asyncGetRequest(path,
                new InvocationCallback<Integer>() {
                    @Override
                    public void completed(Integer max) {
                        future.complete(max);
                    }

                    @Override
                    public void failed(Throwable throwable) {
                        future.completeExceptionally(getApiException(throwable.getCause()));
                    }
                });
        return future;
    }

    @Override
    public void setMaxConsumersPerSubscription(String namespace, int maxConsumersPerSubscription)
            throws PulsarAdminException {
        try {
            setMaxConsumersPerSubscriptionAsync(namespace, maxConsumersPerSubscription)
                    .get(this.readTimeoutMs, TimeUnit.MILLISECONDS);
        } catch (ExecutionException e) {
            throw (PulsarAdminException) e.getCause();
        } catch (InterruptedException e) {
            Thread.currentThread().interrupt();
            throw new PulsarAdminException(e);
        } catch (TimeoutException e) {
            throw new PulsarAdminException.TimeoutException(e);
        }
    }

    @Override
    public CompletableFuture<Void> setMaxConsumersPerSubscriptionAsync(
            String namespace, int maxConsumersPerSubscription) {
        NamespaceName ns = NamespaceName.get(namespace);
        WebTarget path = namespacePath(ns, "maxConsumersPerSubscription");
        return asyncPostRequest(path, Entity.entity(maxConsumersPerSubscription, MediaType.APPLICATION_JSON));
    }

    @Override
    public Integer getMaxUnackedMessagesPerConsumer(String namespace) throws PulsarAdminException {
        try {
            return getMaxUnackedMessagesPerConsumerAsync(namespace).
                    get(this.readTimeoutMs, TimeUnit.MILLISECONDS);
        } catch (ExecutionException e) {
            throw (PulsarAdminException) e.getCause();
        } catch (InterruptedException e) {
            Thread.currentThread().interrupt();
            throw new PulsarAdminException(e);
        } catch (TimeoutException e) {
            throw new PulsarAdminException.TimeoutException(e);
        }
    }

    @Override
    public CompletableFuture<Integer> getMaxUnackedMessagesPerConsumerAsync(String namespace) {
        NamespaceName ns = NamespaceName.get(namespace);
        WebTarget path = namespacePath(ns, "maxUnackedMessagesPerConsumer");
        final CompletableFuture<Integer> future = new CompletableFuture<>();
        asyncGetRequest(path,
                new InvocationCallback<Integer>() {
                    @Override
                    public void completed(Integer max) {
                        future.complete(max);
                    }

                    @Override
                    public void failed(Throwable throwable) {
                        future.completeExceptionally(getApiException(throwable.getCause()));
                    }
                });
        return future;
    }

    @Override
    public void setMaxUnackedMessagesPerConsumer(String namespace, int maxUnackedMessagesPerConsumer)
            throws PulsarAdminException {
        try {
            setMaxUnackedMessagesPerConsumerAsync(namespace, maxUnackedMessagesPerConsumer).
                    get(this.readTimeoutMs, TimeUnit.MILLISECONDS);
        } catch (ExecutionException e) {
            throw (PulsarAdminException) e.getCause();
        } catch (InterruptedException e) {
            Thread.currentThread().interrupt();
            throw new PulsarAdminException(e);
        } catch (TimeoutException e) {
            throw new PulsarAdminException.TimeoutException(e);
        }
    }

    @Override
    public CompletableFuture<Void> setMaxUnackedMessagesPerConsumerAsync(
            String namespace, int maxUnackedMessagesPerConsumer) {
        NamespaceName ns = NamespaceName.get(namespace);
        WebTarget path = namespacePath(ns, "maxUnackedMessagesPerConsumer");
        return asyncPostRequest(path, Entity.entity(maxUnackedMessagesPerConsumer, MediaType.APPLICATION_JSON));
    }

    @Override
<<<<<<< HEAD
    public Integer getMaxUnackedMessagesPerSubscription(String namespace) throws PulsarAdminException {
=======
    public void removeMaxUnackedMessagesPerConsumer(String namespace) throws PulsarAdminException {
        try {
            removeMaxUnackedMessagesPerConsumerAsync(namespace)
                    .get(this.readTimeoutMs, TimeUnit.MILLISECONDS);
        } catch (ExecutionException e) {
            throw (PulsarAdminException) e.getCause();
        } catch (InterruptedException e) {
            Thread.currentThread().interrupt();
            throw new PulsarAdminException(e);
        } catch (TimeoutException e) {
            throw new PulsarAdminException.TimeoutException(e);
        }
    }

    @Override
    public CompletableFuture<Void> removeMaxUnackedMessagesPerConsumerAsync(String namespace) {
        NamespaceName ns = NamespaceName.get(namespace);
        WebTarget path = namespacePath(ns, "maxUnackedMessagesPerConsumer");
        return asyncDeleteRequest(path);
    }

    @Override
    public int getMaxUnackedMessagesPerSubscription(String namespace) throws PulsarAdminException {
>>>>>>> 0d52d0b1
        try {
            return getMaxUnackedMessagesPerSubscriptionAsync(namespace).
                    get(this.readTimeoutMs, TimeUnit.MILLISECONDS);
        } catch (ExecutionException e) {
            throw (PulsarAdminException) e.getCause();
        } catch (InterruptedException e) {
            Thread.currentThread().interrupt();
            throw new PulsarAdminException(e);
        } catch (TimeoutException e) {
            throw new PulsarAdminException.TimeoutException(e);
        }
    }

    @Override
    public CompletableFuture<Integer> getMaxUnackedMessagesPerSubscriptionAsync(String namespace) {
        NamespaceName ns = NamespaceName.get(namespace);
        WebTarget path = namespacePath(ns, "maxUnackedMessagesPerSubscription");
        final CompletableFuture<Integer> future = new CompletableFuture<>();
        asyncGetRequest(path,
                new InvocationCallback<Integer>() {
                    @Override
                    public void completed(Integer max) {
                        future.complete(max);
                    }

                    @Override
                    public void failed(Throwable throwable) {
                        future.completeExceptionally(getApiException(throwable.getCause()));
                    }
                });
        return future;
    }

    @Override
    public void setMaxUnackedMessagesPerSubscription(String namespace, int maxUnackedMessagesPerSubscription)
            throws PulsarAdminException {
        try {
            setMaxUnackedMessagesPerSubscriptionAsync(namespace, maxUnackedMessagesPerSubscription)
                    .get(this.readTimeoutMs, TimeUnit.MILLISECONDS);
        } catch (ExecutionException e) {
            throw (PulsarAdminException) e.getCause();
        } catch (InterruptedException e) {
            Thread.currentThread().interrupt();
            throw new PulsarAdminException(e);
        } catch (TimeoutException e) {
            throw new PulsarAdminException.TimeoutException(e);
        }
    }

    @Override
    public CompletableFuture<Void> setMaxUnackedMessagesPerSubscriptionAsync(
            String namespace, int maxUnackedMessagesPerSubscription) {
        NamespaceName ns = NamespaceName.get(namespace);
        WebTarget path = namespacePath(ns, "maxUnackedMessagesPerSubscription");
        return asyncPostRequest(path, Entity.entity(maxUnackedMessagesPerSubscription, MediaType.APPLICATION_JSON));
    }

    @Override
    public void removeMaxUnackedMessagesPerSubscription(String namespace)
            throws PulsarAdminException {
        try {
            removeMaxUnackedMessagesPerSubscriptionAsync(namespace)
                    .get(this.readTimeoutMs, TimeUnit.MILLISECONDS);
        } catch (ExecutionException e) {
            throw (PulsarAdminException) e.getCause();
        } catch (InterruptedException e) {
            Thread.currentThread().interrupt();
            throw new PulsarAdminException(e);
        } catch (TimeoutException e) {
            throw new PulsarAdminException.TimeoutException(e);
        }
    }

    @Override
    public CompletableFuture<Void> removeMaxUnackedMessagesPerSubscriptionAsync(
            String namespace) {
        NamespaceName ns = NamespaceName.get(namespace);
        WebTarget path = namespacePath(ns, "maxUnackedMessagesPerSubscription");
        return asyncDeleteRequest(path);
    }

    @Override
    public long getCompactionThreshold(String namespace) throws PulsarAdminException {
        try {
            return getCompactionThresholdAsync(namespace).
                    get(this.readTimeoutMs, TimeUnit.MILLISECONDS);
        } catch (ExecutionException e) {
            throw (PulsarAdminException) e.getCause();
        } catch (InterruptedException e) {
            Thread.currentThread().interrupt();
            throw new PulsarAdminException(e);
        } catch (TimeoutException e) {
            throw new PulsarAdminException.TimeoutException(e);
        }
    }

    @Override
    public CompletableFuture<Long> getCompactionThresholdAsync(String namespace) {
        NamespaceName ns = NamespaceName.get(namespace);
        WebTarget path = namespacePath(ns, "compactionThreshold");
        final CompletableFuture<Long> future = new CompletableFuture<>();
        asyncGetRequest(path,
                new InvocationCallback<Long>() {
                    @Override
                    public void completed(Long threshold) {
                        future.complete(threshold);
                    }

                    @Override
                    public void failed(Throwable throwable) {
                        future.completeExceptionally(getApiException(throwable.getCause()));
                    }
                });
        return future;
    }

    @Override
    public void setCompactionThreshold(String namespace, long compactionThreshold) throws PulsarAdminException {
        try {
            setCompactionThresholdAsync(namespace, compactionThreshold)
                    .get(this.readTimeoutMs, TimeUnit.MILLISECONDS);
        } catch (ExecutionException e) {
            throw (PulsarAdminException) e.getCause();
        } catch (InterruptedException e) {
            Thread.currentThread().interrupt();
            throw new PulsarAdminException(e);
        } catch (TimeoutException e) {
            throw new PulsarAdminException.TimeoutException(e);
        }
    }

    @Override
    public CompletableFuture<Void> setCompactionThresholdAsync(String namespace, long compactionThreshold) {
        NamespaceName ns = NamespaceName.get(namespace);
        WebTarget path = namespacePath(ns, "compactionThreshold");
        return asyncPutRequest(path, Entity.entity(compactionThreshold, MediaType.APPLICATION_JSON));
    }

    @Override
    public long getOffloadThreshold(String namespace) throws PulsarAdminException {
        try {
            return getOffloadThresholdAsync(namespace).
                    get(this.readTimeoutMs, TimeUnit.MILLISECONDS);
        } catch (ExecutionException e) {
            throw (PulsarAdminException) e.getCause();
        } catch (InterruptedException e) {
            Thread.currentThread().interrupt();
            throw new PulsarAdminException(e);
        } catch (TimeoutException e) {
            throw new PulsarAdminException.TimeoutException(e);
        }
    }

    @Override
    public CompletableFuture<Long> getOffloadThresholdAsync(String namespace) {
        NamespaceName ns = NamespaceName.get(namespace);
        WebTarget path = namespacePath(ns, "offloadThreshold");
        final CompletableFuture<Long> future = new CompletableFuture<>();
        asyncGetRequest(path,
                new InvocationCallback<Long>() {
                    @Override
                    public void completed(Long threshold) {
                        future.complete(threshold);
                    }

                    @Override
                    public void failed(Throwable throwable) {
                        future.completeExceptionally(getApiException(throwable.getCause()));
                    }
                });
        return future;
    }

    @Override
    public void setOffloadThreshold(String namespace, long offloadThreshold) throws PulsarAdminException {
        try {
            setOffloadThresholdAsync(namespace, offloadThreshold).
                    get(this.readTimeoutMs, TimeUnit.MILLISECONDS);
        } catch (ExecutionException e) {
            throw (PulsarAdminException) e.getCause();
        } catch (InterruptedException e) {
            Thread.currentThread().interrupt();
            throw new PulsarAdminException(e);
        } catch (TimeoutException e) {
            throw new PulsarAdminException.TimeoutException(e);
        }
    }

    @Override
    public CompletableFuture<Void> setOffloadThresholdAsync(String namespace, long offloadThreshold) {
        NamespaceName ns = NamespaceName.get(namespace);
        WebTarget path = namespacePath(ns, "offloadThreshold");
        return asyncPutRequest(path, Entity.entity(offloadThreshold, MediaType.APPLICATION_JSON));
    }

    @Override
    public Long getOffloadDeleteLagMs(String namespace) throws PulsarAdminException {
        try {
            return getOffloadDeleteLagMsAsync(namespace).
                    get(this.readTimeoutMs, TimeUnit.MILLISECONDS);
        } catch (ExecutionException e) {
            throw (PulsarAdminException) e.getCause();
        } catch (InterruptedException e) {
            Thread.currentThread().interrupt();
            throw new PulsarAdminException(e);
        } catch (TimeoutException e) {
            throw new PulsarAdminException.TimeoutException(e);
        }
    }

    @Override
    public CompletableFuture<Long> getOffloadDeleteLagMsAsync(String namespace) {
        NamespaceName ns = NamespaceName.get(namespace);
        WebTarget path = namespacePath(ns, "offloadDeletionLagMs");
        final CompletableFuture<Long> future = new CompletableFuture<>();
        asyncGetRequest(path,
                new InvocationCallback<Long>() {
                    @Override
                    public void completed(Long lag) {
                        future.complete(lag);
                    }

                    @Override
                    public void failed(Throwable throwable) {
                        future.completeExceptionally(getApiException(throwable.getCause()));
                    }
                });
        return future;
    }

    @Override
    public void setOffloadDeleteLag(String namespace, long lag, TimeUnit unit) throws PulsarAdminException {
        try {
            setOffloadDeleteLagAsync(namespace, lag, unit).get(this.readTimeoutMs, TimeUnit.MILLISECONDS);
        } catch (ExecutionException e) {
            throw (PulsarAdminException) e.getCause();
        } catch (InterruptedException e) {
            Thread.currentThread().interrupt();
            throw new PulsarAdminException(e);
        } catch (TimeoutException e) {
            throw new PulsarAdminException.TimeoutException(e);
        }
    }

    @Override
    public CompletableFuture<Void> setOffloadDeleteLagAsync(String namespace, long lag, TimeUnit unit) {
        NamespaceName ns = NamespaceName.get(namespace);
        WebTarget path = namespacePath(ns, "offloadDeletionLagMs");
        return asyncPutRequest(path, Entity.entity(
                TimeUnit.MILLISECONDS.convert(lag, unit), MediaType.APPLICATION_JSON));
    }

    @Override
    public void clearOffloadDeleteLag(String namespace) throws PulsarAdminException {
        try {
            clearOffloadDeleteLagAsync(namespace).
                    get(this.readTimeoutMs, TimeUnit.MILLISECONDS);
        } catch (ExecutionException e) {
            throw (PulsarAdminException) e.getCause();
        } catch (InterruptedException e) {
            Thread.currentThread().interrupt();
            throw new PulsarAdminException(e);
        } catch (TimeoutException e) {
            throw new PulsarAdminException.TimeoutException(e);
        }
    }

    @Override
    public CompletableFuture<Void> clearOffloadDeleteLagAsync(String namespace) {
        NamespaceName ns = NamespaceName.get(namespace);
        WebTarget path = namespacePath(ns, "offloadDeletionLagMs");
        return asyncDeleteRequest(path);
    }

    @Override
    public SchemaAutoUpdateCompatibilityStrategy getSchemaAutoUpdateCompatibilityStrategy(String namespace)
            throws PulsarAdminException {
        try {
            NamespaceName ns = NamespaceName.get(namespace);
            WebTarget path = namespacePath(ns, "schemaAutoUpdateCompatibilityStrategy");
            return request(path).get(SchemaAutoUpdateCompatibilityStrategy.class);
        } catch (Exception e) {
            throw getApiException(e);
        }
    }

    @Override
    public void setSchemaAutoUpdateCompatibilityStrategy(String namespace,
                                                         SchemaAutoUpdateCompatibilityStrategy strategy)
            throws PulsarAdminException {
        try {
            NamespaceName ns = NamespaceName.get(namespace);
            WebTarget path = namespacePath(ns, "schemaAutoUpdateCompatibilityStrategy");
            request(path).put(Entity.entity(strategy, MediaType.APPLICATION_JSON),
                              ErrorData.class);
        } catch (Exception e) {
            throw getApiException(e);
        }
    }

    @Override
    public boolean getSchemaValidationEnforced(String namespace)
            throws PulsarAdminException {
        try {
            return getSchemaValidationEnforcedAsync(namespace).
                    get(this.readTimeoutMs, TimeUnit.MILLISECONDS);
        } catch (ExecutionException e) {
            throw (PulsarAdminException) e.getCause();
        } catch (InterruptedException e) {
            Thread.currentThread().interrupt();
            throw new PulsarAdminException(e);
        } catch (TimeoutException e) {
            throw new PulsarAdminException.TimeoutException(e);
        }
    }

    @Override
    public CompletableFuture<Boolean> getSchemaValidationEnforcedAsync(String namespace) {
        NamespaceName ns = NamespaceName.get(namespace);
        WebTarget path = namespacePath(ns, "schemaValidationEnforced");
        final CompletableFuture<Boolean> future = new CompletableFuture<>();
        asyncGetRequest(path,
                new InvocationCallback<Boolean>() {
                    @Override
                    public void completed(Boolean enforced) {
                        future.complete(enforced);
                    }

                    @Override
                    public void failed(Throwable throwable) {
                        future.completeExceptionally(getApiException(throwable.getCause()));
                    }
                });
        return future;
    }

    @Override
    public void setSchemaValidationEnforced(String namespace, boolean schemaValidationEnforced)
            throws PulsarAdminException {
        try {
            setSchemaValidationEnforcedAsync(namespace, schemaValidationEnforced)
                    .get(this.readTimeoutMs, TimeUnit.MILLISECONDS);
        } catch (ExecutionException e) {
            throw (PulsarAdminException) e.getCause();
        } catch (InterruptedException e) {
            Thread.currentThread().interrupt();
            throw new PulsarAdminException(e);
        } catch (TimeoutException e) {
            throw new PulsarAdminException.TimeoutException(e);
        }
    }

    @Override
    public CompletableFuture<Void> setSchemaValidationEnforcedAsync(
            String namespace, boolean schemaValidationEnforced) {
        NamespaceName ns = NamespaceName.get(namespace);
        WebTarget path = namespacePath(ns, "schemaValidationEnforced");
        return asyncPostRequest(path, Entity.entity(schemaValidationEnforced, MediaType.APPLICATION_JSON));
    }

    @Override
    public SchemaCompatibilityStrategy getSchemaCompatibilityStrategy(String namespace) throws PulsarAdminException {
        try {
            return getSchemaCompatibilityStrategyAsync(namespace).
                    get(this.readTimeoutMs, TimeUnit.MILLISECONDS);
        } catch (ExecutionException e) {
            throw (PulsarAdminException) e.getCause();
        } catch (InterruptedException e) {
            Thread.currentThread().interrupt();
            throw new PulsarAdminException(e);
        } catch (TimeoutException e) {
            throw new PulsarAdminException.TimeoutException(e);
        }
    }

    @Override
    public CompletableFuture<SchemaCompatibilityStrategy> getSchemaCompatibilityStrategyAsync(String namespace) {
        NamespaceName ns = NamespaceName.get(namespace);
        WebTarget path = namespacePath(ns, "schemaCompatibilityStrategy");
        final CompletableFuture<SchemaCompatibilityStrategy> future = new CompletableFuture<>();
        asyncGetRequest(path,
                new InvocationCallback<SchemaCompatibilityStrategy>() {
                    @Override
                    public void completed(SchemaCompatibilityStrategy schemaCompatibilityStrategy) {
                        future.complete(schemaCompatibilityStrategy);
                    }

                    @Override
                    public void failed(Throwable throwable) {
                        future.completeExceptionally(getApiException(throwable.getCause()));
                    }
                });
        return future;
    }

    @Override
    public void setSchemaCompatibilityStrategy(String namespace, SchemaCompatibilityStrategy strategy)
            throws PulsarAdminException {
        try {
            setSchemaCompatibilityStrategyAsync(namespace, strategy).
                    get(this.readTimeoutMs, TimeUnit.MILLISECONDS);
        } catch (ExecutionException e) {
            throw (PulsarAdminException) e.getCause();
        } catch (InterruptedException e) {
            Thread.currentThread().interrupt();
            throw new PulsarAdminException(e);
        } catch (TimeoutException e) {
            throw new PulsarAdminException.TimeoutException(e);
        }
    }

    @Override
    public CompletableFuture<Void> setSchemaCompatibilityStrategyAsync(
            String namespace, SchemaCompatibilityStrategy strategy) {
        NamespaceName ns = NamespaceName.get(namespace);
        WebTarget path = namespacePath(ns, "schemaCompatibilityStrategy");
        return asyncPutRequest(path, Entity.entity(strategy, MediaType.APPLICATION_JSON));
    }

    @Override
    public boolean getIsAllowAutoUpdateSchema(String namespace) throws PulsarAdminException {
        try {
            return getIsAllowAutoUpdateSchemaAsync(namespace).
                    get(this.readTimeoutMs, TimeUnit.MILLISECONDS);
        } catch (ExecutionException e) {
            throw (PulsarAdminException) e.getCause();
        } catch (InterruptedException e) {
            Thread.currentThread().interrupt();
            throw new PulsarAdminException(e);
        } catch (TimeoutException e) {
            throw new PulsarAdminException.TimeoutException(e);
        }
    }

    @Override
    public CompletableFuture<Boolean> getIsAllowAutoUpdateSchemaAsync(String namespace) {
        NamespaceName ns = NamespaceName.get(namespace);
        WebTarget path = namespacePath(ns, "isAllowAutoUpdateSchema");
        final CompletableFuture<Boolean> future = new CompletableFuture<>();
        asyncGetRequest(path,
                new InvocationCallback<Boolean>() {
                    @Override
                    public void completed(Boolean allowAutoUpdate) {
                        future.complete(allowAutoUpdate);
                    }

                    @Override
                    public void failed(Throwable throwable) {
                        future.completeExceptionally(getApiException(throwable.getCause()));
                    }
                });
        return future;
    }

    @Override
    public void setIsAllowAutoUpdateSchema(String namespace, boolean isAllowAutoUpdateSchema)
            throws PulsarAdminException {
        try {
            setIsAllowAutoUpdateSchemaAsync(namespace, isAllowAutoUpdateSchema).
                    get(this.readTimeoutMs, TimeUnit.MILLISECONDS);
        } catch (ExecutionException e) {
            throw (PulsarAdminException) e.getCause();
        } catch (InterruptedException e) {
            Thread.currentThread().interrupt();
            throw new PulsarAdminException(e);
        } catch (TimeoutException e) {
            throw new PulsarAdminException.TimeoutException(e);
        }
    }

    @Override
    public CompletableFuture<Void> setIsAllowAutoUpdateSchemaAsync(String namespace, boolean isAllowAutoUpdateSchema) {
        NamespaceName ns = NamespaceName.get(namespace);
        WebTarget path = namespacePath(ns, "isAllowAutoUpdateSchema");
        return asyncPostRequest(path, Entity.entity(isAllowAutoUpdateSchema, MediaType.APPLICATION_JSON));
    }

    @Override
    public void setOffloadPolicies(String namespace, OffloadPolicies offloadPolicies) throws PulsarAdminException {
        try {
            setOffloadPoliciesAsync(namespace, offloadPolicies)
                    .get(this.readTimeoutMs, TimeUnit.MILLISECONDS);
        } catch (ExecutionException e) {
            throw (PulsarAdminException) e.getCause();
        } catch (InterruptedException e) {
            Thread.currentThread().interrupt();
            throw new PulsarAdminException(e);
        } catch (TimeoutException e) {
            throw new PulsarAdminException.TimeoutException(e);
        }
    }

    @Override
    public void removeOffloadPolicies(String namespace) throws PulsarAdminException {
        try {
            removeOffloadPoliciesAsync(namespace)
                    .get(this.readTimeoutMs, TimeUnit.MILLISECONDS);
        } catch (ExecutionException e) {
            throw (PulsarAdminException) e.getCause();
        } catch (InterruptedException e) {
            Thread.currentThread().interrupt();
            throw new PulsarAdminException(e);
        } catch (TimeoutException e) {
            throw new PulsarAdminException.TimeoutException(e);
        }
    }

    @Override
    public CompletableFuture<Void> setOffloadPoliciesAsync(String namespace, OffloadPolicies offloadPolicies) {
        NamespaceName ns = NamespaceName.get(namespace);
        WebTarget path = namespacePath(ns, "offloadPolicies");
        return asyncPostRequest(path, Entity.entity(offloadPolicies, MediaType.APPLICATION_JSON));
    }

    @Override
    public CompletableFuture<Void> removeOffloadPoliciesAsync(String namespace) {
        NamespaceName ns = NamespaceName.get(namespace);
        WebTarget path = namespacePath(ns, "removeOffloadPolicies");
        return asyncDeleteRequest(path);
    }

    @Override
    public OffloadPolicies getOffloadPolicies(String namespace) throws PulsarAdminException {
        try {
            return getOffloadPoliciesAsync(namespace).
                    get(this.readTimeoutMs, TimeUnit.MILLISECONDS);
        } catch (ExecutionException e) {
            throw (PulsarAdminException) e.getCause();
        } catch (InterruptedException e) {
            Thread.currentThread().interrupt();
            throw new PulsarAdminException(e);
        } catch (TimeoutException e) {
            throw new PulsarAdminException.TimeoutException(e);
        }
    }

    @Override
    public CompletableFuture<OffloadPolicies> getOffloadPoliciesAsync(String namespace) {
        NamespaceName ns = NamespaceName.get(namespace);
        WebTarget path = namespacePath(ns, "offloadPolicies");
        final CompletableFuture<OffloadPolicies> future = new CompletableFuture<>();
        asyncGetRequest(path,
                new InvocationCallback<OffloadPolicies>() {
                    @Override
                    public void completed(OffloadPolicies offloadPolicies) {
                        future.complete(offloadPolicies);
                    }

                    @Override
                    public void failed(Throwable throwable) {
                        future.completeExceptionally(getApiException(throwable.getCause()));
                    }
                });
        return future;
    }

    @Override
    public int getMaxTopicsPerNamespace(String namespace) throws PulsarAdminException {
        try {
            return getMaxTopicsPerNamespaceAsync(namespace)
                    .get(this.readTimeoutMs, TimeUnit.MILLISECONDS);
        } catch (ExecutionException e) {
            throw (PulsarAdminException) e.getCause();
        } catch (InterruptedException e) {
            Thread.currentThread().interrupt();
            throw new PulsarAdminException(e);
        } catch (TimeoutException e) {
            throw new PulsarAdminException.TimeoutException(e);
        }
    }

    @Override
    public CompletableFuture<Integer> getMaxTopicsPerNamespaceAsync(String namespace) {
        NamespaceName ns = NamespaceName.get(namespace);
        WebTarget path = namespacePath(ns, "maxTopicsPerNamespace");
        final CompletableFuture<Integer> future = new CompletableFuture<>();
        asyncGetRequest(path,
                new InvocationCallback<Integer>() {
                    @Override
                    public void completed(Integer maxTopicsPerNamespace) {
                        future.complete(maxTopicsPerNamespace);
                    }

                    @Override
                    public void failed(Throwable throwable) {
                        future.completeExceptionally(getApiException(throwable.getCause()));
                    }
                });
        return future;
    }

    @Override
    public void setMaxTopicsPerNamespace(String namespace, int maxTopicsPerNamespace) throws PulsarAdminException {
        try {
            setMaxTopicsPerNamespaceAsync(namespace, maxTopicsPerNamespace)
                    .get(this.readTimeoutMs, TimeUnit.MILLISECONDS);
        } catch (ExecutionException e) {
            throw (PulsarAdminException) e.getCause();
        } catch (InterruptedException e) {
            Thread.currentThread().interrupt();
            throw new PulsarAdminException(e);
        } catch (TimeoutException e) {
            throw new PulsarAdminException.TimeoutException(e);
        }
    }

    @Override
    public CompletableFuture<Void> setMaxTopicsPerNamespaceAsync(String namespace, int maxTopicsPerNamespace) {
        NamespaceName ns = NamespaceName.get(namespace);
        WebTarget path = namespacePath(ns, "maxTopicsPerNamespace");
        return asyncPostRequest(path, Entity.entity(maxTopicsPerNamespace, MediaType.APPLICATION_JSON));
    }

    @Override
    public void removeMaxTopicsPerNamespace(String namespace) throws PulsarAdminException {
        try {
            removeMaxTopicsPerNamespaceAsync(namespace)
                    .get(this.readTimeoutMs, TimeUnit.MILLISECONDS);
        } catch (ExecutionException e) {
            throw (PulsarAdminException) e.getCause();
        } catch (InterruptedException e) {
            Thread.currentThread().interrupt();
            throw new PulsarAdminException(e);
        } catch (TimeoutException e) {
            throw new PulsarAdminException.TimeoutException(e);
        }
    }

    @Override
    public CompletableFuture<Void> removeMaxTopicsPerNamespaceAsync(String namespace) {
        NamespaceName ns = NamespaceName.get(namespace);
        WebTarget path = namespacePath(ns, "maxTopicsPerNamespace");
        return asyncDeleteRequest(path);
    }

    private WebTarget namespacePath(NamespaceName namespace, String... parts) {
        final WebTarget base = namespace.isV2() ? adminV2Namespaces : adminNamespaces;
        WebTarget namespacePath = base.path(namespace.toString());
        namespacePath = WebTargets.addParts(namespacePath, parts);
        return namespacePath;
    }
}<|MERGE_RESOLUTION|>--- conflicted
+++ resolved
@@ -2553,9 +2553,6 @@
     }
 
     @Override
-<<<<<<< HEAD
-    public Integer getMaxUnackedMessagesPerSubscription(String namespace) throws PulsarAdminException {
-=======
     public void removeMaxUnackedMessagesPerConsumer(String namespace) throws PulsarAdminException {
         try {
             removeMaxUnackedMessagesPerConsumerAsync(namespace)
@@ -2578,8 +2575,7 @@
     }
 
     @Override
-    public int getMaxUnackedMessagesPerSubscription(String namespace) throws PulsarAdminException {
->>>>>>> 0d52d0b1
+    public Integer getMaxUnackedMessagesPerSubscription(String namespace) throws PulsarAdminException {
         try {
             return getMaxUnackedMessagesPerSubscriptionAsync(namespace).
                     get(this.readTimeoutMs, TimeUnit.MILLISECONDS);
