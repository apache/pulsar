/**
 * Licensed to the Apache Software Foundation (ASF) under one
 * or more contributor license agreements.  See the NOTICE file
 * distributed with this work for additional information
 * regarding copyright ownership.  The ASF licenses this file
 * to you under the Apache License, Version 2.0 (the
 * "License"); you may not use this file except in compliance
 * with the License.  You may obtain a copy of the License at
 *
 *   http://www.apache.org/licenses/LICENSE-2.0
 *
 * Unless required by applicable law or agreed to in writing,
 * software distributed under the License is distributed on an
 * "AS IS" BASIS, WITHOUT WARRANTIES OR CONDITIONS OF ANY
 * KIND, either express or implied.  See the License for the
 * specific language governing permissions and limitations
 * under the License.
 */
package org.apache.pulsar.client.admin.internal;

import static com.google.common.base.Preconditions.checkArgument;
import java.util.List;
import java.util.Map;
import java.util.Set;
import java.util.concurrent.CompletableFuture;
import java.util.concurrent.ExecutionException;
import java.util.concurrent.TimeUnit;
import java.util.concurrent.TimeoutException;
import javax.ws.rs.client.Entity;
import javax.ws.rs.client.InvocationCallback;
import javax.ws.rs.client.WebTarget;
import javax.ws.rs.core.MediaType;
import org.apache.commons.lang3.StringUtils;
import org.apache.pulsar.client.admin.Namespaces;
import org.apache.pulsar.client.admin.PulsarAdminException;
import org.apache.pulsar.client.api.Authentication;
import org.apache.pulsar.client.api.SubscriptionType;
import org.apache.pulsar.common.naming.NamespaceName;
import org.apache.pulsar.common.policies.data.AuthAction;
import org.apache.pulsar.common.policies.data.AutoSubscriptionCreationOverride;
import org.apache.pulsar.common.policies.data.AutoTopicCreationOverride;
import org.apache.pulsar.common.policies.data.BacklogQuota;
import org.apache.pulsar.common.policies.data.BacklogQuota.BacklogQuotaType;
import org.apache.pulsar.common.policies.data.BookieAffinityGroupData;
import org.apache.pulsar.common.policies.data.BundlesData;
import org.apache.pulsar.common.policies.data.DelayedDeliveryPolicies;
import org.apache.pulsar.common.policies.data.DispatchRate;
import org.apache.pulsar.common.policies.data.ErrorData;
import org.apache.pulsar.common.policies.data.InactiveTopicPolicies;
import org.apache.pulsar.common.policies.data.OffloadPolicies;
import org.apache.pulsar.common.policies.data.PersistencePolicies;
import org.apache.pulsar.common.policies.data.Policies;
import org.apache.pulsar.common.policies.data.PublishRate;
import org.apache.pulsar.common.policies.data.RetentionPolicies;
import org.apache.pulsar.common.policies.data.SchemaAutoUpdateCompatibilityStrategy;
import org.apache.pulsar.common.policies.data.SchemaCompatibilityStrategy;
import org.apache.pulsar.common.policies.data.SubscribeRate;
import org.apache.pulsar.common.policies.data.SubscriptionAuthMode;

public class NamespacesImpl extends BaseResource implements Namespaces {

    private final WebTarget adminNamespaces;
    private final WebTarget adminV2Namespaces;

    public NamespacesImpl(WebTarget web, Authentication auth, long readTimeoutMs) {
        super(auth, readTimeoutMs);
        adminNamespaces = web.path("/admin/namespaces");
        adminV2Namespaces = web.path("/admin/v2/namespaces");
    }

    @Override
    public List<String> getNamespaces(String tenant) throws PulsarAdminException {
        try {
            return getNamespacesAsync(tenant).get(this.readTimeoutMs, TimeUnit.MILLISECONDS);
        } catch (ExecutionException e) {
            throw (PulsarAdminException) e.getCause();
        } catch (InterruptedException e) {
            Thread.currentThread().interrupt();
            throw new PulsarAdminException(e);
        } catch (TimeoutException e) {
            throw new PulsarAdminException.TimeoutException(e);
        }
    }

    @Override
    public CompletableFuture<List<String>> getNamespacesAsync(String tenant) {
        WebTarget path = adminV2Namespaces.path(tenant);
        final CompletableFuture<List<String>> future = new CompletableFuture<>();
        asyncGetRequest(path,
                new InvocationCallback<List<String>>() {
                    @Override
                    public void completed(List<String> namespaces) {
                        future.complete(namespaces);
                    }

                    @Override
                    public void failed(Throwable throwable) {
                        future.completeExceptionally(getApiException(throwable.getCause()));
                    }
                });
        return future;
    }

    @Override
    public List<String> getNamespaces(String tenant, String cluster) throws PulsarAdminException {
        WebTarget path = adminNamespaces.path(tenant).path(cluster);
        final CompletableFuture<List<String>> future = new CompletableFuture<>();
        asyncGetRequest(path,
                new InvocationCallback<List<String>>() {

                    @Override
                    public void completed(List<String> namespaces) {
                        future.complete(namespaces);
                    }

                    @Override
                    public void failed(Throwable throwable) {
                        future.completeExceptionally(getApiException(throwable.getCause()));
                    }
                });
        try {
            return future.get(this.readTimeoutMs, TimeUnit.MILLISECONDS);
        } catch (ExecutionException e) {
            throw (PulsarAdminException) e.getCause();
        } catch (InterruptedException e) {
            Thread.currentThread().interrupt();
            throw new PulsarAdminException(e);
        } catch (TimeoutException e) {
            throw new PulsarAdminException.TimeoutException(e);
        }
    }

    @Override
    public List<String> getTopics(String namespace) throws PulsarAdminException {
        try {
            return getTopicsAsync(namespace).get(this.readTimeoutMs, TimeUnit.MILLISECONDS);
        } catch (ExecutionException e) {
            throw (PulsarAdminException) e.getCause();
        } catch (InterruptedException e) {
            Thread.currentThread().interrupt();
            throw new PulsarAdminException(e);
        } catch (TimeoutException e) {
            throw new PulsarAdminException.TimeoutException(e);
        }
    }

    @Override
    public BundlesData getBundles(String namespace) throws PulsarAdminException {
        try {
            return getBundlesAsync(namespace).get(this.readTimeoutMs, TimeUnit.MILLISECONDS);
        } catch (ExecutionException e) {
            throw (PulsarAdminException) e.getCause();
        } catch (InterruptedException e) {
            Thread.currentThread().interrupt();
            throw new PulsarAdminException(e);
        } catch (TimeoutException e) {
            throw new PulsarAdminException.TimeoutException(e);
        }
    }

    @Override
    public  CompletableFuture<BundlesData> getBundlesAsync(String namespace) {
        NamespaceName ns = NamespaceName.get(namespace);
        String action = "bundles";
        WebTarget path = namespacePath(ns, action);
        final CompletableFuture<BundlesData> future = new CompletableFuture<>();
        asyncGetRequest(path,
                new InvocationCallback<BundlesData>() {
                    @Override
                    public void completed(BundlesData bundles) {
                        future.complete(bundles);
                    }

                    @Override
                    public void failed(Throwable throwable) {
                        future.completeExceptionally(getApiException(throwable.getCause()));
                    }
                });
        return future;
    }

    @Override
    public CompletableFuture<List<String>> getTopicsAsync(String namespace) {
        NamespaceName ns = NamespaceName.get(namespace);
        String action = ns.isV2() ? "topics" : "destinations";
        WebTarget path = namespacePath(ns, action);
        final CompletableFuture<List<String>> future = new CompletableFuture<>();
        asyncGetRequest(path,
                new InvocationCallback<List<String>>() {
                    @Override
                    public void completed(List<String> topics) {
                        future.complete(topics);
                    }

                    @Override
                    public void failed(Throwable throwable) {
                        future.completeExceptionally(getApiException(throwable.getCause()));
                    }
                });
        return future;
    }

    @Override
    public Policies getPolicies(String namespace) throws PulsarAdminException {
        try {
            return getPoliciesAsync(namespace).get(this.readTimeoutMs, TimeUnit.MILLISECONDS);
        } catch (ExecutionException e) {
            throw (PulsarAdminException) e.getCause();
        } catch (InterruptedException e) {
            Thread.currentThread().interrupt();
            throw new PulsarAdminException(e);
        } catch (TimeoutException e) {
            throw new PulsarAdminException.TimeoutException(e);
        }
    }

    @Override
    public CompletableFuture<Policies> getPoliciesAsync(String namespace) {
        NamespaceName ns = NamespaceName.get(namespace);
        WebTarget path = namespacePath(ns);
        final CompletableFuture<Policies> future = new CompletableFuture<>();
        asyncGetRequest(path,
                new InvocationCallback<Policies>() {
                    @Override
                    public void completed(Policies policies) {
                        future.complete(policies);
                    }

                    @Override
                    public void failed(Throwable throwable) {
                        future.completeExceptionally(getApiException(throwable.getCause()));
                    }
                });
        return future;
    }

    @Override
    public void createNamespace(String namespace, Set<String> clusters) throws PulsarAdminException {
        try {
            createNamespaceAsync(namespace, clusters).get(this.readTimeoutMs, TimeUnit.MILLISECONDS);
        } catch (ExecutionException e) {
            throw (PulsarAdminException) e.getCause();
        } catch (InterruptedException e) {
            Thread.currentThread().interrupt();
            throw new PulsarAdminException(e);
        } catch (TimeoutException e) {
            throw new PulsarAdminException.TimeoutException(e);
        }
    }

    @Override
    public CompletableFuture<Void> createNamespaceAsync(String namespace, Set<String> clusters) {
        NamespaceName ns = NamespaceName.get(namespace);
        WebTarget path = namespacePath(ns);

        if (ns.isV2()) {
            // For V2 API we pass full Policy class instance
            Policies policies = new Policies();
            policies.replication_clusters = clusters;
            return asyncPutRequest(path, Entity.entity(policies, MediaType.APPLICATION_JSON));
        } else {
            // For V1 API, we pass the BundlesData on creation
            return asyncPutRequest(path, Entity.entity("", MediaType.APPLICATION_JSON)).thenAccept(ignore -> {
                // For V1, we need to do it in 2 steps
                setNamespaceReplicationClustersAsync(namespace, clusters);
            });
        }
    }

    @Override
    public void createNamespace(String namespace, int numBundles) throws PulsarAdminException {
        createNamespace(namespace, new BundlesData(numBundles));
    }

    @Override
    public CompletableFuture<Void> createNamespaceAsync(String namespace, int numBundles) {
        return createNamespaceAsync(namespace, new BundlesData(numBundles));
    }

    @Override
    public void createNamespace(String namespace, Policies policies) throws PulsarAdminException {
        try {
            createNamespaceAsync(namespace, policies).get(this.readTimeoutMs, TimeUnit.MILLISECONDS);
        } catch (ExecutionException e) {
            throw (PulsarAdminException) e.getCause();
        } catch (InterruptedException e) {
            Thread.currentThread().interrupt();
            throw new PulsarAdminException(e);
        } catch (TimeoutException e) {
            throw new PulsarAdminException.TimeoutException(e);
        }
    }

    @Override
    public CompletableFuture<Void> createNamespaceAsync(String namespace, Policies policies) {
        NamespaceName ns = NamespaceName.get(namespace);
        checkArgument(ns.isV2(), "Create namespace with policies is only supported on newer namespaces");
        WebTarget path = namespacePath(ns);
        // For V2 API we pass full Policy class instance
        return asyncPutRequest(path, Entity.entity(policies, MediaType.APPLICATION_JSON));
    }

    @Override
    public void createNamespace(String namespace, BundlesData bundlesData) throws PulsarAdminException {
        try {
            createNamespaceAsync(namespace, bundlesData).get(this.readTimeoutMs, TimeUnit.MILLISECONDS);
        } catch (ExecutionException e) {
            throw (PulsarAdminException) e.getCause();
        } catch (InterruptedException e) {
            Thread.currentThread().interrupt();
            throw new PulsarAdminException(e);
        } catch (TimeoutException e) {
            throw new PulsarAdminException.TimeoutException(e);
        }
    }

    @Override
    public CompletableFuture<Void> createNamespaceAsync(String namespace, BundlesData bundlesData) {
        NamespaceName ns = NamespaceName.get(namespace);
        WebTarget path = namespacePath(ns);

        if (ns.isV2()) {
            // For V2 API we pass full Policy class instance
            Policies policies = new Policies();
            policies.bundles = bundlesData;
            return asyncPutRequest(path, Entity.entity(policies, MediaType.APPLICATION_JSON));
        } else {
            // For V1 API, we pass the BundlesData on creation
            return asyncPutRequest(path, Entity.entity(bundlesData, MediaType.APPLICATION_JSON));
        }
    }

    @Override
    public void createNamespace(String namespace) throws PulsarAdminException {
        try {
            createNamespaceAsync(namespace).get(this.readTimeoutMs, TimeUnit.MILLISECONDS);
        } catch (ExecutionException e) {
            throw (PulsarAdminException) e.getCause();
        } catch (InterruptedException e) {
            Thread.currentThread().interrupt();
            throw new PulsarAdminException(e);
        } catch (TimeoutException e) {
            throw new PulsarAdminException.TimeoutException(e);
        }
    }

    @Override
    public CompletableFuture<Void> createNamespaceAsync(String namespace) {
        NamespaceName ns = NamespaceName.get(namespace);
        WebTarget path = namespacePath(ns);
        return asyncPutRequest(path, Entity.entity("", MediaType.APPLICATION_JSON));
    }

    @Override
    public void deleteNamespace(String namespace) throws PulsarAdminException {
        try {
            deleteNamespaceAsync(namespace).get(this.readTimeoutMs, TimeUnit.MILLISECONDS);
        } catch (ExecutionException e) {
            throw (PulsarAdminException) e.getCause();
        } catch (InterruptedException e) {
            Thread.currentThread().interrupt();
            throw new PulsarAdminException(e);
        } catch (TimeoutException e) {
            throw new PulsarAdminException.TimeoutException(e);
        }
    }

    @Override
    public void deleteNamespace(String namespace, boolean force) throws PulsarAdminException {
        try {
            deleteNamespaceAsync(namespace, force).get(this.readTimeoutMs, TimeUnit.MILLISECONDS);
        } catch (ExecutionException e) {
            throw (PulsarAdminException) e.getCause();
        } catch (InterruptedException e) {
            Thread.currentThread().interrupt();
            throw new PulsarAdminException(e);
        } catch (TimeoutException e) {
            throw new PulsarAdminException.TimeoutException(e);
        }
    }

    @Override
    public CompletableFuture<Void> deleteNamespaceAsync(String namespace) {
        return deleteNamespaceAsync(namespace, false);
    }

    @Override
    public CompletableFuture<Void> deleteNamespaceAsync(String namespace, boolean force) {
        NamespaceName ns = NamespaceName.get(namespace);
        WebTarget path = namespacePath(ns);
        path = path.queryParam("force", force);
        return asyncDeleteRequest(path);
    }

    @Override
    public void deleteNamespaceBundle(String namespace, String bundleRange) throws PulsarAdminException {
        try {
            deleteNamespaceBundleAsync(namespace, bundleRange).get(this.readTimeoutMs, TimeUnit.MILLISECONDS);
        } catch (ExecutionException e) {
            throw (PulsarAdminException) e.getCause();
        } catch (InterruptedException e) {
            Thread.currentThread().interrupt();
            throw new PulsarAdminException(e);
        } catch (TimeoutException e) {
            throw new PulsarAdminException.TimeoutException(e);
        }
    }

    @Override
    public void deleteNamespaceBundle(String namespace, String bundleRange, boolean force) throws PulsarAdminException {
        try {
            deleteNamespaceBundleAsync(namespace, bundleRange, force).get(this.readTimeoutMs, TimeUnit.MILLISECONDS);
        } catch (ExecutionException e) {
            throw (PulsarAdminException) e.getCause();
        } catch (InterruptedException e) {
            Thread.currentThread().interrupt();
            throw new PulsarAdminException(e);
        } catch (TimeoutException e) {
            throw new PulsarAdminException.TimeoutException(e);
        }
    }

    @Override
    public CompletableFuture<Void> deleteNamespaceBundleAsync(String namespace, String bundleRange) {
        return deleteNamespaceBundleAsync(namespace, bundleRange, false);
    }

    @Override
    public CompletableFuture<Void> deleteNamespaceBundleAsync(String namespace, String bundleRange, boolean force) {
        NamespaceName ns = NamespaceName.get(namespace);
        WebTarget path = namespacePath(ns, bundleRange);
        path = path.queryParam("force", force);
        return asyncDeleteRequest(path);
    }

    @Override
    public Map<String, Set<AuthAction>> getPermissions(String namespace) throws PulsarAdminException {
        try {
            return getPermissionsAsync(namespace).get(this.readTimeoutMs, TimeUnit.MILLISECONDS);
        } catch (ExecutionException e) {
            throw (PulsarAdminException) e.getCause();
        } catch (InterruptedException e) {
            Thread.currentThread().interrupt();
            throw new PulsarAdminException(e);
        } catch (TimeoutException e) {
            throw new PulsarAdminException.TimeoutException(e);
        }
    }

    @Override
    public CompletableFuture<Map<String, Set<AuthAction>>> getPermissionsAsync(String namespace) {
        NamespaceName ns = NamespaceName.get(namespace);
        WebTarget path = namespacePath(ns, "permissions");
        final CompletableFuture<Map<String, Set<AuthAction>>> future = new CompletableFuture<>();
        asyncGetRequest(path,
                new InvocationCallback<Map<String, Set<AuthAction>>>() {
                    @Override
                    public void completed(Map<String, Set<AuthAction>> permissions) {
                        future.complete(permissions);
                    }

                    @Override
                    public void failed(Throwable throwable) {
                        future.completeExceptionally(getApiException(throwable.getCause()));
                    }
                });
        return future;
    }

    @Override
    public void grantPermissionOnNamespace(String namespace, String role, Set<AuthAction> actions)
            throws PulsarAdminException {
        try {
            grantPermissionOnNamespaceAsync(namespace, role, actions)
                    .get(this.readTimeoutMs, TimeUnit.MILLISECONDS);
        } catch (ExecutionException e) {
            throw (PulsarAdminException) e.getCause();
        } catch (InterruptedException e) {
            Thread.currentThread().interrupt();
            throw new PulsarAdminException(e);
        } catch (TimeoutException e) {
            throw new PulsarAdminException.TimeoutException(e);
        }
    }

    @Override
    public CompletableFuture<Void> grantPermissionOnNamespaceAsync(
            String namespace, String role, Set<AuthAction> actions) {
        NamespaceName ns = NamespaceName.get(namespace);
        WebTarget path = namespacePath(ns, "permissions", role);
        return asyncPostRequest(path, Entity.entity(actions, MediaType.APPLICATION_JSON));
    }

    @Override
    public void revokePermissionsOnNamespace(String namespace, String role) throws PulsarAdminException {
        try {
            revokePermissionsOnNamespaceAsync(namespace, role).get(this.readTimeoutMs, TimeUnit.MILLISECONDS);
        } catch (ExecutionException e) {
            throw (PulsarAdminException) e.getCause();
        } catch (InterruptedException e) {
            Thread.currentThread().interrupt();
            throw new PulsarAdminException(e);
        } catch (TimeoutException e) {
            throw new PulsarAdminException.TimeoutException(e);
        }
    }

    @Override
    public CompletableFuture<Void> revokePermissionsOnNamespaceAsync(String namespace, String role) {
        NamespaceName ns = NamespaceName.get(namespace);
        WebTarget path = namespacePath(ns, "permissions", role);
        return asyncDeleteRequest(path);
    }


    @Override
    public void grantPermissionOnSubscription(String namespace, String subscription, Set<String> roles)
            throws PulsarAdminException {
        try {
            grantPermissionOnSubscriptionAsync(namespace, subscription, roles)
                    .get(this.readTimeoutMs, TimeUnit.MILLISECONDS);
        } catch (ExecutionException e) {
            throw (PulsarAdminException) e.getCause();
        } catch (InterruptedException e) {
            Thread.currentThread().interrupt();
            throw new PulsarAdminException(e);
        } catch (TimeoutException e) {
            throw new PulsarAdminException.TimeoutException(e);
        }
    }

    @Override
    public CompletableFuture<Void> grantPermissionOnSubscriptionAsync(
            String namespace, String subscription, Set<String> roles) {
        NamespaceName ns = NamespaceName.get(namespace);
        WebTarget path = namespacePath(ns, "permissions", "subscription", subscription);
        return asyncPostRequest(path, Entity.entity(roles, MediaType.APPLICATION_JSON));
    }

    @Override
    public void revokePermissionOnSubscription(
            String namespace, String subscription, String role) throws PulsarAdminException {
        try {
            revokePermissionOnSubscriptionAsync(namespace, subscription, role)
                    .get(this.readTimeoutMs, TimeUnit.MILLISECONDS);
        } catch (ExecutionException e) {
            throw (PulsarAdminException) e.getCause();
        } catch (InterruptedException e) {
            Thread.currentThread().interrupt();
            throw new PulsarAdminException(e);
        } catch (TimeoutException e) {
            throw new PulsarAdminException.TimeoutException(e);
        }
    }

    @Override
    public CompletableFuture<Void> revokePermissionOnSubscriptionAsync(
            String namespace, String subscription, String role) {
        NamespaceName ns = NamespaceName.get(namespace);
        WebTarget path = namespacePath(ns, "permissions", subscription, role);
        return asyncDeleteRequest(path);
    }

    @Override
    public List<String> getNamespaceReplicationClusters(String namespace) throws PulsarAdminException {
        try {
            return getNamespaceReplicationClustersAsync(namespace)
                    .get(this.readTimeoutMs, TimeUnit.MILLISECONDS);
        } catch (ExecutionException e) {
            throw (PulsarAdminException) e.getCause();
        } catch (InterruptedException e) {
            Thread.currentThread().interrupt();
            throw new PulsarAdminException(e);
        } catch (TimeoutException e) {
            throw new PulsarAdminException.TimeoutException(e);
        }
    }

    @Override
    public CompletableFuture<List<String>> getNamespaceReplicationClustersAsync(String namespace) {
        NamespaceName ns = NamespaceName.get(namespace);
        WebTarget path = namespacePath(ns, "replication");
        final CompletableFuture<List<String>> future = new CompletableFuture<>();
        asyncGetRequest(path,
                new InvocationCallback<List<String>>() {
                    @Override
                    public void completed(List<String> clusters) {
                        future.complete(clusters);
                    }

                    @Override
                    public void failed(Throwable throwable) {
                        future.completeExceptionally(getApiException(throwable.getCause()));
                    }
                });
        return future;
    }

    @Override
    public void setNamespaceReplicationClusters(String namespace, Set<String> clusterIds) throws PulsarAdminException {
        try {
            setNamespaceReplicationClustersAsync(namespace, clusterIds).get(this.readTimeoutMs, TimeUnit.MILLISECONDS);
        } catch (ExecutionException e) {
            throw (PulsarAdminException) e.getCause();
        } catch (InterruptedException e) {
            Thread.currentThread().interrupt();
            throw new PulsarAdminException(e);
        } catch (TimeoutException e) {
            throw new PulsarAdminException.TimeoutException(e);
        }
    }

    @Override
    public CompletableFuture<Void> setNamespaceReplicationClustersAsync(String namespace, Set<String> clusterIds) {
        NamespaceName ns = NamespaceName.get(namespace);
        WebTarget path = namespacePath(ns, "replication");
        return asyncPostRequest(path, Entity.entity(clusterIds, MediaType.APPLICATION_JSON));
    }

    @Override
    public Integer getNamespaceMessageTTL(String namespace) throws PulsarAdminException {
        try {
            return getNamespaceMessageTTLAsync(namespace).
                    get(this.readTimeoutMs, TimeUnit.MILLISECONDS);
        } catch (ExecutionException e) {
            throw (PulsarAdminException) e.getCause();
        } catch (InterruptedException e) {
            Thread.currentThread().interrupt();
            throw new PulsarAdminException(e);
        } catch (TimeoutException e) {
            throw new PulsarAdminException.TimeoutException(e);
        }
    }

    @Override
    public CompletableFuture<Integer> getNamespaceMessageTTLAsync(String namespace) {
        NamespaceName ns = NamespaceName.get(namespace);
        WebTarget path = namespacePath(ns, "messageTTL");
        final CompletableFuture<Integer> future = new CompletableFuture<>();
        asyncGetRequest(path,
                new InvocationCallback<Integer>() {
                    @Override
                    public void completed(Integer ttl) {
                        future.complete(ttl);
                    }

                    @Override
                    public void failed(Throwable throwable) {
                        future.completeExceptionally(getApiException(throwable.getCause()));
                    }
                });
        return future;
    }

    @Override
    public void setNamespaceMessageTTL(String namespace, int ttlInSeconds) throws PulsarAdminException {
        try {
            setNamespaceMessageTTLAsync(namespace, ttlInSeconds)
                    .get(this.readTimeoutMs, TimeUnit.MILLISECONDS);
        } catch (ExecutionException e) {
            throw (PulsarAdminException) e.getCause();
        } catch (InterruptedException e) {
            Thread.currentThread().interrupt();
            throw new PulsarAdminException(e);
        } catch (TimeoutException e) {
            throw new PulsarAdminException.TimeoutException(e);
        }
    }

    @Override
    public CompletableFuture<Void> setNamespaceMessageTTLAsync(String namespace, int ttlInSeconds) {
        NamespaceName ns = NamespaceName.get(namespace);
        WebTarget path = namespacePath(ns, "messageTTL");
        return asyncPostRequest(path, Entity.entity(ttlInSeconds, MediaType.APPLICATION_JSON));
    }

    @Override
    public void removeNamespaceMessageTTL(String namespace) throws PulsarAdminException {
        try {
            removeNamespaceMessageTTLAsync(namespace)
                    .get(this.readTimeoutMs, TimeUnit.MILLISECONDS);
        } catch (ExecutionException e) {
            throw (PulsarAdminException) e.getCause();
        } catch (InterruptedException e) {
            Thread.currentThread().interrupt();
            throw new PulsarAdminException(e);
        } catch (TimeoutException e) {
            throw new PulsarAdminException.TimeoutException(e);
        }
    }

    @Override
    public CompletableFuture<Void> removeNamespaceMessageTTLAsync(String namespace) {
        NamespaceName ns = NamespaceName.get(namespace);
        WebTarget path = namespacePath(ns, "messageTTL");
        return asyncDeleteRequest(path);
    }

    @Override
    public int getSubscriptionExpirationTime(String namespace) throws PulsarAdminException {
        try {
            return getSubscriptionExpirationTimeAsync(namespace).get(this.readTimeoutMs, TimeUnit.MILLISECONDS);
        } catch (ExecutionException e) {
            throw (PulsarAdminException) e.getCause();
        } catch (InterruptedException e) {
            Thread.currentThread().interrupt();
            throw new PulsarAdminException(e);
        } catch (TimeoutException e) {
            throw new PulsarAdminException.TimeoutException(e);
        }
    }

    @Override
    public CompletableFuture<Integer> getSubscriptionExpirationTimeAsync(String namespace) {
        NamespaceName ns = NamespaceName.get(namespace);
        WebTarget path = namespacePath(ns, "subscriptionExpirationTime");
        final CompletableFuture<Integer> future = new CompletableFuture<>();
        asyncGetRequest(path, new InvocationCallback<Integer>() {
            @Override
            public void completed(Integer expirationTime) {
                future.complete(expirationTime);
            }

            @Override
            public void failed(Throwable throwable) {
                future.completeExceptionally(getApiException(throwable.getCause()));
            }
        });
        return future;
    }

    @Override
    public void setSubscriptionExpirationTime(String namespace, int expirationTime)
            throws PulsarAdminException {
        try {
            setSubscriptionExpirationTimeAsync(namespace, expirationTime).get(this.readTimeoutMs,
                    TimeUnit.MILLISECONDS);
        } catch (ExecutionException e) {
            throw (PulsarAdminException) e.getCause();
        } catch (InterruptedException e) {
            Thread.currentThread().interrupt();
            throw new PulsarAdminException(e);
        } catch (TimeoutException e) {
            throw new PulsarAdminException.TimeoutException(e);
        }
    }

    @Override
    public CompletableFuture<Void> setSubscriptionExpirationTimeAsync(String namespace, int expirationTime) {
        NamespaceName ns = NamespaceName.get(namespace);
        WebTarget path = namespacePath(ns, "subscriptionExpirationTime");
        return asyncPostRequest(path, Entity.entity(expirationTime, MediaType.APPLICATION_JSON));
    }

    @Override
    public void setNamespaceAntiAffinityGroup(String namespace, String namespaceAntiAffinityGroup)
            throws PulsarAdminException {
        try {
            setNamespaceAntiAffinityGroupAsync(namespace, namespaceAntiAffinityGroup)
                    .get(this.readTimeoutMs, TimeUnit.MILLISECONDS);
        } catch (ExecutionException e) {
            throw (PulsarAdminException) e.getCause();
        } catch (InterruptedException e) {
            Thread.currentThread().interrupt();
            throw new PulsarAdminException(e);
        } catch (TimeoutException e) {
            throw new PulsarAdminException.TimeoutException(e);
        }
    }

    @Override
    public CompletableFuture<Void> setNamespaceAntiAffinityGroupAsync(
            String namespace, String namespaceAntiAffinityGroup) {
        NamespaceName ns = NamespaceName.get(namespace);
        WebTarget path = namespacePath(ns, "antiAffinity");
        return asyncPostRequest(path, Entity.entity(namespaceAntiAffinityGroup, MediaType.APPLICATION_JSON));
    }

    @Override
    public String getNamespaceAntiAffinityGroup(String namespace) throws PulsarAdminException {
        try {
            return getNamespaceAntiAffinityGroupAsync(namespace).
                    get(this.readTimeoutMs, TimeUnit.MILLISECONDS);
        } catch (ExecutionException e) {
            throw (PulsarAdminException) e.getCause();
        } catch (InterruptedException e) {
            Thread.currentThread().interrupt();
            throw new PulsarAdminException(e);
        } catch (TimeoutException e) {
            throw new PulsarAdminException.TimeoutException(e);
        }
    }

    @Override
    public CompletableFuture<String> getNamespaceAntiAffinityGroupAsync(String namespace) {
        NamespaceName ns = NamespaceName.get(namespace);
        WebTarget path = namespacePath(ns, "antiAffinity");
        final CompletableFuture<String> future = new CompletableFuture<>();
        asyncGetRequest(path,
                new InvocationCallback<String>() {
                    @Override
                    public void completed(String s) {
                        future.complete(s);
                    }

                    @Override
                    public void failed(Throwable throwable) {
                        future.completeExceptionally(getApiException(throwable.getCause()));
                    }
                });
        return future;
    }

    @Override
    public List<String> getAntiAffinityNamespaces(String tenant, String cluster, String namespaceAntiAffinityGroup)
            throws PulsarAdminException {
        try {
            return getAntiAffinityNamespacesAsync(tenant, cluster, namespaceAntiAffinityGroup)
                    .get(this.readTimeoutMs, TimeUnit.MILLISECONDS);
        } catch (ExecutionException e) {
            throw (PulsarAdminException) e.getCause();
        } catch (InterruptedException e) {
            Thread.currentThread().interrupt();
            throw new PulsarAdminException(e);
        } catch (TimeoutException e) {
            throw new PulsarAdminException.TimeoutException(e);
        }
    }

    @Override
    public CompletableFuture<List<String>> getAntiAffinityNamespacesAsync(
            String tenant, String cluster, String namespaceAntiAffinityGroup) {
        WebTarget path = adminNamespaces.path(cluster)
                .path("antiAffinity").path(namespaceAntiAffinityGroup).queryParam("property", tenant);
        final CompletableFuture<List<String>> future = new CompletableFuture<>();
        asyncGetRequest(path,
                new InvocationCallback<List<String>>() {
                    @Override
                    public void completed(List<String> antiNamespaces) {
                        future.complete(antiNamespaces);
                    }

                    @Override
                    public void failed(Throwable throwable) {
                        future.completeExceptionally(getApiException(throwable.getCause()));
                    }
                });
        return future;
    }

    @Override
    public void deleteNamespaceAntiAffinityGroup(String namespace) throws PulsarAdminException {
        try {
            deleteNamespaceAntiAffinityGroupAsync(namespace).
                    get(this.readTimeoutMs, TimeUnit.MILLISECONDS);
        } catch (ExecutionException e) {
            throw (PulsarAdminException) e.getCause();
        } catch (InterruptedException e) {
            Thread.currentThread().interrupt();
            throw new PulsarAdminException(e);
        } catch (TimeoutException e) {
            throw new PulsarAdminException.TimeoutException(e);
        }
    }

    @Override
    public CompletableFuture<Void> deleteNamespaceAntiAffinityGroupAsync(String namespace) {
        NamespaceName ns = NamespaceName.get(namespace);
        WebTarget path = namespacePath(ns, "antiAffinity");
        return asyncDeleteRequest(path);
    }

    @Override
    public void removeDeduplicationStatus(String namespace) throws PulsarAdminException {
        try {
            removeDeduplicationStatusAsync(namespace)
                    .get(this.readTimeoutMs, TimeUnit.MILLISECONDS);
        } catch (ExecutionException e) {
            throw (PulsarAdminException) e.getCause();
        } catch (InterruptedException e) {
            Thread.currentThread().interrupt();
            throw new PulsarAdminException(e);
        } catch (TimeoutException e) {
            throw new PulsarAdminException.TimeoutException(e);
        }
    }

    @Override
    public CompletableFuture<Void> removeDeduplicationStatusAsync(String namespace) {
        NamespaceName ns = NamespaceName.get(namespace);
        WebTarget path = namespacePath(ns, "deduplication");
        return asyncDeleteRequest(path);
    }

    @Override
    public Boolean getDeduplicationStatus(String namespace) throws PulsarAdminException {
        try {
            return getDeduplicationStatusAsync(namespace)
                    .get(this.readTimeoutMs, TimeUnit.MILLISECONDS);
        } catch (ExecutionException e) {
            throw (PulsarAdminException) e.getCause();
        } catch (InterruptedException e) {
            Thread.currentThread().interrupt();
            throw new PulsarAdminException(e);
        } catch (TimeoutException e) {
            throw new PulsarAdminException.TimeoutException(e);
        }
    }

    @Override
    public CompletableFuture<Boolean> getDeduplicationStatusAsync(String namespace) {
        NamespaceName ns = NamespaceName.get(namespace);
        WebTarget path = namespacePath(ns, "deduplication");
        final CompletableFuture<Boolean> future = new CompletableFuture<>();
        asyncGetRequest(path,
                new InvocationCallback<Boolean>() {
                    @Override
                    public void completed(Boolean enabled) {
                        future.complete(enabled);
                    }

                    @Override
                    public void failed(Throwable throwable) {
                        future.completeExceptionally(getApiException(throwable.getCause()));
                    }
                });
        return future;
    }

    @Override
    public void setDeduplicationStatus(String namespace, boolean enableDeduplication) throws PulsarAdminException {
        try {
            setDeduplicationStatusAsync(namespace, enableDeduplication)
                    .get(this.readTimeoutMs, TimeUnit.MILLISECONDS);
        } catch (ExecutionException e) {
            throw (PulsarAdminException) e.getCause();
        } catch (InterruptedException e) {
            Thread.currentThread().interrupt();
            throw new PulsarAdminException(e);
        } catch (TimeoutException e) {
            throw new PulsarAdminException.TimeoutException(e);
        }
    }

    @Override
    public CompletableFuture<Void> setDeduplicationStatusAsync(String namespace, boolean enableDeduplication) {
        NamespaceName ns = NamespaceName.get(namespace);
        WebTarget path = namespacePath(ns, "deduplication");
        return asyncPostRequest(path, Entity.entity(enableDeduplication, MediaType.APPLICATION_JSON));
    }

    @Override
    public void setAutoTopicCreation(String namespace,
                                     AutoTopicCreationOverride autoTopicCreationOverride) throws PulsarAdminException {
        try {
            setAutoTopicCreationAsync(namespace, autoTopicCreationOverride)
                    .get(this.readTimeoutMs, TimeUnit.MILLISECONDS);
        } catch (ExecutionException e) {
            throw (PulsarAdminException) e.getCause();
        } catch (InterruptedException e) {
            Thread.currentThread().interrupt();
            throw new PulsarAdminException(e);
        } catch (TimeoutException e) {
            throw new PulsarAdminException.TimeoutException(e);
        }
    }

    @Override
    public CompletableFuture<Void> setAutoTopicCreationAsync(
            String namespace, AutoTopicCreationOverride autoTopicCreationOverride) {
        NamespaceName ns = NamespaceName.get(namespace);
        WebTarget path = namespacePath(ns, "autoTopicCreation");
        return asyncPostRequest(path, Entity.entity(autoTopicCreationOverride, MediaType.APPLICATION_JSON));
    }

    @Override
    public void removeAutoTopicCreation(String namespace) throws PulsarAdminException {
        try {
            removeAutoTopicCreationAsync(namespace).get(this.readTimeoutMs, TimeUnit.MILLISECONDS);
        } catch (ExecutionException e) {
            throw (PulsarAdminException) e.getCause();
        } catch (InterruptedException e) {
            Thread.currentThread().interrupt();
            throw new PulsarAdminException(e);
        } catch (TimeoutException e) {
            throw new PulsarAdminException.TimeoutException(e);
        }
    }

    @Override
    public CompletableFuture<Void> removeAutoTopicCreationAsync(String namespace) {
        NamespaceName ns = NamespaceName.get(namespace);
        WebTarget path = namespacePath(ns, "autoTopicCreation");
        return asyncDeleteRequest(path);
    }

    @Override
    public void setAutoSubscriptionCreation(String namespace,
            AutoSubscriptionCreationOverride autoSubscriptionCreationOverride) throws PulsarAdminException {
        try {
            setAutoSubscriptionCreationAsync(namespace, autoSubscriptionCreationOverride)
                    .get(this.readTimeoutMs, TimeUnit.MILLISECONDS);
        } catch (ExecutionException e) {
            throw (PulsarAdminException) e.getCause();
        } catch (InterruptedException e) {
            Thread.currentThread().interrupt();
            throw new PulsarAdminException(e);
        } catch (TimeoutException e) {
            throw new PulsarAdminException.TimeoutException(e);
        }
    }

    @Override
    public CompletableFuture<Void> setAutoSubscriptionCreationAsync(String namespace,
            AutoSubscriptionCreationOverride autoSubscriptionCreationOverride) {
        NamespaceName ns = NamespaceName.get(namespace);
        WebTarget path = namespacePath(ns, "autoSubscriptionCreation");
        return asyncPostRequest(path, Entity.entity(autoSubscriptionCreationOverride, MediaType.APPLICATION_JSON));
    }

    @Override
    public void setSubscriptionTypesEnabled(
            String namespace, Set<SubscriptionType> subscriptionTypesEnabled) throws PulsarAdminException {
        try {
            setSubscriptionTypesEnabledAsync(namespace, subscriptionTypesEnabled)
                    .get(this.readTimeoutMs, TimeUnit.MILLISECONDS);
        } catch (ExecutionException e) {
            throw (PulsarAdminException) e.getCause();
        } catch (InterruptedException e) {
            Thread.currentThread().interrupt();
            throw new PulsarAdminException(e);
        } catch (TimeoutException e) {
            throw new PulsarAdminException.TimeoutException(e);
        }
    }

    @Override
    public CompletableFuture<Void> setSubscriptionTypesEnabledAsync(String namespace,
                                                                    Set<SubscriptionType> subscriptionTypes) {
        NamespaceName ns = NamespaceName.get(namespace);
        WebTarget path = namespacePath(ns, "subscriptionTypesEnabled");
        return asyncPostRequest(path, Entity.entity(subscriptionTypes, MediaType.APPLICATION_JSON));
    }

    @Override
    public Set<SubscriptionType> getSubscriptionTypesEnabled(String namespace) throws PulsarAdminException {
        try {
            return getSubscriptionTypesEnabledAsync(namespace).get(this.readTimeoutMs, TimeUnit.MILLISECONDS);
        } catch (ExecutionException e) {
            throw (PulsarAdminException) e.getCause();
        } catch (InterruptedException e) {
            Thread.currentThread().interrupt();
            throw new PulsarAdminException(e);
        } catch (TimeoutException e) {
            throw new PulsarAdminException.TimeoutException(e);
        }
    }

    @Override
    public CompletableFuture<Set<SubscriptionType>> getSubscriptionTypesEnabledAsync(String namespace) {
        NamespaceName ns = NamespaceName.get(namespace);
        WebTarget path = namespacePath(ns, "subscriptionTypesEnabled");
        final CompletableFuture<Set<SubscriptionType>> future = new CompletableFuture<>();
        asyncGetRequest(path,
                new InvocationCallback<Set<SubscriptionType>>() {
                    @Override
                    public void completed(Set<SubscriptionType> subscriptionTypesEnabled) {
                        future.complete(subscriptionTypesEnabled);
                    }

                    @Override
                    public void failed(Throwable throwable) {
                        future.completeExceptionally(getApiException(throwable.getCause()));
                    }
                });
        return future;
    }

    @Override
    public void removeAutoSubscriptionCreation(String namespace) throws PulsarAdminException {
        try {
            removeAutoSubscriptionCreationAsync(namespace).get(this.readTimeoutMs, TimeUnit.MILLISECONDS);
        } catch (ExecutionException e) {
            throw (PulsarAdminException) e.getCause();
        } catch (InterruptedException e) {
            Thread.currentThread().interrupt();
            throw new PulsarAdminException(e);
        } catch (TimeoutException e) {
            throw new PulsarAdminException.TimeoutException(e);
        }
    }

    @Override
    public CompletableFuture<Void> removeAutoSubscriptionCreationAsync(String namespace) {
        NamespaceName ns = NamespaceName.get(namespace);
        WebTarget path = namespacePath(ns, "autoSubscriptionCreation");
        return asyncDeleteRequest(path);
    }

    @Override
    public Map<BacklogQuotaType, BacklogQuota> getBacklogQuotaMap(String namespace) throws PulsarAdminException {
        try {
            return getBacklogQuotaMapAsync(namespace).get(this.readTimeoutMs, TimeUnit.MILLISECONDS);
        } catch (ExecutionException e) {
            throw (PulsarAdminException) e.getCause();
        } catch (InterruptedException e) {
            Thread.currentThread().interrupt();
            throw new PulsarAdminException(e);
        } catch (TimeoutException e) {
            throw new PulsarAdminException.TimeoutException(e);
        }
    }

    @Override
    public CompletableFuture<Map<BacklogQuotaType, BacklogQuota>> getBacklogQuotaMapAsync(String namespace) {
        NamespaceName ns = NamespaceName.get(namespace);
        WebTarget path = namespacePath(ns, "backlogQuotaMap");
        final CompletableFuture<Map<BacklogQuotaType, BacklogQuota>> future = new CompletableFuture<>();
        asyncGetRequest(path,
                new InvocationCallback<Map<BacklogQuotaType, BacklogQuota>>() {
                    @Override
                    public void completed(Map<BacklogQuotaType, BacklogQuota> quotaMap) {
                        future.complete(quotaMap);
                    }

                    @Override
                    public void failed(Throwable throwable) {
                        future.completeExceptionally(getApiException(throwable.getCause()));
                    }
                });
        return future;
    }

    @Override
    public void setBacklogQuota(String namespace, BacklogQuota backlogQuota) throws PulsarAdminException {
        try {
            setBacklogQuotaAsync(namespace, backlogQuota).get(this.readTimeoutMs, TimeUnit.MILLISECONDS);
        } catch (ExecutionException e) {
            throw (PulsarAdminException) e.getCause();
        } catch (InterruptedException e) {
            Thread.currentThread().interrupt();
            throw new PulsarAdminException(e);
        } catch (TimeoutException e) {
            throw new PulsarAdminException.TimeoutException(e);
        }
    }

    @Override
    public CompletableFuture<Void> setBacklogQuotaAsync(String namespace, BacklogQuota backlogQuota) {
        NamespaceName ns = NamespaceName.get(namespace);
        WebTarget path = namespacePath(ns, "backlogQuota");
        return asyncPostRequest(path, Entity.entity(backlogQuota, MediaType.APPLICATION_JSON));
    }

    @Override
    public void removeBacklogQuota(String namespace) throws PulsarAdminException {
        try {
            removeBacklogQuotaAsync(namespace).
                    get(this.readTimeoutMs, TimeUnit.MILLISECONDS);
        } catch (ExecutionException e) {
            throw (PulsarAdminException) e.getCause();
        } catch (InterruptedException e) {
            Thread.currentThread().interrupt();
            throw new PulsarAdminException(e);
        } catch (TimeoutException e) {
            throw new PulsarAdminException.TimeoutException(e);
        }
    }

    @Override
    public void removeInactiveTopicPolicies(String namespace) throws PulsarAdminException {
        try {
            removeInactiveTopicPoliciesAsync(namespace).
                    get(this.readTimeoutMs, TimeUnit.MILLISECONDS);
        } catch (ExecutionException e) {
            throw (PulsarAdminException) e.getCause();
        } catch (InterruptedException e) {
            Thread.currentThread().interrupt();
            throw new PulsarAdminException(e);
        } catch (TimeoutException e) {
            throw new PulsarAdminException.TimeoutException(e);
        }
    }

    @Override
    public CompletableFuture<Void> removeInactiveTopicPoliciesAsync(String namespace) {
        NamespaceName ns = NamespaceName.get(namespace);
        WebTarget path = namespacePath(ns, "inactiveTopicPolicies");
        return asyncDeleteRequest(path);
    }

    @Override
    public CompletableFuture<Void> removeBacklogQuotaAsync(String namespace) {
        NamespaceName ns = NamespaceName.get(namespace);
        WebTarget path = namespacePath(ns, "backlogQuota")
                .queryParam("backlogQuotaType", BacklogQuotaType.destination_storage.toString());
        return asyncDeleteRequest(path);
    }

    @Override
    public void removePersistence(String namespace) throws PulsarAdminException {
        try {
            removePersistenceAsync(namespace).get(this.readTimeoutMs, TimeUnit.MILLISECONDS);
        } catch (ExecutionException e) {
            throw (PulsarAdminException) e.getCause();
        } catch (InterruptedException e) {
            Thread.currentThread().interrupt();
            throw new PulsarAdminException(e);
        } catch (TimeoutException e) {
            throw new PulsarAdminException.TimeoutException(e);
        }
    }

    @Override
    public CompletableFuture<Void> removePersistenceAsync(String namespace) {
        NamespaceName ns = NamespaceName.get(namespace);
        WebTarget path = namespacePath(ns, "persistence");
        return asyncDeleteRequest(path);
    }

    @Override
    public void setPersistence(String namespace, PersistencePolicies persistence) throws PulsarAdminException {
        try {
            setPersistenceAsync(namespace, persistence).get(this.readTimeoutMs, TimeUnit.MILLISECONDS);
        } catch (ExecutionException e) {
            throw (PulsarAdminException) e.getCause();
        } catch (InterruptedException e) {
            Thread.currentThread().interrupt();
            throw new PulsarAdminException(e);
        } catch (TimeoutException e) {
            throw new PulsarAdminException.TimeoutException(e);
        }
    }

    @Override
    public CompletableFuture<Void> setPersistenceAsync(String namespace, PersistencePolicies persistence) {
        NamespaceName ns = NamespaceName.get(namespace);
        WebTarget path = namespacePath(ns, "persistence");
        return asyncPostRequest(path, Entity.entity(persistence, MediaType.APPLICATION_JSON));
    }

    @Override
    public void setBookieAffinityGroup(
            String namespace, BookieAffinityGroupData bookieAffinityGroup) throws PulsarAdminException {
        try {
            setBookieAffinityGroupAsync(namespace, bookieAffinityGroup).get(this.readTimeoutMs, TimeUnit.MILLISECONDS);
        } catch (ExecutionException e) {
            throw (PulsarAdminException) e.getCause();
        } catch (InterruptedException e) {
            Thread.currentThread().interrupt();
            throw new PulsarAdminException(e);
        } catch (TimeoutException e) {
            throw new PulsarAdminException.TimeoutException(e);
        }
    }

    @Override
    public CompletableFuture<Void> setBookieAffinityGroupAsync(
            String namespace, BookieAffinityGroupData bookieAffinityGroup) {
        NamespaceName ns = NamespaceName.get(namespace);
        WebTarget path = namespacePath(ns, "persistence", "bookieAffinity");
        return asyncPostRequest(path, Entity.entity(bookieAffinityGroup, MediaType.APPLICATION_JSON));
    }

    @Override
    public void deleteBookieAffinityGroup(String namespace) throws PulsarAdminException {
        try {
            deleteBookieAffinityGroupAsync(namespace).
                    get(this.readTimeoutMs, TimeUnit.MILLISECONDS);
        } catch (ExecutionException e) {
            throw (PulsarAdminException) e.getCause();
        } catch (InterruptedException e) {
            Thread.currentThread().interrupt();
            throw new PulsarAdminException(e);
        } catch (TimeoutException e) {
            throw new PulsarAdminException.TimeoutException(e);
        }
    }

    @Override
    public CompletableFuture<Void> deleteBookieAffinityGroupAsync(String namespace) {
        NamespaceName ns = NamespaceName.get(namespace);
        WebTarget path = namespacePath(ns, "persistence", "bookieAffinity");
        return asyncDeleteRequest(path);
    }

    @Override
    public BookieAffinityGroupData getBookieAffinityGroup(String namespace) throws PulsarAdminException {
        try {
            return getBookieAffinityGroupAsync(namespace).
                    get(this.readTimeoutMs, TimeUnit.MILLISECONDS);
        } catch (ExecutionException e) {
            throw (PulsarAdminException) e.getCause();
        } catch (InterruptedException e) {
            Thread.currentThread().interrupt();
            throw new PulsarAdminException(e);
        } catch (TimeoutException e) {
            throw new PulsarAdminException.TimeoutException(e);
        }
    }

    @Override
    public CompletableFuture<BookieAffinityGroupData> getBookieAffinityGroupAsync(String namespace) {
        NamespaceName ns = NamespaceName.get(namespace);
        WebTarget path = namespacePath(ns, "persistence", "bookieAffinity");
        final CompletableFuture<BookieAffinityGroupData> future = new CompletableFuture<>();
        asyncGetRequest(path,
                new InvocationCallback<BookieAffinityGroupData>() {
                    @Override
                    public void completed(BookieAffinityGroupData bookieAffinityGroupData) {
                        future.complete(bookieAffinityGroupData);
                    }

                    @Override
                    public void failed(Throwable throwable) {
                        future.completeExceptionally(getApiException(throwable.getCause()));
                    }
                });
        return future;
    }

    @Override
    public PersistencePolicies getPersistence(String namespace) throws PulsarAdminException {
        try {
            return getPersistenceAsync(namespace).get(this.readTimeoutMs, TimeUnit.MILLISECONDS);
        } catch (ExecutionException e) {
            throw (PulsarAdminException) e.getCause();
        } catch (InterruptedException e) {
            Thread.currentThread().interrupt();
            throw new PulsarAdminException(e);
        } catch (TimeoutException e) {
            throw new PulsarAdminException.TimeoutException(e);
        }
    }

    @Override
    public CompletableFuture<PersistencePolicies> getPersistenceAsync(String namespace) {
        NamespaceName ns = NamespaceName.get(namespace);
        WebTarget path = namespacePath(ns, "persistence");
        final CompletableFuture<PersistencePolicies> future = new CompletableFuture<>();
        asyncGetRequest(path,
                new InvocationCallback<PersistencePolicies>() {
                    @Override
                    public void completed(PersistencePolicies persistencePolicies) {
                        future.complete(persistencePolicies);
                    }

                    @Override
                    public void failed(Throwable throwable) {
                        future.completeExceptionally(getApiException(throwable.getCause()));
                    }
                });
        return future;
    }

    @Override
    public void setRetention(String namespace, RetentionPolicies retention) throws PulsarAdminException {
        try {
            setRetentionAsync(namespace, retention).get(this.readTimeoutMs, TimeUnit.MILLISECONDS);
        } catch (ExecutionException e) {
            throw (PulsarAdminException) e.getCause();
        } catch (InterruptedException e) {
            Thread.currentThread().interrupt();
            throw new PulsarAdminException(e);
        } catch (TimeoutException e) {
            throw new PulsarAdminException.TimeoutException(e);
        }
    }

    @Override
    public CompletableFuture<Void> setRetentionAsync(String namespace, RetentionPolicies retention) {
        NamespaceName ns = NamespaceName.get(namespace);
        WebTarget path = namespacePath(ns, "retention");
        return asyncPostRequest(path, Entity.entity(retention, MediaType.APPLICATION_JSON));
    }

    @Override
    public void removeRetention(String namespace) throws PulsarAdminException {
        try {
            removeRetentionAsync(namespace).get(this.readTimeoutMs, TimeUnit.MILLISECONDS);
        } catch (ExecutionException e) {
            throw (PulsarAdminException) e.getCause();
        } catch (InterruptedException e) {
            Thread.currentThread().interrupt();
            throw new PulsarAdminException(e);
        } catch (TimeoutException e) {
            throw new PulsarAdminException.TimeoutException(e);
        }
    }

    @Override
    public CompletableFuture<Void> removeRetentionAsync(String namespace) {
        NamespaceName ns = NamespaceName.get(namespace);
        WebTarget path = namespacePath(ns, "retention");
        return asyncDeleteRequest(path);
    }

    @Override
    public RetentionPolicies getRetention(String namespace) throws PulsarAdminException {
        try {
            return getRetentionAsync(namespace).get(this.readTimeoutMs, TimeUnit.MILLISECONDS);
        } catch (ExecutionException e) {
            throw (PulsarAdminException) e.getCause();
        } catch (InterruptedException e) {
            Thread.currentThread().interrupt();
            throw new PulsarAdminException(e);
        } catch (TimeoutException e) {
            throw new PulsarAdminException.TimeoutException(e);
        }
    }

    @Override
    public CompletableFuture<RetentionPolicies> getRetentionAsync(String namespace) {
        NamespaceName ns = NamespaceName.get(namespace);
        WebTarget path = namespacePath(ns, "retention");
        final CompletableFuture<RetentionPolicies> future = new CompletableFuture<>();
        asyncGetRequest(path,
                new InvocationCallback<RetentionPolicies>() {
                    @Override
                    public void completed(RetentionPolicies retentionPolicies) {
                        future.complete(retentionPolicies);
                    }

                    @Override
                    public void failed(Throwable throwable) {
                        future.completeExceptionally(getApiException(throwable.getCause()));
                    }
                });
        return future;
    }

    @Override
    public void unload(String namespace) throws PulsarAdminException {
        try {
            unloadAsync(namespace).get(this.readTimeoutMs, TimeUnit.MILLISECONDS);
        } catch (ExecutionException e) {
            throw (PulsarAdminException) e.getCause();
        } catch (InterruptedException e) {
            Thread.currentThread().interrupt();
            throw new PulsarAdminException(e);
        } catch (TimeoutException e) {
            throw new PulsarAdminException.TimeoutException(e);
        }
    }

    @Override
    public CompletableFuture<Void> unloadAsync(String namespace) {
        NamespaceName ns = NamespaceName.get(namespace);
        WebTarget path = namespacePath(ns, "unload");
        return asyncPutRequest(path, Entity.entity("", MediaType.APPLICATION_JSON));
    }

    @Override
    public String getReplicationConfigVersion(String namespace) throws PulsarAdminException {
        try {
            return getReplicationConfigVersionAsync(namespace).
                    get(this.readTimeoutMs, TimeUnit.MILLISECONDS);
        } catch (ExecutionException e) {
            throw (PulsarAdminException) e.getCause();
        } catch (InterruptedException e) {
            Thread.currentThread().interrupt();
            throw new PulsarAdminException(e);
        } catch (TimeoutException e) {
            throw new PulsarAdminException.TimeoutException(e);
        }
    }

    @Override
    public CompletableFuture<String> getReplicationConfigVersionAsync(String namespace) {
        NamespaceName ns = NamespaceName.get(namespace);
        WebTarget path = namespacePath(ns, "configversion");
        final CompletableFuture<String> future = new CompletableFuture<>();
        asyncGetRequest(path,
                new InvocationCallback<String>() {
                    @Override
                    public void completed(String s) {
                        future.complete(s);
                    }

                    @Override
                    public void failed(Throwable throwable) {
                        future.completeExceptionally(getApiException(throwable.getCause()));
                    }
                });
        return future;
    }

    @Override
    public void unloadNamespaceBundle(String namespace, String bundle) throws PulsarAdminException {
        try {
            unloadNamespaceBundleAsync(namespace, bundle).get(this.readTimeoutMs, TimeUnit.MILLISECONDS);
        } catch (ExecutionException e) {
            throw (PulsarAdminException) e.getCause();
        } catch (InterruptedException e) {
            Thread.currentThread().interrupt();
            throw new PulsarAdminException(e);
        } catch (TimeoutException e) {
            throw new PulsarAdminException.TimeoutException(e);
        }
    }

    @Override
    public CompletableFuture<Void> unloadNamespaceBundleAsync(String namespace, String bundle) {
        NamespaceName ns = NamespaceName.get(namespace);
        WebTarget path = namespacePath(ns, bundle, "unload");
        return asyncPutRequest(path, Entity.entity("", MediaType.APPLICATION_JSON));
    }

    @Override
    public void splitNamespaceBundle(
            String namespace, String bundle, boolean unloadSplitBundles, String splitAlgorithmName)
            throws PulsarAdminException {
        try {
            splitNamespaceBundleAsync(namespace, bundle, unloadSplitBundles, splitAlgorithmName)
                    .get(this.readTimeoutMs, TimeUnit.MILLISECONDS);
        } catch (ExecutionException e) {
            throw (PulsarAdminException) e.getCause();
        } catch (InterruptedException e) {
            Thread.currentThread().interrupt();
            throw new PulsarAdminException(e);
        } catch (TimeoutException e) {
            throw new PulsarAdminException.TimeoutException(e);
        }
    }

    @Override
    public CompletableFuture<Void> splitNamespaceBundleAsync(
            String namespace, String bundle, boolean unloadSplitBundles, String splitAlgorithmName) {
        NamespaceName ns = NamespaceName.get(namespace);
        WebTarget path = namespacePath(ns, bundle, "split")
                .queryParam("unload", Boolean.toString(unloadSplitBundles))
                .queryParam("splitAlgorithmName", splitAlgorithmName);
        return asyncPutRequest(path, Entity.entity("", MediaType.APPLICATION_JSON));
    }

    @Override
    public void setPublishRate(String namespace, PublishRate publishMsgRate) throws PulsarAdminException {
        try {
            setPublishRateAsync(namespace, publishMsgRate).get(this.readTimeoutMs, TimeUnit.MILLISECONDS);
        } catch (ExecutionException e) {
            throw (PulsarAdminException) e.getCause();
        } catch (InterruptedException e) {
            Thread.currentThread().interrupt();
            throw new PulsarAdminException(e);
        } catch (TimeoutException e) {
            throw new PulsarAdminException.TimeoutException(e);
        }
    }

    @Override
    public void removePublishRate(String namespace) throws PulsarAdminException {
        try {
            removePublishRateAsync(namespace).get(this.readTimeoutMs, TimeUnit.MILLISECONDS);
        } catch (ExecutionException e) {
            throw (PulsarAdminException) e.getCause();
        } catch (InterruptedException e) {
            Thread.currentThread().interrupt();
            throw new PulsarAdminException(e);
        } catch (TimeoutException e) {
            throw new PulsarAdminException.TimeoutException(e);
        }
    }

    @Override
    public CompletableFuture<Void> setPublishRateAsync(String namespace, PublishRate publishMsgRate) {
        NamespaceName ns = NamespaceName.get(namespace);
        WebTarget path = namespacePath(ns, "publishRate");
        return asyncPostRequest(path, Entity.entity(publishMsgRate, MediaType.APPLICATION_JSON));
    }

    @Override
    public CompletableFuture<Void> removePublishRateAsync(String namespace) {
        NamespaceName ns = NamespaceName.get(namespace);
        WebTarget path = namespacePath(ns, "publishRate");
        return asyncDeleteRequest(path);
    }

    @Override
    public PublishRate getPublishRate(String namespace) throws PulsarAdminException {
        try {
            return getPublishRateAsync(namespace).get(this.readTimeoutMs, TimeUnit.MILLISECONDS);
        } catch (ExecutionException e) {
            throw (PulsarAdminException) e.getCause();
        } catch (InterruptedException e) {
            Thread.currentThread().interrupt();
            throw new PulsarAdminException(e);
        } catch (TimeoutException e) {
            throw new PulsarAdminException.TimeoutException(e);
        }
    }

    @Override
    public CompletableFuture<PublishRate> getPublishRateAsync(String namespace) {
        NamespaceName ns = NamespaceName.get(namespace);
        WebTarget path = namespacePath(ns, "publishRate");
        final CompletableFuture<PublishRate> future = new CompletableFuture<>();
        asyncGetRequest(path,
                new InvocationCallback<PublishRate>() {
                    @Override
                    public void completed(PublishRate publishRate) {
                        future.complete(publishRate);
                    }

                    @Override
                    public void failed(Throwable throwable) {
                        future.completeExceptionally(getApiException(throwable.getCause()));
                    }
                });
        return future;
    }

    @Override
    public void removeDispatchRate(String namespace) throws PulsarAdminException {
        try {
            removeDispatchRateAsync(namespace).
                    get(this.readTimeoutMs, TimeUnit.MILLISECONDS);
        } catch (ExecutionException e) {
            throw (PulsarAdminException) e.getCause();
        } catch (InterruptedException e) {
            Thread.currentThread().interrupt();
            throw new PulsarAdminException(e);
        } catch (TimeoutException e) {
            throw new PulsarAdminException.TimeoutException(e);
        }
    }

    @Override
    public CompletableFuture<Void> removeDispatchRateAsync(String namespace) {
        NamespaceName ns = NamespaceName.get(namespace);
        WebTarget path = namespacePath(ns, "dispatchRate");
        return asyncDeleteRequest(path);
    }

    @Override
    public void setDispatchRate(String namespace, DispatchRate dispatchRate) throws PulsarAdminException {
        try {
            setDispatchRateAsync(namespace, dispatchRate).get(this.readTimeoutMs, TimeUnit.MILLISECONDS);
        } catch (ExecutionException e) {
            throw (PulsarAdminException) e.getCause();
        } catch (InterruptedException e) {
            Thread.currentThread().interrupt();
            throw new PulsarAdminException(e);
        } catch (TimeoutException e) {
            throw new PulsarAdminException.TimeoutException(e);
        }
    }

    @Override
    public CompletableFuture<Void> setDispatchRateAsync(String namespace, DispatchRate dispatchRate) {
        NamespaceName ns = NamespaceName.get(namespace);
        WebTarget path = namespacePath(ns, "dispatchRate");
        return asyncPostRequest(path, Entity.entity(dispatchRate, MediaType.APPLICATION_JSON));
    }

    @Override
    public DispatchRate getDispatchRate(String namespace) throws PulsarAdminException {
        try {
            return getDispatchRateAsync(namespace).get(this.readTimeoutMs, TimeUnit.MILLISECONDS);
        } catch (ExecutionException e) {
            throw (PulsarAdminException) e.getCause();
        } catch (InterruptedException e) {
            Thread.currentThread().interrupt();
            throw new PulsarAdminException(e);
        } catch (TimeoutException e) {
            throw new PulsarAdminException.TimeoutException(e);
        }
    }

    @Override
    public CompletableFuture<DispatchRate> getDispatchRateAsync(String namespace) {
        NamespaceName ns = NamespaceName.get(namespace);
        WebTarget path = namespacePath(ns, "dispatchRate");
        final CompletableFuture<DispatchRate> future = new CompletableFuture<>();
        asyncGetRequest(path,
                new InvocationCallback<DispatchRate>() {
                    @Override
                    public void completed(DispatchRate dispatchRate) {
                        future.complete(dispatchRate);
                    }

                    @Override
                    public void failed(Throwable throwable) {
                        future.completeExceptionally(getApiException(throwable.getCause()));
                    }
                });
        return future;
    }

    @Override
    public void setSubscribeRate(String namespace, SubscribeRate subscribeRate) throws PulsarAdminException {
        try {
            setSubscribeRateAsync(namespace, subscribeRate).get(this.readTimeoutMs, TimeUnit.MILLISECONDS);
        } catch (ExecutionException e) {
            throw (PulsarAdminException) e.getCause();
        } catch (InterruptedException e) {
            Thread.currentThread().interrupt();
            throw new PulsarAdminException(e);
        } catch (TimeoutException e) {
            throw new PulsarAdminException.TimeoutException(e);
        }
    }

    @Override
    public CompletableFuture<Void> setSubscribeRateAsync(String namespace, SubscribeRate subscribeRate) {
        NamespaceName ns = NamespaceName.get(namespace);
        WebTarget path = namespacePath(ns, "subscribeRate");
        return asyncPostRequest(path, Entity.entity(subscribeRate, MediaType.APPLICATION_JSON));
    }

    @Override
    public void removeSubscribeRate(String namespace) throws PulsarAdminException {
        try {
            removeSubscribeRateAsync(namespace).get(this.readTimeoutMs, TimeUnit.MILLISECONDS);
        } catch (ExecutionException e) {
            throw (PulsarAdminException) e.getCause();
        } catch (InterruptedException e) {
            Thread.currentThread().interrupt();
            throw new PulsarAdminException(e);
        } catch (TimeoutException e) {
            throw new PulsarAdminException.TimeoutException(e);
        }
    }

    @Override
    public CompletableFuture<Void> removeSubscribeRateAsync(String namespace) {
        NamespaceName ns = NamespaceName.get(namespace);
        WebTarget path = namespacePath(ns, "subscribeRate");
        return asyncDeleteRequest(path);
    }

    @Override
    public SubscribeRate getSubscribeRate(String namespace) throws PulsarAdminException {
        try {
            return getSubscribeRateAsync(namespace).
                    get(this.readTimeoutMs, TimeUnit.MILLISECONDS);
        } catch (ExecutionException e) {
            throw (PulsarAdminException) e.getCause();
        } catch (InterruptedException e) {
            Thread.currentThread().interrupt();
            throw new PulsarAdminException(e);
        } catch (TimeoutException e) {
            throw new PulsarAdminException.TimeoutException(e);
        }
    }

    @Override
    public CompletableFuture<SubscribeRate> getSubscribeRateAsync(String namespace) {
        NamespaceName ns = NamespaceName.get(namespace);
        WebTarget path = namespacePath(ns, "subscribeRate");
        final CompletableFuture<SubscribeRate> future = new CompletableFuture<>();
        asyncGetRequest(path,
                new InvocationCallback<SubscribeRate>() {
                    @Override
                    public void completed(SubscribeRate subscribeRate) {
                        future.complete(subscribeRate);
                    }

                    @Override
                    public void failed(Throwable throwable) {
                        future.completeExceptionally(getApiException(throwable.getCause()));
                    }
                });
        return future;
    }

    @Override
    public void removeSubscriptionDispatchRate(String namespace) throws PulsarAdminException {
        try {
            removeSubscriptionDispatchRateAsync(namespace).
                    get(this.readTimeoutMs, TimeUnit.MILLISECONDS);
        } catch (ExecutionException e) {
            throw (PulsarAdminException) e.getCause();
        } catch (InterruptedException e) {
            Thread.currentThread().interrupt();
            throw new PulsarAdminException(e);
        } catch (TimeoutException e) {
            throw new PulsarAdminException.TimeoutException(e);
        }
    }

    @Override
    public CompletableFuture<Void> removeSubscriptionDispatchRateAsync(String namespace) {
        NamespaceName ns = NamespaceName.get(namespace);
        WebTarget path = namespacePath(ns, "subscriptionDispatchRate");
        return asyncDeleteRequest(path);
    }


    @Override
    public void setSubscriptionDispatchRate(String namespace, DispatchRate dispatchRate) throws PulsarAdminException {
        try {
            setSubscriptionDispatchRateAsync(namespace, dispatchRate).get(this.readTimeoutMs, TimeUnit.MILLISECONDS);
        } catch (ExecutionException e) {
            throw (PulsarAdminException) e.getCause();
        } catch (InterruptedException e) {
            Thread.currentThread().interrupt();
            throw new PulsarAdminException(e);
        } catch (TimeoutException e) {
            throw new PulsarAdminException.TimeoutException(e);
        }
    }

    @Override
    public CompletableFuture<Void> setSubscriptionDispatchRateAsync(String namespace, DispatchRate dispatchRate) {
        NamespaceName ns = NamespaceName.get(namespace);
        WebTarget path = namespacePath(ns, "subscriptionDispatchRate");
        return asyncPostRequest(path, Entity.entity(dispatchRate, MediaType.APPLICATION_JSON));
    }

    @Override
    public DispatchRate getSubscriptionDispatchRate(String namespace) throws PulsarAdminException {
        try {
            return getSubscriptionDispatchRateAsync(namespace).get(this.readTimeoutMs, TimeUnit.MILLISECONDS);
        } catch (ExecutionException e) {
            throw (PulsarAdminException) e.getCause();
        } catch (InterruptedException e) {
            Thread.currentThread().interrupt();
            throw new PulsarAdminException(e);
        } catch (TimeoutException e) {
            throw new PulsarAdminException.TimeoutException(e);
        }
    }

    @Override
    public CompletableFuture<DispatchRate> getSubscriptionDispatchRateAsync(String namespace) {
        NamespaceName ns = NamespaceName.get(namespace);
        WebTarget path = namespacePath(ns, "subscriptionDispatchRate");
        final CompletableFuture<DispatchRate> future = new CompletableFuture<>();
        asyncGetRequest(path,
                new InvocationCallback<DispatchRate>() {
                    @Override
                    public void completed(DispatchRate dispatchRate) {
                        future.complete(dispatchRate);
                    }

                    @Override
                    public void failed(Throwable throwable) {
                        future.completeExceptionally(getApiException(throwable.getCause()));
                    }
                });
        return future;
    }

    @Override
    public void setReplicatorDispatchRate(String namespace, DispatchRate dispatchRate) throws PulsarAdminException {
        try {
            setReplicatorDispatchRateAsync(namespace, dispatchRate).get(this.readTimeoutMs, TimeUnit.MILLISECONDS);
        } catch (ExecutionException e) {
            throw (PulsarAdminException) e.getCause();
        } catch (InterruptedException e) {
            Thread.currentThread().interrupt();
            throw new PulsarAdminException(e);
        } catch (TimeoutException e) {
            throw new PulsarAdminException.TimeoutException(e);
        }
    }

    @Override
    public CompletableFuture<Void> setReplicatorDispatchRateAsync(String namespace, DispatchRate dispatchRate) {
        NamespaceName ns = NamespaceName.get(namespace);
        WebTarget path = namespacePath(ns, "replicatorDispatchRate");
        return asyncPostRequest(path, Entity.entity(dispatchRate, MediaType.APPLICATION_JSON));
    }

    @Override
    public void removeReplicatorDispatchRate(String namespace) throws PulsarAdminException {
        try {
            removeReplicatorDispatchRateAsync(namespace).get(this.readTimeoutMs, TimeUnit.MILLISECONDS);
        } catch (ExecutionException e) {
            throw (PulsarAdminException) e.getCause();
        } catch (InterruptedException e) {
            Thread.currentThread().interrupt();
            throw new PulsarAdminException(e);
        } catch (TimeoutException e) {
            throw new PulsarAdminException.TimeoutException(e);
        }
    }

    @Override
    public CompletableFuture<Void> removeReplicatorDispatchRateAsync(String namespace) {
        NamespaceName ns = NamespaceName.get(namespace);
        WebTarget path = namespacePath(ns, "replicatorDispatchRate");
        return asyncDeleteRequest(path);
    }

    @Override
    public DispatchRate getReplicatorDispatchRate(String namespace) throws PulsarAdminException {
        try {
            return getReplicatorDispatchRateAsync(namespace).
                    get(this.readTimeoutMs, TimeUnit.MILLISECONDS);
        } catch (ExecutionException e) {
            throw (PulsarAdminException) e.getCause();
        } catch (InterruptedException e) {
            Thread.currentThread().interrupt();
            throw new PulsarAdminException(e);
        } catch (TimeoutException e) {
            throw new PulsarAdminException.TimeoutException(e);
        }
    }

    @Override
    public CompletableFuture<DispatchRate> getReplicatorDispatchRateAsync(String namespace) {
        NamespaceName ns = NamespaceName.get(namespace);
        WebTarget path = namespacePath(ns, "replicatorDispatchRate");
        final CompletableFuture<DispatchRate> future = new CompletableFuture<>();
        asyncGetRequest(path,
                new InvocationCallback<DispatchRate>() {
                    @Override
                    public void completed(DispatchRate dispatchRate) {
                        future.complete(dispatchRate);
                    }

                    @Override
                    public void failed(Throwable throwable) {
                        future.completeExceptionally(getApiException(throwable.getCause()));
                    }
                });
        return future;
    }

    @Override
    public void clearNamespaceBacklog(String namespace) throws PulsarAdminException {
        try {
            clearNamespaceBacklogAsync(namespace).
                    get(this.readTimeoutMs, TimeUnit.MILLISECONDS);
        } catch (ExecutionException e) {
            throw (PulsarAdminException) e.getCause();
        } catch (InterruptedException e) {
            Thread.currentThread().interrupt();
            throw new PulsarAdminException(e);
        } catch (TimeoutException e) {
            throw new PulsarAdminException.TimeoutException(e);
        }
    }

    @Override
    public CompletableFuture<Void> clearNamespaceBacklogAsync(String namespace) {
        NamespaceName ns = NamespaceName.get(namespace);
        WebTarget path = namespacePath(ns, "clearBacklog");
        return asyncPostRequest(path, Entity.entity("", MediaType.APPLICATION_JSON));
    }

    @Override
    public void clearNamespaceBacklogForSubscription(String namespace, String subscription)
            throws PulsarAdminException {
        try {
            clearNamespaceBacklogForSubscriptionAsync(namespace, subscription).
                    get(this.readTimeoutMs, TimeUnit.MILLISECONDS);
        } catch (ExecutionException e) {
            throw (PulsarAdminException) e.getCause();
        } catch (InterruptedException e) {
            Thread.currentThread().interrupt();
            throw new PulsarAdminException(e);
        } catch (TimeoutException e) {
            throw new PulsarAdminException.TimeoutException(e);
        }
    }

    @Override
    public CompletableFuture<Void> clearNamespaceBacklogForSubscriptionAsync(String namespace, String subscription) {
        NamespaceName ns = NamespaceName.get(namespace);
        WebTarget path = namespacePath(ns, "clearBacklog", subscription);
        return asyncPostRequest(path, Entity.entity("", MediaType.APPLICATION_JSON));
    }

    @Override
    public void clearNamespaceBundleBacklog(String namespace, String bundle) throws PulsarAdminException {
        try {
            clearNamespaceBundleBacklogAsync(namespace, bundle).get(this.readTimeoutMs, TimeUnit.MILLISECONDS);
        } catch (ExecutionException e) {
            throw (PulsarAdminException) e.getCause();
        } catch (InterruptedException e) {
            Thread.currentThread().interrupt();
            throw new PulsarAdminException(e);
        } catch (TimeoutException e) {
            throw new PulsarAdminException.TimeoutException(e);
        }
    }

    @Override
    public CompletableFuture<Void> clearNamespaceBundleBacklogAsync(String namespace, String bundle) {
        NamespaceName ns = NamespaceName.get(namespace);
        WebTarget path = namespacePath(ns, bundle, "clearBacklog");
        return asyncPostRequest(path, Entity.entity("", MediaType.APPLICATION_JSON));
    }

    @Override
    public void clearNamespaceBundleBacklogForSubscription(String namespace, String bundle, String subscription)
            throws PulsarAdminException {
        try {
            clearNamespaceBundleBacklogForSubscriptionAsync(namespace, bundle, subscription)
                    .get(this.readTimeoutMs, TimeUnit.MILLISECONDS);
        } catch (ExecutionException e) {
            throw (PulsarAdminException) e.getCause();
        } catch (InterruptedException e) {
            Thread.currentThread().interrupt();
            throw new PulsarAdminException(e);
        } catch (TimeoutException e) {
            throw new PulsarAdminException.TimeoutException(e);
        }
    }

    @Override
    public CompletableFuture<Void> clearNamespaceBundleBacklogForSubscriptionAsync(String namespace, String bundle,
            String subscription) {
        NamespaceName ns = NamespaceName.get(namespace);
        WebTarget path = namespacePath(ns, bundle, "clearBacklog", subscription);
        return asyncPostRequest(path, Entity.entity("", MediaType.APPLICATION_JSON));
    }

    @Override
    public void unsubscribeNamespace(String namespace, String subscription) throws PulsarAdminException {
        try {
            unsubscribeNamespaceAsync(namespace, subscription).get(this.readTimeoutMs, TimeUnit.MILLISECONDS);
        } catch (ExecutionException e) {
            throw (PulsarAdminException) e.getCause();
        } catch (InterruptedException e) {
            Thread.currentThread().interrupt();
            throw new PulsarAdminException(e);
        } catch (TimeoutException e) {
            throw new PulsarAdminException.TimeoutException(e);
        }
    }

    @Override
    public CompletableFuture<Void> unsubscribeNamespaceAsync(String namespace, String subscription) {
        NamespaceName ns = NamespaceName.get(namespace);
        WebTarget path = namespacePath(ns, "unsubscribe", subscription);
        return asyncPostRequest(path, Entity.entity("", MediaType.APPLICATION_JSON));
    }

    @Override
    public void unsubscribeNamespaceBundle(String namespace, String bundle, String subscription)
            throws PulsarAdminException {
        try {
            unsubscribeNamespaceBundleAsync(namespace, bundle, subscription)
                    .get(this.readTimeoutMs, TimeUnit.MILLISECONDS);
        } catch (ExecutionException e) {
            throw (PulsarAdminException) e.getCause();
        } catch (InterruptedException e) {
            Thread.currentThread().interrupt();
            throw new PulsarAdminException(e);
        } catch (TimeoutException e) {
            throw new PulsarAdminException.TimeoutException(e);
        }
    }

    @Override
    public CompletableFuture<Void> unsubscribeNamespaceBundleAsync(String namespace, String bundle,
            String subscription) {
        NamespaceName ns = NamespaceName.get(namespace);
        WebTarget path = namespacePath(ns, bundle, "unsubscribe", subscription);
        return asyncPostRequest(path, Entity.entity("", MediaType.APPLICATION_JSON));
    }

    @Override
    public void setSubscriptionAuthMode(String namespace, SubscriptionAuthMode subscriptionAuthMode)
            throws PulsarAdminException {
        try {
            setSubscriptionAuthModeAsync(namespace, subscriptionAuthMode)
                    .get(this.readTimeoutMs, TimeUnit.MILLISECONDS);
        } catch (ExecutionException e) {
            throw (PulsarAdminException) e.getCause();
        } catch (InterruptedException e) {
            Thread.currentThread().interrupt();
            throw new PulsarAdminException(e);
        } catch (TimeoutException e) {
            throw new PulsarAdminException.TimeoutException(e);
        }
    }

    @Override
    public CompletableFuture<Void> setSubscriptionAuthModeAsync(
            String namespace, SubscriptionAuthMode subscriptionAuthMode) {
        NamespaceName ns = NamespaceName.get(namespace);
        WebTarget path = namespacePath(ns, "subscriptionAuthMode");
        return asyncPostRequest(path, Entity.entity(subscriptionAuthMode, MediaType.APPLICATION_JSON));
    }

    @Override
    public void setEncryptionRequiredStatus(String namespace, boolean encryptionRequired) throws PulsarAdminException {
        try {
            setEncryptionRequiredStatusAsync(namespace, encryptionRequired)
                    .get(this.readTimeoutMs, TimeUnit.MILLISECONDS);
        } catch (ExecutionException e) {
            throw (PulsarAdminException) e.getCause();
        } catch (InterruptedException e) {
            Thread.currentThread().interrupt();
            throw new PulsarAdminException(e);
        } catch (TimeoutException e) {
            throw new PulsarAdminException.TimeoutException(e);
        }
    }

    @Override
    public CompletableFuture<Void> setEncryptionRequiredStatusAsync(String namespace, boolean encryptionRequired) {
        NamespaceName ns = NamespaceName.get(namespace);
        WebTarget path = namespacePath(ns, "encryptionRequired");
        return asyncPostRequest(path, Entity.entity(encryptionRequired, MediaType.APPLICATION_JSON));
    }

    @Override
    public DelayedDeliveryPolicies getDelayedDelivery(String namespace) throws PulsarAdminException {
        try {
            return getDelayedDeliveryAsync(namespace).
                    get(this.readTimeoutMs, TimeUnit.MILLISECONDS);
        } catch (ExecutionException e) {
            throw (PulsarAdminException) e.getCause();
        } catch (InterruptedException e) {
            Thread.currentThread().interrupt();
            throw new PulsarAdminException(e);
        } catch (TimeoutException e) {
            throw new PulsarAdminException.TimeoutException(e);
        }
    }

    @Override
    public CompletableFuture<DelayedDeliveryPolicies> getDelayedDeliveryAsync(String namespace) {
        NamespaceName ns = NamespaceName.get(namespace);
        WebTarget path = namespacePath(ns, "delayedDelivery");
        final CompletableFuture<DelayedDeliveryPolicies> future = new CompletableFuture<>();
        asyncGetRequest(path,
                new InvocationCallback<DelayedDeliveryPolicies>() {
                    @Override
                    public void completed(DelayedDeliveryPolicies delayedDeliveryPolicies) {
                        future.complete(delayedDeliveryPolicies);
                    }

                    @Override
                    public void failed(Throwable throwable) {
                        future.completeExceptionally(getApiException(throwable.getCause()));
                    }
                });
        return future;
    }

    @Override
    public void setDelayedDeliveryMessages(
            String namespace, DelayedDeliveryPolicies delayedDeliveryPolicies) throws PulsarAdminException {
        try {
            setDelayedDeliveryMessagesAsync(namespace, delayedDeliveryPolicies)
                    .get(this.readTimeoutMs, TimeUnit.MILLISECONDS);
        } catch (ExecutionException e) {
            throw (PulsarAdminException) e.getCause();
        } catch (InterruptedException e) {
            Thread.currentThread().interrupt();
            throw new PulsarAdminException(e);
        } catch (TimeoutException e) {
            throw new PulsarAdminException.TimeoutException(e);
        }
    }

    @Override
    public CompletableFuture<Void> setDelayedDeliveryMessagesAsync(
            String namespace, DelayedDeliveryPolicies delayedDeliveryPolicies) {
        NamespaceName ns = NamespaceName.get(namespace);
        WebTarget path = namespacePath(ns, "delayedDelivery");
        return asyncPostRequest(path, Entity.entity(delayedDeliveryPolicies, MediaType.APPLICATION_JSON));
    }

    @Override
    public void removeDelayedDeliveryMessages(String namespace) throws PulsarAdminException {
        try {
            removeDelayedDeliveryMessagesAsync(namespace)
                    .get(this.readTimeoutMs, TimeUnit.MILLISECONDS);
        } catch (ExecutionException e) {
            throw (PulsarAdminException) e.getCause();
        } catch (InterruptedException e) {
            Thread.currentThread().interrupt();
            throw new PulsarAdminException(e);
        } catch (TimeoutException e) {
            throw new PulsarAdminException.TimeoutException(e);
        }
    }

    @Override
    public CompletableFuture<Void> removeDelayedDeliveryMessagesAsync(String namespace) {
        NamespaceName ns = NamespaceName.get(namespace);
        WebTarget path = namespacePath(ns, "delayedDelivery");
        return asyncDeleteRequest(path);
    }

    @Override
    public InactiveTopicPolicies getInactiveTopicPolicies(String namespace) throws PulsarAdminException {
        try {
            return getInactiveTopicPoliciesAsync(namespace).
                    get(this.readTimeoutMs, TimeUnit.MILLISECONDS);
        } catch (ExecutionException e) {
            throw (PulsarAdminException) e.getCause();
        } catch (InterruptedException e) {
            Thread.currentThread().interrupt();
            throw new PulsarAdminException(e);
        } catch (TimeoutException e) {
            throw new PulsarAdminException.TimeoutException(e);
        }
    }

    @Override
    public CompletableFuture<InactiveTopicPolicies> getInactiveTopicPoliciesAsync(String namespace) {
        NamespaceName ns = NamespaceName.get(namespace);
        WebTarget path = namespacePath(ns, "inactiveTopicPolicies");
        final CompletableFuture<InactiveTopicPolicies> future = new CompletableFuture<>();
        asyncGetRequest(path, new InvocationCallback<InactiveTopicPolicies>() {
                    @Override
                    public void completed(InactiveTopicPolicies inactiveTopicPolicies) {
                        future.complete(inactiveTopicPolicies);
                    }

                    @Override
                    public void failed(Throwable throwable) {
                        future.completeExceptionally(getApiException(throwable.getCause()));
                    }
                });
        return future;
    }

    @Override
    public void setInactiveTopicPolicies(
            String namespace, InactiveTopicPolicies inactiveTopicPolicies) throws PulsarAdminException {
        try {
            setInactiveTopicPoliciesAsync(namespace, inactiveTopicPolicies)
                    .get(this.readTimeoutMs, TimeUnit.MILLISECONDS);
        } catch (ExecutionException e) {
            throw (PulsarAdminException) e.getCause();
        } catch (InterruptedException e) {
            Thread.currentThread().interrupt();
            throw new PulsarAdminException(e);
        } catch (TimeoutException e) {
            throw new PulsarAdminException.TimeoutException(e);
        }
    }

    @Override
    public CompletableFuture<Void> setInactiveTopicPoliciesAsync(
            String namespace, InactiveTopicPolicies inactiveTopicPolicies) {
        NamespaceName ns = NamespaceName.get(namespace);
        WebTarget path = namespacePath(ns, "inactiveTopicPolicies");
        return asyncPostRequest(path, Entity.entity(inactiveTopicPolicies, MediaType.APPLICATION_JSON));
    }

    @Override
    public Integer getDeduplicationSnapshotInterval(String namespace) throws PulsarAdminException {
        try {
            return getDeduplicationSnapshotIntervalAsync(namespace).
                    get(this.readTimeoutMs, TimeUnit.MILLISECONDS);
        } catch (ExecutionException e) {
            throw (PulsarAdminException) e.getCause();
        } catch (InterruptedException e) {
            Thread.currentThread().interrupt();
            throw new PulsarAdminException(e);
        } catch (TimeoutException e) {
            throw new PulsarAdminException.TimeoutException(e);
        }
    }

    @Override
    public CompletableFuture<Integer> getDeduplicationSnapshotIntervalAsync(String namespace) {
        NamespaceName ns = NamespaceName.get(namespace);
        WebTarget path = namespacePath(ns, "deduplicationSnapshotInterval");
        final CompletableFuture<Integer> future = new CompletableFuture<>();
        asyncGetRequest(path,
                new InvocationCallback<Integer>() {
                    @Override
                    public void completed(Integer interval) {
                        future.complete(interval);
                    }

                    @Override
                    public void failed(Throwable throwable) {
                        future.completeExceptionally(getApiException(throwable.getCause()));
                    }
                });
        return future;
    }

    @Override
    public void setDeduplicationSnapshotInterval(String namespace, Integer interval) throws PulsarAdminException {
        try {
            setDeduplicationSnapshotIntervalAsync(namespace, interval).
                    get(this.readTimeoutMs, TimeUnit.MILLISECONDS);
        } catch (ExecutionException e) {
            throw (PulsarAdminException) e.getCause();
        } catch (InterruptedException e) {
            Thread.currentThread().interrupt();
            throw new PulsarAdminException(e);
        } catch (TimeoutException e) {
            throw new PulsarAdminException.TimeoutException(e);
        }
    }

    @Override
    public CompletableFuture<Void> setDeduplicationSnapshotIntervalAsync(String namespace, Integer interval) {
        NamespaceName ns = NamespaceName.get(namespace);
        WebTarget path = namespacePath(ns, "deduplicationSnapshotInterval");
        return asyncPostRequest(path, Entity.entity(interval, MediaType.APPLICATION_JSON));
    }

    @Override
    public void removeDeduplicationSnapshotInterval(String namespace) throws PulsarAdminException {
        setDeduplicationSnapshotInterval(namespace, null);
    }

    @Override
    public CompletableFuture<Void> removeDeduplicationSnapshotIntervalAsync(String namespace) {
        return setDeduplicationSnapshotIntervalAsync(namespace, null);
    }

    @Override
    public Integer getMaxSubscriptionsPerTopic(String namespace) throws PulsarAdminException {
        try {
            return getMaxSubscriptionsPerTopicAsync(namespace).
                    get(this.readTimeoutMs, TimeUnit.MILLISECONDS);
        } catch (ExecutionException e) {
            throw (PulsarAdminException) e.getCause();
        } catch (InterruptedException e) {
            Thread.currentThread().interrupt();
            throw new PulsarAdminException(e);
        } catch (TimeoutException e) {
            throw new PulsarAdminException.TimeoutException(e);
        }
    }

    @Override
    public CompletableFuture<Integer> getMaxSubscriptionsPerTopicAsync(String namespace) {
        NamespaceName ns = NamespaceName.get(namespace);
        WebTarget path = namespacePath(ns, "maxSubscriptionsPerTopic");
        final CompletableFuture<Integer> future = new CompletableFuture<>();
        asyncGetRequest(path,
                new InvocationCallback<Integer>() {
                    @Override
                    public void completed(Integer maxSubscriptionsPerTopic) {
                        future.complete(maxSubscriptionsPerTopic);
                    }

                    @Override
                    public void failed(Throwable throwable) {
                        future.completeExceptionally(getApiException(throwable.getCause()));
                    }
                });
        return future;
    }

    @Override
    public void setMaxSubscriptionsPerTopic(String namespace, int maxSubscriptionsPerTopic)
            throws PulsarAdminException {
        try {
            setMaxSubscriptionsPerTopicAsync(namespace, maxSubscriptionsPerTopic).
                    get(this.readTimeoutMs, TimeUnit.MILLISECONDS);
        } catch (ExecutionException e) {
            throw (PulsarAdminException) e.getCause();
        } catch (InterruptedException e) {
            Thread.currentThread().interrupt();
            throw new PulsarAdminException(e);
        } catch (TimeoutException e) {
            throw new PulsarAdminException.TimeoutException(e);
        }
    }

    @Override
    public CompletableFuture<Void> setMaxSubscriptionsPerTopicAsync(String namespace, int maxSubscriptionsPerTopic) {
        NamespaceName ns = NamespaceName.get(namespace);
        WebTarget path = namespacePath(ns, "maxSubscriptionsPerTopic");
        return asyncPostRequest(path, Entity.entity(maxSubscriptionsPerTopic, MediaType.APPLICATION_JSON));
    }

    @Override
    public void removeMaxSubscriptionsPerTopic(String namespace) throws PulsarAdminException {
        try {
            removeMaxSubscriptionsPerTopicAsync(namespace)
                    .get(this.readTimeoutMs, TimeUnit.MILLISECONDS);
        } catch (ExecutionException e) {
            throw (PulsarAdminException) e.getCause();
        } catch (InterruptedException e) {
            Thread.currentThread().interrupt();
            throw new PulsarAdminException(e);
        } catch (TimeoutException e) {
            throw new PulsarAdminException.TimeoutException(e);
        }
    }

    @Override
    public CompletableFuture<Void> removeMaxSubscriptionsPerTopicAsync(String namespace) {
        NamespaceName ns = NamespaceName.get(namespace);
        WebTarget path = namespacePath(ns, "maxSubscriptionsPerTopic");
        return asyncDeleteRequest(path);
    }

    @Override
    public Integer getMaxProducersPerTopic(String namespace) throws PulsarAdminException {
        try {
            return getMaxProducersPerTopicAsync(namespace).
                    get(this.readTimeoutMs, TimeUnit.MILLISECONDS);
        } catch (ExecutionException e) {
            throw (PulsarAdminException) e.getCause();
        } catch (InterruptedException e) {
            Thread.currentThread().interrupt();
            throw new PulsarAdminException(e);
        } catch (TimeoutException e) {
            throw new PulsarAdminException.TimeoutException(e);
        }
    }

    @Override
    public CompletableFuture<Integer> getMaxProducersPerTopicAsync(String namespace) {
        NamespaceName ns = NamespaceName.get(namespace);
        WebTarget path = namespacePath(ns, "maxProducersPerTopic");
        final CompletableFuture<Integer> future = new CompletableFuture<>();
        asyncGetRequest(path,
                new InvocationCallback<Integer>() {
                    @Override
                    public void completed(Integer max) {
                        future.complete(max);
                    }

                    @Override
                    public void failed(Throwable throwable) {
                        future.completeExceptionally(getApiException(throwable.getCause()));
                    }
                });
        return future;
    }

    @Override
    public void setMaxProducersPerTopic(String namespace, int maxProducersPerTopic) throws PulsarAdminException {
        try {
            setMaxProducersPerTopicAsync(namespace, maxProducersPerTopic).
                    get(this.readTimeoutMs, TimeUnit.MILLISECONDS);
        } catch (ExecutionException e) {
            throw (PulsarAdminException) e.getCause();
        } catch (InterruptedException e) {
            Thread.currentThread().interrupt();
            throw new PulsarAdminException(e);
        } catch (TimeoutException e) {
            throw new PulsarAdminException.TimeoutException(e);
        }
    }

    @Override
    public CompletableFuture<Void> setMaxProducersPerTopicAsync(String namespace, int maxProducersPerTopic) {
        NamespaceName ns = NamespaceName.get(namespace);
        WebTarget path = namespacePath(ns, "maxProducersPerTopic");
        return asyncPostRequest(path, Entity.entity(maxProducersPerTopic, MediaType.APPLICATION_JSON));
    }

    @Override
    public void removeMaxProducersPerTopic(String namespace) throws PulsarAdminException {
        try {
            removeMaxProducersPerTopicAsync(namespace).
                    get(this.readTimeoutMs, TimeUnit.MILLISECONDS);
        } catch (ExecutionException e) {
            throw (PulsarAdminException) e.getCause();
        } catch (InterruptedException e) {
            Thread.currentThread().interrupt();
            throw new PulsarAdminException(e);
        } catch (TimeoutException e) {
            throw new PulsarAdminException.TimeoutException(e);
        }
    }

    @Override
    public CompletableFuture<Void> removeMaxProducersPerTopicAsync(String namespace) {
        NamespaceName ns = NamespaceName.get(namespace);
        WebTarget path = namespacePath(ns, "maxProducersPerTopic");
        return asyncDeleteRequest(path);
    }

    @Override
    public Integer getMaxConsumersPerTopic(String namespace) throws PulsarAdminException {
        try {
            return getMaxConsumersPerTopicAsync(namespace).
                    get(this.readTimeoutMs, TimeUnit.MILLISECONDS);
        } catch (ExecutionException e) {
            throw (PulsarAdminException) e.getCause();
        } catch (InterruptedException e) {
            Thread.currentThread().interrupt();
            throw new PulsarAdminException(e);
        } catch (TimeoutException e) {
            throw new PulsarAdminException.TimeoutException(e);
        }
    }

    @Override
    public CompletableFuture<Integer> getMaxConsumersPerTopicAsync(String namespace) {
        NamespaceName ns = NamespaceName.get(namespace);
        WebTarget path = namespacePath(ns, "maxConsumersPerTopic");
        final CompletableFuture<Integer> future = new CompletableFuture<>();
        asyncGetRequest(path,
                new InvocationCallback<Integer>() {
                    @Override
                    public void completed(Integer max) {
                        future.complete(max);
                    }

                    @Override
                    public void failed(Throwable throwable) {
                        future.completeExceptionally(getApiException(throwable.getCause()));
                    }
                });
        return future;
    }

    @Override
    public void setMaxConsumersPerTopic(String namespace, int maxConsumersPerTopic) throws PulsarAdminException {
        try {
            setMaxConsumersPerTopicAsync(namespace, maxConsumersPerTopic)
                    .get(this.readTimeoutMs, TimeUnit.MILLISECONDS);
        } catch (ExecutionException e) {
            throw (PulsarAdminException) e.getCause();
        } catch (InterruptedException e) {
            Thread.currentThread().interrupt();
            throw new PulsarAdminException(e);
        } catch (TimeoutException e) {
            throw new PulsarAdminException.TimeoutException(e);
        }
    }

    @Override
    public CompletableFuture<Void> setMaxConsumersPerTopicAsync(String namespace, int maxConsumersPerTopic) {
        NamespaceName ns = NamespaceName.get(namespace);
        WebTarget path = namespacePath(ns, "maxConsumersPerTopic");
        return asyncPostRequest(path, Entity.entity(maxConsumersPerTopic, MediaType.APPLICATION_JSON));
    }

    @Override
    public void removeMaxConsumersPerTopic(String namespace) throws PulsarAdminException {
        try {
            removeMaxConsumersPerTopicAsync(namespace)
                    .get(this.readTimeoutMs, TimeUnit.MILLISECONDS);
        } catch (ExecutionException e) {
            throw (PulsarAdminException) e.getCause();
        } catch (InterruptedException e) {
            Thread.currentThread().interrupt();
            throw new PulsarAdminException(e);
        } catch (TimeoutException e) {
            throw new PulsarAdminException.TimeoutException(e);
        }
    }

    @Override
    public CompletableFuture<Void> removeMaxConsumersPerTopicAsync(String namespace) {
        NamespaceName ns = NamespaceName.get(namespace);
        WebTarget path = namespacePath(ns, "maxConsumersPerTopic");
        return asyncDeleteRequest(path);
    }

    @Override
    public Integer getMaxConsumersPerSubscription(String namespace) throws PulsarAdminException {
        try {
            return getMaxConsumersPerSubscriptionAsync(namespace).
                    get(this.readTimeoutMs, TimeUnit.MILLISECONDS);
        } catch (ExecutionException e) {
            throw (PulsarAdminException) e.getCause();
        } catch (InterruptedException e) {
            Thread.currentThread().interrupt();
            throw new PulsarAdminException(e);
        } catch (TimeoutException e) {
            throw new PulsarAdminException.TimeoutException(e);
        }
    }

    @Override
    public CompletableFuture<Integer> getMaxConsumersPerSubscriptionAsync(String namespace) {
        NamespaceName ns = NamespaceName.get(namespace);
        WebTarget path = namespacePath(ns, "maxConsumersPerSubscription");
        final CompletableFuture<Integer> future = new CompletableFuture<>();
        asyncGetRequest(path,
                new InvocationCallback<Integer>() {
                    @Override
                    public void completed(Integer max) {
                        future.complete(max);
                    }

                    @Override
                    public void failed(Throwable throwable) {
                        future.completeExceptionally(getApiException(throwable.getCause()));
                    }
                });
        return future;
    }

    @Override
    public void setMaxConsumersPerSubscription(String namespace, int maxConsumersPerSubscription)
            throws PulsarAdminException {
        try {
            setMaxConsumersPerSubscriptionAsync(namespace, maxConsumersPerSubscription)
                    .get(this.readTimeoutMs, TimeUnit.MILLISECONDS);
        } catch (ExecutionException e) {
            throw (PulsarAdminException) e.getCause();
        } catch (InterruptedException e) {
            Thread.currentThread().interrupt();
            throw new PulsarAdminException(e);
        } catch (TimeoutException e) {
            throw new PulsarAdminException.TimeoutException(e);
        }
    }

    @Override
    public CompletableFuture<Void> setMaxConsumersPerSubscriptionAsync(
            String namespace, int maxConsumersPerSubscription) {
        NamespaceName ns = NamespaceName.get(namespace);
        WebTarget path = namespacePath(ns, "maxConsumersPerSubscription");
        return asyncPostRequest(path, Entity.entity(maxConsumersPerSubscription, MediaType.APPLICATION_JSON));
    }

    @Override
    public void removeMaxConsumersPerSubscription(String namespace)
            throws PulsarAdminException {
        try {
            removeMaxConsumersPerSubscriptionAsync(namespace)
                    .get(this.readTimeoutMs, TimeUnit.MILLISECONDS);
        } catch (ExecutionException e) {
            throw (PulsarAdminException) e.getCause();
        } catch (InterruptedException e) {
            Thread.currentThread().interrupt();
            throw new PulsarAdminException(e);
        } catch (TimeoutException e) {
            throw new PulsarAdminException.TimeoutException(e);
        }
    }

    @Override
    public CompletableFuture<Void> removeMaxConsumersPerSubscriptionAsync(
            String namespace) {
        NamespaceName ns = NamespaceName.get(namespace);
        WebTarget path = namespacePath(ns, "maxConsumersPerSubscription");
        return asyncDeleteRequest(path);
    }

    @Override
    public Integer getMaxUnackedMessagesPerConsumer(String namespace) throws PulsarAdminException {
        try {
            return getMaxUnackedMessagesPerConsumerAsync(namespace).
                    get(this.readTimeoutMs, TimeUnit.MILLISECONDS);
        } catch (ExecutionException e) {
            throw (PulsarAdminException) e.getCause();
        } catch (InterruptedException e) {
            Thread.currentThread().interrupt();
            throw new PulsarAdminException(e);
        } catch (TimeoutException e) {
            throw new PulsarAdminException.TimeoutException(e);
        }
    }

    @Override
    public CompletableFuture<Integer> getMaxUnackedMessagesPerConsumerAsync(String namespace) {
        NamespaceName ns = NamespaceName.get(namespace);
        WebTarget path = namespacePath(ns, "maxUnackedMessagesPerConsumer");
        final CompletableFuture<Integer> future = new CompletableFuture<>();
        asyncGetRequest(path,
                new InvocationCallback<Integer>() {
                    @Override
                    public void completed(Integer max) {
                        future.complete(max);
                    }

                    @Override
                    public void failed(Throwable throwable) {
                        future.completeExceptionally(getApiException(throwable.getCause()));
                    }
                });
        return future;
    }

    @Override
    public void setMaxUnackedMessagesPerConsumer(String namespace, int maxUnackedMessagesPerConsumer)
            throws PulsarAdminException {
        try {
            setMaxUnackedMessagesPerConsumerAsync(namespace, maxUnackedMessagesPerConsumer).
                    get(this.readTimeoutMs, TimeUnit.MILLISECONDS);
        } catch (ExecutionException e) {
            throw (PulsarAdminException) e.getCause();
        } catch (InterruptedException e) {
            Thread.currentThread().interrupt();
            throw new PulsarAdminException(e);
        } catch (TimeoutException e) {
            throw new PulsarAdminException.TimeoutException(e);
        }
    }

    @Override
    public CompletableFuture<Void> setMaxUnackedMessagesPerConsumerAsync(
            String namespace, int maxUnackedMessagesPerConsumer) {
        NamespaceName ns = NamespaceName.get(namespace);
        WebTarget path = namespacePath(ns, "maxUnackedMessagesPerConsumer");
        return asyncPostRequest(path, Entity.entity(maxUnackedMessagesPerConsumer, MediaType.APPLICATION_JSON));
    }

    @Override
    public void removeMaxUnackedMessagesPerConsumer(String namespace) throws PulsarAdminException {
        try {
            removeMaxUnackedMessagesPerConsumerAsync(namespace)
                    .get(this.readTimeoutMs, TimeUnit.MILLISECONDS);
        } catch (ExecutionException e) {
            throw (PulsarAdminException) e.getCause();
        } catch (InterruptedException e) {
            Thread.currentThread().interrupt();
            throw new PulsarAdminException(e);
        } catch (TimeoutException e) {
            throw new PulsarAdminException.TimeoutException(e);
        }
    }

    @Override
    public CompletableFuture<Void> removeMaxUnackedMessagesPerConsumerAsync(String namespace) {
        NamespaceName ns = NamespaceName.get(namespace);
        WebTarget path = namespacePath(ns, "maxUnackedMessagesPerConsumer");
        return asyncDeleteRequest(path);
    }

    @Override
    public Integer getMaxUnackedMessagesPerSubscription(String namespace) throws PulsarAdminException {
        try {
            return getMaxUnackedMessagesPerSubscriptionAsync(namespace).
                    get(this.readTimeoutMs, TimeUnit.MILLISECONDS);
        } catch (ExecutionException e) {
            throw (PulsarAdminException) e.getCause();
        } catch (InterruptedException e) {
            Thread.currentThread().interrupt();
            throw new PulsarAdminException(e);
        } catch (TimeoutException e) {
            throw new PulsarAdminException.TimeoutException(e);
        }
    }

    @Override
    public CompletableFuture<Integer> getMaxUnackedMessagesPerSubscriptionAsync(String namespace) {
        NamespaceName ns = NamespaceName.get(namespace);
        WebTarget path = namespacePath(ns, "maxUnackedMessagesPerSubscription");
        final CompletableFuture<Integer> future = new CompletableFuture<>();
        asyncGetRequest(path,
                new InvocationCallback<Integer>() {
                    @Override
                    public void completed(Integer max) {
                        future.complete(max);
                    }

                    @Override
                    public void failed(Throwable throwable) {
                        future.completeExceptionally(getApiException(throwable.getCause()));
                    }
                });
        return future;
    }

    @Override
    public void setMaxUnackedMessagesPerSubscription(String namespace, int maxUnackedMessagesPerSubscription)
            throws PulsarAdminException {
        try {
            setMaxUnackedMessagesPerSubscriptionAsync(namespace, maxUnackedMessagesPerSubscription)
                    .get(this.readTimeoutMs, TimeUnit.MILLISECONDS);
        } catch (ExecutionException e) {
            throw (PulsarAdminException) e.getCause();
        } catch (InterruptedException e) {
            Thread.currentThread().interrupt();
            throw new PulsarAdminException(e);
        } catch (TimeoutException e) {
            throw new PulsarAdminException.TimeoutException(e);
        }
    }

    @Override
    public CompletableFuture<Void> setMaxUnackedMessagesPerSubscriptionAsync(
            String namespace, int maxUnackedMessagesPerSubscription) {
        NamespaceName ns = NamespaceName.get(namespace);
        WebTarget path = namespacePath(ns, "maxUnackedMessagesPerSubscription");
        return asyncPostRequest(path, Entity.entity(maxUnackedMessagesPerSubscription, MediaType.APPLICATION_JSON));
    }

    @Override
    public void removeMaxUnackedMessagesPerSubscription(String namespace)
            throws PulsarAdminException {
        try {
            removeMaxUnackedMessagesPerSubscriptionAsync(namespace)
                    .get(this.readTimeoutMs, TimeUnit.MILLISECONDS);
        } catch (ExecutionException e) {
            throw (PulsarAdminException) e.getCause();
        } catch (InterruptedException e) {
            Thread.currentThread().interrupt();
            throw new PulsarAdminException(e);
        } catch (TimeoutException e) {
            throw new PulsarAdminException.TimeoutException(e);
        }
    }

    @Override
    public CompletableFuture<Void> removeMaxUnackedMessagesPerSubscriptionAsync(
            String namespace) {
        NamespaceName ns = NamespaceName.get(namespace);
        WebTarget path = namespacePath(ns, "maxUnackedMessagesPerSubscription");
        return asyncDeleteRequest(path);
    }

    @Override
    public Long getCompactionThreshold(String namespace) throws PulsarAdminException {
        try {
            return getCompactionThresholdAsync(namespace).
                    get(this.readTimeoutMs, TimeUnit.MILLISECONDS);
        } catch (ExecutionException e) {
            throw (PulsarAdminException) e.getCause();
        } catch (InterruptedException e) {
            Thread.currentThread().interrupt();
            throw new PulsarAdminException(e);
        } catch (TimeoutException e) {
            throw new PulsarAdminException.TimeoutException(e);
        }
    }

    @Override
    public CompletableFuture<Long> getCompactionThresholdAsync(String namespace) {
        NamespaceName ns = NamespaceName.get(namespace);
        WebTarget path = namespacePath(ns, "compactionThreshold");
        final CompletableFuture<Long> future = new CompletableFuture<>();
        asyncGetRequest(path,
                new InvocationCallback<Long>() {
                    @Override
                    public void completed(Long threshold) {
                        future.complete(threshold);
                    }

                    @Override
                    public void failed(Throwable throwable) {
                        future.completeExceptionally(getApiException(throwable.getCause()));
                    }
                });
        return future;
    }

    @Override
    public void setCompactionThreshold(String namespace, long compactionThreshold) throws PulsarAdminException {
        try {
            setCompactionThresholdAsync(namespace, compactionThreshold)
                    .get(this.readTimeoutMs, TimeUnit.MILLISECONDS);
        } catch (ExecutionException e) {
            throw (PulsarAdminException) e.getCause();
        } catch (InterruptedException e) {
            Thread.currentThread().interrupt();
            throw new PulsarAdminException(e);
        } catch (TimeoutException e) {
            throw new PulsarAdminException.TimeoutException(e);
        }
    }

    @Override
    public CompletableFuture<Void> setCompactionThresholdAsync(String namespace, long compactionThreshold) {
        NamespaceName ns = NamespaceName.get(namespace);
        WebTarget path = namespacePath(ns, "compactionThreshold");
        return asyncPutRequest(path, Entity.entity(compactionThreshold, MediaType.APPLICATION_JSON));
    }

    @Override
    public void removeCompactionThreshold(String namespace) throws PulsarAdminException {
        try {
            removeCompactionThresholdAsync(namespace)
                    .get(this.readTimeoutMs, TimeUnit.MILLISECONDS);
        } catch (ExecutionException e) {
            throw (PulsarAdminException) e.getCause();
        } catch (InterruptedException e) {
            Thread.currentThread().interrupt();
            throw new PulsarAdminException(e);
        } catch (TimeoutException e) {
            throw new PulsarAdminException.TimeoutException(e);
        }
    }

    @Override
    public CompletableFuture<Void> removeCompactionThresholdAsync(String namespace) {
        NamespaceName ns = NamespaceName.get(namespace);
        WebTarget path = namespacePath(ns, "compactionThreshold");
        return asyncDeleteRequest(path);
    }

    @Override
    public long getOffloadThreshold(String namespace) throws PulsarAdminException {
        try {
            return getOffloadThresholdAsync(namespace).
                    get(this.readTimeoutMs, TimeUnit.MILLISECONDS);
        } catch (ExecutionException e) {
            throw (PulsarAdminException) e.getCause();
        } catch (InterruptedException e) {
            Thread.currentThread().interrupt();
            throw new PulsarAdminException(e);
        } catch (TimeoutException e) {
            throw new PulsarAdminException.TimeoutException(e);
        }
    }

    @Override
    public CompletableFuture<Long> getOffloadThresholdAsync(String namespace) {
        NamespaceName ns = NamespaceName.get(namespace);
        WebTarget path = namespacePath(ns, "offloadThreshold");
        final CompletableFuture<Long> future = new CompletableFuture<>();
        asyncGetRequest(path,
                new InvocationCallback<Long>() {
                    @Override
                    public void completed(Long threshold) {
                        future.complete(threshold);
                    }

                    @Override
                    public void failed(Throwable throwable) {
                        future.completeExceptionally(getApiException(throwable.getCause()));
                    }
                });
        return future;
    }

    @Override
    public void setOffloadThreshold(String namespace, long offloadThreshold) throws PulsarAdminException {
        try {
            setOffloadThresholdAsync(namespace, offloadThreshold).
                    get(this.readTimeoutMs, TimeUnit.MILLISECONDS);
        } catch (ExecutionException e) {
            throw (PulsarAdminException) e.getCause();
        } catch (InterruptedException e) {
            Thread.currentThread().interrupt();
            throw new PulsarAdminException(e);
        } catch (TimeoutException e) {
            throw new PulsarAdminException.TimeoutException(e);
        }
    }

    @Override
    public CompletableFuture<Void> setOffloadThresholdAsync(String namespace, long offloadThreshold) {
        NamespaceName ns = NamespaceName.get(namespace);
        WebTarget path = namespacePath(ns, "offloadThreshold");
        return asyncPutRequest(path, Entity.entity(offloadThreshold, MediaType.APPLICATION_JSON));
    }

    @Override
    public Long getOffloadDeleteLagMs(String namespace) throws PulsarAdminException {
        try {
            return getOffloadDeleteLagMsAsync(namespace).
                    get(this.readTimeoutMs, TimeUnit.MILLISECONDS);
        } catch (ExecutionException e) {
            throw (PulsarAdminException) e.getCause();
        } catch (InterruptedException e) {
            Thread.currentThread().interrupt();
            throw new PulsarAdminException(e);
        } catch (TimeoutException e) {
            throw new PulsarAdminException.TimeoutException(e);
        }
    }

    @Override
    public CompletableFuture<Long> getOffloadDeleteLagMsAsync(String namespace) {
        NamespaceName ns = NamespaceName.get(namespace);
        WebTarget path = namespacePath(ns, "offloadDeletionLagMs");
        final CompletableFuture<Long> future = new CompletableFuture<>();
        asyncGetRequest(path,
                new InvocationCallback<Long>() {
                    @Override
                    public void completed(Long lag) {
                        future.complete(lag);
                    }

                    @Override
                    public void failed(Throwable throwable) {
                        future.completeExceptionally(getApiException(throwable.getCause()));
                    }
                });
        return future;
    }

    @Override
    public void setOffloadDeleteLag(String namespace, long lag, TimeUnit unit) throws PulsarAdminException {
        try {
            setOffloadDeleteLagAsync(namespace, lag, unit).get(this.readTimeoutMs, TimeUnit.MILLISECONDS);
        } catch (ExecutionException e) {
            throw (PulsarAdminException) e.getCause();
        } catch (InterruptedException e) {
            Thread.currentThread().interrupt();
            throw new PulsarAdminException(e);
        } catch (TimeoutException e) {
            throw new PulsarAdminException.TimeoutException(e);
        }
    }

    @Override
    public CompletableFuture<Void> setOffloadDeleteLagAsync(String namespace, long lag, TimeUnit unit) {
        NamespaceName ns = NamespaceName.get(namespace);
        WebTarget path = namespacePath(ns, "offloadDeletionLagMs");
        return asyncPutRequest(path, Entity.entity(
                TimeUnit.MILLISECONDS.convert(lag, unit), MediaType.APPLICATION_JSON));
    }

    @Override
    public void clearOffloadDeleteLag(String namespace) throws PulsarAdminException {
        try {
            clearOffloadDeleteLagAsync(namespace).
                    get(this.readTimeoutMs, TimeUnit.MILLISECONDS);
        } catch (ExecutionException e) {
            throw (PulsarAdminException) e.getCause();
        } catch (InterruptedException e) {
            Thread.currentThread().interrupt();
            throw new PulsarAdminException(e);
        } catch (TimeoutException e) {
            throw new PulsarAdminException.TimeoutException(e);
        }
    }

    @Override
    public CompletableFuture<Void> clearOffloadDeleteLagAsync(String namespace) {
        NamespaceName ns = NamespaceName.get(namespace);
        WebTarget path = namespacePath(ns, "offloadDeletionLagMs");
        return asyncDeleteRequest(path);
    }

    @Override
    public SchemaAutoUpdateCompatibilityStrategy getSchemaAutoUpdateCompatibilityStrategy(String namespace)
            throws PulsarAdminException {
        try {
            NamespaceName ns = NamespaceName.get(namespace);
            WebTarget path = namespacePath(ns, "schemaAutoUpdateCompatibilityStrategy");
            return request(path).get(SchemaAutoUpdateCompatibilityStrategy.class);
        } catch (Exception e) {
            throw getApiException(e);
        }
    }

    @Override
    public void setSchemaAutoUpdateCompatibilityStrategy(String namespace,
                                                         SchemaAutoUpdateCompatibilityStrategy strategy)
            throws PulsarAdminException {
        try {
            NamespaceName ns = NamespaceName.get(namespace);
            WebTarget path = namespacePath(ns, "schemaAutoUpdateCompatibilityStrategy");
            request(path).put(Entity.entity(strategy, MediaType.APPLICATION_JSON),
                              ErrorData.class);
        } catch (Exception e) {
            throw getApiException(e);
        }
    }

    @Override
    public boolean getSchemaValidationEnforced(String namespace)
            throws PulsarAdminException {
        try {
            return getSchemaValidationEnforcedAsync(namespace).
                    get(this.readTimeoutMs, TimeUnit.MILLISECONDS);
        } catch (ExecutionException e) {
            throw (PulsarAdminException) e.getCause();
        } catch (InterruptedException e) {
            Thread.currentThread().interrupt();
            throw new PulsarAdminException(e);
        } catch (TimeoutException e) {
            throw new PulsarAdminException.TimeoutException(e);
        }
    }

    @Override
    public CompletableFuture<Boolean> getSchemaValidationEnforcedAsync(String namespace) {
        NamespaceName ns = NamespaceName.get(namespace);
        WebTarget path = namespacePath(ns, "schemaValidationEnforced");
        final CompletableFuture<Boolean> future = new CompletableFuture<>();
        asyncGetRequest(path,
                new InvocationCallback<Boolean>() {
                    @Override
                    public void completed(Boolean enforced) {
                        future.complete(enforced);
                    }

                    @Override
                    public void failed(Throwable throwable) {
                        future.completeExceptionally(getApiException(throwable.getCause()));
                    }
                });
        return future;
    }

    @Override
    public void setSchemaValidationEnforced(String namespace, boolean schemaValidationEnforced)
            throws PulsarAdminException {
        try {
            setSchemaValidationEnforcedAsync(namespace, schemaValidationEnforced)
                    .get(this.readTimeoutMs, TimeUnit.MILLISECONDS);
        } catch (ExecutionException e) {
            throw (PulsarAdminException) e.getCause();
        } catch (InterruptedException e) {
            Thread.currentThread().interrupt();
            throw new PulsarAdminException(e);
        } catch (TimeoutException e) {
            throw new PulsarAdminException.TimeoutException(e);
        }
    }

    @Override
    public CompletableFuture<Void> setSchemaValidationEnforcedAsync(
            String namespace, boolean schemaValidationEnforced) {
        NamespaceName ns = NamespaceName.get(namespace);
        WebTarget path = namespacePath(ns, "schemaValidationEnforced");
        return asyncPostRequest(path, Entity.entity(schemaValidationEnforced, MediaType.APPLICATION_JSON));
    }

    @Override
    public SchemaCompatibilityStrategy getSchemaCompatibilityStrategy(String namespace) throws PulsarAdminException {
        try {
            return getSchemaCompatibilityStrategyAsync(namespace).
                    get(this.readTimeoutMs, TimeUnit.MILLISECONDS);
        } catch (ExecutionException e) {
            throw (PulsarAdminException) e.getCause();
        } catch (InterruptedException e) {
            Thread.currentThread().interrupt();
            throw new PulsarAdminException(e);
        } catch (TimeoutException e) {
            throw new PulsarAdminException.TimeoutException(e);
        }
    }

    @Override
    public CompletableFuture<SchemaCompatibilityStrategy> getSchemaCompatibilityStrategyAsync(String namespace) {
        NamespaceName ns = NamespaceName.get(namespace);
        WebTarget path = namespacePath(ns, "schemaCompatibilityStrategy");
        final CompletableFuture<SchemaCompatibilityStrategy> future = new CompletableFuture<>();
        asyncGetRequest(path,
                new InvocationCallback<SchemaCompatibilityStrategy>() {
                    @Override
                    public void completed(SchemaCompatibilityStrategy schemaCompatibilityStrategy) {
                        future.complete(schemaCompatibilityStrategy);
                    }

                    @Override
                    public void failed(Throwable throwable) {
                        future.completeExceptionally(getApiException(throwable.getCause()));
                    }
                });
        return future;
    }

    @Override
    public void setSchemaCompatibilityStrategy(String namespace, SchemaCompatibilityStrategy strategy)
            throws PulsarAdminException {
        try {
            setSchemaCompatibilityStrategyAsync(namespace, strategy).
                    get(this.readTimeoutMs, TimeUnit.MILLISECONDS);
        } catch (ExecutionException e) {
            throw (PulsarAdminException) e.getCause();
        } catch (InterruptedException e) {
            Thread.currentThread().interrupt();
            throw new PulsarAdminException(e);
        } catch (TimeoutException e) {
            throw new PulsarAdminException.TimeoutException(e);
        }
    }

    @Override
    public CompletableFuture<Void> setSchemaCompatibilityStrategyAsync(
            String namespace, SchemaCompatibilityStrategy strategy) {
        NamespaceName ns = NamespaceName.get(namespace);
        WebTarget path = namespacePath(ns, "schemaCompatibilityStrategy");
        return asyncPutRequest(path, Entity.entity(strategy, MediaType.APPLICATION_JSON));
    }

    @Override
    public boolean getIsAllowAutoUpdateSchema(String namespace) throws PulsarAdminException {
        try {
            return getIsAllowAutoUpdateSchemaAsync(namespace).
                    get(this.readTimeoutMs, TimeUnit.MILLISECONDS);
        } catch (ExecutionException e) {
            throw (PulsarAdminException) e.getCause();
        } catch (InterruptedException e) {
            Thread.currentThread().interrupt();
            throw new PulsarAdminException(e);
        } catch (TimeoutException e) {
            throw new PulsarAdminException.TimeoutException(e);
        }
    }

    @Override
    public CompletableFuture<Boolean> getIsAllowAutoUpdateSchemaAsync(String namespace) {
        NamespaceName ns = NamespaceName.get(namespace);
        WebTarget path = namespacePath(ns, "isAllowAutoUpdateSchema");
        final CompletableFuture<Boolean> future = new CompletableFuture<>();
        asyncGetRequest(path,
                new InvocationCallback<Boolean>() {
                    @Override
                    public void completed(Boolean allowAutoUpdate) {
                        future.complete(allowAutoUpdate);
                    }

                    @Override
                    public void failed(Throwable throwable) {
                        future.completeExceptionally(getApiException(throwable.getCause()));
                    }
                });
        return future;
    }

    @Override
    public void setIsAllowAutoUpdateSchema(String namespace, boolean isAllowAutoUpdateSchema)
            throws PulsarAdminException {
        try {
            setIsAllowAutoUpdateSchemaAsync(namespace, isAllowAutoUpdateSchema).
                    get(this.readTimeoutMs, TimeUnit.MILLISECONDS);
        } catch (ExecutionException e) {
            throw (PulsarAdminException) e.getCause();
        } catch (InterruptedException e) {
            Thread.currentThread().interrupt();
            throw new PulsarAdminException(e);
        } catch (TimeoutException e) {
            throw new PulsarAdminException.TimeoutException(e);
        }
    }

    @Override
    public CompletableFuture<Void> setIsAllowAutoUpdateSchemaAsync(String namespace, boolean isAllowAutoUpdateSchema) {
        NamespaceName ns = NamespaceName.get(namespace);
        WebTarget path = namespacePath(ns, "isAllowAutoUpdateSchema");
        return asyncPostRequest(path, Entity.entity(isAllowAutoUpdateSchema, MediaType.APPLICATION_JSON));
    }

    @Override
    public void setOffloadPolicies(String namespace, OffloadPolicies offloadPolicies) throws PulsarAdminException {
        try {
            setOffloadPoliciesAsync(namespace, offloadPolicies)
                    .get(this.readTimeoutMs, TimeUnit.MILLISECONDS);
        } catch (ExecutionException e) {
            throw (PulsarAdminException) e.getCause();
        } catch (InterruptedException e) {
            Thread.currentThread().interrupt();
            throw new PulsarAdminException(e);
        } catch (TimeoutException e) {
            throw new PulsarAdminException.TimeoutException(e);
        }
    }

    @Override
    public void removeOffloadPolicies(String namespace) throws PulsarAdminException {
        try {
            removeOffloadPoliciesAsync(namespace)
                    .get(this.readTimeoutMs, TimeUnit.MILLISECONDS);
        } catch (ExecutionException e) {
            throw (PulsarAdminException) e.getCause();
        } catch (InterruptedException e) {
            Thread.currentThread().interrupt();
            throw new PulsarAdminException(e);
        } catch (TimeoutException e) {
            throw new PulsarAdminException.TimeoutException(e);
        }
    }

    @Override
    public CompletableFuture<Void> setOffloadPoliciesAsync(String namespace, OffloadPolicies offloadPolicies) {
        NamespaceName ns = NamespaceName.get(namespace);
        WebTarget path = namespacePath(ns, "offloadPolicies");
        return asyncPostRequest(path, Entity.entity(offloadPolicies, MediaType.APPLICATION_JSON));
    }

    @Override
    public CompletableFuture<Void> removeOffloadPoliciesAsync(String namespace) {
        NamespaceName ns = NamespaceName.get(namespace);
        WebTarget path = namespacePath(ns, "removeOffloadPolicies");
        return asyncDeleteRequest(path);
    }

    @Override
    public OffloadPolicies getOffloadPolicies(String namespace) throws PulsarAdminException {
        try {
            return getOffloadPoliciesAsync(namespace).
                    get(this.readTimeoutMs, TimeUnit.MILLISECONDS);
        } catch (ExecutionException e) {
            throw (PulsarAdminException) e.getCause();
        } catch (InterruptedException e) {
            Thread.currentThread().interrupt();
            throw new PulsarAdminException(e);
        } catch (TimeoutException e) {
            throw new PulsarAdminException.TimeoutException(e);
        }
    }

    @Override
    public CompletableFuture<OffloadPolicies> getOffloadPoliciesAsync(String namespace) {
        NamespaceName ns = NamespaceName.get(namespace);
        WebTarget path = namespacePath(ns, "offloadPolicies");
        final CompletableFuture<OffloadPolicies> future = new CompletableFuture<>();
        asyncGetRequest(path,
                new InvocationCallback<OffloadPolicies>() {
                    @Override
                    public void completed(OffloadPolicies offloadPolicies) {
                        future.complete(offloadPolicies);
                    }

                    @Override
                    public void failed(Throwable throwable) {
                        future.completeExceptionally(getApiException(throwable.getCause()));
                    }
                });
        return future;
    }

    @Override
    public int getMaxTopicsPerNamespace(String namespace) throws PulsarAdminException {
        try {
            return getMaxTopicsPerNamespaceAsync(namespace)
                    .get(this.readTimeoutMs, TimeUnit.MILLISECONDS);
        } catch (ExecutionException e) {
            throw (PulsarAdminException) e.getCause();
        } catch (InterruptedException e) {
            Thread.currentThread().interrupt();
            throw new PulsarAdminException(e);
        } catch (TimeoutException e) {
            throw new PulsarAdminException.TimeoutException(e);
        }
    }

    @Override
    public CompletableFuture<Integer> getMaxTopicsPerNamespaceAsync(String namespace) {
        NamespaceName ns = NamespaceName.get(namespace);
        WebTarget path = namespacePath(ns, "maxTopicsPerNamespace");
        final CompletableFuture<Integer> future = new CompletableFuture<>();
        asyncGetRequest(path,
                new InvocationCallback<Integer>() {
                    @Override
                    public void completed(Integer maxTopicsPerNamespace) {
                        future.complete(maxTopicsPerNamespace);
                    }

                    @Override
                    public void failed(Throwable throwable) {
                        future.completeExceptionally(getApiException(throwable.getCause()));
                    }
                });
        return future;
    }

    @Override
    public void setMaxTopicsPerNamespace(String namespace, int maxTopicsPerNamespace) throws PulsarAdminException {
        try {
            setMaxTopicsPerNamespaceAsync(namespace, maxTopicsPerNamespace)
                    .get(this.readTimeoutMs, TimeUnit.MILLISECONDS);
        } catch (ExecutionException e) {
            throw (PulsarAdminException) e.getCause();
        } catch (InterruptedException e) {
            Thread.currentThread().interrupt();
            throw new PulsarAdminException(e);
        } catch (TimeoutException e) {
            throw new PulsarAdminException.TimeoutException(e);
        }
    }

    @Override
    public CompletableFuture<Void> setMaxTopicsPerNamespaceAsync(String namespace, int maxTopicsPerNamespace) {
        NamespaceName ns = NamespaceName.get(namespace);
        WebTarget path = namespacePath(ns, "maxTopicsPerNamespace");
        return asyncPostRequest(path, Entity.entity(maxTopicsPerNamespace, MediaType.APPLICATION_JSON));
    }

    @Override
    public void removeMaxTopicsPerNamespace(String namespace) throws PulsarAdminException {
        try {
            removeMaxTopicsPerNamespaceAsync(namespace)
                    .get(this.readTimeoutMs, TimeUnit.MILLISECONDS);
        } catch (ExecutionException e) {
            throw (PulsarAdminException) e.getCause();
        } catch (InterruptedException e) {
            Thread.currentThread().interrupt();
            throw new PulsarAdminException(e);
        } catch (TimeoutException e) {
            throw new PulsarAdminException.TimeoutException(e);
        }
    }

    @Override
    public CompletableFuture<Void> removeMaxTopicsPerNamespaceAsync(String namespace) {
        NamespaceName ns = NamespaceName.get(namespace);
        WebTarget path = namespacePath(ns, "maxTopicsPerNamespace");
        return asyncDeleteRequest(path);
    }

<<<<<<< HEAD
    @Override
    public CompletableFuture<Void> setPropertyAsync(String namespace, String key, String value) {
        NamespaceName ns = NamespaceName.get(namespace);
        WebTarget path = namespacePath(ns, "property", key, value);
        return asyncPutRequest(path, Entity.entity("", MediaType.APPLICATION_JSON));
    }

    @Override
    public void setProperty(String namespace, String key, String value) throws PulsarAdminException {
        try {
            setPropertyAsync(namespace, key, value)
                    .get(this.readTimeoutMs, TimeUnit.MILLISECONDS);
        } catch (ExecutionException e) {
            throw (PulsarAdminException) e.getCause();
        } catch (InterruptedException e) {
            Thread.currentThread().interrupt();
            throw new PulsarAdminException(e);
        } catch (TimeoutException e) {
            throw new PulsarAdminException.TimeoutException(e);
        }
    }

    @Override
    public CompletableFuture<Void> setPropertiesAsync(String namespace, Map<String, String> properties) {
        NamespaceName ns = NamespaceName.get(namespace);
        WebTarget path = namespacePath(ns, "properties");
        return asyncPutRequest(path, Entity.entity(properties, MediaType.APPLICATION_JSON));
    }

    @Override
    public void setProperties(String namespace, Map<String, String> properties) throws PulsarAdminException {
        try {
            setPropertiesAsync(namespace, properties)
                    .get(this.readTimeoutMs, TimeUnit.MILLISECONDS);
=======

    @Override
    public String getNamespaceResourceGroup(String namespace) throws PulsarAdminException {
        try {
            return getNamespaceResourceGroupAsync(namespace).
                    get(this.readTimeoutMs, TimeUnit.MILLISECONDS);
>>>>>>> 69a173a8
        } catch (ExecutionException e) {
            throw (PulsarAdminException) e.getCause();
        } catch (InterruptedException e) {
            Thread.currentThread().interrupt();
            throw new PulsarAdminException(e);
        } catch (TimeoutException e) {
            throw new PulsarAdminException.TimeoutException(e);
        }
    }

    @Override
<<<<<<< HEAD
    public CompletableFuture<String> getPropertyAsync(String namespace, String key) {
        NamespaceName ns = NamespaceName.get(namespace);
        final CompletableFuture<String> future = new CompletableFuture<>();
        WebTarget path = namespacePath(ns, "property", key);
        asyncGetRequest(path, new InvocationCallback<String>() {
            @Override
            public void completed(String value) {
                future.complete(StringUtils.isEmpty(value) ? null : value);
            }

            @Override
            public void failed(Throwable throwable) {
                future.completeExceptionally(getApiException(throwable.getCause()));
            }
        });
        return future;
    }

    @Override
    public String getProperty(String namespace, String key) throws PulsarAdminException {
        try {
            return getPropertyAsync(namespace, key)
                    .get(this.readTimeoutMs, TimeUnit.MILLISECONDS);
        } catch (ExecutionException e) {
            throw (PulsarAdminException) e.getCause();
        } catch (InterruptedException e) {
            Thread.currentThread().interrupt();
            throw new PulsarAdminException(e);
        } catch (TimeoutException e) {
            throw new PulsarAdminException.TimeoutException(e);
        }
    }

    @Override
    public CompletableFuture<Map<String, String>> getPropertiesAsync(String namespace) {
        NamespaceName ns = NamespaceName.get(namespace);
        final CompletableFuture<Map<String, String>> future = new CompletableFuture<>();
        WebTarget path = namespacePath(ns, "properties");
        asyncGetRequest(path, new InvocationCallback<Map<String, String>>() {
            @Override
            public void completed(Map<String, String> value) {
                future.complete(value);
            }

            @Override
            public void failed(Throwable throwable) {
                future.completeExceptionally(getApiException(throwable.getCause()));
            }
        });
=======
    public CompletableFuture<String> getNamespaceResourceGroupAsync(String namespace) {
        NamespaceName ns = NamespaceName.get(namespace);
        WebTarget path = namespacePath(ns, "resourcegroup");
        final CompletableFuture<String> future = new CompletableFuture<>();
        asyncGetRequest(path,
                new InvocationCallback<String>() {
                    @Override
                    public void completed(String rgName) {
                        future.complete(rgName);
                    }

                    @Override
                    public void failed(Throwable throwable) {
                        future.completeExceptionally(getApiException(throwable.getCause()));
                    }
                });
>>>>>>> 69a173a8
        return future;
    }

    @Override
<<<<<<< HEAD
    public Map<String, String> getProperties(String namespace) throws PulsarAdminException {
        try {
            return getPropertiesAsync(namespace)
=======
    public void setNamespaceResourceGroup(String namespace, String resourcegroupname) throws PulsarAdminException {
        try {
            setNamespaceResourceGroupAsync(namespace, resourcegroupname)
>>>>>>> 69a173a8
                    .get(this.readTimeoutMs, TimeUnit.MILLISECONDS);
        } catch (ExecutionException e) {
            throw (PulsarAdminException) e.getCause();
        } catch (InterruptedException e) {
            Thread.currentThread().interrupt();
            throw new PulsarAdminException(e);
        } catch (TimeoutException e) {
            throw new PulsarAdminException.TimeoutException(e);
        }
    }

    @Override
<<<<<<< HEAD
    public CompletableFuture<String> removePropertyAsync(String namespace, String key) {
        NamespaceName ns = NamespaceName.get(namespace);
        final CompletableFuture<String> future = new CompletableFuture<>();
        WebTarget path = namespacePath(ns, "property", key);
        asyncDeleteRequest(path, new InvocationCallback<String>() {
            @Override
            public void completed(String value) {
                future.complete(StringUtils.isEmpty(value) ? null : value);
            }

            @Override
            public void failed(Throwable throwable) {
                future.completeExceptionally(getApiException(throwable.getCause()));
            }
        });
        return future;
    }

    @Override
    public String removeProperty(String namespace, String key) throws PulsarAdminException {
        try {
            return removePropertyAsync(namespace, key)
=======
    public CompletableFuture<Void> setNamespaceResourceGroupAsync(String namespace, String resourcegroupname) {
        NamespaceName ns = NamespaceName.get(namespace);
        WebTarget path = namespacePath(ns, "resourcegroup");
        return asyncPostRequest(path, Entity.entity(resourcegroupname, MediaType.APPLICATION_JSON));
    }

    @Override
    public void removeNamespaceResourceGroup(String namespace) throws PulsarAdminException {
        try {
            removeNamespaceResourceGroupAsync(namespace)
>>>>>>> 69a173a8
                    .get(this.readTimeoutMs, TimeUnit.MILLISECONDS);
        } catch (ExecutionException e) {
            throw (PulsarAdminException) e.getCause();
        } catch (InterruptedException e) {
            Thread.currentThread().interrupt();
            throw new PulsarAdminException(e);
        } catch (TimeoutException e) {
            throw new PulsarAdminException.TimeoutException(e);
        }
    }

    @Override
<<<<<<< HEAD
    public CompletableFuture<Void> clearPropertiesAsync(String namespace) {
        NamespaceName ns = NamespaceName.get(namespace);
        final CompletableFuture<String> future = new CompletableFuture<>();
        WebTarget path = namespacePath(ns, "properties");
        return asyncDeleteRequest(path);
    }

    @Override
    public void clearProperties(String namespace) throws PulsarAdminException {
        try {
            clearPropertiesAsync(namespace)
                    .get(this.readTimeoutMs, TimeUnit.MILLISECONDS);
        } catch (ExecutionException e) {
            throw (PulsarAdminException) e.getCause();
        } catch (InterruptedException e) {
            Thread.currentThread().interrupt();
            throw new PulsarAdminException(e);
        } catch (TimeoutException e) {
            throw new PulsarAdminException.TimeoutException(e);
        }
    }
=======
    public CompletableFuture<Void> removeNamespaceResourceGroupAsync(String namespace) {
        NamespaceName ns = NamespaceName.get(namespace);
        WebTarget path = namespacePath(ns, "resourcegroup");
        return asyncDeleteRequest(path);
    }

>>>>>>> 69a173a8

    private WebTarget namespacePath(NamespaceName namespace, String... parts) {
        final WebTarget base = namespace.isV2() ? adminV2Namespaces : adminNamespaces;
        WebTarget namespacePath = base.path(namespace.toString());
        namespacePath = WebTargets.addParts(namespacePath, parts);
        return namespacePath;
    }
}<|MERGE_RESOLUTION|>--- conflicted
+++ resolved
@@ -3366,7 +3366,6 @@
         return asyncDeleteRequest(path);
     }
 
-<<<<<<< HEAD
     @Override
     public CompletableFuture<Void> setPropertyAsync(String namespace, String key, String value) {
         NamespaceName ns = NamespaceName.get(namespace);
@@ -3401,26 +3400,32 @@
         try {
             setPropertiesAsync(namespace, properties)
                     .get(this.readTimeoutMs, TimeUnit.MILLISECONDS);
-=======
+        } catch (ExecutionException e) {
+            throw (PulsarAdminException) e.getCause();
+        } catch (InterruptedException e) {
+            Thread.currentThread().interrupt();
+            throw new PulsarAdminException(e);
+        } catch (TimeoutException e) {
+            throw new PulsarAdminException.TimeoutException(e);
+        }
+    }
 
     @Override
     public String getNamespaceResourceGroup(String namespace) throws PulsarAdminException {
         try {
             return getNamespaceResourceGroupAsync(namespace).
                     get(this.readTimeoutMs, TimeUnit.MILLISECONDS);
->>>>>>> 69a173a8
-        } catch (ExecutionException e) {
-            throw (PulsarAdminException) e.getCause();
-        } catch (InterruptedException e) {
-            Thread.currentThread().interrupt();
-            throw new PulsarAdminException(e);
-        } catch (TimeoutException e) {
-            throw new PulsarAdminException.TimeoutException(e);
-        }
-    }
-
-    @Override
-<<<<<<< HEAD
+        } catch (ExecutionException e) {
+            throw (PulsarAdminException) e.getCause();
+        } catch (InterruptedException e) {
+            Thread.currentThread().interrupt();
+            throw new PulsarAdminException(e);
+        } catch (TimeoutException e) {
+            throw new PulsarAdminException.TimeoutException(e);
+        }
+    }
+
+    @Override
     public CompletableFuture<String> getPropertyAsync(String namespace, String key) {
         NamespaceName ns = NamespaceName.get(namespace);
         final CompletableFuture<String> future = new CompletableFuture<>();
@@ -3470,7 +3475,10 @@
                 future.completeExceptionally(getApiException(throwable.getCause()));
             }
         });
-=======
+        return future;
+    }
+
+    @Override
     public CompletableFuture<String> getNamespaceResourceGroupAsync(String namespace) {
         NamespaceName ns = NamespaceName.get(namespace);
         WebTarget path = namespacePath(ns, "resourcegroup");
@@ -3487,33 +3495,40 @@
                         future.completeExceptionally(getApiException(throwable.getCause()));
                     }
                 });
->>>>>>> 69a173a8
-        return future;
-    }
-
-    @Override
-<<<<<<< HEAD
+        return future;
+    }
+
+    @Override
     public Map<String, String> getProperties(String namespace) throws PulsarAdminException {
         try {
             return getPropertiesAsync(namespace)
-=======
+                    .get(this.readTimeoutMs, TimeUnit.MILLISECONDS);
+        } catch (ExecutionException e) {
+            throw (PulsarAdminException) e.getCause();
+        } catch (InterruptedException e) {
+            Thread.currentThread().interrupt();
+            throw new PulsarAdminException(e);
+        } catch (TimeoutException e) {
+            throw new PulsarAdminException.TimeoutException(e);
+        }
+    }
+
+    @Override
     public void setNamespaceResourceGroup(String namespace, String resourcegroupname) throws PulsarAdminException {
         try {
             setNamespaceResourceGroupAsync(namespace, resourcegroupname)
->>>>>>> 69a173a8
-                    .get(this.readTimeoutMs, TimeUnit.MILLISECONDS);
-        } catch (ExecutionException e) {
-            throw (PulsarAdminException) e.getCause();
-        } catch (InterruptedException e) {
-            Thread.currentThread().interrupt();
-            throw new PulsarAdminException(e);
-        } catch (TimeoutException e) {
-            throw new PulsarAdminException.TimeoutException(e);
-        }
-    }
-
-    @Override
-<<<<<<< HEAD
+                    .get(this.readTimeoutMs, TimeUnit.MILLISECONDS);
+        } catch (ExecutionException e) {
+            throw (PulsarAdminException) e.getCause();
+        } catch (InterruptedException e) {
+            Thread.currentThread().interrupt();
+            throw new PulsarAdminException(e);
+        } catch (TimeoutException e) {
+            throw new PulsarAdminException.TimeoutException(e);
+        }
+    }
+
+    @Override
     public CompletableFuture<String> removePropertyAsync(String namespace, String key) {
         NamespaceName ns = NamespaceName.get(namespace);
         final CompletableFuture<String> future = new CompletableFuture<>();
@@ -3536,7 +3551,18 @@
     public String removeProperty(String namespace, String key) throws PulsarAdminException {
         try {
             return removePropertyAsync(namespace, key)
-=======
+                    .get(this.readTimeoutMs, TimeUnit.MILLISECONDS);
+        } catch (ExecutionException e) {
+            throw (PulsarAdminException) e.getCause();
+        } catch (InterruptedException e) {
+            Thread.currentThread().interrupt();
+            throw new PulsarAdminException(e);
+        } catch (TimeoutException e) {
+            throw new PulsarAdminException.TimeoutException(e);
+        }
+    }
+
+    @Override
     public CompletableFuture<Void> setNamespaceResourceGroupAsync(String namespace, String resourcegroupname) {
         NamespaceName ns = NamespaceName.get(namespace);
         WebTarget path = namespacePath(ns, "resourcegroup");
@@ -3547,20 +3573,18 @@
     public void removeNamespaceResourceGroup(String namespace) throws PulsarAdminException {
         try {
             removeNamespaceResourceGroupAsync(namespace)
->>>>>>> 69a173a8
-                    .get(this.readTimeoutMs, TimeUnit.MILLISECONDS);
-        } catch (ExecutionException e) {
-            throw (PulsarAdminException) e.getCause();
-        } catch (InterruptedException e) {
-            Thread.currentThread().interrupt();
-            throw new PulsarAdminException(e);
-        } catch (TimeoutException e) {
-            throw new PulsarAdminException.TimeoutException(e);
-        }
-    }
-
-    @Override
-<<<<<<< HEAD
+                    .get(this.readTimeoutMs, TimeUnit.MILLISECONDS);
+        } catch (ExecutionException e) {
+            throw (PulsarAdminException) e.getCause();
+        } catch (InterruptedException e) {
+            Thread.currentThread().interrupt();
+            throw new PulsarAdminException(e);
+        } catch (TimeoutException e) {
+            throw new PulsarAdminException.TimeoutException(e);
+        }
+    }
+
+    @Override
     public CompletableFuture<Void> clearPropertiesAsync(String namespace) {
         NamespaceName ns = NamespaceName.get(namespace);
         final CompletableFuture<String> future = new CompletableFuture<>();
@@ -3582,14 +3606,13 @@
             throw new PulsarAdminException.TimeoutException(e);
         }
     }
-=======
+
+    @Override
     public CompletableFuture<Void> removeNamespaceResourceGroupAsync(String namespace) {
         NamespaceName ns = NamespaceName.get(namespace);
         WebTarget path = namespacePath(ns, "resourcegroup");
         return asyncDeleteRequest(path);
     }
-
->>>>>>> 69a173a8
 
     private WebTarget namespacePath(NamespaceName namespace, String... parts) {
         final WebTarget base = namespace.isV2() ? adminV2Namespaces : adminNamespaces;
