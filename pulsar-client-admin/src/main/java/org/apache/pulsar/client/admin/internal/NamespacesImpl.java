--- conflicted
+++ resolved
@@ -208,16 +208,8 @@
     public int getNamespaceMessageTTL(String namespace) throws PulsarAdminException {
         try {
             NamespaceName ns = NamespaceName.get(namespace);
-<<<<<<< HEAD
-            return request(
-                    adminNamespaces.path(ns.getProperty()).path(ns.getCluster()).path(ns.getLocalName()).path("policies/MessageTtlInSeconds"))
-                    .get(new GenericType<Integer>() {
-                    });
-
-=======
-            WebTarget path = namespacePath(ns, "messageTTL");
+            WebTarget path = namespacePath(ns, "policies/MessageTtlInSecond");
             return request(path).get(new GenericType<Integer>() {});
->>>>>>> a2cf9183
         } catch (Exception e) {
             throw getApiException(e);
         }
@@ -227,13 +219,8 @@
     public void setNamespaceMessageTTL(String namespace, int ttlInSeconds) throws PulsarAdminException {
         try {
             NamespaceName ns = NamespaceName.get(namespace);
-<<<<<<< HEAD
-            request(adminNamespaces.path(ns.getProperty()).path(ns.getCluster()).path(ns.getLocalName()).path("policies/MessageTtlInSeconds"))
-                    .put(Entity.entity(ttlInSeconds, MediaType.APPLICATION_JSON), ErrorData.class);
-=======
-            WebTarget path = namespacePath(ns, "messageTTL");
-            request(path).post(Entity.entity(ttlInSeconds, MediaType.APPLICATION_JSON), ErrorData.class);
->>>>>>> a2cf9183
+            WebTarget path = namespacePath(ns, "policies/MessageTtlInSeconds");
+            request(path).put(Entity.entity(ttlInSeconds, MediaType.APPLICATION_JSON), ErrorData.class);
         } catch (Exception e) {
             throw getApiException(e);
         }
@@ -244,14 +231,8 @@
             throws PulsarAdminException {
         try {
             NamespaceName ns = NamespaceName.get(namespace);
-<<<<<<< HEAD
-            request(adminNamespaces.path(ns.getProperty()).path(ns.getCluster()).path(ns.getLocalName())
-                    .path("policies/AntiAffinityGroup")).put(Entity.entity(namespaceAntiAffinityGroup, MediaType.APPLICATION_JSON),
-                            ErrorData.class);
-=======
-            WebTarget path = namespacePath(ns, "antiAffinity");
-            request(path).post(Entity.entity(namespaceAntiAffinityGroup, MediaType.APPLICATION_JSON), ErrorData.class);
->>>>>>> a2cf9183
+            WebTarget path = namespacePath(ns, "policies/AntiAffinityGroup");
+            request(path).put(Entity.entity(namespaceAntiAffinityGroup, MediaType.APPLICATION_JSON), ErrorData.class);
         } catch (Exception e) {
             throw getApiException(e);
         }
@@ -261,15 +242,8 @@
     public String getNamespaceAntiAffinityGroup(String namespace) throws PulsarAdminException {
         try {
             NamespaceName ns = NamespaceName.get(namespace);
-<<<<<<< HEAD
-            return request(adminNamespaces.path(ns.getProperty()).path(ns.getCluster()).path(ns.getLocalName())
-                    .path("policies/AntiAffinityGroup")).get(new GenericType<String>() {
-                    });
-
-=======
-            WebTarget path = namespacePath(ns, "antiAffinity");
+            WebTarget path = namespacePath(ns, "policies/AntiAffinityGroup");
             return request(path).get(new GenericType<String>() {});
->>>>>>> a2cf9183
         } catch (Exception e) {
             throw getApiException(e);
         }
@@ -301,14 +275,8 @@
     public void setDeduplicationStatus(String namespace, boolean enableDeduplication) throws PulsarAdminException {
         try {
             NamespaceName ns = NamespaceName.get(namespace);
-<<<<<<< HEAD
-            request(adminNamespaces.path(ns.getProperty()).path(ns.getCluster()).path(ns.getLocalName())
-                    .path("policies/DeduplicationEnabled"))
-                    .put(Entity.entity(enableDeduplication, MediaType.APPLICATION_JSON), ErrorData.class);
-=======
-            WebTarget path = namespacePath(ns, "deduplication");
-            request(path).post(Entity.entity(enableDeduplication, MediaType.APPLICATION_JSON), ErrorData.class);
->>>>>>> a2cf9183
+            WebTarget path = namespacePath(ns, "policies/DeduplicationEnabled");
+            request(path).put(Entity.entity(enableDeduplication, MediaType.APPLICATION_JSON), ErrorData.class);
         } catch (Exception e) {
             throw getApiException(e);
         }
@@ -353,13 +321,8 @@
     public void setPersistence(String namespace, PersistencePolicies persistence) throws PulsarAdminException {
         try {
             NamespaceName ns = NamespaceName.get(namespace);
-<<<<<<< HEAD
-            request(adminNamespaces.path(ns.getProperty()).path(ns.getCluster()).path(ns.getLocalName()).path("persistence"))
-                    .put(Entity.entity(persistence, MediaType.APPLICATION_JSON), ErrorData.class);
-=======
             WebTarget path = namespacePath(ns, "persistence");
             request(path).post(Entity.entity(persistence, MediaType.APPLICATION_JSON), ErrorData.class);
->>>>>>> a2cf9183
         } catch (Exception e) {
             throw getApiException(e);
         }
@@ -380,13 +343,8 @@
     public void setRetention(String namespace, RetentionPolicies retention) throws PulsarAdminException {
         try {
             NamespaceName ns = NamespaceName.get(namespace);
-<<<<<<< HEAD
-            request(adminNamespaces.path(ns.getProperty()).path(ns.getCluster()).path(ns.getLocalName()).path("policies/RetentionPolicies"))
-                    .put(Entity.entity(retention, MediaType.APPLICATION_JSON), ErrorData.class);
-=======
-            WebTarget path = namespacePath(ns, "retention");
-            request(path).post(Entity.entity(retention, MediaType.APPLICATION_JSON), ErrorData.class);
->>>>>>> a2cf9183
+            WebTarget path = namespacePath(ns, "policies/RetentionPolicies");
+            request(path).put(Entity.entity(retention, MediaType.APPLICATION_JSON), ErrorData.class);
         } catch (Exception e) {
             throw getApiException(e);
         }
@@ -397,14 +355,8 @@
     public RetentionPolicies getRetention(String namespace) throws PulsarAdminException {
         try {
             NamespaceName ns = NamespaceName.get(namespace);
-<<<<<<< HEAD
-            return request(
-                    adminNamespaces.path(ns.getProperty()).path(ns.getCluster()).path(ns.getLocalName()).path("policies/RetentionPolicies"))
-                    .get(RetentionPolicies.class);
-=======
-            WebTarget path = namespacePath(ns, "retention");
+            WebTarget path = namespacePath(ns, "policies/RetentionPolicies");
             return request(path).get(RetentionPolicies.class);
->>>>>>> a2cf9183
         } catch (Exception e) {
             throw getApiException(e);
         }
@@ -460,14 +412,8 @@
     public void setDispatchRate(String namespace, DispatchRate dispatchRate) throws PulsarAdminException {
         try {
             NamespaceName ns = NamespaceName.get(namespace);
-<<<<<<< HEAD
-            request(adminNamespaces.path(ns.getProperty()).path(ns.getCluster()).path(ns.getLocalName())
-                    .path("policies/ClusterDispatchRate"))
-                    .put(Entity.entity(dispatchRate, MediaType.APPLICATION_JSON), ErrorData.class);
-=======
-            WebTarget path = namespacePath(ns, "dispatchRate");
-            request(path).post(Entity.entity(dispatchRate, MediaType.APPLICATION_JSON), ErrorData.class);
->>>>>>> a2cf9183
+            WebTarget path = namespacePath(ns, "policies/ClusterDispatchRate");
+            request(path).put(Entity.entity(dispatchRate, MediaType.APPLICATION_JSON), ErrorData.class);
         } catch (Exception e) {
             throw getApiException(e);
         }
@@ -477,13 +423,8 @@
     public DispatchRate getDispatchRate(String namespace) throws PulsarAdminException {
         try {
             NamespaceName ns = NamespaceName.get(namespace);
-<<<<<<< HEAD
-            return request(adminNamespaces.path(ns.getProperty()).path(ns.getCluster()).path(ns.getLocalName())
-                    .path("policies/ClusterDispatchRate")).get(DispatchRate.class);
-=======
-            WebTarget path = namespacePath(ns, "dispatchRate");
+            WebTarget path = namespacePath(ns, "policies/ClusterDispatchRate");
             return request(path).get(DispatchRate.class);
->>>>>>> a2cf9183
         } catch (Exception e) {
             throw getApiException(e);
         }
@@ -562,14 +503,8 @@
     public void setSubscriptionAuthMode(String namespace, SubscriptionAuthMode subscriptionAuthMode) throws PulsarAdminException {
         try {
             NamespaceName ns = NamespaceName.get(namespace);
-<<<<<<< HEAD
-            request(adminNamespaces.path(ns.getProperty()).path(ns.getCluster()).path(ns.getLocalName())
-                    .path("policies/SubscriptionAuthMode"))
-                    .put(Entity.entity(subscriptionAuthMode, MediaType.APPLICATION_JSON), ErrorData.class);
-=======
-            WebTarget path = namespacePath(ns, "subscriptionAuthMode");
-            request(path).post(Entity.entity(subscriptionAuthMode, MediaType.APPLICATION_JSON), ErrorData.class);
->>>>>>> a2cf9183
+            WebTarget path = namespacePath(ns, "policies/SubscriptionAuthMode");
+            request(path).put(Entity.entity(subscriptionAuthMode, MediaType.APPLICATION_JSON), ErrorData.class);
         } catch (Exception e) {
             throw getApiException(e);
         }
@@ -579,13 +514,8 @@
     public void setEncryptionRequiredStatus(String namespace, boolean encryptionRequired) throws PulsarAdminException {
         try {
             NamespaceName ns = NamespaceName.get(namespace);
-<<<<<<< HEAD
-            request(adminNamespaces.path(ns.getProperty()).path(ns.getCluster()).path(ns.getLocalName()).path("policies/EncryptionRequired"))
-                    .put(Entity.entity(encryptionRequired, MediaType.APPLICATION_JSON), ErrorData.class);
-=======
-            WebTarget path = namespacePath(ns, "encryptionRequired");
-            request(path).post(Entity.entity(encryptionRequired, MediaType.APPLICATION_JSON), ErrorData.class);
->>>>>>> a2cf9183
+            WebTarget path = namespacePath(ns, "policies/EncryptionRequired");
+            request(path).put(Entity.entity(encryptionRequired, MediaType.APPLICATION_JSON), ErrorData.class);
         } catch (Exception e) {
             throw getApiException(e);
         }
@@ -595,14 +525,8 @@
     public int getMaxProducersPerTopic(String namespace) throws PulsarAdminException {
         try {
             NamespaceName ns = NamespaceName.get(namespace);
-<<<<<<< HEAD
-            return request(
-                    adminNamespaces.path(ns.getProperty()).path(ns.getCluster()).path(ns.getLocalName()).path("policies/MaxProducersPerTopic"))
-                    .get(Integer.class);
-=======
-            WebTarget path = namespacePath(ns, "maxProducersPerTopic");
+            WebTarget path = namespacePath(ns, "policies/MaxProducersPerTopic");
             return request(path).get(Integer.class);
->>>>>>> a2cf9183
         } catch (Exception e) {
             throw getApiException(e);
         }
@@ -612,13 +536,8 @@
     public void setMaxProducersPerTopic(String namespace, int maxProducersPerTopic) throws PulsarAdminException {
         try {
             NamespaceName ns = NamespaceName.get(namespace);
-<<<<<<< HEAD
-            request(adminNamespaces.path(ns.getProperty()).path(ns.getCluster()).path(ns.getLocalName()).path("policies/MaxProducersPerTopic"))
-                    .put(Entity.entity(maxProducersPerTopic, MediaType.APPLICATION_JSON), ErrorData.class);
-=======
-            WebTarget path = namespacePath(ns, "maxProducersPerTopic");
-            request(path).post(Entity.entity(maxProducersPerTopic, MediaType.APPLICATION_JSON), ErrorData.class);
->>>>>>> a2cf9183
+            WebTarget path = namespacePath(ns, "policies/MaxProducersPerTopic");
+            request(path).put(Entity.entity(maxProducersPerTopic, MediaType.APPLICATION_JSON), ErrorData.class);
         } catch (Exception e) {
             throw getApiException(e);
         }
@@ -628,14 +547,8 @@
     public int getMaxConsumersPerTopic(String namespace) throws PulsarAdminException {
         try {
             NamespaceName ns = NamespaceName.get(namespace);
-<<<<<<< HEAD
-            return request(
-                    adminNamespaces.path(ns.getProperty()).path(ns.getCluster()).path(ns.getLocalName()).path("policies/MaxConsumersPerTopic"))
-                    .get(Integer.class);
-=======
-            WebTarget path = namespacePath(ns, "maxConsumersPerTopic");
+            WebTarget path = namespacePath(ns, "policies/MaxConsumersPerTopic");
             return request(path).get(Integer.class);
->>>>>>> a2cf9183
         } catch (Exception e) {
             throw getApiException(e);
         }
@@ -645,13 +558,8 @@
     public void setMaxConsumersPerTopic(String namespace, int maxConsumersPerTopic) throws PulsarAdminException {
         try {
             NamespaceName ns = NamespaceName.get(namespace);
-<<<<<<< HEAD
-            request(adminNamespaces.path(ns.getProperty()).path(ns.getCluster()).path(ns.getLocalName()).path("policies/MaxConsumersPerTopic"))
-                    .put(Entity.entity(maxConsumersPerTopic, MediaType.APPLICATION_JSON), ErrorData.class);
-=======
-            WebTarget path = namespacePath(ns, "maxConsumersPerTopic");
-            request(path).post(Entity.entity(maxConsumersPerTopic, MediaType.APPLICATION_JSON), ErrorData.class);
->>>>>>> a2cf9183
+            WebTarget path = namespacePath(ns, "policies/MaxConsumersPerTopic");
+            request(path).put(Entity.entity(maxConsumersPerTopic, MediaType.APPLICATION_JSON), ErrorData.class);
         } catch (Exception e) {
             throw getApiException(e);
         }
@@ -661,14 +569,8 @@
     public int getMaxConsumersPerSubscription(String namespace) throws PulsarAdminException {
         try {
             NamespaceName ns = NamespaceName.get(namespace);
-<<<<<<< HEAD
-            return request(
-                    adminNamespaces.path(ns.getProperty()).path(ns.getCluster()).path(ns.getLocalName()).path("policies/MaxConsumersPerSubscription"))
-                    .get(Integer.class);
-=======
-            WebTarget path = namespacePath(ns, "maxConsumersPerSubscription");
+            WebTarget path = namespacePath(ns, "policies/MaxConsumersPerSubscription");
             return request(path).get(Integer.class);
->>>>>>> a2cf9183
         } catch (Exception e) {
             throw getApiException(e);
         }
@@ -678,13 +580,8 @@
     public void setMaxConsumersPerSubscription(String namespace, int maxConsumersPerSubscription) throws PulsarAdminException {
         try {
             NamespaceName ns = NamespaceName.get(namespace);
-<<<<<<< HEAD
-            request(adminNamespaces.path(ns.getProperty()).path(ns.getCluster()).path(ns.getLocalName()).path("policies/MaxConsumersPerSubscription"))
-                    .put(Entity.entity(maxConsumersPerSubscription, MediaType.APPLICATION_JSON), ErrorData.class);
-=======
-            WebTarget path = namespacePath(ns, "maxConsumersPerSubscription");
-            request(path).post(Entity.entity(maxConsumersPerSubscription, MediaType.APPLICATION_JSON), ErrorData.class);
->>>>>>> a2cf9183
+            WebTarget path = namespacePath(ns, "policies/MaxConsumersPerSubscription");
+            request(path).put(Entity.entity(maxConsumersPerSubscription, MediaType.APPLICATION_JSON), ErrorData.class);
         } catch (Exception e) {
             throw getApiException(e);
         }
