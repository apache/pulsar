/**
 * Licensed to the Apache Software Foundation (ASF) under one
 * or more contributor license agreements.  See the NOTICE file
 * distributed with this work for additional information
 * regarding copyright ownership.  The ASF licenses this file
 * to you under the Apache License, Version 2.0 (the
 * "License"); you may not use this file except in compliance
 * with the License.  You may obtain a copy of the License at
 *
 *   http://www.apache.org/licenses/LICENSE-2.0
 *
 * Unless required by applicable law or agreed to in writing,
 * software distributed under the License is distributed on an
 * "AS IS" BASIS, WITHOUT WARRANTIES OR CONDITIONS OF ANY
 * KIND, either express or implied.  See the License for the
 * specific language governing permissions and limitations
 * under the License.
 */
package org.apache.pulsar.client.admin;

import com.google.gson.JsonObject;
import java.util.List;
import java.util.Map;
import java.util.Set;
import java.util.concurrent.CompletableFuture;
import org.apache.pulsar.client.admin.PulsarAdminException.ConflictException;
import org.apache.pulsar.client.admin.PulsarAdminException.NotAllowedException;
import org.apache.pulsar.client.admin.PulsarAdminException.NotAuthorizedException;
import org.apache.pulsar.client.admin.PulsarAdminException.NotFoundException;
import org.apache.pulsar.client.admin.PulsarAdminException.PreconditionFailedException;
import org.apache.pulsar.client.api.Message;
import org.apache.pulsar.client.api.MessageId;
import org.apache.pulsar.common.partition.PartitionedTopicMetadata;
import org.apache.pulsar.common.policies.data.AuthAction;
import org.apache.pulsar.common.policies.data.BacklogQuota;
import org.apache.pulsar.common.policies.data.DelayedDeliveryPolicies;
import org.apache.pulsar.common.policies.data.PartitionedTopicInternalStats;
import org.apache.pulsar.common.policies.data.PartitionedTopicStats;
import org.apache.pulsar.common.policies.data.PersistencePolicies;
import org.apache.pulsar.common.policies.data.PersistentTopicInternalStats;
import org.apache.pulsar.common.policies.data.RetentionPolicies;
import org.apache.pulsar.common.policies.data.TopicStats;

/**
 * Admin interface for Topics management.
 */
public interface Topics {

    /**
     * Get the list of topics under a namespace.
     * <p/>
     * Response example:
     *
     * <pre>
     * <code>["topic://my-tenant/my-namespace/topic-1",
     *  "topic://my-tenant/my-namespace/topic-2"]</code>
     * </pre>
     *
     * @param namespace
     *            Namespace name
     * @return a list of topics
     *
     * @throws NotAuthorizedException
     *             Don't have admin permission
     * @throws NotFoundException
     *             Namespace does not exist
     * @throws PulsarAdminException
     *             Unexpected error
     */
    List<String> getList(String namespace) throws PulsarAdminException;

    /**
     * Get the list of topics under a namespace asynchronously.
     * <p/>
     * Response example:
     *
     * <pre>
     * <code>["topic://my-tenant/my-namespace/topic-1",
     *  "topic://my-tenant/my-namespace/topic-2"]</code>
     * </pre>
     *
     * @param namespace
     *            Namespace name
     * @return a list of topics
     */
    CompletableFuture<List<String>> getListAsync(String namespace);

    /**
     * Get the list of partitioned topics under a namespace.
     * <p/>
     * Response example:
     *
     * <pre>
     * <code>["persistent://my-tenant/my-namespace/topic-1",
     *  "persistent://my-tenant/my-namespace/topic-2"]</code>
     * </pre>
     *
     * @param namespace
     *            Namespace name
     * @return a list of partitioned topics
     *
     * @throws NotAuthorizedException
     *             Don't have admin permission
     * @throws NotFoundException
     *             Namespace does not exist
     * @throws PulsarAdminException
     *             Unexpected error
     */
    List<String> getPartitionedTopicList(String namespace) throws PulsarAdminException;

    /**
     * Get the list of partitioned topics under a namespace asynchronously.
     * <p/>
     * Response example:
     *
     * <pre>
     * <code>["persistent://my-tenant/my-namespace/topic-1",
     *  "persistent://my-tenant/my-namespace/topic-2"]</code>
     * </pre>
     *
     * @param namespace
     *            Namespace name
     * @return a list of partitioned topics
     */
    CompletableFuture<List<String>> getPartitionedTopicListAsync(String namespace);

    /**
     * Get list of topics exist into given bundle.
     *
     * @param namespace
     * @param bundleRange
     * @return
     * @throws PulsarAdminException
     */
    List<String> getListInBundle(String namespace, String bundleRange)
            throws PulsarAdminException;

    /**
     * Get list of topics exist into given bundle asynchronously.
     *
     * @param namespace
     * @param bundleRange
     * @return
     */
    CompletableFuture<List<String>> getListInBundleAsync(String namespace, String bundleRange);

    /**
     * Get permissions on a topic.
     * <p/>
     * Retrieve the effective permissions for a topic. These permissions are defined by the permissions set at the
     * namespace level combined (union) with any eventual specific permission set on the topic.
     * <p/>
     * Response Example:
     *
     * <pre>
     * <code>{
     *   "role-1" : [ "produce" ],
     *   "role-2" : [ "consume" ]
     * }</code>
     * </pre>
     *
     * @param topic
     *            Topic url
     * @return a map of topics an their permissions set
     *
     * @throws NotAuthorizedException
     *             Don't have admin permission
     * @throws NotFoundException
     *             Namespace does not exist
     * @throws PulsarAdminException
     *             Unexpected error
     */
    Map<String, Set<AuthAction>> getPermissions(String topic) throws PulsarAdminException;

    /**
     * Get permissions on a topic asynchronously.
     * <p/>
     * Retrieve the effective permissions for a topic. These permissions are defined by the permissions set at the
     * namespace level combined (union) with any eventual specific permission set on the topic.
     * <p/>
     * Response Example:
     *
     * <pre>
     * <code>{
     *   "role-1" : [ "produce" ],
     *   "role-2" : [ "consume" ]
     * }</code>
     * </pre>
     *
     * @param topic
     *            Topic url
     * @return a map of topics an their permissions set
     */
    CompletableFuture<Map<String, Set<AuthAction>>> getPermissionsAsync(String topic);

    /**
     * Grant permission on a topic.
     * <p/>
     * Grant a new permission to a client role on a single topic.
     * <p/>
     * Request parameter example:
     *
     * <pre>
     * <code>["produce", "consume"]</code>
     * </pre>
     *
     * @param topic
     *            Topic url
     * @param role
     *            Client role to which grant permission
     * @param actions
     *            Auth actions (produce and consume)
     *
     * @throws NotAuthorizedException
     *             Don't have admin permission
     * @throws NotFoundException
     *             Namespace does not exist
     * @throws ConflictException
     *             Concurrent modification
     * @throws PulsarAdminException
     *             Unexpected error
     */
    void grantPermission(String topic, String role, Set<AuthAction> actions) throws PulsarAdminException;

    /**
     * Grant permission on a topic asynchronously.
     * <p/>
     * Grant a new permission to a client role on a single topic.
     * <p/>
     * Request parameter example:
     *
     * <pre>
     * <code>["produce", "consume"]</code>
     * </pre>
     *
     * @param topic
     *            Topic url
     * @param role
     *            Client role to which grant permission
     * @param actions
     *            Auth actions (produce and consume)
     */
    CompletableFuture<Void> grantPermissionAsync(String topic, String role, Set<AuthAction> actions);

    /**
     * Revoke permissions on a topic.
     * <p/>
     * Revoke permissions to a client role on a single topic. If the permission was not set at the topic level, but
     * rather at the namespace level, this operation will return an error (HTTP status code 412).
     *
     * @param topic
     *            Topic url
     * @param role
     *            Client role to which remove permission
     * @throws NotAuthorizedException
     *             Don't have admin permission
     * @throws NotFoundException
     *             Namespace does not exist
     * @throws PreconditionFailedException
     *             Permissions are not set at the topic level
     * @throws PulsarAdminException
     *             Unexpected error
     */
    void revokePermissions(String topic, String role) throws PulsarAdminException;

    /**
     * Revoke permissions on a topic asynchronously.
     * <p/>
     * Revoke permissions to a client role on a single topic. If the permission was not set at the topic level, but
     * rather at the namespace level, this operation will return an error (HTTP status code 412).
     *
     * @param topic
     *            Topic url
     * @param role
     *            Client role to which remove permission
     */
    CompletableFuture<Void> revokePermissionsAsync(String topic, String role);

    /**
     * Create a partitioned topic.
     * <p/>
     * Create a partitioned topic. It needs to be called before creating a producer for a partitioned topic.
     * <p/>
     *
     * @param topic
     *            Topic name
     * @param numPartitions
     *            Number of partitions to create of the topic
     * @throws PulsarAdminException
     */
    void createPartitionedTopic(String topic, int numPartitions) throws PulsarAdminException;

    /**
     * Create a partitioned topic asynchronously.
     * <p/>
     * Create a partitioned topic asynchronously. It needs to be called before creating a producer for a partitioned
     * topic.
     * <p/>
     *
     * @param topic
     *            Topic name
     * @param numPartitions
     *            Number of partitions to create of the topic
     * @return a future that can be used to track when the partitioned topic is created
     */
    CompletableFuture<Void> createPartitionedTopicAsync(String topic, int numPartitions);

    /**
     * Create a non-partitioned topic.
     * <p/>
     * Create a non-partitioned topic.
     * <p/>
     *
     * @param topic Topic name
     * @throws PulsarAdminException
     */
    void createNonPartitionedTopic(String topic) throws PulsarAdminException;

    /**
     * Create a non-partitioned topic asynchronously.
     *
     * @param topic Topic name
     */
    CompletableFuture<Void> createNonPartitionedTopicAsync(String topic);

    /**
     * Create missed partitions for partitioned topic.
     * <p/>
     * When disable topic auto creation, use this method to try create missed partitions while
     * partitions create failed or users already have partitioned topic without partitions.
     *
     * @param topic partitioned topic name
     */
    void createMissedPartitions(String topic) throws PulsarAdminException;

    /**
     * Create missed partitions for partitioned topic asynchronously.
     * <p/>
     * When disable topic auto creation, use this method to try create missed partitions while
     * partitions create failed or users already have partitioned topic without partitions.
     *
     * @param topic partitioned topic name
     */
    CompletableFuture<Void> createMissedPartitionsAsync(String topic);

    /**
     * Update number of partitions of a non-global partitioned topic.
     * <p/>
     * It requires partitioned-topic to be already exist and number of new partitions must be greater than existing
     * number of partitions. Decrementing number of partitions requires deletion of topic which is not supported.
     * <p/>
     *
     * @param topic
     *            Topic name
     * @param numPartitions
     *            Number of new partitions of already exist partitioned-topic
     *
     * @returns a future that can be used to track when the partitioned topic is updated.
     */
    void updatePartitionedTopic(String topic, int numPartitions) throws PulsarAdminException;

    /**
     * Update number of partitions of a non-global partitioned topic asynchronously.
     * <p/>
     * It requires partitioned-topic to be already exist and number of new partitions must be greater than existing
     * number of partitions. Decrementing number of partitions requires deletion of topic which is not supported.
     * <p/>
     *
     * @param topic
     *            Topic name
     * @param numPartitions
     *            Number of new partitions of already exist partitioned-topic
     *
     * @return a future that can be used to track when the partitioned topic is updated
     */
    CompletableFuture<Void> updatePartitionedTopicAsync(String topic, int numPartitions);

    /**
     * Update number of partitions of a non-global partitioned topic.
     * <p/>
     * It requires partitioned-topic to be already exist and number of new partitions must be greater than existing
     * number of partitions. Decrementing number of partitions requires deletion of topic which is not supported.
     * <p/>
     *
     * @param topic
     *            Topic name
     * @param numPartitions
     *            Number of new partitions of already exist partitioned-topic
     * @param updateLocalTopicOnly
     *            Used by broker for global topic with multiple replicated clusters
     *
     * @returns a future that can be used to track when the partitioned topic is updated
     */
    void updatePartitionedTopic(String topic, int numPartitions, boolean updateLocalTopicOnly)
            throws PulsarAdminException;

    /**
     * Update number of partitions of a non-global partitioned topic asynchronously.
     * <p/>
     * It requires partitioned-topic to be already exist and number of new partitions must be greater than existing
     * number of partitions. Decrementing number of partitions requires deletion of topic which is not supported.
     * <p/>
     *
     * @param topic
     *            Topic name
     * @param numPartitions
     *            Number of new partitions of already exist partitioned-topic
     * @param updateLocalTopicOnly
     *            Used by broker for global topic with multiple replicated clusters
     *
     * @return a future that can be used to track when the partitioned topic is updated
     */
    CompletableFuture<Void> updatePartitionedTopicAsync(String topic, int numPartitions, boolean updateLocalTopicOnly);

    /**
     * Get metadata of a partitioned topic.
     * <p/>
     * Get metadata of a partitioned topic.
     * <p/>
     *
     * @param topic
     *            Topic name
     * @return Partitioned topic metadata
     * @throws PulsarAdminException
     */
    PartitionedTopicMetadata getPartitionedTopicMetadata(String topic) throws PulsarAdminException;

    /**
     * Get metadata of a partitioned topic asynchronously.
     * <p/>
     * Get metadata of a partitioned topic asynchronously.
     * <p/>
     *
     * @param topic
     *            Topic name
     * @return a future that can be used to track when the partitioned topic metadata is returned
     */
    CompletableFuture<PartitionedTopicMetadata> getPartitionedTopicMetadataAsync(String topic);

    /**
     * Delete a partitioned topic.
     * <p/>
     * It will also delete all the partitions of the topic if it exists.
     * <p/>
     *
     * @param topic
     *            Topic name
     * @param force
     *            Delete topic forcefully
     *
     * @throws PulsarAdminException
     */
    void deletePartitionedTopic(String topic, boolean force) throws PulsarAdminException;

    /**
     * Delete a partitioned topic asynchronously.
     * <p/>
     * It will also delete all the partitions of the topic if it exists.
     * <p/>
     *
     * @param topic
     *            Topic name
     * @param force
     *            Delete topic forcefully
     *
     * @return a future that can be used to track when the partitioned topic is deleted
     */
    CompletableFuture<Void> deletePartitionedTopicAsync(String topic, boolean force);

    /**
     * Delete a partitioned topic.
     * <p/>
     * It will also delete all the partitions of the topic if it exists.
     * <p/>
     *
     * @param topic
     *            Topic name
     *
     * @throws PulsarAdminException
     */
    void deletePartitionedTopic(String topic) throws PulsarAdminException;

    /**
     * Delete a partitioned topic asynchronously.
     * <p/>
     * It will also delete all the partitions of the topic if it exists.
     * <p/>
     *
     * @param topic
     *            Topic name
     */
    CompletableFuture<Void> deletePartitionedTopicAsync(String topic);

    /**
     * Delete a topic.
     * <p/>
     * Delete a topic. The topic cannot be deleted if force flag is disable and there's any active
     * subscription or producer connected to the it. Force flag deletes topic forcefully by closing
     * all active producers and consumers.
     * <p/>
     *
     * @param topic
     *            Topic name
     * @param force
     *            Delete topic forcefully
     *
     * @throws NotAuthorizedException
     *             Don't have admin permission
     * @throws NotFoundException
     *             Topic does not exist
     * @throws PreconditionFailedException
     *             Topic has active subscriptions or producers
     * @throws PulsarAdminException
     *             Unexpected error
     */
    void delete(String topic, boolean force) throws PulsarAdminException;

    /**
     * Delete a topic asynchronously.
     * <p/>
     * Delete a topic asynchronously. The topic cannot be deleted if force flag is disable and there's any active
     * subscription or producer connected to the it. Force flag deletes topic forcefully by closing all active producers
     * and consumers.
     * <p/>
     *
     * @param topic
     *            topic name
     * @param force
     *            Delete topic forcefully
     *
     * @return a future that can be used to track when the topic is deleted
     */
    CompletableFuture<Void> deleteAsync(String topic, boolean force);

    /**
     * Delete a topic.
     * <p/>
     * Delete a topic. The topic cannot be deleted if there's any active subscription or producer connected to the it.
     * <p/>
     *
     * @param topic
     *            Topic name
     *
     * @throws NotAuthorizedException
     *             Don't have admin permission
     * @throws NotFoundException
     *             Topic does not exist
     * @throws PreconditionFailedException
     *             Topic has active subscriptions or producers
     * @throws PulsarAdminException
     *             Unexpected error
     */
    void delete(String topic) throws PulsarAdminException;

    /**
     * Delete a topic asynchronously.
     * <p/>
     * Delete a topic. The topic cannot be deleted if there's any active subscription or producer connected to the it.
     * <p/>
     *
     * @param topic
     *            Topic name
     */
    CompletableFuture<Void> deleteAsync(String topic);

    /**
     * Unload a topic.
     * <p/>
     *
     * @param topic
     *            topic name
     *
     * @throws NotAuthorizedException
     *             Don't have admin permission
     * @throws NotFoundException
     *             topic does not exist
     * @throws PulsarAdminException
     *             Unexpected error
     */
    void unload(String topic) throws PulsarAdminException;

    /**
     * Unload a topic asynchronously.
     * <p/>
     *
     * @param topic
     *            topic name
     *
     * @return a future that can be used to track when the topic is unloaded
     */
    CompletableFuture<Void> unloadAsync(String topic);

    /**
     * Terminate the topic and prevent any more messages being published on it.
     * <p/>
     *
     * @param topic
     *            topic name
     * @return the message id of the last message that was published in the topic
     *
     * @throws NotAuthorizedException
     *             Don't have admin permission
     * @throws NotFoundException
     *             topic does not exist
     * @throws PulsarAdminException
     *             Unexpected error
     */
    MessageId terminateTopic(String topic) throws PulsarAdminException;

    /**
     * Terminate the topic and prevent any more messages being published on it.
     * <p/>
     *
     * @param topic
     *            topic name
     * @return the message id of the last message that was published in the topic
     */
    CompletableFuture<MessageId> terminateTopicAsync(String topic);

    /**
     * Get the list of subscriptions.
     * <p/>
     * Get the list of persistent subscriptions for a given topic.
     * <p/>
     *
     * @param topic
     *            topic name
     * @return the list of subscriptions
     *
     * @throws NotAuthorizedException
     *             Don't have admin permission
     * @throws NotFoundException
     *             Topic does not exist
     * @throws PulsarAdminException
     *             Unexpected error
     */
    List<String> getSubscriptions(String topic) throws PulsarAdminException;

    /**
     * Get the list of subscriptions asynchronously.
     * <p/>
     * Get the list of persistent subscriptions for a given topic.
     * <p/>
     *
     * @param topic
     *            topic name
     * @return a future that can be used to track when the list of subscriptions is returned
     */
    CompletableFuture<List<String>> getSubscriptionsAsync(String topic);

    /**
     * Get the stats for the topic.
     * <p/>
     * Response Example:
     *
     * <pre>
     * <code>
     * {
     *   "msgRateIn" : 100.0,                    // Total rate of messages published on the topic. msg/s
     *   "msgThroughputIn" : 10240.0,            // Total throughput of messages published on the topic. byte/s
     *   "msgRateOut" : 100.0,                   // Total rate of messages delivered on the topic. msg/s
     *   "msgThroughputOut" : 10240.0,           // Total throughput of messages delivered on the topic. byte/s
     *   "averageMsgSize" : 1024.0,              // Average size of published messages. bytes
     *   "publishers" : [                        // List of publishes on this topic with their stats
     *      {
     *          "producerId" : 10                // producer id
     *          "address"   : 10.4.1.23:3425     // IP and port for this producer
     *          "connectedSince" : 2014-11-21 23:54:46 // Timestamp of this published connection
     *          "msgRateIn" : 100.0,             // Total rate of messages published by this producer. msg/s
     *          "msgThroughputIn" : 10240.0,     // Total throughput of messages published by this producer. byte/s
     *          "averageMsgSize" : 1024.0,       // Average size of published messages by this producer. bytes
     *      },
     *   ],
     *   "subscriptions" : {                     // Map of subscriptions on this topic
     *     "sub1" : {
     *       "msgRateOut" : 100.0,               // Total rate of messages delivered on this subscription. msg/s
     *       "msgThroughputOut" : 10240.0,       // Total throughput delivered on this subscription. bytes/s
     *       "msgBacklog" : 0,                   // Number of messages in the subscriotion backlog
     *       "type" : Exclusive                  // Whether the subscription is exclusive or shared
     *       "consumers" [                       // List of consumers on this subscription
     *          {
     *              "id" : 5                            // Consumer id
     *              "address" : 10.4.1.23:3425          // IP and port for this consumer
     *              "connectedSince" : 2014-11-21 23:54:46 // Timestamp of this consumer connection
     *              "msgRateOut" : 100.0,               // Total rate of messages delivered to this consumer. msg/s
     *              "msgThroughputOut" : 10240.0,       // Total throughput delivered to this consumer. bytes/s
     *          }
     *       ],
     *   },
     *   "replication" : {                    // Replication statistics
     *     "cluster_1" : {                    // Cluster name in the context of from-cluster or to-cluster
     *       "msgRateIn" : 100.0,             // Total rate of messages received from this remote cluster. msg/s
     *       "msgThroughputIn" : 10240.0,     // Total throughput received from this remote cluster. bytes/s
     *       "msgRateOut" : 100.0,            // Total rate of messages delivered to the replication-subscriber. msg/s
     *       "msgThroughputOut" : 10240.0,    // Total throughput delivered to the replication-subscriber. bytes/s
     *       "replicationBacklog" : 0,        // Number of messages pending to be replicated to this remote cluster
     *       "connected" : true,              // Whether the replication-subscriber is currently connected locally
     *     },
     *     "cluster_2" : {
     *       "msgRateIn" : 100.0,
     *       "msgThroughputIn" : 10240.0,
     *       "msgRateOut" : 100.0,
     *       "msgThroughputOut" : 10240.0,
     *       "replicationBacklog" : 0,
     *       "connected" : true,
     *     }
     *   },
     * }
     * </code>
     * </pre>
     *
     * <p>All the rates are computed over a 1 minute window and are relative the last completed 1 minute period.
     *
     * @param topic
     *            topic name
     * @param getPreciseBacklog
     *            Set to true to get precise backlog, Otherwise get imprecise backlog.
     * @return the topic statistics
     *
     * @throws NotAuthorizedException
     *             Don't have admin permission
     * @throws NotFoundException
     *             Topic does not exist
     * @throws PulsarAdminException
     *             Unexpected error
     */
    TopicStats getStats(String topic, boolean getPreciseBacklog) throws PulsarAdminException;

    default TopicStats getStats(String topic) throws PulsarAdminException {
        return getStats(topic, false);
    }

    /**
     * Get the stats for the topic asynchronously. All the rates are computed over a 1 minute window and are relative
     * the last completed 1 minute period.
     *
     * @param topic
     *            topic name
     * @param getPreciseBacklog
     *            Set to true to get precise backlog, Otherwise get imprecise backlog.
     *
     * @return a future that can be used to track when the topic statistics are returned
     *
     */
    CompletableFuture<TopicStats> getStatsAsync(String topic, boolean getPreciseBacklog);

    default CompletableFuture<TopicStats> getStatsAsync(String topic) {
        return getStatsAsync(topic, false);
    }

    /**
     * Get the internal stats for the topic.
     * <p/>
     * Access the internal state of the topic
     *
     * @param topic
     *            topic name
     * @return the topic statistics
     *
     * @throws NotAuthorizedException
     *             Don't have admin permission
     * @throws NotFoundException
     *             Topic does not exist
     * @throws PulsarAdminException
     *             Unexpected error
     */
    PersistentTopicInternalStats getInternalStats(String topic) throws PulsarAdminException;

    /**
     * Get the internal stats for the topic asynchronously.
     *
     * @param topic
     *            topic Name
     *
     * @return a future that can be used to track when the internal topic statistics are returned
     */
    CompletableFuture<PersistentTopicInternalStats> getInternalStatsAsync(String topic);

    /**
     * Get a JSON representation of the topic metadata stored in ZooKeeper.
     *
     * @param topic
     *            topic name
     * @return the topic internal metadata
     * @throws NotAuthorizedException
     *             Don't have admin permission
     * @throws NotFoundException
     *             Topic does not exist
     * @throws PulsarAdminException
     *             Unexpected error
     */
    JsonObject getInternalInfo(String topic) throws PulsarAdminException;

    /**
     * Get a JSON representation of the topic metadata stored in ZooKeeper.
     *
     * @param topic
     *            topic name
     * @return a future to receive the topic internal metadata
     * @throws NotAuthorizedException
     *             Don't have admin permission
     * @throws NotFoundException
     *             Topic does not exist
     * @throws PulsarAdminException
     *             Unexpected error
     */
    CompletableFuture<JsonObject> getInternalInfoAsync(String topic);

    /**
     * Get the stats for the partitioned topic
     * <p/>
     * Response Example:
     *
     * <pre>
     * <code>
     * {
     *   "msgRateIn" : 100.0,                 // Total rate of messages published on the partitioned topic. msg/s
     *   "msgThroughputIn" : 10240.0,         // Total throughput of messages published on the partitioned topic. byte/s
     *   "msgRateOut" : 100.0,                // Total rate of messages delivered on the partitioned topic. msg/s
     *   "msgThroughputOut" : 10240.0,        // Total throughput of messages delivered on the partitioned topic. byte/s
     *   "averageMsgSize" : 1024.0,           // Average size of published messages. bytes
     *   "publishers" : [                     // List of publishes on this partitioned topic with their stats
     *      {
     *          "msgRateIn" : 100.0,          // Total rate of messages published by this producer. msg/s
     *          "msgThroughputIn" : 10240.0,  // Total throughput of messages published by this producer. byte/s
     *          "averageMsgSize" : 1024.0,    // Average size of published messages by this producer. bytes
     *      },
     *   ],
     *   "subscriptions" : {                  // Map of subscriptions on this topic
     *     "sub1" : {
     *       "msgRateOut" : 100.0,            // Total rate of messages delivered on this subscription. msg/s
     *       "msgThroughputOut" : 10240.0,    // Total throughput delivered on this subscription. bytes/s
     *       "msgBacklog" : 0,                // Number of messages in the subscriotion backlog
     *       "type" : Exclusive               // Whether the subscription is exclusive or shared
     *       "consumers" [                    // List of consumers on this subscription
     *          {
     *              "msgRateOut" : 100.0,               // Total rate of messages delivered to this consumer. msg/s
     *              "msgThroughputOut" : 10240.0,       // Total throughput delivered to this consumer. bytes/s
     *          }
     *       ],
     *   },
     *   "replication" : {                    // Replication statistics
     *     "cluster_1" : {                    // Cluster name in the context of from-cluster or to-cluster
     *       "msgRateIn" : 100.0,             // Total rate of messages received from this remote cluster. msg/s
     *       "msgThroughputIn" : 10240.0,     // Total throughput received from this remote cluster. bytes/s
     *       "msgRateOut" : 100.0,            // Total rate of messages delivered to the replication-subscriber. msg/s
     *       "msgThroughputOut" : 10240.0,    // Total throughput delivered to the replication-subscriber. bytes/s
     *       "replicationBacklog" : 0,        // Number of messages pending to be replicated to this remote cluster
     *       "connected" : true,              // Whether the replication-subscriber is currently connected locally
     *     },
     *     "cluster_2" : {
     *       "msgRateIn" : 100.0,
     *       "msgThroughputIn" : 10240.0,
     *       "msgRateOut" : 100.0,
     *       "msghroughputOut" : 10240.0,
     *       "replicationBacklog" : 0,
     *       "connected" : true,
     *     }
     *   },
     * }
     * </code>
     * </pre>
     *
     * <p>All the rates are computed over a 1 minute window and are relative the last completed 1 minute period.
     *
     * @param topic
     *            topic name
     * @param perPartition
     *
     * @return the partitioned topic statistics
     * @throws NotAuthorizedException
     *             Don't have admin permission
     * @throws NotFoundException
     *             Topic does not exist
     * @throws PulsarAdminException
     *             Unexpected error
     *
     */
    PartitionedTopicStats getPartitionedStats(String topic, boolean perPartition, boolean getPreciseBacklog)
            throws PulsarAdminException;

    default PartitionedTopicStats getPartitionedStats(String topic, boolean perPartition) throws PulsarAdminException {
        return getPartitionedStats(topic, perPartition, false);
    }

    /**
     * Get the stats for the partitioned topic asynchronously.
     *
     * @param topic
     *            topic Name
     * @param perPartition
     *            flag to get stats per partition
     * @return a future that can be used to track when the partitioned topic statistics are returned
     */
    CompletableFuture<PartitionedTopicStats> getPartitionedStatsAsync(
            String topic, boolean perPartition, boolean getPreciseBacklog);

    default CompletableFuture<PartitionedTopicStats> getPartitionedStatsAsync(String topic, boolean perPartition) {
        return getPartitionedStatsAsync(topic, perPartition, false);
    }

    /**
     * Get the stats for the partitioned topic.
     *
     * @param topic
     *            topic name
     * @return
     * @throws PulsarAdminException
     */
    PartitionedTopicInternalStats getPartitionedInternalStats(String topic)
            throws PulsarAdminException;

    /**
     * Get the stats-internal for the partitioned topic asynchronously.
     *
     * @param topic
     *            topic Name
     * @return a future that can be used to track when the partitioned topic statistics are returned
     */
    CompletableFuture<PartitionedTopicInternalStats> getPartitionedInternalStatsAsync(String topic);

    /**
     * Delete a subscription.
     * <p/>
     * Delete a persistent subscription from a topic. There should not be any active consumers on the subscription.
     * <p/>
     *
     * @param topic
     *            topic name
     * @param subName
     *            Subscription name
     *
     * @throws NotAuthorizedException
     *             Don't have admin permission
     * @throws NotFoundException
     *             Topic or subscription does not exist
     * @throws PreconditionFailedException
     *             Subscription has active consumers
     * @throws PulsarAdminException
     *             Unexpected error
     */
    void deleteSubscription(String topic, String subName) throws PulsarAdminException;

    /**
     * Delete a subscription.
     * <p/>
     * Delete a persistent subscription from a topic. There should not be any active consumers on the subscription.
     * Force flag deletes subscription forcefully by closing all active consumers.
     * <p/>
     *
     * @param topic
     *            topic name
     * @param subName
     *            Subscription name
     * @param force
     *            Delete topic forcefully
     *
     * @throws NotAuthorizedException
     *             Don't have admin permission
     * @throws NotFoundException
     *             Topic or subscription does not exist
     * @throws PreconditionFailedException
     *             Subscription has active consumers
     * @throws PulsarAdminException
     *             Unexpected error
     */
    void deleteSubscription(String topic, String subName, boolean force) throws PulsarAdminException;

    /**
     * Delete a subscription asynchronously.
     * <p/>
     * Delete a persistent subscription from a topic. There should not be any active consumers on the subscription.
     * <p/>
     *
     * @param topic
     *            topic name
     * @param subName
     *            Subscription name
     *
     * @return a future that can be used to track when the subscription is deleted
     */
    CompletableFuture<Void> deleteSubscriptionAsync(String topic, String subName);

    /**
     * Delete a subscription asynchronously.
     * <p/>
     * Delete a persistent subscription from a topic. There should not be any active consumers on the subscription.
     * Force flag deletes subscription forcefully by closing all active consumers.
     * <p/>
     *
     * @param topic
     *            topic name
     * @param subName
     *            Subscription name
     * @param force
     *            Delete topic forcefully
     *
     * @return a future that can be used to track when the subscription is deleted
     */
    CompletableFuture<Void> deleteSubscriptionAsync(String topic, String subName, boolean force);

    /**
     * Skip all messages on a topic subscription.
     * <p/>
     * Completely clears the backlog on the subscription.
     *
     * @param topic
     *            topic name
     * @param subName
     *            Subscription name
     *
     * @throws NotAuthorizedException
     *             Don't have admin permission
     * @throws NotFoundException
     *             Topic or subscription does not exist
     * @throws PulsarAdminException
     *             Unexpected error
     */
    void skipAllMessages(String topic, String subName) throws PulsarAdminException;

    /**
     * Skip all messages on a topic subscription asynchronously.
     * <p/>
     * Completely clears the backlog on the subscription.
     *
     * @param topic
     *            topic name
     * @param subName
     *            Subscription name
     *
     * @return a future that can be used to track when all the messages are skipped
     */
    CompletableFuture<Void> skipAllMessagesAsync(String topic, String subName);

    /**
     * Skip messages on a topic subscription.
     *
     * @param topic
     *            topic name
     * @param subName
     *            Subscription name
     * @param numMessages
     *            Number of messages
     *
     * @throws NotAuthorizedException
     *             Don't have admin permission
     * @throws NotFoundException
     *             Topic or subscription does not exist
     * @throws PulsarAdminException
     *             Unexpected error
     */
    void skipMessages(String topic, String subName, long numMessages) throws PulsarAdminException;

    /**
     * Skip messages on a topic subscription asynchronously.
     *
     * @param topic
     *            topic name
     * @param subName
     *            Subscription name
     * @param numMessages
     *            Number of messages
     *
     * @return a future that can be used to track when the number of messages are skipped
     */
    CompletableFuture<Void> skipMessagesAsync(String topic, String subName, long numMessages);

    /**
     * Expire all messages older than given N (expireTimeInSeconds) seconds for a given subscription.
     *
     * @param topic
     *            topic name
     * @param subscriptionName
     *            Subscription name
     * @param expireTimeInSeconds
     *            Expire messages older than time in seconds
     * @throws PulsarAdminException
     *             Unexpected error
     */
    void expireMessages(String topic, String subscriptionName, long expireTimeInSeconds)
            throws PulsarAdminException;

    /**
     * Expire all messages older than given N (expireTimeInSeconds) seconds for a given subscription asynchronously.
     *
     * @param topic
     *            topic name
     * @param subscriptionName
     *            Subscription name
     * @param expireTimeInSeconds
     *            Expire messages older than time in seconds
     * @return
     */
    CompletableFuture<Void> expireMessagesAsync(String topic, String subscriptionName,
            long expireTimeInSeconds);

    /**
     * Expire all messages older than given N seconds for all subscriptions of the persistent-topic.
     *
     * @param topic
     *            topic name
     * @param expireTimeInSeconds
     *            Expire messages older than time in seconds
     * @throws PulsarAdminException
     *             Unexpected error
     */
    void expireMessagesForAllSubscriptions(String topic, long expireTimeInSeconds)
            throws PulsarAdminException;

    /**
     * Expire all messages older than given N seconds for all subscriptions of the persistent-topic asynchronously.
     *
     * @param topic
     *            topic name
     * @param expireTimeInSeconds
     *            Expire messages older than time in seconds
     */
    CompletableFuture<Void> expireMessagesForAllSubscriptionsAsync(String topic, long expireTimeInSeconds);

    /**
     * Peek messages from a topic subscription.
     *
     * @param topic
     *            topic name
     * @param subName
     *            Subscription name
     * @param numMessages
     *            Number of messages
     * @return
     * @throws NotAuthorizedException
     *             Don't have admin permission
     * @throws NotFoundException
     *             Topic or subscription does not exist
     * @throws PulsarAdminException
     *             Unexpected error
     */
    List<Message<byte[]>> peekMessages(String topic, String subName, int numMessages) throws PulsarAdminException;

    /**
     * Peek messages from a topic subscription asynchronously.
     *
     * @param topic
     *            topic name
     * @param subName
     *            Subscription name
     * @param numMessages
     *            Number of messages
     * @return a future that can be used to track when the messages are returned
     */
    CompletableFuture<List<Message<byte[]>>> peekMessagesAsync(String topic, String subName, int numMessages);

    /**
     * Get a message by its messageId via a topic subscription.
     * @param topic
     *            Topic name
     * @param ledgerId
     *            Ledger id
     * @param entryId
     *            Entry id
     * @return the message indexed by the messageId
     * @throws PulsarAdminException
     *            Unexpected error
     */
    Message<byte[]> getMessageById(String topic, long ledgerId, long entryId) throws PulsarAdminException;

    /**
     * Get a message by its messageId via a topic subscription asynchronously.
     * @param topic
     *            Topic name
     * @param ledgerId
     *            Ledger id
     * @param entryId
     *            Entry id
     * @return a future that can be used to track when the message is returned
     */
    CompletableFuture<Message<byte[]>> getMessageByIdAsync(String topic, long ledgerId, long entryId);

    /**
     * Create a new subscription on a topic.
     *
     * @param topic
     *            topic name
     * @param subscriptionName
     *            Subscription name
     * @param messageId
     *            The {@link MessageId} on where to initialize the subscription. It could be {@link MessageId#latest},
     *            {@link MessageId#earliest} or a specific message id.
     *
     * @throws NotAuthorizedException
     *             Don't have admin permission
     * @throws ConflictException
     *             Subscription already exists
     * @throws NotAllowedException
     *             Command disallowed for requested resource
     * @throws PulsarAdminException
     *             Unexpected error
     */
    void createSubscription(String topic, String subscriptionName, MessageId messageId)
            throws PulsarAdminException;

    /**
     * Create a new subscription on a topic.
     *
     * @param topic
     *            topic name
     * @param subscriptionName
     *            Subscription name
     * @param messageId
     *            The {@link MessageId} on where to initialize the subscription. It could be {@link MessageId#latest},
     *            {@link MessageId#earliest} or a specific message id.
     */
    CompletableFuture<Void> createSubscriptionAsync(String topic, String subscriptionName, MessageId messageId);

    /**
     * Reset cursor position on a topic subscription.
     *
     * @param topic
     *            topic name
     * @param subName
     *            Subscription name
     * @param timestamp
     *            reset subscription to position closest to time in ms since epoch
     *
     * @throws NotAuthorizedException
     *             Don't have admin permission
     * @throws NotFoundException
     *             Topic or subscription does not exist
     * @throws NotAllowedException
     *             Command disallowed for requested resource
     * @throws PulsarAdminException
     *             Unexpected error
     */
    void resetCursor(String topic, String subName, long timestamp) throws PulsarAdminException;

    /**
     * Reset cursor position on a topic subscription.
     *
     * @param topic
     *            topic name
     * @param subName
     *            Subscription name
     * @param timestamp
     *            reset subscription to position closest to time in ms since epoch
     */
    CompletableFuture<Void> resetCursorAsync(String topic, String subName, long timestamp);

    /**
     * Reset cursor position on a topic subscription.
     *
     * @param topic
     *            topic name
     * @param subName
     *            Subscription name
     * @param messageId
     *            reset subscription to messageId (or previous nearest messageId if given messageId is not valid)
     *
     * @throws NotAuthorizedException
     *             Don't have admin permission
     * @throws NotFoundException
     *             Topic or subscription does not exist
     * @throws NotAllowedException
     *             Command disallowed for requested resource
     * @throws PulsarAdminException
     *             Unexpected error
     */
    void resetCursor(String topic, String subName, MessageId messageId) throws PulsarAdminException;

    /**
     * Reset cursor position on a topic subscription.
     *
     * @param topic
     *            topic name
     * @param subName
     *            Subscription name
     * @param messageId
     *            reset subscription to messageId (or previous nearest messageId if given messageId is not valid)
     */
    CompletableFuture<Void> resetCursorAsync(String topic, String subName, MessageId messageId);

    /**
     * Trigger compaction to run for a topic. A single topic can only have one instance of compaction
     * running at any time. Any attempt to trigger another will be met with a ConflictException.
     *
     * @param topic
     *            The topic on which to trigger compaction
     */
    void triggerCompaction(String topic) throws PulsarAdminException;

    /**
     * Trigger compaction to run for a topic asynchronously.
     *
     * @param topic
     *            The topic on which to trigger compaction
     */
    CompletableFuture<Void> triggerCompactionAsync(String topic);

    /**
     * Check the status of an ongoing compaction for a topic.
     *
     * @param topic The topic whose compaction status we wish to check
     */
    LongRunningProcessStatus compactionStatus(String topic) throws PulsarAdminException;

    /**
     * Check the status of an ongoing compaction for a topic asynchronously.
     *
     * @param topic The topic whose compaction status we wish to check
     */
    CompletableFuture<LongRunningProcessStatus> compactionStatusAsync(String topic);

    /**
     * Trigger offloading messages in topic to longterm storage.
     *
     * @param topic the topic to offload
     * @param messageId ID of maximum message which should be offloaded
     */
    void triggerOffload(String topic, MessageId messageId) throws PulsarAdminException;

    /**
     * Trigger offloading messages in topic to longterm storage asynchronously.
     *
     * @param topic the topic to offload
     * @param messageId ID of maximum message which should be offloaded
     */
    CompletableFuture<Void> triggerOffloadAsync(String topic, MessageId messageId);

    /**
     * Check the status of an ongoing offloading operation for a topic.
     *
     * @param topic the topic being offloaded
     * @return the status of the offload operation
     */
    OffloadProcessStatus offloadStatus(String topic) throws PulsarAdminException;

    /**
     * Check the status of an ongoing offloading operation for a topic asynchronously.
     *
     * @param topic the topic being offloaded
     * @return the status of the offload operation
     */
    CompletableFuture<OffloadProcessStatus> offloadStatusAsync(String topic);

    /**
     * Get the last commit message Id of a topic.
     *
     * @param topic the topic name
     * @return
     * @throws PulsarAdminException
     */
    MessageId getLastMessageId(String topic) throws PulsarAdminException;

    /**
     * Get the last commit message Id of a topic asynchronously.
     *
     * @param topic the topic name
     * @return
     */
    CompletableFuture<MessageId> getLastMessageIdAsync(String topic);

    /**
     * Get backlog quota map for a topic.
     * Response example:
     *
     * <pre>
     * <code>
     *  {
     *      "namespace_memory" : {
     *          "limit" : "134217728",
     *          "policy" : "consumer_backlog_eviction"
     *      },
     *      "destination_storage" : {
     *          "limit" : "-1",
     *          "policy" : "producer_exception"
     *      }
     *  }
     * </code>
     * </pre>
     *
     * @param topic
     *            Topic name
     *
     * @throws NotAuthorizedException
     *             Permission denied
     * @throws NotFoundException
     *             Topic does not exist
     * @throws PulsarAdminException
     *             Unexpected error
     */
    Map<BacklogQuota.BacklogQuotaType, BacklogQuota> getBacklogQuotaMap(String topic) throws PulsarAdminException;

    /**
     * Set a backlog quota for a topic.
     * The backlog quota can be set on this resource:
     *
     * <p>
     * Request parameter example:
     *</p>
     *
     * <pre>
     * <code>
     * {
     *     "limit" : "134217728",
     *     "policy" : "consumer_backlog_eviction"
     * }
     * </code>
     * </pre>
     *
     * @param topic
     *            Topic name
     * @param backlogQuota
     *            the new BacklogQuota
     *
     * @throws NotAuthorizedException
     *             Don't have admin permission
     * @throws NotFoundException
     *             Topic does not exist
     * @throws PulsarAdminException
     *             Unexpected error
     */
    void setBacklogQuota(String topic, BacklogQuota backlogQuota) throws PulsarAdminException;

    /**
     * Remove a backlog quota policy from a topic.
     * The namespace backlog policy will fall back to the default.
     *
     * @param topic
     *            Topic name
     *
     * @throws NotAuthorizedException
     *             Don't have admin permission
     * @throws NotFoundException
     *             Topic does not exist
     * @throws PulsarAdminException
     *             Unexpected error
     */
    void removeBacklogQuota(String topic) throws PulsarAdminException;

    /**
     * Get the delayed delivery policy for a specified topic.
     * @param topic
     * @return
     * @throws PulsarAdminException
     */
    DelayedDeliveryPolicies getDelayedDeliveryPolicy(String topic) throws PulsarAdminException;

    /**
     * Get the delayed delivery policy for a specified topic asynchronously.
     * @param topic
     * @return
     */
    CompletableFuture<DelayedDeliveryPolicies> getDelayedDeliveryPolicyAsync(String topic);

    /**
     * Set the delayed delivery policy for a specified topic.
     * @param topic
     * @param delayedDeliveryPolicies
     * @throws PulsarAdminException
     */
    void setDelayedDeliveryPolicy(String topic
            , DelayedDeliveryPolicies delayedDeliveryPolicies) throws PulsarAdminException;

    /**
     * Set the delayed delivery policy for a specified topic asynchronously.
     * @param topic
     * @param delayedDeliveryPolicies
     * @return
     */
    CompletableFuture<Void> setDelayedDeliveryPolicyAsync(String topic
            , DelayedDeliveryPolicies delayedDeliveryPolicies);

    /**
     * Remove the delayed delivery policy for a specified topic asynchronously.
     * @param topic
     * @return
     */
    CompletableFuture<Void> removeDelayedDeliveryPolicyAsync(String topic);

    /**
     * Remove the delayed delivery policy for a specified topic.
     * @param topic
     * @throws PulsarAdminException
     */
    void removeDelayedDeliveryPolicy(String topic) throws PulsarAdminException;

    /**
     * Set message TTL for a topic.
     *
     * @param topic
     *          Topic name
     * @param messageTTLInSecond
     *          Message TTL in second.
     * @throws NotAuthorizedException
     *             Don't have admin permission
     * @throws NotFoundException
     *             Topic does not exist
     * @throws PulsarAdminException
     *             Unexpected error
     */
    void setMessageTTL(String topic, int messageTTLInSecond) throws PulsarAdminException;

    /**
     * Get message TTL for a topic.
     *
     * @param topic
     * @return Message TTL in second.
     * @throws NotAuthorizedException
     *             Don't have admin permission
     * @throws NotFoundException
     *             Topic does not exist
     * @throws PulsarAdminException
     *             Unexpected error
     */
    int getMessageTTL(String topic) throws PulsarAdminException;

    /**
     * Remove message TTL for a topic.
     *
     * @param topic
     * @throws NotAuthorizedException
     *             Don't have admin permission
     * @throws NotFoundException
     *             Topic does not exist
     * @throws PulsarAdminException
     *             Unexpected error
     */
    void removeMessageTTL(String topic) throws PulsarAdminException;

    /**
     * Set the retention configuration on a topic.
     * <p/>
     * Set the retention configuration on a topic. This operation requires Pulsar super-user access.
     * <p/>
     * Request parameter example:
     * <p/>
     *
     * <pre>
     * <code>
     * {
     *     "retentionTimeInMinutes" : 60,            // how long to retain messages
     *     "retentionSizeInMB" : 1024,              // retention backlog limit
     * }
     * </code>
     * </pre>
     *
     * @param topic
     *            Topic name
     *
     * @throws NotAuthorizedException
     *             Don't have admin permission
     * @throws NotFoundException
     *             Topic does not exist
     * @throws ConflictException
     *             Concurrent modification
     * @throws PulsarAdminException
     *             Unexpected error
     */
    void setRetention(String topic, RetentionPolicies retention) throws PulsarAdminException;

    /**
     * Set the retention configuration for all the topics on a topic asynchronously.
     * <p/>
     * Set the retention configuration on a topic. This operation requires Pulsar super-user access.
     * <p/>
     * Request parameter example:
     * <p/>
     *
     * <pre>
     * <code>
     * {
     *     "retentionTimeInMinutes" : 60,            // how long to retain messages
     *     "retentionSizeInMB" : 1024,              // retention backlog limit
     * }
     * </code>
     * </pre>
     *
     * @param topic
     *            Topic name
     */
    CompletableFuture<Void> setRetentionAsync(String topic, RetentionPolicies retention);

    /**
     * Get the retention configuration for a topic.
     * <p/>
     * Get the retention configuration for a topic.
     * <p/>
     * Response example:
     * <p/>
     *
     * <pre>
     * <code>
     * {
     *     "retentionTimeInMinutes" : 60,            // how long to retain messages
     *     "retentionSizeInMB" : 1024,              // retention backlog limit
     * }
     * </code>
     * </pre>
     *
     * @param topic
     *            Topic name
     * @throws NotAuthorizedException
     *             Don't have admin permission
     * @throws NotFoundException
     *             Topic does not exist
     * @throws ConflictException
     *             Concurrent modification
     * @throws PulsarAdminException
     *             Unexpected error
     */
    RetentionPolicies getRetention(String topic) throws PulsarAdminException;

    /**
     * Get the retention configuration for a topic asynchronously.
     * <p/>
     * Get the retention configuration for a topic.
     * <p/>
     *
     * @param topic
     *            Topic name
     */
    CompletableFuture<RetentionPolicies> getRetentionAsync(String topic);

    /**
     * Remove the retention configuration for all the topics on a topic.
     * <p/>
     * Remove the retention configuration on a topic. This operation requires Pulsar super-user access.
     * <p/>
     * Request parameter example:
     * <p/>
     *
     * @param topic
     *            Topic name
     *
     * @throws NotAuthorizedException
     *             Don't have admin permission
     * @throws NotFoundException
     *             Topic does not exist
     * @throws ConflictException
     *             Concurrent modification
     * @throws PulsarAdminException
     *             Unexpected error
     */
    void removeRetention(String topic) throws PulsarAdminException;

    /**
     * Remove the retention configuration for all the topics on a topic asynchronously.
     * <p/>
     * Remove the retention configuration on a topic. This operation requires Pulsar super-user access.
     * <p/>
     * Request parameter example:
     * <p/>
     *
     * <pre>
     * <code>
     * {
     *     "retentionTimeInMinutes" : 60,            // how long to retain messages
     *     "retentionSizeInMB" : 1024,              // retention backlog limit
     * }
     * </code>
     * </pre>
     *
     * @param topic
     *            Topic name
     */
    CompletableFuture<Void> removeRetentionAsync(String topic);

    /**
     * get max unacked messages on consumer of a topic.
     * @param topic
     * @return
     * @throws PulsarAdminException
     */
    Integer getMaxUnackedMessagesOnConsumer(String topic) throws PulsarAdminException;

    /**
     * get max unacked messages on consumer of a topic asynchronously.
     * @param topic
     * @return
     */
    CompletableFuture<Integer> getMaxUnackedMessagesOnConsumerAsync(String topic);

    /**
     * set max unacked messages on consumer of a topic.
     * @param topic
     * @param maxNum
     * @throws PulsarAdminException
     */
    void setMaxUnackedMessagesOnConsumer(String topic, int maxNum) throws PulsarAdminException;

    /**
     * set max unacked messages on consumer of a topic asynchronously.
     * @param topic
     * @param maxNum
     * @return
     */
    CompletableFuture<Void> setMaxUnackedMessagesOnConsumerAsync(String topic, int maxNum);

    /**
     * remove max unacked messages on consumer of a topic.
     * @param topic
     * @throws PulsarAdminException
     */
    void removeMaxUnackedMessagesOnConsumer(String topic) throws PulsarAdminException;

    /**
     * remove max unacked messages on consumer of a topic asynchronously.
     * @param topic
     * @return
     */
    CompletableFuture<Void> removeMaxUnackedMessagesOnConsumerAsync(String topic);

    /**
     * get max unacked messages on subscription of a topic.
     * @param topic
     * @return
     * @throws PulsarAdminException
     */
    Integer getMaxUnackedMessagesOnSubscription(String topic) throws PulsarAdminException;

    /**
     * get max unacked messages on subscription of a topic asynchronously.
     * @param topic
     * @return
     */
    CompletableFuture<Integer> getMaxUnackedMessagesOnSubscriptionAsync(String topic);

    /**
     * set max unacked messages on subscription of a topic.
     * @param topic
     * @param maxNum
     * @throws PulsarAdminException
     */
    void setMaxUnackedMessagesOnSubscription(String topic, int maxNum) throws PulsarAdminException;

    /**
     * set max unacked messages on subscription of a topic asynchronously.
     * @param topic
     * @param maxNum
     * @return
     */
    CompletableFuture<Void> setMaxUnackedMessagesOnSubscriptionAsync(String topic, int maxNum);

    /**
     * remove max unacked messages on subscription of a topic.
     * @param topic
     * @throws PulsarAdminException
     */
    void removeMaxUnackedMessagesOnSubscription(String topic) throws PulsarAdminException;

    /**
     * remove max unacked messages on subscription of a topic asynchronously.
     * @param topic
     * @return
     */
    CompletableFuture<Void> removeMaxUnackedMessagesOnSubscriptionAsync(String topic);

    /**
     * Set the configuration of persistence policies for specified topic.
     *
     * @param topic Topic name
     * @param persistencePolicies Configuration of bookkeeper persistence policies
     * @throws PulsarAdminException Unexpected error
     */
    void setPersistence(String topic, PersistencePolicies persistencePolicies) throws PulsarAdminException;

    /**
     * Set the configuration of persistence policies for specified topic asynchronously.
     *
     * @param topic Topic name
     * @param persistencePolicies Configuration of bookkeeper persistence policies
     */
    CompletableFuture<Void> setPersistenceAsync(String topic, PersistencePolicies persistencePolicies);

    /**
     * Get the configuration of persistence policies for specified topic.
     *
     * @param topic Topic name
     * @return Configuration of bookkeeper persistence policies
     * @throws PulsarAdminException Unexpected error
     */
    PersistencePolicies getPersistence(String topic) throws PulsarAdminException;

    /**
     * Get the configuration of persistence policies for specified topic asynchronously.
     *
     * @param topic Topic name
     */
    CompletableFuture<PersistencePolicies> getPersistenceAsync(String topic);

    /**
     * Remove the configuration of persistence policies for specified topic.
     *
     * @param topic Topic name
     * @throws PulsarAdminException Unexpected error
     */
    void removePersistence(String topic) throws PulsarAdminException;

    /**
     * Remove the configuration of persistence policies for specified topic asynchronously.
     *
     * @param topic Topic name
     */
    CompletableFuture<Void> removePersistenceAsync(String topic);

    /**
<<<<<<< HEAD
     * Get the max number of producer for specified topic.
     *
     * @param topic Topic name
     * @return Configuration of bookkeeper persistence policies
     * @throws PulsarAdminException Unexpected error
     */
    Integer getMaxProducers(String topic) throws PulsarAdminException;

    /**
     * Get the max number of producer for specified topic asynchronously.
     *
     * @param topic Topic name
     * @return Configuration of bookkeeper persistence policies
     * @throws PulsarAdminException Unexpected error
     */
    CompletableFuture<Integer> getMaxProducersAsync(String topic);


    /**
     * Set the max number of producer for specified topic.
     *
     * @param topic Topic name
     * @param maxProducers Max number of producer
     * @throws PulsarAdminException Unexpected error
     */
    void setMaxProducers(String topic, int maxProducers) throws PulsarAdminException;

    /**
     * Set the max number of producer for specified topic asynchronously.
     *
     * @param topic Topic name
     * @param maxProducers Max number of producer
     * @throws PulsarAdminException Unexpected error
     */
    CompletableFuture<Void> setMaxProducersAsync(String topic, int maxProducers);

    /**
     * Remove the max number of producer for specified topic.
     *
     * @param topic Topic name
     * @throws PulsarAdminException Unexpected error
     */
    void removeMaxProducers(String topic) throws PulsarAdminException;

    /**
     * Remove the max number of producer for specified topic asynchronously.
     *
     * @param topic Topic name
     */
    CompletableFuture<Void> removeMaxProducersAsync(String topic);
=======
     * get deduplication enabled of a topic.
     * @param topic
     * @return
     * @throws PulsarAdminException
     */
    Boolean getDeduplicationEnabled(String topic) throws PulsarAdminException;

    /**
     * get deduplication enabled of a topic asynchronously.
     * @param topic
     * @return
     */
    CompletableFuture<Boolean> getDeduplicationEnabledAsync(String topic);

    /**
     * set deduplication enabled of a topic.
     * @param topic
     * @param enabled
     * @throws PulsarAdminException
     */
    void enableDeduplication(String topic, boolean enabled) throws PulsarAdminException;

    /**
     * set deduplication enabled of a topic asynchronously.
     * @param topic
     * @param enabled
     * @return
     */
    CompletableFuture<Void> enableDeduplicationAsync(String topic, boolean enabled);

    /**
     * remove deduplication enabled of a topic.
     * @param topic
     * @throws PulsarAdminException
     */
    void disableDeduplication(String topic) throws PulsarAdminException;

    /**
     * remove deduplication enabled of a topic asynchronously.
     * @param topic
     * @return
     */
    CompletableFuture<Void> disableDeduplicationAsync(String topic);
>>>>>>> a809d8f6
}<|MERGE_RESOLUTION|>--- conflicted
+++ resolved
@@ -1802,7 +1802,51 @@
     CompletableFuture<Void> removePersistenceAsync(String topic);
 
     /**
-<<<<<<< HEAD
+     * get deduplication enabled of a topic.
+     * @param topic
+     * @return
+     * @throws PulsarAdminException
+     */
+    Boolean getDeduplicationEnabled(String topic) throws PulsarAdminException;
+
+    /**
+     * get deduplication enabled of a topic asynchronously.
+     * @param topic
+     * @return
+     */
+    CompletableFuture<Boolean> getDeduplicationEnabledAsync(String topic);
+
+    /**
+     * set deduplication enabled of a topic.
+     * @param topic
+     * @param enabled
+     * @throws PulsarAdminException
+     */
+    void enableDeduplication(String topic, boolean enabled) throws PulsarAdminException;
+
+    /**
+     * set deduplication enabled of a topic asynchronously.
+     * @param topic
+     * @param enabled
+     * @return
+     */
+    CompletableFuture<Void> enableDeduplicationAsync(String topic, boolean enabled);
+
+    /**
+     * remove deduplication enabled of a topic.
+     * @param topic
+     * @throws PulsarAdminException
+     */
+    void disableDeduplication(String topic) throws PulsarAdminException;
+
+    /**
+     * remove deduplication enabled of a topic asynchronously.
+     * @param topic
+     * @return
+     */
+    CompletableFuture<Void> disableDeduplicationAsync(String topic);
+
+    /**
      * Get the max number of producer for specified topic.
      *
      * @param topic Topic name
@@ -1853,49 +1897,4 @@
      * @param topic Topic name
      */
     CompletableFuture<Void> removeMaxProducersAsync(String topic);
-=======
-     * get deduplication enabled of a topic.
-     * @param topic
-     * @return
-     * @throws PulsarAdminException
-     */
-    Boolean getDeduplicationEnabled(String topic) throws PulsarAdminException;
-
-    /**
-     * get deduplication enabled of a topic asynchronously.
-     * @param topic
-     * @return
-     */
-    CompletableFuture<Boolean> getDeduplicationEnabledAsync(String topic);
-
-    /**
-     * set deduplication enabled of a topic.
-     * @param topic
-     * @param enabled
-     * @throws PulsarAdminException
-     */
-    void enableDeduplication(String topic, boolean enabled) throws PulsarAdminException;
-
-    /**
-     * set deduplication enabled of a topic asynchronously.
-     * @param topic
-     * @param enabled
-     * @return
-     */
-    CompletableFuture<Void> enableDeduplicationAsync(String topic, boolean enabled);
-
-    /**
-     * remove deduplication enabled of a topic.
-     * @param topic
-     * @throws PulsarAdminException
-     */
-    void disableDeduplication(String topic) throws PulsarAdminException;
-
-    /**
-     * remove deduplication enabled of a topic asynchronously.
-     * @param topic
-     * @return
-     */
-    CompletableFuture<Void> disableDeduplicationAsync(String topic);
->>>>>>> a809d8f6
 }