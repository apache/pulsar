--- conflicted
+++ resolved
@@ -1665,16 +1665,56 @@
     CompletableFuture<Void> removeRetentionAsync(String topic);
 
     /**
-<<<<<<< HEAD
+     * get max unacked messages on consumer of a topic.
+     * @param topic
+     * @return
+     * @throws PulsarAdminException
+     */
+    Integer getMaxUnackedMessagesOnConsumer(String topic) throws PulsarAdminException;
+
+    /**
+     * get max unacked messages on consumer of a topic asynchronously.
+     * @param topic
+     * @return
+     */
+    CompletableFuture<Integer> getMaxUnackedMessagesOnConsumerAsync(String topic);
+
+    /**
+     * set max unacked messages on consumer of a topic.
+     * @param topic
+     * @param maxNum
+     * @throws PulsarAdminException
+     */
+    void setMaxUnackedMessagesOnConsumer(String topic, int maxNum) throws PulsarAdminException;
+
+    /**
+     * set max unacked messages on consumer of a topic asynchronously.
+     * @param topic
+     * @param maxNum
+     * @return
+     */
+    CompletableFuture<Void> setMaxUnackedMessagesOnConsumerAsync(String topic, int maxNum);
+
+    /**
+     * remove max unacked messages on consumer of a topic.
+     * @param topic
+     * @throws PulsarAdminException
+     */
+    void removeMaxUnackedMessagesOnConsumer(String topic) throws PulsarAdminException;
+
+    /**
+     * remove max unacked messages on consumer of a topic asynchronously.
+     * @param topic
+     * @return
+     */
+    CompletableFuture<Void> removeMaxUnackedMessagesOnConsumerAsync(String topic);
+
+    /**
      * get offload policies of a topic.
-=======
-     * get max unacked messages on consumer of a topic.
->>>>>>> 6cae4afa
-     * @param topic
-     * @return
-     * @throws PulsarAdminException
-     */
-<<<<<<< HEAD
+     * @param topic
+     * @return
+     * @throws PulsarAdminException
+     */
     OffloadPolicies getOffloadPolicies(String topic) throws PulsarAdminException;
 
     /**
@@ -1713,46 +1753,6 @@
      * @return
      */
     CompletableFuture<Void> removeOffloadPoliciesAsync(String topic);
-=======
-    Integer getMaxUnackedMessagesOnConsumer(String topic) throws PulsarAdminException;
-
-    /**
-     * get max unacked messages on consumer of a topic asynchronously.
-     * @param topic
-     * @return
-     */
-    CompletableFuture<Integer> getMaxUnackedMessagesOnConsumerAsync(String topic);
-
-    /**
-     * set max unacked messages on consumer of a topic.
-     * @param topic
-     * @param maxNum
-     * @throws PulsarAdminException
-     */
-    void setMaxUnackedMessagesOnConsumer(String topic, int maxNum) throws PulsarAdminException;
-
-    /**
-     * set max unacked messages on consumer of a topic asynchronously.
-     * @param topic
-     * @param maxNum
-     * @return
-     */
-    CompletableFuture<Void> setMaxUnackedMessagesOnConsumerAsync(String topic, int maxNum);
-
-    /**
-     * remove max unacked messages on consumer of a topic.
-     * @param topic
-     * @throws PulsarAdminException
-     */
-    void removeMaxUnackedMessagesOnConsumer(String topic) throws PulsarAdminException;
-
-    /**
-     * remove max unacked messages on consumer of a topic asynchronously.
-     * @param topic
-     * @return
-     */
-    CompletableFuture<Void> removeMaxUnackedMessagesOnConsumerAsync(String topic);
->>>>>>> 6cae4afa
 
     /**
      * get max unacked messages on subscription of a topic.
