/**
 * Licensed to the Apache Software Foundation (ASF) under one
 * or more contributor license agreements.  See the NOTICE file
 * distributed with this work for additional information
 * regarding copyright ownership.  The ASF licenses this file
 * to you under the Apache License, Version 2.0 (the
 * "License"); you may not use this file except in compliance
 * with the License.  You may obtain a copy of the License at
 *
 *   http://www.apache.org/licenses/LICENSE-2.0
 *
 * Unless required by applicable law or agreed to in writing,
 * software distributed under the License is distributed on an
 * "AS IS" BASIS, WITHOUT WARRANTIES OR CONDITIONS OF ANY
 * KIND, either express or implied.  See the License for the
 * specific language governing permissions and limitations
 * under the License.
 */
package org.apache.pulsar.client.admin;

import com.google.gson.JsonObject;
import java.util.List;
import java.util.Map;
import java.util.Set;
import java.util.concurrent.CompletableFuture;
import org.apache.pulsar.client.admin.PulsarAdminException.ConflictException;
import org.apache.pulsar.client.admin.PulsarAdminException.NotAllowedException;
import org.apache.pulsar.client.admin.PulsarAdminException.NotAuthorizedException;
import org.apache.pulsar.client.admin.PulsarAdminException.NotFoundException;
import org.apache.pulsar.client.admin.PulsarAdminException.PreconditionFailedException;
import org.apache.pulsar.client.api.Message;
import org.apache.pulsar.client.api.MessageId;
import org.apache.pulsar.common.partition.PartitionedTopicMetadata;
import org.apache.pulsar.common.policies.data.AuthAction;
import org.apache.pulsar.common.policies.data.BacklogQuota;
import org.apache.pulsar.common.policies.data.DelayedDeliveryPolicies;
import org.apache.pulsar.common.policies.data.DispatchRate;
import org.apache.pulsar.common.policies.data.PartitionedTopicInternalStats;
import org.apache.pulsar.common.policies.data.PartitionedTopicStats;
import org.apache.pulsar.common.policies.data.PersistencePolicies;
import org.apache.pulsar.common.policies.data.PersistentTopicInternalStats;
import org.apache.pulsar.common.policies.data.PublishRate;
import org.apache.pulsar.common.policies.data.RetentionPolicies;
import org.apache.pulsar.common.policies.data.TopicStats;
/**
 * Admin interface for Topics management.
 */
public interface Topics {

    /**
     * Get the list of topics under a namespace.
     * <p/>
     * Response example:
     *
     * <pre>
     * <code>["topic://my-tenant/my-namespace/topic-1",
     *  "topic://my-tenant/my-namespace/topic-2"]</code>
     * </pre>
     *
     * @param namespace
     *            Namespace name
     * @return a list of topics
     *
     * @throws NotAuthorizedException
     *             Don't have admin permission
     * @throws NotFoundException
     *             Namespace does not exist
     * @throws PulsarAdminException
     *             Unexpected error
     */
    List<String> getList(String namespace) throws PulsarAdminException;

    /**
     * Get the list of topics under a namespace asynchronously.
     * <p/>
     * Response example:
     *
     * <pre>
     * <code>["topic://my-tenant/my-namespace/topic-1",
     *  "topic://my-tenant/my-namespace/topic-2"]</code>
     * </pre>
     *
     * @param namespace
     *            Namespace name
     * @return a list of topics
     */
    CompletableFuture<List<String>> getListAsync(String namespace);

    /**
     * Get the list of partitioned topics under a namespace.
     * <p/>
     * Response example:
     *
     * <pre>
     * <code>["persistent://my-tenant/my-namespace/topic-1",
     *  "persistent://my-tenant/my-namespace/topic-2"]</code>
     * </pre>
     *
     * @param namespace
     *            Namespace name
     * @return a list of partitioned topics
     *
     * @throws NotAuthorizedException
     *             Don't have admin permission
     * @throws NotFoundException
     *             Namespace does not exist
     * @throws PulsarAdminException
     *             Unexpected error
     */
    List<String> getPartitionedTopicList(String namespace) throws PulsarAdminException;

    /**
     * Get the list of partitioned topics under a namespace asynchronously.
     * <p/>
     * Response example:
     *
     * <pre>
     * <code>["persistent://my-tenant/my-namespace/topic-1",
     *  "persistent://my-tenant/my-namespace/topic-2"]</code>
     * </pre>
     *
     * @param namespace
     *            Namespace name
     * @return a list of partitioned topics
     */
    CompletableFuture<List<String>> getPartitionedTopicListAsync(String namespace);

    /**
     * Get list of topics exist into given bundle.
     *
     * @param namespace
     * @param bundleRange
     * @return
     * @throws PulsarAdminException
     */
    List<String> getListInBundle(String namespace, String bundleRange)
            throws PulsarAdminException;

    /**
     * Get list of topics exist into given bundle asynchronously.
     *
     * @param namespace
     * @param bundleRange
     * @return
     */
    CompletableFuture<List<String>> getListInBundleAsync(String namespace, String bundleRange);

    /**
     * Get permissions on a topic.
     * <p/>
     * Retrieve the effective permissions for a topic. These permissions are defined by the permissions set at the
     * namespace level combined (union) with any eventual specific permission set on the topic.
     * <p/>
     * Response Example:
     *
     * <pre>
     * <code>{
     *   "role-1" : [ "produce" ],
     *   "role-2" : [ "consume" ]
     * }</code>
     * </pre>
     *
     * @param topic
     *            Topic url
     * @return a map of topics an their permissions set
     *
     * @throws NotAuthorizedException
     *             Don't have admin permission
     * @throws NotFoundException
     *             Namespace does not exist
     * @throws PulsarAdminException
     *             Unexpected error
     */
    Map<String, Set<AuthAction>> getPermissions(String topic) throws PulsarAdminException;

    /**
     * Get permissions on a topic asynchronously.
     * <p/>
     * Retrieve the effective permissions for a topic. These permissions are defined by the permissions set at the
     * namespace level combined (union) with any eventual specific permission set on the topic.
     * <p/>
     * Response Example:
     *
     * <pre>
     * <code>{
     *   "role-1" : [ "produce" ],
     *   "role-2" : [ "consume" ]
     * }</code>
     * </pre>
     *
     * @param topic
     *            Topic url
     * @return a map of topics an their permissions set
     */
    CompletableFuture<Map<String, Set<AuthAction>>> getPermissionsAsync(String topic);

    /**
     * Grant permission on a topic.
     * <p/>
     * Grant a new permission to a client role on a single topic.
     * <p/>
     * Request parameter example:
     *
     * <pre>
     * <code>["produce", "consume"]</code>
     * </pre>
     *
     * @param topic
     *            Topic url
     * @param role
     *            Client role to which grant permission
     * @param actions
     *            Auth actions (produce and consume)
     *
     * @throws NotAuthorizedException
     *             Don't have admin permission
     * @throws NotFoundException
     *             Namespace does not exist
     * @throws ConflictException
     *             Concurrent modification
     * @throws PulsarAdminException
     *             Unexpected error
     */
    void grantPermission(String topic, String role, Set<AuthAction> actions) throws PulsarAdminException;

    /**
     * Grant permission on a topic asynchronously.
     * <p/>
     * Grant a new permission to a client role on a single topic.
     * <p/>
     * Request parameter example:
     *
     * <pre>
     * <code>["produce", "consume"]</code>
     * </pre>
     *
     * @param topic
     *            Topic url
     * @param role
     *            Client role to which grant permission
     * @param actions
     *            Auth actions (produce and consume)
     */
    CompletableFuture<Void> grantPermissionAsync(String topic, String role, Set<AuthAction> actions);

    /**
     * Revoke permissions on a topic.
     * <p/>
     * Revoke permissions to a client role on a single topic. If the permission was not set at the topic level, but
     * rather at the namespace level, this operation will return an error (HTTP status code 412).
     *
     * @param topic
     *            Topic url
     * @param role
     *            Client role to which remove permission
     * @throws NotAuthorizedException
     *             Don't have admin permission
     * @throws NotFoundException
     *             Namespace does not exist
     * @throws PreconditionFailedException
     *             Permissions are not set at the topic level
     * @throws PulsarAdminException
     *             Unexpected error
     */
    void revokePermissions(String topic, String role) throws PulsarAdminException;

    /**
     * Revoke permissions on a topic asynchronously.
     * <p/>
     * Revoke permissions to a client role on a single topic. If the permission was not set at the topic level, but
     * rather at the namespace level, this operation will return an error (HTTP status code 412).
     *
     * @param topic
     *            Topic url
     * @param role
     *            Client role to which remove permission
     */
    CompletableFuture<Void> revokePermissionsAsync(String topic, String role);

    /**
     * Create a partitioned topic.
     * <p/>
     * Create a partitioned topic. It needs to be called before creating a producer for a partitioned topic.
     * <p/>
     *
     * @param topic
     *            Topic name
     * @param numPartitions
     *            Number of partitions to create of the topic
     * @throws PulsarAdminException
     */
    void createPartitionedTopic(String topic, int numPartitions) throws PulsarAdminException;

    /**
     * Create a partitioned topic asynchronously.
     * <p/>
     * Create a partitioned topic asynchronously. It needs to be called before creating a producer for a partitioned
     * topic.
     * <p/>
     *
     * @param topic
     *            Topic name
     * @param numPartitions
     *            Number of partitions to create of the topic
     * @return a future that can be used to track when the partitioned topic is created
     */
    CompletableFuture<Void> createPartitionedTopicAsync(String topic, int numPartitions);

    /**
     * Create a non-partitioned topic.
     * <p/>
     * Create a non-partitioned topic.
     * <p/>
     *
     * @param topic Topic name
     * @throws PulsarAdminException
     */
    void createNonPartitionedTopic(String topic) throws PulsarAdminException;

    /**
     * Create a non-partitioned topic asynchronously.
     *
     * @param topic Topic name
     */
    CompletableFuture<Void> createNonPartitionedTopicAsync(String topic);

    /**
     * Create missed partitions for partitioned topic.
     * <p/>
     * When disable topic auto creation, use this method to try create missed partitions while
     * partitions create failed or users already have partitioned topic without partitions.
     *
     * @param topic partitioned topic name
     */
    void createMissedPartitions(String topic) throws PulsarAdminException;

    /**
     * Create missed partitions for partitioned topic asynchronously.
     * <p/>
     * When disable topic auto creation, use this method to try create missed partitions while
     * partitions create failed or users already have partitioned topic without partitions.
     *
     * @param topic partitioned topic name
     */
    CompletableFuture<Void> createMissedPartitionsAsync(String topic);

    /**
     * Update number of partitions of a non-global partitioned topic.
     * <p/>
     * It requires partitioned-topic to be already exist and number of new partitions must be greater than existing
     * number of partitions. Decrementing number of partitions requires deletion of topic which is not supported.
     * <p/>
     *
     * @param topic
     *            Topic name
     * @param numPartitions
     *            Number of new partitions of already exist partitioned-topic
     *
     * @returns a future that can be used to track when the partitioned topic is updated.
     */
    void updatePartitionedTopic(String topic, int numPartitions) throws PulsarAdminException;

    /**
     * Update number of partitions of a non-global partitioned topic asynchronously.
     * <p/>
     * It requires partitioned-topic to be already exist and number of new partitions must be greater than existing
     * number of partitions. Decrementing number of partitions requires deletion of topic which is not supported.
     * <p/>
     *
     * @param topic
     *            Topic name
     * @param numPartitions
     *            Number of new partitions of already exist partitioned-topic
     *
     * @return a future that can be used to track when the partitioned topic is updated
     */
    CompletableFuture<Void> updatePartitionedTopicAsync(String topic, int numPartitions);

    /**
     * Update number of partitions of a non-global partitioned topic.
     * <p/>
     * It requires partitioned-topic to be already exist and number of new partitions must be greater than existing
     * number of partitions. Decrementing number of partitions requires deletion of topic which is not supported.
     * <p/>
     *
     * @param topic
     *            Topic name
     * @param numPartitions
     *            Number of new partitions of already exist partitioned-topic
     * @param updateLocalTopicOnly
     *            Used by broker for global topic with multiple replicated clusters
     *
     * @returns a future that can be used to track when the partitioned topic is updated
     */
    void updatePartitionedTopic(String topic, int numPartitions, boolean updateLocalTopicOnly)
            throws PulsarAdminException;

    /**
     * Update number of partitions of a non-global partitioned topic asynchronously.
     * <p/>
     * It requires partitioned-topic to be already exist and number of new partitions must be greater than existing
     * number of partitions. Decrementing number of partitions requires deletion of topic which is not supported.
     * <p/>
     *
     * @param topic
     *            Topic name
     * @param numPartitions
     *            Number of new partitions of already exist partitioned-topic
     * @param updateLocalTopicOnly
     *            Used by broker for global topic with multiple replicated clusters
     *
     * @return a future that can be used to track when the partitioned topic is updated
     */
    CompletableFuture<Void> updatePartitionedTopicAsync(String topic, int numPartitions, boolean updateLocalTopicOnly);

    /**
     * Get metadata of a partitioned topic.
     * <p/>
     * Get metadata of a partitioned topic.
     * <p/>
     *
     * @param topic
     *            Topic name
     * @return Partitioned topic metadata
     * @throws PulsarAdminException
     */
    PartitionedTopicMetadata getPartitionedTopicMetadata(String topic) throws PulsarAdminException;

    /**
     * Get metadata of a partitioned topic asynchronously.
     * <p/>
     * Get metadata of a partitioned topic asynchronously.
     * <p/>
     *
     * @param topic
     *            Topic name
     * @return a future that can be used to track when the partitioned topic metadata is returned
     */
    CompletableFuture<PartitionedTopicMetadata> getPartitionedTopicMetadataAsync(String topic);

    /**
     * Delete a partitioned topic.
     * <p/>
     * It will also delete all the partitions of the topic if it exists.
     * <p/>
     *
     * @param topic
     *            Topic name
     * @param force
     *            Delete topic forcefully
     *
     * @throws PulsarAdminException
     */
    void deletePartitionedTopic(String topic, boolean force) throws PulsarAdminException;

    /**
     * Delete a partitioned topic asynchronously.
     * <p/>
     * It will also delete all the partitions of the topic if it exists.
     * <p/>
     *
     * @param topic
     *            Topic name
     * @param force
     *            Delete topic forcefully
     *
     * @return a future that can be used to track when the partitioned topic is deleted
     */
    CompletableFuture<Void> deletePartitionedTopicAsync(String topic, boolean force);

    /**
     * Delete a partitioned topic.
     * <p/>
     * It will also delete all the partitions of the topic if it exists.
     * <p/>
     *
     * @param topic
     *            Topic name
     *
     * @throws PulsarAdminException
     */
    void deletePartitionedTopic(String topic) throws PulsarAdminException;

    /**
     * Delete a partitioned topic asynchronously.
     * <p/>
     * It will also delete all the partitions of the topic if it exists.
     * <p/>
     *
     * @param topic
     *            Topic name
     */
    CompletableFuture<Void> deletePartitionedTopicAsync(String topic);

    /**
     * Delete a topic.
     * <p/>
     * Delete a topic. The topic cannot be deleted if force flag is disable and there's any active
     * subscription or producer connected to the it. Force flag deletes topic forcefully by closing
     * all active producers and consumers.
     * <p/>
     *
     * @param topic
     *            Topic name
     * @param force
     *            Delete topic forcefully
     *
     * @throws NotAuthorizedException
     *             Don't have admin permission
     * @throws NotFoundException
     *             Topic does not exist
     * @throws PreconditionFailedException
     *             Topic has active subscriptions or producers
     * @throws PulsarAdminException
     *             Unexpected error
     */
    void delete(String topic, boolean force) throws PulsarAdminException;

    /**
     * Delete a topic asynchronously.
     * <p/>
     * Delete a topic asynchronously. The topic cannot be deleted if force flag is disable and there's any active
     * subscription or producer connected to the it. Force flag deletes topic forcefully by closing all active producers
     * and consumers.
     * <p/>
     *
     * @param topic
     *            topic name
     * @param force
     *            Delete topic forcefully
     *
     * @return a future that can be used to track when the topic is deleted
     */
    CompletableFuture<Void> deleteAsync(String topic, boolean force);

    /**
     * Delete a topic.
     * <p/>
     * Delete a topic. The topic cannot be deleted if there's any active subscription or producer connected to the it.
     * <p/>
     *
     * @param topic
     *            Topic name
     *
     * @throws NotAuthorizedException
     *             Don't have admin permission
     * @throws NotFoundException
     *             Topic does not exist
     * @throws PreconditionFailedException
     *             Topic has active subscriptions or producers
     * @throws PulsarAdminException
     *             Unexpected error
     */
    void delete(String topic) throws PulsarAdminException;

    /**
     * Delete a topic asynchronously.
     * <p/>
     * Delete a topic. The topic cannot be deleted if there's any active subscription or producer connected to the it.
     * <p/>
     *
     * @param topic
     *            Topic name
     */
    CompletableFuture<Void> deleteAsync(String topic);

    /**
     * Unload a topic.
     * <p/>
     *
     * @param topic
     *            topic name
     *
     * @throws NotAuthorizedException
     *             Don't have admin permission
     * @throws NotFoundException
     *             topic does not exist
     * @throws PulsarAdminException
     *             Unexpected error
     */
    void unload(String topic) throws PulsarAdminException;

    /**
     * Unload a topic asynchronously.
     * <p/>
     *
     * @param topic
     *            topic name
     *
     * @return a future that can be used to track when the topic is unloaded
     */
    CompletableFuture<Void> unloadAsync(String topic);

    /**
     * Terminate the topic and prevent any more messages being published on it.
     * <p/>
     *
     * @param topic
     *            topic name
     * @return the message id of the last message that was published in the topic
     *
     * @throws NotAuthorizedException
     *             Don't have admin permission
     * @throws NotFoundException
     *             topic does not exist
     * @throws PulsarAdminException
     *             Unexpected error
     */
    MessageId terminateTopic(String topic) throws PulsarAdminException;

    /**
     * Terminate the topic and prevent any more messages being published on it.
     * <p/>
     *
     * @param topic
     *            topic name
     * @return the message id of the last message that was published in the topic
     */
    CompletableFuture<MessageId> terminateTopicAsync(String topic);

    /**
     * Get the list of subscriptions.
     * <p/>
     * Get the list of persistent subscriptions for a given topic.
     * <p/>
     *
     * @param topic
     *            topic name
     * @return the list of subscriptions
     *
     * @throws NotAuthorizedException
     *             Don't have admin permission
     * @throws NotFoundException
     *             Topic does not exist
     * @throws PulsarAdminException
     *             Unexpected error
     */
    List<String> getSubscriptions(String topic) throws PulsarAdminException;

    /**
     * Get the list of subscriptions asynchronously.
     * <p/>
     * Get the list of persistent subscriptions for a given topic.
     * <p/>
     *
     * @param topic
     *            topic name
     * @return a future that can be used to track when the list of subscriptions is returned
     */
    CompletableFuture<List<String>> getSubscriptionsAsync(String topic);

    /**
     * Get the stats for the topic.
     * <p/>
     * Response Example:
     *
     * <pre>
     * <code>
     * {
     *   "msgRateIn" : 100.0,                    // Total rate of messages published on the topic. msg/s
     *   "msgThroughputIn" : 10240.0,            // Total throughput of messages published on the topic. byte/s
     *   "msgRateOut" : 100.0,                   // Total rate of messages delivered on the topic. msg/s
     *   "msgThroughputOut" : 10240.0,           // Total throughput of messages delivered on the topic. byte/s
     *   "averageMsgSize" : 1024.0,              // Average size of published messages. bytes
     *   "publishers" : [                        // List of publishes on this topic with their stats
     *      {
     *          "producerId" : 10                // producer id
     *          "address"   : 10.4.1.23:3425     // IP and port for this producer
     *          "connectedSince" : 2014-11-21 23:54:46 // Timestamp of this published connection
     *          "msgRateIn" : 100.0,             // Total rate of messages published by this producer. msg/s
     *          "msgThroughputIn" : 10240.0,     // Total throughput of messages published by this producer. byte/s
     *          "averageMsgSize" : 1024.0,       // Average size of published messages by this producer. bytes
     *      },
     *   ],
     *   "subscriptions" : {                     // Map of subscriptions on this topic
     *     "sub1" : {
     *       "msgRateOut" : 100.0,               // Total rate of messages delivered on this subscription. msg/s
     *       "msgThroughputOut" : 10240.0,       // Total throughput delivered on this subscription. bytes/s
     *       "msgBacklog" : 0,                   // Number of messages in the subscriotion backlog
     *       "type" : Exclusive                  // Whether the subscription is exclusive or shared
     *       "consumers" [                       // List of consumers on this subscription
     *          {
     *              "id" : 5                            // Consumer id
     *              "address" : 10.4.1.23:3425          // IP and port for this consumer
     *              "connectedSince" : 2014-11-21 23:54:46 // Timestamp of this consumer connection
     *              "msgRateOut" : 100.0,               // Total rate of messages delivered to this consumer. msg/s
     *              "msgThroughputOut" : 10240.0,       // Total throughput delivered to this consumer. bytes/s
     *          }
     *       ],
     *   },
     *   "replication" : {                    // Replication statistics
     *     "cluster_1" : {                    // Cluster name in the context of from-cluster or to-cluster
     *       "msgRateIn" : 100.0,             // Total rate of messages received from this remote cluster. msg/s
     *       "msgThroughputIn" : 10240.0,     // Total throughput received from this remote cluster. bytes/s
     *       "msgRateOut" : 100.0,            // Total rate of messages delivered to the replication-subscriber. msg/s
     *       "msgThroughputOut" : 10240.0,    // Total throughput delivered to the replication-subscriber. bytes/s
     *       "replicationBacklog" : 0,        // Number of messages pending to be replicated to this remote cluster
     *       "connected" : true,              // Whether the replication-subscriber is currently connected locally
     *     },
     *     "cluster_2" : {
     *       "msgRateIn" : 100.0,
     *       "msgThroughputIn" : 10240.0,
     *       "msgRateOut" : 100.0,
     *       "msgThroughputOut" : 10240.0,
     *       "replicationBacklog" : 0,
     *       "connected" : true,
     *     }
     *   },
     * }
     * </code>
     * </pre>
     *
     * <p>All the rates are computed over a 1 minute window and are relative the last completed 1 minute period.
     *
     * @param topic
     *            topic name
     * @param getPreciseBacklog
     *            Set to true to get precise backlog, Otherwise get imprecise backlog.
     * @return the topic statistics
     *
     * @throws NotAuthorizedException
     *             Don't have admin permission
     * @throws NotFoundException
     *             Topic does not exist
     * @throws PulsarAdminException
     *             Unexpected error
     */
    TopicStats getStats(String topic, boolean getPreciseBacklog) throws PulsarAdminException;

    default TopicStats getStats(String topic) throws PulsarAdminException {
        return getStats(topic, false);
    }

    /**
     * Get the stats for the topic asynchronously. All the rates are computed over a 1 minute window and are relative
     * the last completed 1 minute period.
     *
     * @param topic
     *            topic name
     * @param getPreciseBacklog
     *            Set to true to get precise backlog, Otherwise get imprecise backlog.
     *
     * @return a future that can be used to track when the topic statistics are returned
     *
     */
    CompletableFuture<TopicStats> getStatsAsync(String topic, boolean getPreciseBacklog);

    default CompletableFuture<TopicStats> getStatsAsync(String topic) {
        return getStatsAsync(topic, false);
    }

    /**
     * Get the internal stats for the topic.
     * <p/>
     * Access the internal state of the topic
     *
     * @param topic
     *            topic name
     * @return the topic statistics
     *
     * @throws NotAuthorizedException
     *             Don't have admin permission
     * @throws NotFoundException
     *             Topic does not exist
     * @throws PulsarAdminException
     *             Unexpected error
     */
    PersistentTopicInternalStats getInternalStats(String topic) throws PulsarAdminException;

    /**
     * Get the internal stats for the topic asynchronously.
     *
     * @param topic
     *            topic Name
     *
     * @return a future that can be used to track when the internal topic statistics are returned
     */
    CompletableFuture<PersistentTopicInternalStats> getInternalStatsAsync(String topic);

    /**
     * Get a JSON representation of the topic metadata stored in ZooKeeper.
     *
     * @param topic
     *            topic name
     * @return the topic internal metadata
     * @throws NotAuthorizedException
     *             Don't have admin permission
     * @throws NotFoundException
     *             Topic does not exist
     * @throws PulsarAdminException
     *             Unexpected error
     */
    JsonObject getInternalInfo(String topic) throws PulsarAdminException;

    /**
     * Get a JSON representation of the topic metadata stored in ZooKeeper.
     *
     * @param topic
     *            topic name
     * @return a future to receive the topic internal metadata
     * @throws NotAuthorizedException
     *             Don't have admin permission
     * @throws NotFoundException
     *             Topic does not exist
     * @throws PulsarAdminException
     *             Unexpected error
     */
    CompletableFuture<JsonObject> getInternalInfoAsync(String topic);

    /**
     * Get the stats for the partitioned topic
     * <p/>
     * Response Example:
     *
     * <pre>
     * <code>
     * {
     *   "msgRateIn" : 100.0,                 // Total rate of messages published on the partitioned topic. msg/s
     *   "msgThroughputIn" : 10240.0,         // Total throughput of messages published on the partitioned topic. byte/s
     *   "msgRateOut" : 100.0,                // Total rate of messages delivered on the partitioned topic. msg/s
     *   "msgThroughputOut" : 10240.0,        // Total throughput of messages delivered on the partitioned topic. byte/s
     *   "averageMsgSize" : 1024.0,           // Average size of published messages. bytes
     *   "publishers" : [                     // List of publishes on this partitioned topic with their stats
     *      {
     *          "msgRateIn" : 100.0,          // Total rate of messages published by this producer. msg/s
     *          "msgThroughputIn" : 10240.0,  // Total throughput of messages published by this producer. byte/s
     *          "averageMsgSize" : 1024.0,    // Average size of published messages by this producer. bytes
     *      },
     *   ],
     *   "subscriptions" : {                  // Map of subscriptions on this topic
     *     "sub1" : {
     *       "msgRateOut" : 100.0,            // Total rate of messages delivered on this subscription. msg/s
     *       "msgThroughputOut" : 10240.0,    // Total throughput delivered on this subscription. bytes/s
     *       "msgBacklog" : 0,                // Number of messages in the subscriotion backlog
     *       "type" : Exclusive               // Whether the subscription is exclusive or shared
     *       "consumers" [                    // List of consumers on this subscription
     *          {
     *              "msgRateOut" : 100.0,               // Total rate of messages delivered to this consumer. msg/s
     *              "msgThroughputOut" : 10240.0,       // Total throughput delivered to this consumer. bytes/s
     *          }
     *       ],
     *   },
     *   "replication" : {                    // Replication statistics
     *     "cluster_1" : {                    // Cluster name in the context of from-cluster or to-cluster
     *       "msgRateIn" : 100.0,             // Total rate of messages received from this remote cluster. msg/s
     *       "msgThroughputIn" : 10240.0,     // Total throughput received from this remote cluster. bytes/s
     *       "msgRateOut" : 100.0,            // Total rate of messages delivered to the replication-subscriber. msg/s
     *       "msgThroughputOut" : 10240.0,    // Total throughput delivered to the replication-subscriber. bytes/s
     *       "replicationBacklog" : 0,        // Number of messages pending to be replicated to this remote cluster
     *       "connected" : true,              // Whether the replication-subscriber is currently connected locally
     *     },
     *     "cluster_2" : {
     *       "msgRateIn" : 100.0,
     *       "msgThroughputIn" : 10240.0,
     *       "msgRateOut" : 100.0,
     *       "msghroughputOut" : 10240.0,
     *       "replicationBacklog" : 0,
     *       "connected" : true,
     *     }
     *   },
     * }
     * </code>
     * </pre>
     *
     * <p>All the rates are computed over a 1 minute window and are relative the last completed 1 minute period.
     *
     * @param topic
     *            topic name
     * @param perPartition
     *
     * @return the partitioned topic statistics
     * @throws NotAuthorizedException
     *             Don't have admin permission
     * @throws NotFoundException
     *             Topic does not exist
     * @throws PulsarAdminException
     *             Unexpected error
     *
     */
    PartitionedTopicStats getPartitionedStats(String topic, boolean perPartition, boolean getPreciseBacklog)
            throws PulsarAdminException;

    default PartitionedTopicStats getPartitionedStats(String topic, boolean perPartition) throws PulsarAdminException {
        return getPartitionedStats(topic, perPartition, false);
    }

    /**
     * Get the stats for the partitioned topic asynchronously.
     *
     * @param topic
     *            topic Name
     * @param perPartition
     *            flag to get stats per partition
     * @return a future that can be used to track when the partitioned topic statistics are returned
     */
    CompletableFuture<PartitionedTopicStats> getPartitionedStatsAsync(
            String topic, boolean perPartition, boolean getPreciseBacklog);

    default CompletableFuture<PartitionedTopicStats> getPartitionedStatsAsync(String topic, boolean perPartition) {
        return getPartitionedStatsAsync(topic, perPartition, false);
    }

    /**
     * Get the stats for the partitioned topic.
     *
     * @param topic
     *            topic name
     * @return
     * @throws PulsarAdminException
     */
    PartitionedTopicInternalStats getPartitionedInternalStats(String topic)
            throws PulsarAdminException;

    /**
     * Get the stats-internal for the partitioned topic asynchronously.
     *
     * @param topic
     *            topic Name
     * @return a future that can be used to track when the partitioned topic statistics are returned
     */
    CompletableFuture<PartitionedTopicInternalStats> getPartitionedInternalStatsAsync(String topic);

    /**
     * Delete a subscription.
     * <p/>
     * Delete a persistent subscription from a topic. There should not be any active consumers on the subscription.
     * <p/>
     *
     * @param topic
     *            topic name
     * @param subName
     *            Subscription name
     *
     * @throws NotAuthorizedException
     *             Don't have admin permission
     * @throws NotFoundException
     *             Topic or subscription does not exist
     * @throws PreconditionFailedException
     *             Subscription has active consumers
     * @throws PulsarAdminException
     *             Unexpected error
     */
    void deleteSubscription(String topic, String subName) throws PulsarAdminException;

    /**
     * Delete a subscription.
     * <p/>
     * Delete a persistent subscription from a topic. There should not be any active consumers on the subscription.
     * Force flag deletes subscription forcefully by closing all active consumers.
     * <p/>
     *
     * @param topic
     *            topic name
     * @param subName
     *            Subscription name
     * @param force
     *            Delete topic forcefully
     *
     * @throws NotAuthorizedException
     *             Don't have admin permission
     * @throws NotFoundException
     *             Topic or subscription does not exist
     * @throws PreconditionFailedException
     *             Subscription has active consumers
     * @throws PulsarAdminException
     *             Unexpected error
     */
    void deleteSubscription(String topic, String subName, boolean force) throws PulsarAdminException;

    /**
     * Delete a subscription asynchronously.
     * <p/>
     * Delete a persistent subscription from a topic. There should not be any active consumers on the subscription.
     * <p/>
     *
     * @param topic
     *            topic name
     * @param subName
     *            Subscription name
     *
     * @return a future that can be used to track when the subscription is deleted
     */
    CompletableFuture<Void> deleteSubscriptionAsync(String topic, String subName);

    /**
     * Delete a subscription asynchronously.
     * <p/>
     * Delete a persistent subscription from a topic. There should not be any active consumers on the subscription.
     * Force flag deletes subscription forcefully by closing all active consumers.
     * <p/>
     *
     * @param topic
     *            topic name
     * @param subName
     *            Subscription name
     * @param force
     *            Delete topic forcefully
     *
     * @return a future that can be used to track when the subscription is deleted
     */
    CompletableFuture<Void> deleteSubscriptionAsync(String topic, String subName, boolean force);

    /**
     * Skip all messages on a topic subscription.
     * <p/>
     * Completely clears the backlog on the subscription.
     *
     * @param topic
     *            topic name
     * @param subName
     *            Subscription name
     *
     * @throws NotAuthorizedException
     *             Don't have admin permission
     * @throws NotFoundException
     *             Topic or subscription does not exist
     * @throws PulsarAdminException
     *             Unexpected error
     */
    void skipAllMessages(String topic, String subName) throws PulsarAdminException;

    /**
     * Skip all messages on a topic subscription asynchronously.
     * <p/>
     * Completely clears the backlog on the subscription.
     *
     * @param topic
     *            topic name
     * @param subName
     *            Subscription name
     *
     * @return a future that can be used to track when all the messages are skipped
     */
    CompletableFuture<Void> skipAllMessagesAsync(String topic, String subName);

    /**
     * Skip messages on a topic subscription.
     *
     * @param topic
     *            topic name
     * @param subName
     *            Subscription name
     * @param numMessages
     *            Number of messages
     *
     * @throws NotAuthorizedException
     *             Don't have admin permission
     * @throws NotFoundException
     *             Topic or subscription does not exist
     * @throws PulsarAdminException
     *             Unexpected error
     */
    void skipMessages(String topic, String subName, long numMessages) throws PulsarAdminException;

    /**
     * Skip messages on a topic subscription asynchronously.
     *
     * @param topic
     *            topic name
     * @param subName
     *            Subscription name
     * @param numMessages
     *            Number of messages
     *
     * @return a future that can be used to track when the number of messages are skipped
     */
    CompletableFuture<Void> skipMessagesAsync(String topic, String subName, long numMessages);

    /**
     * Expire all messages older than given N (expireTimeInSeconds) seconds for a given subscription.
     *
     * @param topic
     *            topic name
     * @param subscriptionName
     *            Subscription name
     * @param expireTimeInSeconds
     *            Expire messages older than time in seconds
     * @throws PulsarAdminException
     *             Unexpected error
     */
    void expireMessages(String topic, String subscriptionName, long expireTimeInSeconds)
            throws PulsarAdminException;

    /**
     * Expire all messages older than given N (expireTimeInSeconds) seconds for a given subscription asynchronously.
     *
     * @param topic
     *            topic name
     * @param subscriptionName
     *            Subscription name
     * @param expireTimeInSeconds
     *            Expire messages older than time in seconds
     * @return
     */
    CompletableFuture<Void> expireMessagesAsync(String topic, String subscriptionName,
            long expireTimeInSeconds);

    /**
     * Expire all messages older than given N seconds for all subscriptions of the persistent-topic.
     *
     * @param topic
     *            topic name
     * @param expireTimeInSeconds
     *            Expire messages older than time in seconds
     * @throws PulsarAdminException
     *             Unexpected error
     */
    void expireMessagesForAllSubscriptions(String topic, long expireTimeInSeconds)
            throws PulsarAdminException;

    /**
     * Expire all messages older than given N seconds for all subscriptions of the persistent-topic asynchronously.
     *
     * @param topic
     *            topic name
     * @param expireTimeInSeconds
     *            Expire messages older than time in seconds
     */
    CompletableFuture<Void> expireMessagesForAllSubscriptionsAsync(String topic, long expireTimeInSeconds);

    /**
     * Peek messages from a topic subscription.
     *
     * @param topic
     *            topic name
     * @param subName
     *            Subscription name
     * @param numMessages
     *            Number of messages
     * @return
     * @throws NotAuthorizedException
     *             Don't have admin permission
     * @throws NotFoundException
     *             Topic or subscription does not exist
     * @throws PulsarAdminException
     *             Unexpected error
     */
    List<Message<byte[]>> peekMessages(String topic, String subName, int numMessages) throws PulsarAdminException;

    /**
     * Peek messages from a topic subscription asynchronously.
     *
     * @param topic
     *            topic name
     * @param subName
     *            Subscription name
     * @param numMessages
     *            Number of messages
     * @return a future that can be used to track when the messages are returned
     */
    CompletableFuture<List<Message<byte[]>>> peekMessagesAsync(String topic, String subName, int numMessages);

    /**
     * Get a message by its messageId via a topic subscription.
     * @param topic
     *            Topic name
     * @param ledgerId
     *            Ledger id
     * @param entryId
     *            Entry id
     * @return the message indexed by the messageId
     * @throws PulsarAdminException
     *            Unexpected error
     */
    Message<byte[]> getMessageById(String topic, long ledgerId, long entryId) throws PulsarAdminException;

    /**
     * Get a message by its messageId via a topic subscription asynchronously.
     * @param topic
     *            Topic name
     * @param ledgerId
     *            Ledger id
     * @param entryId
     *            Entry id
     * @return a future that can be used to track when the message is returned
     */
    CompletableFuture<Message<byte[]>> getMessageByIdAsync(String topic, long ledgerId, long entryId);

    /**
     * Create a new subscription on a topic.
     *
     * @param topic
     *            topic name
     * @param subscriptionName
     *            Subscription name
     * @param messageId
     *            The {@link MessageId} on where to initialize the subscription. It could be {@link MessageId#latest},
     *            {@link MessageId#earliest} or a specific message id.
     *
     * @throws NotAuthorizedException
     *             Don't have admin permission
     * @throws ConflictException
     *             Subscription already exists
     * @throws NotAllowedException
     *             Command disallowed for requested resource
     * @throws PulsarAdminException
     *             Unexpected error
     */
    void createSubscription(String topic, String subscriptionName, MessageId messageId)
            throws PulsarAdminException;

    /**
     * Create a new subscription on a topic.
     *
     * @param topic
     *            topic name
     * @param subscriptionName
     *            Subscription name
     * @param messageId
     *            The {@link MessageId} on where to initialize the subscription. It could be {@link MessageId#latest},
     *            {@link MessageId#earliest} or a specific message id.
     */
    CompletableFuture<Void> createSubscriptionAsync(String topic, String subscriptionName, MessageId messageId);

    /**
     * Reset cursor position on a topic subscription.
     *
     * @param topic
     *            topic name
     * @param subName
     *            Subscription name
     * @param timestamp
     *            reset subscription to position closest to time in ms since epoch
     *
     * @throws NotAuthorizedException
     *             Don't have admin permission
     * @throws NotFoundException
     *             Topic or subscription does not exist
     * @throws NotAllowedException
     *             Command disallowed for requested resource
     * @throws PulsarAdminException
     *             Unexpected error
     */
    void resetCursor(String topic, String subName, long timestamp) throws PulsarAdminException;

    /**
     * Reset cursor position on a topic subscription.
     *
     * @param topic
     *            topic name
     * @param subName
     *            Subscription name
     * @param timestamp
     *            reset subscription to position closest to time in ms since epoch
     */
    CompletableFuture<Void> resetCursorAsync(String topic, String subName, long timestamp);

    /**
     * Reset cursor position on a topic subscription.
     *
     * @param topic
     *            topic name
     * @param subName
     *            Subscription name
     * @param messageId
     *            reset subscription to messageId (or previous nearest messageId if given messageId is not valid)
     *
     * @throws NotAuthorizedException
     *             Don't have admin permission
     * @throws NotFoundException
     *             Topic or subscription does not exist
     * @throws NotAllowedException
     *             Command disallowed for requested resource
     * @throws PulsarAdminException
     *             Unexpected error
     */
    void resetCursor(String topic, String subName, MessageId messageId) throws PulsarAdminException;

    /**
     * Reset cursor position on a topic subscription.
     *
     * @param topic
     *            topic name
     * @param subName
     *            Subscription name
     * @param messageId
     *            reset subscription to messageId (or previous nearest messageId if given messageId is not valid)
     */
    CompletableFuture<Void> resetCursorAsync(String topic, String subName, MessageId messageId);

    /**
     * Trigger compaction to run for a topic. A single topic can only have one instance of compaction
     * running at any time. Any attempt to trigger another will be met with a ConflictException.
     *
     * @param topic
     *            The topic on which to trigger compaction
     */
    void triggerCompaction(String topic) throws PulsarAdminException;

    /**
     * Trigger compaction to run for a topic asynchronously.
     *
     * @param topic
     *            The topic on which to trigger compaction
     */
    CompletableFuture<Void> triggerCompactionAsync(String topic);

    /**
     * Check the status of an ongoing compaction for a topic.
     *
     * @param topic The topic whose compaction status we wish to check
     */
    LongRunningProcessStatus compactionStatus(String topic) throws PulsarAdminException;

    /**
     * Check the status of an ongoing compaction for a topic asynchronously.
     *
     * @param topic The topic whose compaction status we wish to check
     */
    CompletableFuture<LongRunningProcessStatus> compactionStatusAsync(String topic);

    /**
     * Trigger offloading messages in topic to longterm storage.
     *
     * @param topic the topic to offload
     * @param messageId ID of maximum message which should be offloaded
     */
    void triggerOffload(String topic, MessageId messageId) throws PulsarAdminException;

    /**
     * Trigger offloading messages in topic to longterm storage asynchronously.
     *
     * @param topic the topic to offload
     * @param messageId ID of maximum message which should be offloaded
     */
    CompletableFuture<Void> triggerOffloadAsync(String topic, MessageId messageId);

    /**
     * Check the status of an ongoing offloading operation for a topic.
     *
     * @param topic the topic being offloaded
     * @return the status of the offload operation
     */
    OffloadProcessStatus offloadStatus(String topic) throws PulsarAdminException;

    /**
     * Check the status of an ongoing offloading operation for a topic asynchronously.
     *
     * @param topic the topic being offloaded
     * @return the status of the offload operation
     */
    CompletableFuture<OffloadProcessStatus> offloadStatusAsync(String topic);

    /**
     * Get the last commit message Id of a topic.
     *
     * @param topic the topic name
     * @return
     * @throws PulsarAdminException
     */
    MessageId getLastMessageId(String topic) throws PulsarAdminException;

    /**
     * Get the last commit message Id of a topic asynchronously.
     *
     * @param topic the topic name
     * @return
     */
    CompletableFuture<MessageId> getLastMessageIdAsync(String topic);

    /**
     * Get backlog quota map for a topic.
     * Response example:
     *
     * <pre>
     * <code>
     *  {
     *      "namespace_memory" : {
     *          "limit" : "134217728",
     *          "policy" : "consumer_backlog_eviction"
     *      },
     *      "destination_storage" : {
     *          "limit" : "-1",
     *          "policy" : "producer_exception"
     *      }
     *  }
     * </code>
     * </pre>
     *
     * @param topic
     *            Topic name
     *
     * @throws NotAuthorizedException
     *             Permission denied
     * @throws NotFoundException
     *             Topic does not exist
     * @throws PulsarAdminException
     *             Unexpected error
     */
    Map<BacklogQuota.BacklogQuotaType, BacklogQuota> getBacklogQuotaMap(String topic) throws PulsarAdminException;

    /**
     * Set a backlog quota for a topic.
     * The backlog quota can be set on this resource:
     *
     * <p>
     * Request parameter example:
     *</p>
     *
     * <pre>
     * <code>
     * {
     *     "limit" : "134217728",
     *     "policy" : "consumer_backlog_eviction"
     * }
     * </code>
     * </pre>
     *
     * @param topic
     *            Topic name
     * @param backlogQuota
     *            the new BacklogQuota
     *
     * @throws NotAuthorizedException
     *             Don't have admin permission
     * @throws NotFoundException
     *             Topic does not exist
     * @throws PulsarAdminException
     *             Unexpected error
     */
    void setBacklogQuota(String topic, BacklogQuota backlogQuota) throws PulsarAdminException;

    /**
     * Remove a backlog quota policy from a topic.
     * The namespace backlog policy will fall back to the default.
     *
     * @param topic
     *            Topic name
     *
     * @throws NotAuthorizedException
     *             Don't have admin permission
     * @throws NotFoundException
     *             Topic does not exist
     * @throws PulsarAdminException
     *             Unexpected error
     */
    void removeBacklogQuota(String topic) throws PulsarAdminException;

    /**
     * Get the delayed delivery policy for a specified topic.
     * @param topic
     * @return
     * @throws PulsarAdminException
     */
    DelayedDeliveryPolicies getDelayedDeliveryPolicy(String topic) throws PulsarAdminException;

    /**
     * Get the delayed delivery policy for a specified topic asynchronously.
     * @param topic
     * @return
     */
    CompletableFuture<DelayedDeliveryPolicies> getDelayedDeliveryPolicyAsync(String topic);

    /**
     * Set the delayed delivery policy for a specified topic.
     * @param topic
     * @param delayedDeliveryPolicies
     * @throws PulsarAdminException
     */
    void setDelayedDeliveryPolicy(String topic
            , DelayedDeliveryPolicies delayedDeliveryPolicies) throws PulsarAdminException;

    /**
     * Set the delayed delivery policy for a specified topic asynchronously.
     * @param topic
     * @param delayedDeliveryPolicies
     * @return
     */
    CompletableFuture<Void> setDelayedDeliveryPolicyAsync(String topic
            , DelayedDeliveryPolicies delayedDeliveryPolicies);

    /**
     * Remove the delayed delivery policy for a specified topic asynchronously.
     * @param topic
     * @return
     */
    CompletableFuture<Void> removeDelayedDeliveryPolicyAsync(String topic);

    /**
     * Remove the delayed delivery policy for a specified topic.
     * @param topic
     * @throws PulsarAdminException
     */
    void removeDelayedDeliveryPolicy(String topic) throws PulsarAdminException;

    /**
     * Set message TTL for a topic.
     *
     * @param topic
     *          Topic name
     * @param messageTTLInSecond
     *          Message TTL in second.
     * @throws NotAuthorizedException
     *             Don't have admin permission
     * @throws NotFoundException
     *             Topic does not exist
     * @throws PulsarAdminException
     *             Unexpected error
     */
    void setMessageTTL(String topic, int messageTTLInSecond) throws PulsarAdminException;

    /**
     * Get message TTL for a topic.
     *
     * @param topic
     * @return Message TTL in second.
     * @throws NotAuthorizedException
     *             Don't have admin permission
     * @throws NotFoundException
     *             Topic does not exist
     * @throws PulsarAdminException
     *             Unexpected error
     */
    int getMessageTTL(String topic) throws PulsarAdminException;

    /**
     * Remove message TTL for a topic.
     *
     * @param topic
     * @throws NotAuthorizedException
     *             Don't have admin permission
     * @throws NotFoundException
     *             Topic does not exist
     * @throws PulsarAdminException
     *             Unexpected error
     */
    void removeMessageTTL(String topic) throws PulsarAdminException;

    /**
     * Set the retention configuration on a topic.
     * <p/>
     * Set the retention configuration on a topic. This operation requires Pulsar super-user access.
     * <p/>
     * Request parameter example:
     * <p/>
     *
     * <pre>
     * <code>
     * {
     *     "retentionTimeInMinutes" : 60,            // how long to retain messages
     *     "retentionSizeInMB" : 1024,              // retention backlog limit
     * }
     * </code>
     * </pre>
     *
     * @param topic
     *            Topic name
     *
     * @throws NotAuthorizedException
     *             Don't have admin permission
     * @throws NotFoundException
     *             Topic does not exist
     * @throws ConflictException
     *             Concurrent modification
     * @throws PulsarAdminException
     *             Unexpected error
     */
    void setRetention(String topic, RetentionPolicies retention) throws PulsarAdminException;

    /**
     * Set the retention configuration for all the topics on a topic asynchronously.
     * <p/>
     * Set the retention configuration on a topic. This operation requires Pulsar super-user access.
     * <p/>
     * Request parameter example:
     * <p/>
     *
     * <pre>
     * <code>
     * {
     *     "retentionTimeInMinutes" : 60,            // how long to retain messages
     *     "retentionSizeInMB" : 1024,              // retention backlog limit
     * }
     * </code>
     * </pre>
     *
     * @param topic
     *            Topic name
     */
    CompletableFuture<Void> setRetentionAsync(String topic, RetentionPolicies retention);

    /**
     * Get the retention configuration for a topic.
     * <p/>
     * Get the retention configuration for a topic.
     * <p/>
     * Response example:
     * <p/>
     *
     * <pre>
     * <code>
     * {
     *     "retentionTimeInMinutes" : 60,            // how long to retain messages
     *     "retentionSizeInMB" : 1024,              // retention backlog limit
     * }
     * </code>
     * </pre>
     *
     * @param topic
     *            Topic name
     * @throws NotAuthorizedException
     *             Don't have admin permission
     * @throws NotFoundException
     *             Topic does not exist
     * @throws ConflictException
     *             Concurrent modification
     * @throws PulsarAdminException
     *             Unexpected error
     */
    RetentionPolicies getRetention(String topic) throws PulsarAdminException;

    /**
     * Get the retention configuration for a topic asynchronously.
     * <p/>
     * Get the retention configuration for a topic.
     * <p/>
     *
     * @param topic
     *            Topic name
     */
    CompletableFuture<RetentionPolicies> getRetentionAsync(String topic);

    /**
     * Remove the retention configuration for all the topics on a topic.
     * <p/>
     * Remove the retention configuration on a topic. This operation requires Pulsar super-user access.
     * <p/>
     * Request parameter example:
     * <p/>
     *
     * @param topic
     *            Topic name
     *
     * @throws NotAuthorizedException
     *             Don't have admin permission
     * @throws NotFoundException
     *             Topic does not exist
     * @throws ConflictException
     *             Concurrent modification
     * @throws PulsarAdminException
     *             Unexpected error
     */
    void removeRetention(String topic) throws PulsarAdminException;

    /**
     * Remove the retention configuration for all the topics on a topic asynchronously.
     * <p/>
     * Remove the retention configuration on a topic. This operation requires Pulsar super-user access.
     * <p/>
     * Request parameter example:
     * <p/>
     *
     * <pre>
     * <code>
     * {
     *     "retentionTimeInMinutes" : 60,            // how long to retain messages
     *     "retentionSizeInMB" : 1024,              // retention backlog limit
     * }
     * </code>
     * </pre>
     *
     * @param topic
     *            Topic name
     */
    CompletableFuture<Void> removeRetentionAsync(String topic);

    /**
     * get max unacked messages on consumer of a topic.
     * @param topic
     * @return
     * @throws PulsarAdminException
     */
    Integer getMaxUnackedMessagesOnConsumer(String topic) throws PulsarAdminException;

    /**
     * get max unacked messages on consumer of a topic asynchronously.
     * @param topic
     * @return
     */
    CompletableFuture<Integer> getMaxUnackedMessagesOnConsumerAsync(String topic);

    /**
     * set max unacked messages on consumer of a topic.
     * @param topic
     * @param maxNum
     * @throws PulsarAdminException
     */
    void setMaxUnackedMessagesOnConsumer(String topic, int maxNum) throws PulsarAdminException;

    /**
     * set max unacked messages on consumer of a topic asynchronously.
     * @param topic
     * @param maxNum
     * @return
     */
    CompletableFuture<Void> setMaxUnackedMessagesOnConsumerAsync(String topic, int maxNum);

    /**
     * remove max unacked messages on consumer of a topic.
     * @param topic
     * @throws PulsarAdminException
     */
    void removeMaxUnackedMessagesOnConsumer(String topic) throws PulsarAdminException;

    /**
     * remove max unacked messages on consumer of a topic asynchronously.
     * @param topic
     * @return
     */
    CompletableFuture<Void> removeMaxUnackedMessagesOnConsumerAsync(String topic);

    /**
     * get max unacked messages on subscription of a topic.
     * @param topic
     * @return
     * @throws PulsarAdminException
     */
    Integer getMaxUnackedMessagesOnSubscription(String topic) throws PulsarAdminException;

    /**
     * get max unacked messages on subscription of a topic asynchronously.
     * @param topic
     * @return
     */
    CompletableFuture<Integer> getMaxUnackedMessagesOnSubscriptionAsync(String topic);

    /**
     * set max unacked messages on subscription of a topic.
     * @param topic
     * @param maxNum
     * @throws PulsarAdminException
     */
    void setMaxUnackedMessagesOnSubscription(String topic, int maxNum) throws PulsarAdminException;

    /**
     * set max unacked messages on subscription of a topic asynchronously.
     * @param topic
     * @param maxNum
     * @return
     */
    CompletableFuture<Void> setMaxUnackedMessagesOnSubscriptionAsync(String topic, int maxNum);

    /**
     * remove max unacked messages on subscription of a topic.
     * @param topic
     * @throws PulsarAdminException
     */
    void removeMaxUnackedMessagesOnSubscription(String topic) throws PulsarAdminException;

    /**
     * remove max unacked messages on subscription of a topic asynchronously.
     * @param topic
     * @return
     */
    CompletableFuture<Void> removeMaxUnackedMessagesOnSubscriptionAsync(String topic);

    /**
     * Set the configuration of persistence policies for specified topic.
     *
     * @param topic Topic name
     * @param persistencePolicies Configuration of bookkeeper persistence policies
     * @throws PulsarAdminException Unexpected error
     */
    void setPersistence(String topic, PersistencePolicies persistencePolicies) throws PulsarAdminException;

    /**
     * Set the configuration of persistence policies for specified topic asynchronously.
     *
     * @param topic Topic name
     * @param persistencePolicies Configuration of bookkeeper persistence policies
     */
    CompletableFuture<Void> setPersistenceAsync(String topic, PersistencePolicies persistencePolicies);

    /**
     * Get the configuration of persistence policies for specified topic.
     *
     * @param topic Topic name
     * @return Configuration of bookkeeper persistence policies
     * @throws PulsarAdminException Unexpected error
     */
    PersistencePolicies getPersistence(String topic) throws PulsarAdminException;

    /**
     * Get the configuration of persistence policies for specified topic asynchronously.
     *
     * @param topic Topic name
     */
    CompletableFuture<PersistencePolicies> getPersistenceAsync(String topic);

    /**
     * Remove the configuration of persistence policies for specified topic.
     *
     * @param topic Topic name
     * @throws PulsarAdminException Unexpected error
     */
    void removePersistence(String topic) throws PulsarAdminException;

    /**
     * Remove the configuration of persistence policies for specified topic asynchronously.
     *
     * @param topic Topic name
     */
    CompletableFuture<Void> removePersistenceAsync(String topic);

    /**
     * get deduplication enabled of a topic.
     * @param topic
     * @return
     * @throws PulsarAdminException
     */
    Boolean getDeduplicationEnabled(String topic) throws PulsarAdminException;

    /**
     * get deduplication enabled of a topic asynchronously.
     * @param topic
     * @return
     */
    CompletableFuture<Boolean> getDeduplicationEnabledAsync(String topic);

    /**
     * set deduplication enabled of a topic.
     * @param topic
     * @param enabled
     * @throws PulsarAdminException
     */
    void enableDeduplication(String topic, boolean enabled) throws PulsarAdminException;

    /**
     * set deduplication enabled of a topic asynchronously.
     * @param topic
     * @param enabled
     * @return
     */
    CompletableFuture<Void> enableDeduplicationAsync(String topic, boolean enabled);

    /**
     * remove deduplication enabled of a topic.
     * @param topic
     * @throws PulsarAdminException
     */
    void disableDeduplication(String topic) throws PulsarAdminException;

    /**
     * remove deduplication enabled of a topic asynchronously.
     * @param topic
     * @return
     */
    CompletableFuture<Void> disableDeduplicationAsync(String topic);

    /**
     * Set message-dispatch-rate (topic can dispatch this many messages per second).
     *
     * @param topic
     * @param dispatchRate
     *            number of messages per second
     * @throws PulsarAdminException
     *             Unexpected error
     */
    void setDispatchRate(String topic, DispatchRate dispatchRate) throws PulsarAdminException;

    /**
     * Set message-dispatch-rate asynchronously.
     * <p/>
     * topic can dispatch this many messages per second
     *
     * @param topic
     * @param dispatchRate
     *            number of messages per second
     */
    CompletableFuture<Void> setDispatchRateAsync(String topic, DispatchRate dispatchRate);

    /**
     * Get message-dispatch-rate (topic can dispatch this many messages per second).
     *
     * @param topic
     * @returns messageRate
     *            number of messages per second
     * @throws PulsarAdminException
     *             Unexpected error
     */
    DispatchRate getDispatchRate(String topic) throws PulsarAdminException;

    /**
     * Get message-dispatch-rate asynchronously.
     * <p/>
     * Topic can dispatch this many messages per second.
     *
     * @param topic
     * @returns messageRate
     *            number of messages per second
     */
    CompletableFuture<DispatchRate> getDispatchRateAsync(String topic);

    /**
     * Remove message-dispatch-rate.
     * <p/>
     * Remove topic message dispatch rate
     *
     * @param topic
     * @throws PulsarAdminException
     *              unexpected error
     */
    void removeDispatchRate(String topic) throws PulsarAdminException;

    /**
     * Remove message-dispatch-rate asynchronously.
     * <p/>
     * Remove topic message dispatch rate
     *
     * @param topic
     * @throws PulsarAdminException
     *              unexpected error
     */
    CompletableFuture<Void> removeDispatchRateAsync(String topic) throws PulsarAdminException;

    /**
     * Get the compactionThreshold for a topic. The maximum number of bytes
     * can have before compaction is triggered. 0 disables.
     * <p/>
     * Response example:
     *
     * <pre>
     * <code>10000000</code>
     * </pre>
     *
     * @param topic
     *            Topic name
     *
     * @throws NotAuthorizedException
     *             Don't have admin permission
     * @throws NotFoundException
     *             Namespace does not exist
     * @throws PulsarAdminException
     *             Unexpected error
     */
    Long getCompactionThreshold(String topic) throws PulsarAdminException;

    /**
     * Get the compactionThreshold for a topic asynchronously. The maximum number of bytes
     * can have before compaction is triggered. 0 disables.
     * <p/>
     * Response example:
     *
     * <pre>
     * <code>10000000</code>
     * </pre>
     *
     * @param topic
     *            Topic name
     */
    CompletableFuture<Long> getCompactionThresholdAsync(String topic);

    /**
     * Set the compactionThreshold for a topic. The maximum number of bytes
     * can have before compaction is triggered. 0 disables.
     * <p/>
     * Request example:
     *
     * <pre>
     * <code>10000000</code>
     * </pre>
     *
     * @param topic
     *            Topic name
     * @param compactionThreshold
     *            maximum number of backlog bytes before compaction is triggered
     *
     * @throws NotAuthorizedException
     *             Don't have admin permission
     * @throws NotFoundException
     *             Namespace does not exist
     * @throws PulsarAdminException
     *             Unexpected error
     */
    void setCompactionThreshold(String topic, long compactionThreshold) throws PulsarAdminException;

    /**
     * Set the compactionThreshold for a topic asynchronously. The maximum number of bytes
     * can have before compaction is triggered. 0 disables.
     * <p/>
     * Request example:
     *
     * <pre>
     * <code>10000000</code>
     * </pre>
     *
     * @param topic
     *            Topic name
     * @param compactionThreshold
     *            maximum number of backlog bytes before compaction is triggered
     */
    CompletableFuture<Void> setCompactionThresholdAsync(String topic, long compactionThreshold);

    /**
     * Remove the compactionThreshold for a topic.
     * @param topic
     *            Topic name
     * @throws PulsarAdminException
     *            Unexpected error
     */
    void removeCompactionThreshold(String topic) throws PulsarAdminException;

    /**
     * Remove the compactionThreshold for a topic asynchronously.
     * @param topic
     *            Topic name
     */
    CompletableFuture<Void> removeCompactionThresholdAsync(String topic);

<<<<<<< HEAD

    /**
     * Get the max number of producer for specified topic.
     *
     * @param topic Topic name
     * @return Configuration of bookkeeper persistence policies
     * @throws PulsarAdminException Unexpected error
     */
    Integer getMaxProducers(String topic) throws PulsarAdminException;

    /**
     * Get the max number of producer for specified topic asynchronously.
     *
     * @param topic Topic name
     * @return Configuration of bookkeeper persistence policies
     * @throws PulsarAdminException Unexpected error
     */
    CompletableFuture<Integer> getMaxProducersAsync(String topic);


    /**
     * Set the max number of producer for specified topic.
     *
     * @param topic Topic name
     * @param maxProducers Max number of producer
     * @throws PulsarAdminException Unexpected error
     */
    void setMaxProducers(String topic, int maxProducers) throws PulsarAdminException;

    /**
     * Set the max number of producer for specified topic asynchronously.
     *
     * @param topic Topic name
     * @param maxProducers Max number of producer
     * @throws PulsarAdminException Unexpected error
     */
    CompletableFuture<Void> setMaxProducersAsync(String topic, int maxProducers);

    /**
     * Remove the max number of producer for specified topic.
     *
     * @param topic Topic name
     * @throws PulsarAdminException Unexpected error
     */
    void removeMaxProducers(String topic) throws PulsarAdminException;

    /**
     * Remove the max number of producer for specified topic asynchronously.
     *
     * @param topic Topic name
     */
    CompletableFuture<Void> removeMaxProducersAsync(String topic);
=======
    /**
     * Set message-publish-rate (topics can publish this many messages per second).
     *
     * @param topic
     * @param publishMsgRate
     *            number of messages per second
     * @throws PulsarAdminException
     *             Unexpected error
     */
    void setPublishRate(String topic, PublishRate publishMsgRate) throws PulsarAdminException;

    /**
     * Set message-publish-rate (topics can publish this many messages per second) asynchronously.
     *
     * @param topic
     * @param publishMsgRate
     *            number of messages per second
     */
    CompletableFuture<Void> setPublishRateAsync(String topic, PublishRate publishMsgRate);

    /**
     * Get message-publish-rate (topics can publish this many messages per second).
     *
     * @param topic
     * @return number of messages per second
     * @throws PulsarAdminException Unexpected error
     */
    PublishRate getPublishRate(String topic) throws PulsarAdminException;

    /**
     * Get message-publish-rate (topics can publish this many messages per second) asynchronously.
     *
     * @param topic
     * @return number of messages per second
     */
    CompletableFuture<PublishRate> getPublishRateAsync(String topic);

    /**
     * Remove message-publish-rate.
     * <p/>
     * Remove topic message publish rate
     *
     * @param topic
     * @throws PulsarAdminException
     *              unexpected error
     */
    void removePublishRate(String topic) throws PulsarAdminException;

    /**
     * Remove message-publish-rate asynchronously.
     * <p/>
     * Remove topic message publish rate
     *
     * @param topic
     * @throws PulsarAdminException
     *              unexpected error
     */
    CompletableFuture<Void> removePublishRateAsync(String topic) throws PulsarAdminException;


>>>>>>> 13df37f3
}<|MERGE_RESOLUTION|>--- conflicted
+++ resolved
@@ -2007,7 +2007,66 @@
      */
     CompletableFuture<Void> removeCompactionThresholdAsync(String topic);
 
-<<<<<<< HEAD
+    /**
+     * Set message-publish-rate (topics can publish this many messages per second).
+     *
+     * @param topic
+     * @param publishMsgRate
+     *            number of messages per second
+     * @throws PulsarAdminException
+     *             Unexpected error
+     */
+    void setPublishRate(String topic, PublishRate publishMsgRate) throws PulsarAdminException;
+
+    /**
+     * Set message-publish-rate (topics can publish this many messages per second) asynchronously.
+     *
+     * @param topic
+     * @param publishMsgRate
+     *            number of messages per second
+     */
+    CompletableFuture<Void> setPublishRateAsync(String topic, PublishRate publishMsgRate);
+
+    /**
+     * Get message-publish-rate (topics can publish this many messages per second).
+     *
+     * @param topic
+     * @return number of messages per second
+     * @throws PulsarAdminException Unexpected error
+     */
+    PublishRate getPublishRate(String topic) throws PulsarAdminException;
+
+    /**
+     * Get message-publish-rate (topics can publish this many messages per second) asynchronously.
+     *
+     * @param topic
+     * @return number of messages per second
+     */
+    CompletableFuture<PublishRate> getPublishRateAsync(String topic);
+
+    /**
+     * Remove message-publish-rate.
+     * <p/>
+     * Remove topic message publish rate
+     *
+     * @param topic
+     * @throws PulsarAdminException
+     *              unexpected error
+     */
+    void removePublishRate(String topic) throws PulsarAdminException;
+
+    /**
+     * Remove message-publish-rate asynchronously.
+     * <p/>
+     * Remove topic message publish rate
+     *
+     * @param topic
+     * @throws PulsarAdminException
+     *              unexpected error
+     */
+    CompletableFuture<Void> removePublishRateAsync(String topic) throws PulsarAdminException;
+
+
 
     /**
      * Get the max number of producer for specified topic.
@@ -2060,66 +2119,4 @@
      * @param topic Topic name
      */
     CompletableFuture<Void> removeMaxProducersAsync(String topic);
-=======
-    /**
-     * Set message-publish-rate (topics can publish this many messages per second).
-     *
-     * @param topic
-     * @param publishMsgRate
-     *            number of messages per second
-     * @throws PulsarAdminException
-     *             Unexpected error
-     */
-    void setPublishRate(String topic, PublishRate publishMsgRate) throws PulsarAdminException;
-
-    /**
-     * Set message-publish-rate (topics can publish this many messages per second) asynchronously.
-     *
-     * @param topic
-     * @param publishMsgRate
-     *            number of messages per second
-     */
-    CompletableFuture<Void> setPublishRateAsync(String topic, PublishRate publishMsgRate);
-
-    /**
-     * Get message-publish-rate (topics can publish this many messages per second).
-     *
-     * @param topic
-     * @return number of messages per second
-     * @throws PulsarAdminException Unexpected error
-     */
-    PublishRate getPublishRate(String topic) throws PulsarAdminException;
-
-    /**
-     * Get message-publish-rate (topics can publish this many messages per second) asynchronously.
-     *
-     * @param topic
-     * @return number of messages per second
-     */
-    CompletableFuture<PublishRate> getPublishRateAsync(String topic);
-
-    /**
-     * Remove message-publish-rate.
-     * <p/>
-     * Remove topic message publish rate
-     *
-     * @param topic
-     * @throws PulsarAdminException
-     *              unexpected error
-     */
-    void removePublishRate(String topic) throws PulsarAdminException;
-
-    /**
-     * Remove message-publish-rate asynchronously.
-     * <p/>
-     * Remove topic message publish rate
-     *
-     * @param topic
-     * @throws PulsarAdminException
-     *              unexpected error
-     */
-    CompletableFuture<Void> removePublishRateAsync(String topic) throws PulsarAdminException;
-
-
->>>>>>> 13df37f3
 }