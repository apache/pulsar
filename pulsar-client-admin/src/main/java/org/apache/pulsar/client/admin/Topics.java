--- conflicted
+++ resolved
@@ -1664,7 +1664,51 @@
     CompletableFuture<Void> removeRetentionAsync(String topic);
 
     /**
-<<<<<<< HEAD
+     * get max unacked messages on subscription of a topic.
+     * @param topic
+     * @return
+     * @throws PulsarAdminException
+     */
+    Integer getMaxUnackedMessagesOnSubscription(String topic) throws PulsarAdminException;
+
+    /**
+     * get max unacked messages on subscription of a topic asynchronously.
+     * @param topic
+     * @return
+     */
+    CompletableFuture<Integer> getMaxUnackedMessagesOnSubscriptionAsync(String topic);
+
+    /**
+     * set max unacked messages on subscription of a topic.
+     * @param topic
+     * @param maxNum
+     * @throws PulsarAdminException
+     */
+    void setMaxUnackedMessagesOnSubscription(String topic, int maxNum) throws PulsarAdminException;
+
+    /**
+     * set max unacked messages on subscription of a topic asynchronously.
+     * @param topic
+     * @param maxNum
+     * @return
+     */
+    CompletableFuture<Void> setMaxUnackedMessagesOnSubscriptionAsync(String topic, int maxNum);
+
+    /**
+     * remove max unacked messages on subscription of a topic.
+     * @param topic
+     * @throws PulsarAdminException
+     */
+    void removeMaxUnackedMessagesOnSubscription(String topic) throws PulsarAdminException;
+
+    /**
+     * remove max unacked messages on subscription of a topic asynchronously.
+     * @param topic
+     * @return
+     */
+    CompletableFuture<Void> removeMaxUnackedMessagesOnSubscriptionAsync(String topic);
+
+    /**
      * Set the configuration of persistence policies for specified topic.
      *
      * @param topic Topic name
@@ -1711,49 +1755,4 @@
      * @param topic Topic name
      */
     CompletableFuture<Void> removePersistenceAsync(String topic);
-=======
-     * get max unacked messages on subscription of a topic.
-     * @param topic
-     * @return
-     * @throws PulsarAdminException
-     */
-    Integer getMaxUnackedMessagesOnSubscription(String topic) throws PulsarAdminException;
-
-    /**
-     * get max unacked messages on subscription of a topic asynchronously.
-     * @param topic
-     * @return
-     */
-    CompletableFuture<Integer> getMaxUnackedMessagesOnSubscriptionAsync(String topic);
-
-    /**
-     * set max unacked messages on subscription of a topic.
-     * @param topic
-     * @param maxNum
-     * @throws PulsarAdminException
-     */
-    void setMaxUnackedMessagesOnSubscription(String topic, int maxNum) throws PulsarAdminException;
-
-    /**
-     * set max unacked messages on subscription of a topic asynchronously.
-     * @param topic
-     * @param maxNum
-     * @return
-     */
-    CompletableFuture<Void> setMaxUnackedMessagesOnSubscriptionAsync(String topic, int maxNum);
-
-    /**
-     * remove max unacked messages on subscription of a topic.
-     * @param topic
-     * @throws PulsarAdminException
-     */
-    void removeMaxUnackedMessagesOnSubscription(String topic) throws PulsarAdminException;
-
-    /**
-     * remove max unacked messages on subscription of a topic asynchronously.
-     * @param topic
-     * @return
-     */
-    CompletableFuture<Void> removeMaxUnackedMessagesOnSubscriptionAsync(String topic);
->>>>>>> c191054d
 }