/**
 * Licensed to the Apache Software Foundation (ASF) under one
 * or more contributor license agreements.  See the NOTICE file
 * distributed with this work for additional information
 * regarding copyright ownership.  The ASF licenses this file
 * to you under the Apache License, Version 2.0 (the
 * "License"); you may not use this file except in compliance
 * with the License.  You may obtain a copy of the License at
 *
 *   http://www.apache.org/licenses/LICENSE-2.0
 *
 * Unless required by applicable law or agreed to in writing,
 * software distributed under the License is distributed on an
 * "AS IS" BASIS, WITHOUT WARRANTIES OR CONDITIONS OF ANY
 * KIND, either express or implied.  See the License for the
 * specific language governing permissions and limitations
 * under the License.
 */
package org.apache.pulsar.client.admin;

import com.google.gson.JsonObject;
import java.util.List;
import java.util.Map;
import java.util.Set;
import java.util.concurrent.CompletableFuture;
import org.apache.pulsar.client.admin.PulsarAdminException.ConflictException;
import org.apache.pulsar.client.admin.PulsarAdminException.NotAllowedException;
import org.apache.pulsar.client.admin.PulsarAdminException.NotAuthorizedException;
import org.apache.pulsar.client.admin.PulsarAdminException.NotFoundException;
import org.apache.pulsar.client.admin.PulsarAdminException.PreconditionFailedException;
import org.apache.pulsar.client.api.Message;
import org.apache.pulsar.client.api.MessageId;
import org.apache.pulsar.common.partition.PartitionedTopicMetadata;
import org.apache.pulsar.common.policies.data.AuthAction;
import org.apache.pulsar.common.policies.data.BacklogQuota;
import org.apache.pulsar.common.policies.data.DelayedDeliveryPolicies;
import org.apache.pulsar.common.policies.data.PartitionedTopicInternalStats;
import org.apache.pulsar.common.policies.data.PartitionedTopicStats;
import org.apache.pulsar.common.policies.data.PersistencePolicies;
import org.apache.pulsar.common.policies.data.PersistentTopicInternalStats;
import org.apache.pulsar.common.policies.data.RetentionPolicies;
import org.apache.pulsar.common.policies.data.TopicStats;

/**
 * Admin interface for Topics management.
 */
public interface Topics {

    /**
     * Get the list of topics under a namespace.
     * <p/>
     * Response example:
     *
     * <pre>
     * <code>["topic://my-tenant/my-namespace/topic-1",
     *  "topic://my-tenant/my-namespace/topic-2"]</code>
     * </pre>
     *
     * @param namespace
     *            Namespace name
     * @return a list of topics
     *
     * @throws NotAuthorizedException
     *             Don't have admin permission
     * @throws NotFoundException
     *             Namespace does not exist
     * @throws PulsarAdminException
     *             Unexpected error
     */
    List<String> getList(String namespace) throws PulsarAdminException;

    /**
     * Get the list of topics under a namespace asynchronously.
     * <p/>
     * Response example:
     *
     * <pre>
     * <code>["topic://my-tenant/my-namespace/topic-1",
     *  "topic://my-tenant/my-namespace/topic-2"]</code>
     * </pre>
     *
     * @param namespace
     *            Namespace name
     * @return a list of topics
     */
    CompletableFuture<List<String>> getListAsync(String namespace);

    /**
     * Get the list of partitioned topics under a namespace.
     * <p/>
     * Response example:
     *
     * <pre>
     * <code>["persistent://my-tenant/my-namespace/topic-1",
     *  "persistent://my-tenant/my-namespace/topic-2"]</code>
     * </pre>
     *
     * @param namespace
     *            Namespace name
     * @return a list of partitioned topics
     *
     * @throws NotAuthorizedException
     *             Don't have admin permission
     * @throws NotFoundException
     *             Namespace does not exist
     * @throws PulsarAdminException
     *             Unexpected error
     */
    List<String> getPartitionedTopicList(String namespace) throws PulsarAdminException;

    /**
     * Get the list of partitioned topics under a namespace asynchronously.
     * <p/>
     * Response example:
     *
     * <pre>
     * <code>["persistent://my-tenant/my-namespace/topic-1",
     *  "persistent://my-tenant/my-namespace/topic-2"]</code>
     * </pre>
     *
     * @param namespace
     *            Namespace name
     * @return a list of partitioned topics
     */
    CompletableFuture<List<String>> getPartitionedTopicListAsync(String namespace);

    /**
     * Get list of topics exist into given bundle.
     *
     * @param namespace
     * @param bundleRange
     * @return
     * @throws PulsarAdminException
     */
    List<String> getListInBundle(String namespace, String bundleRange)
            throws PulsarAdminException;

    /**
     * Get list of topics exist into given bundle asynchronously.
     *
     * @param namespace
     * @param bundleRange
     * @return
     */
    CompletableFuture<List<String>> getListInBundleAsync(String namespace, String bundleRange);

    /**
     * Get permissions on a topic.
     * <p/>
     * Retrieve the effective permissions for a topic. These permissions are defined by the permissions set at the
     * namespace level combined (union) with any eventual specific permission set on the topic.
     * <p/>
     * Response Example:
     *
     * <pre>
     * <code>{
     *   "role-1" : [ "produce" ],
     *   "role-2" : [ "consume" ]
     * }</code>
     * </pre>
     *
     * @param topic
     *            Topic url
     * @return a map of topics an their permissions set
     *
     * @throws NotAuthorizedException
     *             Don't have admin permission
     * @throws NotFoundException
     *             Namespace does not exist
     * @throws PulsarAdminException
     *             Unexpected error
     */
    Map<String, Set<AuthAction>> getPermissions(String topic) throws PulsarAdminException;

    /**
     * Get permissions on a topic asynchronously.
     * <p/>
     * Retrieve the effective permissions for a topic. These permissions are defined by the permissions set at the
     * namespace level combined (union) with any eventual specific permission set on the topic.
     * <p/>
     * Response Example:
     *
     * <pre>
     * <code>{
     *   "role-1" : [ "produce" ],
     *   "role-2" : [ "consume" ]
     * }</code>
     * </pre>
     *
     * @param topic
     *            Topic url
     * @return a map of topics an their permissions set
     */
    CompletableFuture<Map<String, Set<AuthAction>>> getPermissionsAsync(String topic);

    /**
     * Grant permission on a topic.
     * <p/>
     * Grant a new permission to a client role on a single topic.
     * <p/>
     * Request parameter example:
     *
     * <pre>
     * <code>["produce", "consume"]</code>
     * </pre>
     *
     * @param topic
     *            Topic url
     * @param role
     *            Client role to which grant permission
     * @param actions
     *            Auth actions (produce and consume)
     *
     * @throws NotAuthorizedException
     *             Don't have admin permission
     * @throws NotFoundException
     *             Namespace does not exist
     * @throws ConflictException
     *             Concurrent modification
     * @throws PulsarAdminException
     *             Unexpected error
     */
    void grantPermission(String topic, String role, Set<AuthAction> actions) throws PulsarAdminException;

    /**
     * Grant permission on a topic asynchronously.
     * <p/>
     * Grant a new permission to a client role on a single topic.
     * <p/>
     * Request parameter example:
     *
     * <pre>
     * <code>["produce", "consume"]</code>
     * </pre>
     *
     * @param topic
     *            Topic url
     * @param role
     *            Client role to which grant permission
     * @param actions
     *            Auth actions (produce and consume)
     */
    CompletableFuture<Void> grantPermissionAsync(String topic, String role, Set<AuthAction> actions);

    /**
     * Revoke permissions on a topic.
     * <p/>
     * Revoke permissions to a client role on a single topic. If the permission was not set at the topic level, but
     * rather at the namespace level, this operation will return an error (HTTP status code 412).
     *
     * @param topic
     *            Topic url
     * @param role
     *            Client role to which remove permission
     * @throws NotAuthorizedException
     *             Don't have admin permission
     * @throws NotFoundException
     *             Namespace does not exist
     * @throws PreconditionFailedException
     *             Permissions are not set at the topic level
     * @throws PulsarAdminException
     *             Unexpected error
     */
    void revokePermissions(String topic, String role) throws PulsarAdminException;

    /**
     * Revoke permissions on a topic asynchronously.
     * <p/>
     * Revoke permissions to a client role on a single topic. If the permission was not set at the topic level, but
     * rather at the namespace level, this operation will return an error (HTTP status code 412).
     *
     * @param topic
     *            Topic url
     * @param role
     *            Client role to which remove permission
     */
    CompletableFuture<Void> revokePermissionsAsync(String topic, String role);

    /**
     * Create a partitioned topic.
     * <p/>
     * Create a partitioned topic. It needs to be called before creating a producer for a partitioned topic.
     * <p/>
     *
     * @param topic
     *            Topic name
     * @param numPartitions
     *            Number of partitions to create of the topic
     * @throws PulsarAdminException
     */
    void createPartitionedTopic(String topic, int numPartitions) throws PulsarAdminException;

    /**
     * Create a partitioned topic asynchronously.
     * <p/>
     * Create a partitioned topic asynchronously. It needs to be called before creating a producer for a partitioned
     * topic.
     * <p/>
     *
     * @param topic
     *            Topic name
     * @param numPartitions
     *            Number of partitions to create of the topic
     * @return a future that can be used to track when the partitioned topic is created
     */
    CompletableFuture<Void> createPartitionedTopicAsync(String topic, int numPartitions);

    /**
     * Create a non-partitioned topic.
     * <p/>
     * Create a non-partitioned topic.
     * <p/>
     *
     * @param topic Topic name
     * @throws PulsarAdminException
     */
    void createNonPartitionedTopic(String topic) throws PulsarAdminException;

    /**
     * Create a non-partitioned topic asynchronously.
     *
     * @param topic Topic name
     */
    CompletableFuture<Void> createNonPartitionedTopicAsync(String topic);

    /**
     * Create missed partitions for partitioned topic.
     * <p/>
     * When disable topic auto creation, use this method to try create missed partitions while
     * partitions create failed or users already have partitioned topic without partitions.
     *
     * @param topic partitioned topic name
     */
    void createMissedPartitions(String topic) throws PulsarAdminException;

    /**
     * Create missed partitions for partitioned topic asynchronously.
     * <p/>
     * When disable topic auto creation, use this method to try create missed partitions while
     * partitions create failed or users already have partitioned topic without partitions.
     *
     * @param topic partitioned topic name
     */
    CompletableFuture<Void> createMissedPartitionsAsync(String topic);

    /**
     * Update number of partitions of a non-global partitioned topic.
     * <p/>
     * It requires partitioned-topic to be already exist and number of new partitions must be greater than existing
     * number of partitions. Decrementing number of partitions requires deletion of topic which is not supported.
     * <p/>
     *
     * @param topic
     *            Topic name
     * @param numPartitions
     *            Number of new partitions of already exist partitioned-topic
     *
     * @returns a future that can be used to track when the partitioned topic is updated.
     */
    void updatePartitionedTopic(String topic, int numPartitions) throws PulsarAdminException;

    /**
     * Update number of partitions of a non-global partitioned topic asynchronously.
     * <p/>
     * It requires partitioned-topic to be already exist and number of new partitions must be greater than existing
     * number of partitions. Decrementing number of partitions requires deletion of topic which is not supported.
     * <p/>
     *
     * @param topic
     *            Topic name
     * @param numPartitions
     *            Number of new partitions of already exist partitioned-topic
     *
     * @return a future that can be used to track when the partitioned topic is updated
     */
    CompletableFuture<Void> updatePartitionedTopicAsync(String topic, int numPartitions);

    /**
     * Update number of partitions of a non-global partitioned topic.
     * <p/>
     * It requires partitioned-topic to be already exist and number of new partitions must be greater than existing
     * number of partitions. Decrementing number of partitions requires deletion of topic which is not supported.
     * <p/>
     *
     * @param topic
     *            Topic name
     * @param numPartitions
     *            Number of new partitions of already exist partitioned-topic
     * @param updateLocalTopicOnly
     *            Used by broker for global topic with multiple replicated clusters
     *
     * @returns a future that can be used to track when the partitioned topic is updated
     */
    void updatePartitionedTopic(String topic, int numPartitions, boolean updateLocalTopicOnly)
            throws PulsarAdminException;

    /**
     * Update number of partitions of a non-global partitioned topic asynchronously.
     * <p/>
     * It requires partitioned-topic to be already exist and number of new partitions must be greater than existing
     * number of partitions. Decrementing number of partitions requires deletion of topic which is not supported.
     * <p/>
     *
     * @param topic
     *            Topic name
     * @param numPartitions
     *            Number of new partitions of already exist partitioned-topic
     * @param updateLocalTopicOnly
     *            Used by broker for global topic with multiple replicated clusters
     *
     * @return a future that can be used to track when the partitioned topic is updated
     */
    CompletableFuture<Void> updatePartitionedTopicAsync(String topic, int numPartitions, boolean updateLocalTopicOnly);

    /**
     * Get metadata of a partitioned topic.
     * <p/>
     * Get metadata of a partitioned topic.
     * <p/>
     *
     * @param topic
     *            Topic name
     * @return Partitioned topic metadata
     * @throws PulsarAdminException
     */
    PartitionedTopicMetadata getPartitionedTopicMetadata(String topic) throws PulsarAdminException;

    /**
     * Get metadata of a partitioned topic asynchronously.
     * <p/>
     * Get metadata of a partitioned topic asynchronously.
     * <p/>
     *
     * @param topic
     *            Topic name
     * @return a future that can be used to track when the partitioned topic metadata is returned
     */
    CompletableFuture<PartitionedTopicMetadata> getPartitionedTopicMetadataAsync(String topic);

    /**
     * Delete a partitioned topic.
     * <p/>
     * It will also delete all the partitions of the topic if it exists.
     * <p/>
     *
     * @param topic
     *            Topic name
     * @param force
     *            Delete topic forcefully
     *
     * @throws PulsarAdminException
     */
    void deletePartitionedTopic(String topic, boolean force) throws PulsarAdminException;

    /**
     * Delete a partitioned topic asynchronously.
     * <p/>
     * It will also delete all the partitions of the topic if it exists.
     * <p/>
     *
     * @param topic
     *            Topic name
     * @param force
     *            Delete topic forcefully
     *
     * @return a future that can be used to track when the partitioned topic is deleted
     */
    CompletableFuture<Void> deletePartitionedTopicAsync(String topic, boolean force);

    /**
     * Delete a partitioned topic.
     * <p/>
     * It will also delete all the partitions of the topic if it exists.
     * <p/>
     *
     * @param topic
     *            Topic name
     *
     * @throws PulsarAdminException
     */
    void deletePartitionedTopic(String topic) throws PulsarAdminException;

    /**
     * Delete a partitioned topic asynchronously.
     * <p/>
     * It will also delete all the partitions of the topic if it exists.
     * <p/>
     *
     * @param topic
     *            Topic name
     */
    CompletableFuture<Void> deletePartitionedTopicAsync(String topic);

    /**
     * Delete a topic.
     * <p/>
     * Delete a topic. The topic cannot be deleted if force flag is disable and there's any active
     * subscription or producer connected to the it. Force flag deletes topic forcefully by closing
     * all active producers and consumers.
     * <p/>
     *
     * @param topic
     *            Topic name
     * @param force
     *            Delete topic forcefully
     *
     * @throws NotAuthorizedException
     *             Don't have admin permission
     * @throws NotFoundException
     *             Topic does not exist
     * @throws PreconditionFailedException
     *             Topic has active subscriptions or producers
     * @throws PulsarAdminException
     *             Unexpected error
     */
    void delete(String topic, boolean force) throws PulsarAdminException;

    /**
     * Delete a topic asynchronously.
     * <p/>
     * Delete a topic asynchronously. The topic cannot be deleted if force flag is disable and there's any active
     * subscription or producer connected to the it. Force flag deletes topic forcefully by closing all active producers
     * and consumers.
     * <p/>
     *
     * @param topic
     *            topic name
     * @param force
     *            Delete topic forcefully
     *
     * @return a future that can be used to track when the topic is deleted
     */
    CompletableFuture<Void> deleteAsync(String topic, boolean force);

    /**
     * Delete a topic.
     * <p/>
     * Delete a topic. The topic cannot be deleted if there's any active subscription or producer connected to the it.
     * <p/>
     *
     * @param topic
     *            Topic name
     *
     * @throws NotAuthorizedException
     *             Don't have admin permission
     * @throws NotFoundException
     *             Topic does not exist
     * @throws PreconditionFailedException
     *             Topic has active subscriptions or producers
     * @throws PulsarAdminException
     *             Unexpected error
     */
    void delete(String topic) throws PulsarAdminException;

    /**
     * Delete a topic asynchronously.
     * <p/>
     * Delete a topic. The topic cannot be deleted if there's any active subscription or producer connected to the it.
     * <p/>
     *
     * @param topic
     *            Topic name
     */
    CompletableFuture<Void> deleteAsync(String topic);

    /**
     * Unload a topic.
     * <p/>
     *
     * @param topic
     *            topic name
     *
     * @throws NotAuthorizedException
     *             Don't have admin permission
     * @throws NotFoundException
     *             topic does not exist
     * @throws PulsarAdminException
     *             Unexpected error
     */
    void unload(String topic) throws PulsarAdminException;

    /**
     * Unload a topic asynchronously.
     * <p/>
     *
     * @param topic
     *            topic name
     *
     * @return a future that can be used to track when the topic is unloaded
     */
    CompletableFuture<Void> unloadAsync(String topic);

    /**
     * Terminate the topic and prevent any more messages being published on it.
     * <p/>
     *
     * @param topic
     *            topic name
     * @return the message id of the last message that was published in the topic
     *
     * @throws NotAuthorizedException
     *             Don't have admin permission
     * @throws NotFoundException
     *             topic does not exist
     * @throws PulsarAdminException
     *             Unexpected error
     */
    MessageId terminateTopic(String topic) throws PulsarAdminException;

    /**
     * Terminate the topic and prevent any more messages being published on it.
     * <p/>
     *
     * @param topic
     *            topic name
     * @return the message id of the last message that was published in the topic
     */
    CompletableFuture<MessageId> terminateTopicAsync(String topic);

    /**
     * Get the list of subscriptions.
     * <p/>
     * Get the list of persistent subscriptions for a given topic.
     * <p/>
     *
     * @param topic
     *            topic name
     * @return the list of subscriptions
     *
     * @throws NotAuthorizedException
     *             Don't have admin permission
     * @throws NotFoundException
     *             Topic does not exist
     * @throws PulsarAdminException
     *             Unexpected error
     */
    List<String> getSubscriptions(String topic) throws PulsarAdminException;

    /**
     * Get the list of subscriptions asynchronously.
     * <p/>
     * Get the list of persistent subscriptions for a given topic.
     * <p/>
     *
     * @param topic
     *            topic name
     * @return a future that can be used to track when the list of subscriptions is returned
     */
    CompletableFuture<List<String>> getSubscriptionsAsync(String topic);

    /**
     * Get the stats for the topic.
     * <p/>
     * Response Example:
     *
     * <pre>
     * <code>
     * {
     *   "msgRateIn" : 100.0,                    // Total rate of messages published on the topic. msg/s
     *   "msgThroughputIn" : 10240.0,            // Total throughput of messages published on the topic. byte/s
     *   "msgRateOut" : 100.0,                   // Total rate of messages delivered on the topic. msg/s
     *   "msgThroughputOut" : 10240.0,           // Total throughput of messages delivered on the topic. byte/s
     *   "averageMsgSize" : 1024.0,              // Average size of published messages. bytes
     *   "publishers" : [                        // List of publishes on this topic with their stats
     *      {
     *          "producerId" : 10                // producer id
     *          "address"   : 10.4.1.23:3425     // IP and port for this producer
     *          "connectedSince" : 2014-11-21 23:54:46 // Timestamp of this published connection
     *          "msgRateIn" : 100.0,             // Total rate of messages published by this producer. msg/s
     *          "msgThroughputIn" : 10240.0,     // Total throughput of messages published by this producer. byte/s
     *          "averageMsgSize" : 1024.0,       // Average size of published messages by this producer. bytes
     *      },
     *   ],
     *   "subscriptions" : {                     // Map of subscriptions on this topic
     *     "sub1" : {
     *       "msgRateOut" : 100.0,               // Total rate of messages delivered on this subscription. msg/s
     *       "msgThroughputOut" : 10240.0,       // Total throughput delivered on this subscription. bytes/s
     *       "msgBacklog" : 0,                   // Number of messages in the subscriotion backlog
     *       "type" : Exclusive                  // Whether the subscription is exclusive or shared
     *       "consumers" [                       // List of consumers on this subscription
     *          {
     *              "id" : 5                            // Consumer id
     *              "address" : 10.4.1.23:3425          // IP and port for this consumer
     *              "connectedSince" : 2014-11-21 23:54:46 // Timestamp of this consumer connection
     *              "msgRateOut" : 100.0,               // Total rate of messages delivered to this consumer. msg/s
     *              "msgThroughputOut" : 10240.0,       // Total throughput delivered to this consumer. bytes/s
     *          }
     *       ],
     *   },
     *   "replication" : {                    // Replication statistics
     *     "cluster_1" : {                    // Cluster name in the context of from-cluster or to-cluster
     *       "msgRateIn" : 100.0,             // Total rate of messages received from this remote cluster. msg/s
     *       "msgThroughputIn" : 10240.0,     // Total throughput received from this remote cluster. bytes/s
     *       "msgRateOut" : 100.0,            // Total rate of messages delivered to the replication-subscriber. msg/s
     *       "msgThroughputOut" : 10240.0,    // Total throughput delivered to the replication-subscriber. bytes/s
     *       "replicationBacklog" : 0,        // Number of messages pending to be replicated to this remote cluster
     *       "connected" : true,              // Whether the replication-subscriber is currently connected locally
     *     },
     *     "cluster_2" : {
     *       "msgRateIn" : 100.0,
     *       "msgThroughputIn" : 10240.0,
     *       "msgRateOut" : 100.0,
     *       "msgThroughputOut" : 10240.0,
     *       "replicationBacklog" : 0,
     *       "connected" : true,
     *     }
     *   },
     * }
     * </code>
     * </pre>
     *
     * <p>All the rates are computed over a 1 minute window and are relative the last completed 1 minute period.
     *
     * @param topic
     *            topic name
     * @param getPreciseBacklog
     *            Set to true to get precise backlog, Otherwise get imprecise backlog.
     * @return the topic statistics
     *
     * @throws NotAuthorizedException
     *             Don't have admin permission
     * @throws NotFoundException
     *             Topic does not exist
     * @throws PulsarAdminException
     *             Unexpected error
     */
    TopicStats getStats(String topic, boolean getPreciseBacklog) throws PulsarAdminException;

    default TopicStats getStats(String topic) throws PulsarAdminException {
        return getStats(topic, false);
    }

    /**
     * Get the stats for the topic asynchronously. All the rates are computed over a 1 minute window and are relative
     * the last completed 1 minute period.
     *
     * @param topic
     *            topic name
     * @param getPreciseBacklog
     *            Set to true to get precise backlog, Otherwise get imprecise backlog.
     *
     * @return a future that can be used to track when the topic statistics are returned
     *
     */
    CompletableFuture<TopicStats> getStatsAsync(String topic, boolean getPreciseBacklog);

    default CompletableFuture<TopicStats> getStatsAsync(String topic) {
        return getStatsAsync(topic, false);
    }

    /**
     * Get the internal stats for the topic.
     * <p/>
     * Access the internal state of the topic
     *
     * @param topic
     *            topic name
     * @return the topic statistics
     *
     * @throws NotAuthorizedException
     *             Don't have admin permission
     * @throws NotFoundException
     *             Topic does not exist
     * @throws PulsarAdminException
     *             Unexpected error
     */
    PersistentTopicInternalStats getInternalStats(String topic) throws PulsarAdminException;

    /**
     * Get the internal stats for the topic asynchronously.
     *
     * @param topic
     *            topic Name
     *
     * @return a future that can be used to track when the internal topic statistics are returned
     */
    CompletableFuture<PersistentTopicInternalStats> getInternalStatsAsync(String topic);

    /**
     * Get a JSON representation of the topic metadata stored in ZooKeeper.
     *
     * @param topic
     *            topic name
     * @return the topic internal metadata
     * @throws NotAuthorizedException
     *             Don't have admin permission
     * @throws NotFoundException
     *             Topic does not exist
     * @throws PulsarAdminException
     *             Unexpected error
     */
    JsonObject getInternalInfo(String topic) throws PulsarAdminException;

    /**
     * Get a JSON representation of the topic metadata stored in ZooKeeper.
     *
     * @param topic
     *            topic name
     * @return a future to receive the topic internal metadata
     * @throws NotAuthorizedException
     *             Don't have admin permission
     * @throws NotFoundException
     *             Topic does not exist
     * @throws PulsarAdminException
     *             Unexpected error
     */
    CompletableFuture<JsonObject> getInternalInfoAsync(String topic);

    /**
     * Get the stats for the partitioned topic
     * <p/>
     * Response Example:
     *
     * <pre>
     * <code>
     * {
     *   "msgRateIn" : 100.0,                 // Total rate of messages published on the partitioned topic. msg/s
     *   "msgThroughputIn" : 10240.0,         // Total throughput of messages published on the partitioned topic. byte/s
     *   "msgRateOut" : 100.0,                // Total rate of messages delivered on the partitioned topic. msg/s
     *   "msgThroughputOut" : 10240.0,        // Total throughput of messages delivered on the partitioned topic. byte/s
     *   "averageMsgSize" : 1024.0,           // Average size of published messages. bytes
     *   "publishers" : [                     // List of publishes on this partitioned topic with their stats
     *      {
     *          "msgRateIn" : 100.0,          // Total rate of messages published by this producer. msg/s
     *          "msgThroughputIn" : 10240.0,  // Total throughput of messages published by this producer. byte/s
     *          "averageMsgSize" : 1024.0,    // Average size of published messages by this producer. bytes
     *      },
     *   ],
     *   "subscriptions" : {                  // Map of subscriptions on this topic
     *     "sub1" : {
     *       "msgRateOut" : 100.0,            // Total rate of messages delivered on this subscription. msg/s
     *       "msgThroughputOut" : 10240.0,    // Total throughput delivered on this subscription. bytes/s
     *       "msgBacklog" : 0,                // Number of messages in the subscriotion backlog
     *       "type" : Exclusive               // Whether the subscription is exclusive or shared
     *       "consumers" [                    // List of consumers on this subscription
     *          {
     *              "msgRateOut" : 100.0,               // Total rate of messages delivered to this consumer. msg/s
     *              "msgThroughputOut" : 10240.0,       // Total throughput delivered to this consumer. bytes/s
     *          }
     *       ],
     *   },
     *   "replication" : {                    // Replication statistics
     *     "cluster_1" : {                    // Cluster name in the context of from-cluster or to-cluster
     *       "msgRateIn" : 100.0,             // Total rate of messages received from this remote cluster. msg/s
     *       "msgThroughputIn" : 10240.0,     // Total throughput received from this remote cluster. bytes/s
     *       "msgRateOut" : 100.0,            // Total rate of messages delivered to the replication-subscriber. msg/s
     *       "msgThroughputOut" : 10240.0,    // Total throughput delivered to the replication-subscriber. bytes/s
     *       "replicationBacklog" : 0,        // Number of messages pending to be replicated to this remote cluster
     *       "connected" : true,              // Whether the replication-subscriber is currently connected locally
     *     },
     *     "cluster_2" : {
     *       "msgRateIn" : 100.0,
     *       "msgThroughputIn" : 10240.0,
     *       "msgRateOut" : 100.0,
     *       "msghroughputOut" : 10240.0,
     *       "replicationBacklog" : 0,
     *       "connected" : true,
     *     }
     *   },
     * }
     * </code>
     * </pre>
     *
     * <p>All the rates are computed over a 1 minute window and are relative the last completed 1 minute period.
     *
     * @param topic
     *            topic name
     * @param perPartition
     *
     * @return the partitioned topic statistics
     * @throws NotAuthorizedException
     *             Don't have admin permission
     * @throws NotFoundException
     *             Topic does not exist
     * @throws PulsarAdminException
     *             Unexpected error
     *
     */
    PartitionedTopicStats getPartitionedStats(String topic, boolean perPartition, boolean getPreciseBacklog)
            throws PulsarAdminException;

    default PartitionedTopicStats getPartitionedStats(String topic, boolean perPartition) throws PulsarAdminException {
        return getPartitionedStats(topic, perPartition, false);
    }

    /**
     * Get the stats for the partitioned topic asynchronously.
     *
     * @param topic
     *            topic Name
     * @param perPartition
     *            flag to get stats per partition
     * @return a future that can be used to track when the partitioned topic statistics are returned
     */
    CompletableFuture<PartitionedTopicStats> getPartitionedStatsAsync(
            String topic, boolean perPartition, boolean getPreciseBacklog);

    default CompletableFuture<PartitionedTopicStats> getPartitionedStatsAsync(String topic, boolean perPartition) {
        return getPartitionedStatsAsync(topic, perPartition, false);
    }

    /**
     * Get the stats for the partitioned topic.
     *
     * @param topic
     *            topic name
     * @return
     * @throws PulsarAdminException
     */
    PartitionedTopicInternalStats getPartitionedInternalStats(String topic)
            throws PulsarAdminException;

    /**
     * Get the stats-internal for the partitioned topic asynchronously.
     *
     * @param topic
     *            topic Name
     * @return a future that can be used to track when the partitioned topic statistics are returned
     */
    CompletableFuture<PartitionedTopicInternalStats> getPartitionedInternalStatsAsync(String topic);

    /**
     * Delete a subscription.
     * <p/>
     * Delete a persistent subscription from a topic. There should not be any active consumers on the subscription.
     * <p/>
     *
     * @param topic
     *            topic name
     * @param subName
     *            Subscription name
     *
     * @throws NotAuthorizedException
     *             Don't have admin permission
     * @throws NotFoundException
     *             Topic or subscription does not exist
     * @throws PreconditionFailedException
     *             Subscription has active consumers
     * @throws PulsarAdminException
     *             Unexpected error
     */
    void deleteSubscription(String topic, String subName) throws PulsarAdminException;

    /**
     * Delete a subscription.
     * <p/>
     * Delete a persistent subscription from a topic. There should not be any active consumers on the subscription.
     * Force flag deletes subscription forcefully by closing all active consumers.
     * <p/>
     *
     * @param topic
     *            topic name
     * @param subName
     *            Subscription name
     * @param force
     *            Delete topic forcefully
     *
     * @throws NotAuthorizedException
     *             Don't have admin permission
     * @throws NotFoundException
     *             Topic or subscription does not exist
     * @throws PreconditionFailedException
     *             Subscription has active consumers
     * @throws PulsarAdminException
     *             Unexpected error
     */
    void deleteSubscription(String topic, String subName, boolean force) throws PulsarAdminException;

    /**
     * Delete a subscription asynchronously.
     * <p/>
     * Delete a persistent subscription from a topic. There should not be any active consumers on the subscription.
     * <p/>
     *
     * @param topic
     *            topic name
     * @param subName
     *            Subscription name
     *
     * @return a future that can be used to track when the subscription is deleted
     */
    CompletableFuture<Void> deleteSubscriptionAsync(String topic, String subName);

    /**
     * Delete a subscription asynchronously.
     * <p/>
     * Delete a persistent subscription from a topic. There should not be any active consumers on the subscription.
     * Force flag deletes subscription forcefully by closing all active consumers.
     * <p/>
     *
     * @param topic
     *            topic name
     * @param subName
     *            Subscription name
     * @param force
     *            Delete topic forcefully
     *
     * @return a future that can be used to track when the subscription is deleted
     */
    CompletableFuture<Void> deleteSubscriptionAsync(String topic, String subName, boolean force);

    /**
     * Skip all messages on a topic subscription.
     * <p/>
     * Completely clears the backlog on the subscription.
     *
     * @param topic
     *            topic name
     * @param subName
     *            Subscription name
     *
     * @throws NotAuthorizedException
     *             Don't have admin permission
     * @throws NotFoundException
     *             Topic or subscription does not exist
     * @throws PulsarAdminException
     *             Unexpected error
     */
    void skipAllMessages(String topic, String subName) throws PulsarAdminException;

    /**
     * Skip all messages on a topic subscription asynchronously.
     * <p/>
     * Completely clears the backlog on the subscription.
     *
     * @param topic
     *            topic name
     * @param subName
     *            Subscription name
     *
     * @return a future that can be used to track when all the messages are skipped
     */
    CompletableFuture<Void> skipAllMessagesAsync(String topic, String subName);

    /**
     * Skip messages on a topic subscription.
     *
     * @param topic
     *            topic name
     * @param subName
     *            Subscription name
     * @param numMessages
     *            Number of messages
     *
     * @throws NotAuthorizedException
     *             Don't have admin permission
     * @throws NotFoundException
     *             Topic or subscription does not exist
     * @throws PulsarAdminException
     *             Unexpected error
     */
    void skipMessages(String topic, String subName, long numMessages) throws PulsarAdminException;

    /**
     * Skip messages on a topic subscription asynchronously.
     *
     * @param topic
     *            topic name
     * @param subName
     *            Subscription name
     * @param numMessages
     *            Number of messages
     *
     * @return a future that can be used to track when the number of messages are skipped
     */
    CompletableFuture<Void> skipMessagesAsync(String topic, String subName, long numMessages);

    /**
     * Expire all messages older than given N (expireTimeInSeconds) seconds for a given subscription.
     *
     * @param topic
     *            topic name
     * @param subscriptionName
     *            Subscription name
     * @param expireTimeInSeconds
     *            Expire messages older than time in seconds
     * @throws PulsarAdminException
     *             Unexpected error
     */
    void expireMessages(String topic, String subscriptionName, long expireTimeInSeconds)
            throws PulsarAdminException;

    /**
     * Expire all messages older than given N (expireTimeInSeconds) seconds for a given subscription asynchronously.
     *
     * @param topic
     *            topic name
     * @param subscriptionName
     *            Subscription name
     * @param expireTimeInSeconds
     *            Expire messages older than time in seconds
     * @return
     */
    CompletableFuture<Void> expireMessagesAsync(String topic, String subscriptionName,
            long expireTimeInSeconds);

    /**
     * Expire all messages older than given N seconds for all subscriptions of the persistent-topic.
     *
     * @param topic
     *            topic name
     * @param expireTimeInSeconds
     *            Expire messages older than time in seconds
     * @throws PulsarAdminException
     *             Unexpected error
     */
    void expireMessagesForAllSubscriptions(String topic, long expireTimeInSeconds)
            throws PulsarAdminException;

    /**
     * Expire all messages older than given N seconds for all subscriptions of the persistent-topic asynchronously.
     *
     * @param topic
     *            topic name
     * @param expireTimeInSeconds
     *            Expire messages older than time in seconds
     */
    CompletableFuture<Void> expireMessagesForAllSubscriptionsAsync(String topic, long expireTimeInSeconds);

    /**
     * Peek messages from a topic subscription.
     *
     * @param topic
     *            topic name
     * @param subName
     *            Subscription name
     * @param numMessages
     *            Number of messages
     * @return
     * @throws NotAuthorizedException
     *             Don't have admin permission
     * @throws NotFoundException
     *             Topic or subscription does not exist
     * @throws PulsarAdminException
     *             Unexpected error
     */
    List<Message<byte[]>> peekMessages(String topic, String subName, int numMessages) throws PulsarAdminException;

    /**
     * Peek messages from a topic subscription asynchronously.
     *
     * @param topic
     *            topic name
     * @param subName
     *            Subscription name
     * @param numMessages
     *            Number of messages
     * @return a future that can be used to track when the messages are returned
     */
    CompletableFuture<List<Message<byte[]>>> peekMessagesAsync(String topic, String subName, int numMessages);

    /**
     * Get a message by its messageId via a topic subscription.
     * @param topic
     *            Topic name
     * @param ledgerId
     *            Ledger id
     * @param entryId
     *            Entry id
     * @return the message indexed by the messageId
     * @throws PulsarAdminException
     *            Unexpected error
     */
    Message<byte[]> getMessageById(String topic, long ledgerId, long entryId) throws PulsarAdminException;

    /**
     * Get a message by its messageId via a topic subscription asynchronously.
     * @param topic
     *            Topic name
     * @param ledgerId
     *            Ledger id
     * @param entryId
     *            Entry id
     * @return a future that can be used to track when the message is returned
     */
    CompletableFuture<Message<byte[]>> getMessageByIdAsync(String topic, long ledgerId, long entryId);

    /**
     * Create a new subscription on a topic.
     *
     * @param topic
     *            topic name
     * @param subscriptionName
     *            Subscription name
     * @param messageId
     *            The {@link MessageId} on where to initialize the subscription. It could be {@link MessageId#latest},
     *            {@link MessageId#earliest} or a specific message id.
     *
     * @throws NotAuthorizedException
     *             Don't have admin permission
     * @throws ConflictException
     *             Subscription already exists
     * @throws NotAllowedException
     *             Command disallowed for requested resource
     * @throws PulsarAdminException
     *             Unexpected error
     */
    void createSubscription(String topic, String subscriptionName, MessageId messageId)
            throws PulsarAdminException;

    /**
     * Create a new subscription on a topic.
     *
     * @param topic
     *            topic name
     * @param subscriptionName
     *            Subscription name
     * @param messageId
     *            The {@link MessageId} on where to initialize the subscription. It could be {@link MessageId#latest},
     *            {@link MessageId#earliest} or a specific message id.
     */
    CompletableFuture<Void> createSubscriptionAsync(String topic, String subscriptionName, MessageId messageId);

    /**
     * Reset cursor position on a topic subscription.
     *
     * @param topic
     *            topic name
     * @param subName
     *            Subscription name
     * @param timestamp
     *            reset subscription to position closest to time in ms since epoch
     *
     * @throws NotAuthorizedException
     *             Don't have admin permission
     * @throws NotFoundException
     *             Topic or subscription does not exist
     * @throws NotAllowedException
     *             Command disallowed for requested resource
     * @throws PulsarAdminException
     *             Unexpected error
     */
    void resetCursor(String topic, String subName, long timestamp) throws PulsarAdminException;

    /**
     * Reset cursor position on a topic subscription.
     *
     * @param topic
     *            topic name
     * @param subName
     *            Subscription name
     * @param timestamp
     *            reset subscription to position closest to time in ms since epoch
     */
    CompletableFuture<Void> resetCursorAsync(String topic, String subName, long timestamp);

    /**
     * Reset cursor position on a topic subscription.
     *
     * @param topic
     *            topic name
     * @param subName
     *            Subscription name
     * @param messageId
     *            reset subscription to messageId (or previous nearest messageId if given messageId is not valid)
     *
     * @throws NotAuthorizedException
     *             Don't have admin permission
     * @throws NotFoundException
     *             Topic or subscription does not exist
     * @throws NotAllowedException
     *             Command disallowed for requested resource
     * @throws PulsarAdminException
     *             Unexpected error
     */
    void resetCursor(String topic, String subName, MessageId messageId) throws PulsarAdminException;

    /**
     * Reset cursor position on a topic subscription.
     *
     * @param topic
     *            topic name
     * @param subName
     *            Subscription name
     * @param messageId
     *            reset subscription to messageId (or previous nearest messageId if given messageId is not valid)
     */
    CompletableFuture<Void> resetCursorAsync(String topic, String subName, MessageId messageId);

    /**
     * Trigger compaction to run for a topic. A single topic can only have one instance of compaction
     * running at any time. Any attempt to trigger another will be met with a ConflictException.
     *
     * @param topic
     *            The topic on which to trigger compaction
     */
    void triggerCompaction(String topic) throws PulsarAdminException;

    /**
     * Trigger compaction to run for a topic asynchronously.
     *
     * @param topic
     *            The topic on which to trigger compaction
     */
    CompletableFuture<Void> triggerCompactionAsync(String topic);

    /**
     * Check the status of an ongoing compaction for a topic.
     *
     * @param topic The topic whose compaction status we wish to check
     */
    LongRunningProcessStatus compactionStatus(String topic) throws PulsarAdminException;

    /**
     * Check the status of an ongoing compaction for a topic asynchronously.
     *
     * @param topic The topic whose compaction status we wish to check
     */
    CompletableFuture<LongRunningProcessStatus> compactionStatusAsync(String topic);

    /**
     * Trigger offloading messages in topic to longterm storage.
     *
     * @param topic the topic to offload
     * @param messageId ID of maximum message which should be offloaded
     */
    void triggerOffload(String topic, MessageId messageId) throws PulsarAdminException;

    /**
     * Trigger offloading messages in topic to longterm storage asynchronously.
     *
     * @param topic the topic to offload
     * @param messageId ID of maximum message which should be offloaded
     */
    CompletableFuture<Void> triggerOffloadAsync(String topic, MessageId messageId);

    /**
     * Check the status of an ongoing offloading operation for a topic.
     *
     * @param topic the topic being offloaded
     * @return the status of the offload operation
     */
    OffloadProcessStatus offloadStatus(String topic) throws PulsarAdminException;

    /**
     * Check the status of an ongoing offloading operation for a topic asynchronously.
     *
     * @param topic the topic being offloaded
     * @return the status of the offload operation
     */
    CompletableFuture<OffloadProcessStatus> offloadStatusAsync(String topic);

    /**
     * Get the last commit message Id of a topic.
     *
     * @param topic the topic name
     * @return
     * @throws PulsarAdminException
     */
    MessageId getLastMessageId(String topic) throws PulsarAdminException;

    /**
     * Get the last commit message Id of a topic asynchronously.
     *
     * @param topic the topic name
     * @return
     */
    CompletableFuture<MessageId> getLastMessageIdAsync(String topic);

    /**
     * Get backlog quota map for a topic.
     * Response example:
     *
     * <pre>
     * <code>
     *  {
     *      "namespace_memory" : {
     *          "limit" : "134217728",
     *          "policy" : "consumer_backlog_eviction"
     *      },
     *      "destination_storage" : {
     *          "limit" : "-1",
     *          "policy" : "producer_exception"
     *      }
     *  }
     * </code>
     * </pre>
     *
     * @param topic
     *            Topic name
     *
     * @throws NotAuthorizedException
     *             Permission denied
     * @throws NotFoundException
     *             Topic does not exist
     * @throws PulsarAdminException
     *             Unexpected error
     */
    Map<BacklogQuota.BacklogQuotaType, BacklogQuota> getBacklogQuotaMap(String topic) throws PulsarAdminException;

    /**
     * Set a backlog quota for a topic.
     * The backlog quota can be set on this resource:
     *
     * <p>
     * Request parameter example:
     *</p>
     *
     * <pre>
     * <code>
     * {
     *     "limit" : "134217728",
     *     "policy" : "consumer_backlog_eviction"
     * }
     * </code>
     * </pre>
     *
     * @param topic
     *            Topic name
     * @param backlogQuota
     *            the new BacklogQuota
     *
     * @throws NotAuthorizedException
     *             Don't have admin permission
     * @throws NotFoundException
     *             Topic does not exist
     * @throws PulsarAdminException
     *             Unexpected error
     */
    void setBacklogQuota(String topic, BacklogQuota backlogQuota) throws PulsarAdminException;

    /**
     * Remove a backlog quota policy from a topic.
     * The namespace backlog policy will fall back to the default.
     *
     * @param topic
     *            Topic name
     *
     * @throws NotAuthorizedException
     *             Don't have admin permission
     * @throws NotFoundException
     *             Topic does not exist
     * @throws PulsarAdminException
     *             Unexpected error
     */
    void removeBacklogQuota(String topic) throws PulsarAdminException;

    /**
     * Get the delayed delivery policy for a specified topic.
     * @param topic
     * @return
     * @throws PulsarAdminException
     */
    DelayedDeliveryPolicies getDelayedDeliveryPolicy(String topic) throws PulsarAdminException;

    /**
     * Get the delayed delivery policy for a specified topic asynchronously.
     * @param topic
     * @return
     */
    CompletableFuture<DelayedDeliveryPolicies> getDelayedDeliveryPolicyAsync(String topic);

    /**
     * Set the delayed delivery policy for a specified topic.
     * @param topic
     * @param delayedDeliveryPolicies
     * @throws PulsarAdminException
     */
    void setDelayedDeliveryPolicy(String topic
            , DelayedDeliveryPolicies delayedDeliveryPolicies) throws PulsarAdminException;

    /**
     * Set the delayed delivery policy for a specified topic asynchronously.
     * @param topic
     * @param delayedDeliveryPolicies
     * @return
     */
    CompletableFuture<Void> setDelayedDeliveryPolicyAsync(String topic
            , DelayedDeliveryPolicies delayedDeliveryPolicies);

    /**
     * Remove the delayed delivery policy for a specified topic asynchronously.
     * @param topic
     * @return
     */
    CompletableFuture<Void> removeDelayedDeliveryPolicyAsync(String topic);

    /**
     * Remove the delayed delivery policy for a specified topic.
     * @param topic
     * @throws PulsarAdminException
     */
    void removeDelayedDeliveryPolicy(String topic) throws PulsarAdminException;

    /**
     * Set message TTL for a topic.
     *
     * @param topic
     *          Topic name
     * @param messageTTLInSecond
     *          Message TTL in second.
     * @throws NotAuthorizedException
     *             Don't have admin permission
     * @throws NotFoundException
     *             Topic does not exist
     * @throws PulsarAdminException
     *             Unexpected error
     */
    void setMessageTTL(String topic, int messageTTLInSecond) throws PulsarAdminException;

    /**
     * Get message TTL for a topic.
     *
     * @param topic
     * @return Message TTL in second.
     * @throws NotAuthorizedException
     *             Don't have admin permission
     * @throws NotFoundException
     *             Topic does not exist
     * @throws PulsarAdminException
     *             Unexpected error
     */
    int getMessageTTL(String topic) throws PulsarAdminException;

    /**
     * Remove message TTL for a topic.
     *
     * @param topic
     * @throws NotAuthorizedException
     *             Don't have admin permission
     * @throws NotFoundException
     *             Topic does not exist
     * @throws PulsarAdminException
     *             Unexpected error
     */
    void removeMessageTTL(String topic) throws PulsarAdminException;

    /**
     * Set the retention configuration on a topic.
     * <p/>
     * Set the retention configuration on a topic. This operation requires Pulsar super-user access.
     * <p/>
     * Request parameter example:
     * <p/>
     *
     * <pre>
     * <code>
     * {
     *     "retentionTimeInMinutes" : 60,            // how long to retain messages
     *     "retentionSizeInMB" : 1024,              // retention backlog limit
     * }
     * </code>
     * </pre>
     *
     * @param topic
     *            Topic name
     *
     * @throws NotAuthorizedException
     *             Don't have admin permission
     * @throws NotFoundException
     *             Topic does not exist
     * @throws ConflictException
     *             Concurrent modification
     * @throws PulsarAdminException
     *             Unexpected error
     */
    void setRetention(String topic, RetentionPolicies retention) throws PulsarAdminException;

    /**
     * Set the retention configuration for all the topics on a topic asynchronously.
     * <p/>
     * Set the retention configuration on a topic. This operation requires Pulsar super-user access.
     * <p/>
     * Request parameter example:
     * <p/>
     *
     * <pre>
     * <code>
     * {
     *     "retentionTimeInMinutes" : 60,            // how long to retain messages
     *     "retentionSizeInMB" : 1024,              // retention backlog limit
     * }
     * </code>
     * </pre>
     *
     * @param topic
     *            Topic name
     */
    CompletableFuture<Void> setRetentionAsync(String topic, RetentionPolicies retention);

    /**
     * Get the retention configuration for a topic.
     * <p/>
     * Get the retention configuration for a topic.
     * <p/>
     * Response example:
     * <p/>
     *
     * <pre>
     * <code>
     * {
     *     "retentionTimeInMinutes" : 60,            // how long to retain messages
     *     "retentionSizeInMB" : 1024,              // retention backlog limit
     * }
     * </code>
     * </pre>
     *
     * @param topic
     *            Topic name
     * @throws NotAuthorizedException
     *             Don't have admin permission
     * @throws NotFoundException
     *             Topic does not exist
     * @throws ConflictException
     *             Concurrent modification
     * @throws PulsarAdminException
     *             Unexpected error
     */
    RetentionPolicies getRetention(String topic) throws PulsarAdminException;

    /**
     * Get the retention configuration for a topic asynchronously.
     * <p/>
     * Get the retention configuration for a topic.
     * <p/>
     *
     * @param topic
     *            Topic name
     */
    CompletableFuture<RetentionPolicies> getRetentionAsync(String topic);

    /**
     * Remove the retention configuration for all the topics on a topic.
     * <p/>
     * Remove the retention configuration on a topic. This operation requires Pulsar super-user access.
     * <p/>
     * Request parameter example:
     * <p/>
     *
     * @param topic
     *            Topic name
     *
     * @throws NotAuthorizedException
     *             Don't have admin permission
     * @throws NotFoundException
     *             Topic does not exist
     * @throws ConflictException
     *             Concurrent modification
     * @throws PulsarAdminException
     *             Unexpected error
     */
    void removeRetention(String topic) throws PulsarAdminException;

    /**
     * Remove the retention configuration for all the topics on a topic asynchronously.
     * <p/>
     * Remove the retention configuration on a topic. This operation requires Pulsar super-user access.
     * <p/>
     * Request parameter example:
     * <p/>
     *
     * <pre>
     * <code>
     * {
     *     "retentionTimeInMinutes" : 60,            // how long to retain messages
     *     "retentionSizeInMB" : 1024,              // retention backlog limit
     * }
     * </code>
     * </pre>
     *
     * @param topic
     *            Topic name
     */
    CompletableFuture<Void> removeRetentionAsync(String topic);

    /**
     * get max unacked messages on consumer of a topic.
     * @param topic
     * @return
     * @throws PulsarAdminException
     */
    Integer getMaxUnackedMessagesOnConsumer(String topic) throws PulsarAdminException;

    /**
     * get max unacked messages on consumer of a topic asynchronously.
     * @param topic
     * @return
     */
    CompletableFuture<Integer> getMaxUnackedMessagesOnConsumerAsync(String topic);

    /**
     * set max unacked messages on consumer of a topic.
     * @param topic
     * @param maxNum
     * @throws PulsarAdminException
     */
    void setMaxUnackedMessagesOnConsumer(String topic, int maxNum) throws PulsarAdminException;

    /**
     * set max unacked messages on consumer of a topic asynchronously.
     * @param topic
     * @param maxNum
     * @return
     */
    CompletableFuture<Void> setMaxUnackedMessagesOnConsumerAsync(String topic, int maxNum);

    /**
     * remove max unacked messages on consumer of a topic.
     * @param topic
     * @throws PulsarAdminException
     */
    void removeMaxUnackedMessagesOnConsumer(String topic) throws PulsarAdminException;

    /**
     * remove max unacked messages on consumer of a topic asynchronously.
     * @param topic
     * @return
     */
    CompletableFuture<Void> removeMaxUnackedMessagesOnConsumerAsync(String topic);

    /**
     * get max unacked messages on subscription of a topic.
     * @param topic
     * @return
     * @throws PulsarAdminException
     */
    Integer getMaxUnackedMessagesOnSubscription(String topic) throws PulsarAdminException;

    /**
     * get max unacked messages on subscription of a topic asynchronously.
     * @param topic
     * @return
     */
    CompletableFuture<Integer> getMaxUnackedMessagesOnSubscriptionAsync(String topic);

    /**
     * set max unacked messages on subscription of a topic.
     * @param topic
     * @param maxNum
     * @throws PulsarAdminException
     */
    void setMaxUnackedMessagesOnSubscription(String topic, int maxNum) throws PulsarAdminException;

    /**
     * set max unacked messages on subscription of a topic asynchronously.
     * @param topic
     * @param maxNum
     * @return
     */
    CompletableFuture<Void> setMaxUnackedMessagesOnSubscriptionAsync(String topic, int maxNum);

    /**
     * remove max unacked messages on subscription of a topic.
     * @param topic
     * @throws PulsarAdminException
     */
    void removeMaxUnackedMessagesOnSubscription(String topic) throws PulsarAdminException;

    /**
     * remove max unacked messages on subscription of a topic asynchronously.
     * @param topic
     * @return
     */
    CompletableFuture<Void> removeMaxUnackedMessagesOnSubscriptionAsync(String topic);

    /**
<<<<<<< HEAD
     * get deduplication enabled of a topic.
     * @param topic
     * @return
     * @throws PulsarAdminException
     */
    Boolean getDeduplicationEnabled(String topic) throws PulsarAdminException;

    /**
     * get deduplication enabled of a topic asynchronously.
     * @param topic
     * @return
     */
    CompletableFuture<Boolean> getDeduplicationEnabledAsync(String topic);

    /**
     * set deduplication enabled of a topic.
     * @param topic
     * @param enabled
     * @throws PulsarAdminException
     */
    void setDeduplicationEnabled(String topic, boolean enabled) throws PulsarAdminException;

    /**
     * set deduplication enabled of a topic asynchronously.
     * @param topic
     * @param enabled
     * @return
     */
    CompletableFuture<Void> setDeduplicationEnabledAsync(String topic, boolean enabled);

    /**
     * remove deduplication enabled of a topic.
     * @param topic
     * @throws PulsarAdminException
     */
    void removeDeduplicationEnabled(String topic) throws PulsarAdminException;

    /**
     * remove deduplication enabled of a topic asynchronously.
     * @param topic
     * @return
     */
    CompletableFuture<Void> removeDeduplicationEnabledAsync(String topic);
=======
     * Set the configuration of persistence policies for specified topic.
     *
     * @param topic Topic name
     * @param persistencePolicies Configuration of bookkeeper persistence policies
     * @throws PulsarAdminException Unexpected error
     */
    void setPersistence(String topic, PersistencePolicies persistencePolicies) throws PulsarAdminException;

    /**
     * Set the configuration of persistence policies for specified topic asynchronously.
     *
     * @param topic Topic name
     * @param persistencePolicies Configuration of bookkeeper persistence policies
     */
    CompletableFuture<Void> setPersistenceAsync(String topic, PersistencePolicies persistencePolicies);

    /**
     * Get the configuration of persistence policies for specified topic.
     *
     * @param topic Topic name
     * @return Configuration of bookkeeper persistence policies
     * @throws PulsarAdminException Unexpected error
     */
    PersistencePolicies getPersistence(String topic) throws PulsarAdminException;

    /**
     * Get the configuration of persistence policies for specified topic asynchronously.
     *
     * @param topic Topic name
     */
    CompletableFuture<PersistencePolicies> getPersistenceAsync(String topic);

    /**
     * Remove the configuration of persistence policies for specified topic.
     *
     * @param topic Topic name
     * @throws PulsarAdminException Unexpected error
     */
    void removePersistence(String topic) throws PulsarAdminException;

    /**
     * Remove the configuration of persistence policies for specified topic asynchronously.
     *
     * @param topic Topic name
     */
    CompletableFuture<Void> removePersistenceAsync(String topic);
>>>>>>> 6cae4afa
}<|MERGE_RESOLUTION|>--- conflicted
+++ resolved
@@ -1754,51 +1754,6 @@
     CompletableFuture<Void> removeMaxUnackedMessagesOnSubscriptionAsync(String topic);
 
     /**
-<<<<<<< HEAD
-     * get deduplication enabled of a topic.
-     * @param topic
-     * @return
-     * @throws PulsarAdminException
-     */
-    Boolean getDeduplicationEnabled(String topic) throws PulsarAdminException;
-
-    /**
-     * get deduplication enabled of a topic asynchronously.
-     * @param topic
-     * @return
-     */
-    CompletableFuture<Boolean> getDeduplicationEnabledAsync(String topic);
-
-    /**
-     * set deduplication enabled of a topic.
-     * @param topic
-     * @param enabled
-     * @throws PulsarAdminException
-     */
-    void setDeduplicationEnabled(String topic, boolean enabled) throws PulsarAdminException;
-
-    /**
-     * set deduplication enabled of a topic asynchronously.
-     * @param topic
-     * @param enabled
-     * @return
-     */
-    CompletableFuture<Void> setDeduplicationEnabledAsync(String topic, boolean enabled);
-
-    /**
-     * remove deduplication enabled of a topic.
-     * @param topic
-     * @throws PulsarAdminException
-     */
-    void removeDeduplicationEnabled(String topic) throws PulsarAdminException;
-
-    /**
-     * remove deduplication enabled of a topic asynchronously.
-     * @param topic
-     * @return
-     */
-    CompletableFuture<Void> removeDeduplicationEnabledAsync(String topic);
-=======
      * Set the configuration of persistence policies for specified topic.
      *
      * @param topic Topic name
@@ -1845,5 +1800,49 @@
      * @param topic Topic name
      */
     CompletableFuture<Void> removePersistenceAsync(String topic);
->>>>>>> 6cae4afa
+
+    /**
+     * get deduplication enabled of a topic.
+     * @param topic
+     * @return
+     * @throws PulsarAdminException
+     */
+    Boolean getDeduplicationEnabled(String topic) throws PulsarAdminException;
+
+    /**
+     * get deduplication enabled of a topic asynchronously.
+     * @param topic
+     * @return
+     */
+    CompletableFuture<Boolean> getDeduplicationEnabledAsync(String topic);
+
+    /**
+     * set deduplication enabled of a topic.
+     * @param topic
+     * @param enabled
+     * @throws PulsarAdminException
+     */
+    void setDeduplicationEnabled(String topic, boolean enabled) throws PulsarAdminException;
+
+    /**
+     * set deduplication enabled of a topic asynchronously.
+     * @param topic
+     * @param enabled
+     * @return
+     */
+    CompletableFuture<Void> setDeduplicationEnabledAsync(String topic, boolean enabled);
+
+    /**
+     * remove deduplication enabled of a topic.
+     * @param topic
+     * @throws PulsarAdminException
+     */
+    void removeDeduplicationEnabled(String topic) throws PulsarAdminException;
+
+    /**
+     * remove deduplication enabled of a topic asynchronously.
+     * @param topic
+     * @return
+     */
+    CompletableFuture<Void> removeDeduplicationEnabledAsync(String topic);
 }