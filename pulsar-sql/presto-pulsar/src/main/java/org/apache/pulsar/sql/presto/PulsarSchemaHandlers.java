/**
 * Licensed to the Apache Software Foundation (ASF) under one
 * or more contributor license agreements.  See the NOTICE file
 * distributed with this work for additional information
 * regarding copyright ownership.  The ASF licenses this file
 * to you under the Apache License, Version 2.0 (the
 * "License"); you may not use this file except in compliance
 * with the License.  You may obtain a copy of the License at
 *
 *   http://www.apache.org/licenses/LICENSE-2.0
 *
 * Unless required by applicable law or agreed to in writing,
 * software distributed under the License is distributed on an
 * "AS IS" BASIS, WITHOUT WARRANTIES OR CONDITIONS OF ANY
 * KIND, either express or implied.  See the License for the
 * specific language governing permissions and limitations
 * under the License.
 */
package org.apache.pulsar.sql.presto;

import static com.facebook.presto.spi.StandardErrorCode.NOT_SUPPORTED;

import com.facebook.presto.spi.PrestoException;
import java.util.List;
<<<<<<< HEAD

import org.apache.pulsar.client.api.PulsarClientException;
=======
>>>>>>> 2936e176
import org.apache.pulsar.client.api.Schema;
import org.apache.pulsar.common.naming.TopicName;
import org.apache.pulsar.common.schema.SchemaInfo;
import org.apache.pulsar.common.schema.SchemaType;

class PulsarSchemaHandlers {

    static SchemaHandler newPulsarSchemaHandler(TopicName topicName,
                                                PulsarConnectorConfig pulsarConnectorConfig,
                                                SchemaInfo schemaInfo,
                                                List<PulsarColumnHandle> columnHandles) throws RuntimeException{
        if (schemaInfo.getType().isPrimitive()) {
            return new PulsarPrimitiveSchemaHandler(schemaInfo);
        } else if (schemaInfo.getType().isStruct()) {

<<<<<<< HEAD
            try {
                switch (schemaInfo.getType()) {
                    case JSON:
                        return new JSONSchemaHandler(columnHandles);
                    case AVRO:
                        return new AvroSchemaHandler(topicName, pulsarConnectorConfig, schemaInfo, columnHandles);
                    default:
                        throw new PrestoException(NOT_SUPPORTED, "Not supported schema type: " + schemaInfo.getType());
                }
            } catch (PulsarClientException e) {
                throw new RuntimeException(
                        new Throwable("PulsarAdmin gets version schema fail, topicName : "
                                + topicName.toString(), e));
            }
=======
        } else if (schemaInfo.getType().equals(SchemaType.KEY_VALUE)) {
            return new KeyValueSchemaHandler(schemaInfo, columnHandles);
>>>>>>> 2936e176
        } else {
            throw new PrestoException(
                    NOT_SUPPORTED,
                    "Schema `" + schemaInfo.getType() + "` is not supported by presto yet : " + schemaInfo);
        }

    }

    static SchemaInfo defaultSchema() {
        return Schema.BYTES.getSchemaInfo();
    }
}<|MERGE_RESOLUTION|>--- conflicted
+++ resolved
@@ -22,11 +22,8 @@
 
 import com.facebook.presto.spi.PrestoException;
 import java.util.List;
-<<<<<<< HEAD
 
 import org.apache.pulsar.client.api.PulsarClientException;
-=======
->>>>>>> 2936e176
 import org.apache.pulsar.client.api.Schema;
 import org.apache.pulsar.common.naming.TopicName;
 import org.apache.pulsar.common.schema.SchemaInfo;
@@ -41,8 +38,6 @@
         if (schemaInfo.getType().isPrimitive()) {
             return new PulsarPrimitiveSchemaHandler(schemaInfo);
         } else if (schemaInfo.getType().isStruct()) {
-
-<<<<<<< HEAD
             try {
                 switch (schemaInfo.getType()) {
                     case JSON:
@@ -57,10 +52,8 @@
                         new Throwable("PulsarAdmin gets version schema fail, topicName : "
                                 + topicName.toString(), e));
             }
-=======
         } else if (schemaInfo.getType().equals(SchemaType.KEY_VALUE)) {
-            return new KeyValueSchemaHandler(schemaInfo, columnHandles);
->>>>>>> 2936e176
+            return new KeyValueSchemaHandler(topicName, pulsarConnectorConfig, schemaInfo, columnHandles);
         } else {
             throw new PrestoException(
                     NOT_SUPPORTED,
