/**
 * Licensed to the Apache Software Foundation (ASF) under one
 * or more contributor license agreements.  See the NOTICE file
 * distributed with this work for additional information
 * regarding copyright ownership.  The ASF licenses this file
 * to you under the Apache License, Version 2.0 (the
 * "License"); you may not use this file except in compliance
 * with the License.  You may obtain a copy of the License at
 *
 *   http://www.apache.org/licenses/LICENSE-2.0
 *
 * Unless required by applicable law or agreed to in writing,
 * software distributed under the License is distributed on an
 * "AS IS" BASIS, WITHOUT WARRANTIES OR CONDITIONS OF ANY
 * KIND, either express or implied.  See the License for the
 * specific language governing permissions and limitations
 * under the License.
 */
package org.apache.pulsar.sql.presto;

import com.google.common.annotations.VisibleForTesting;
import io.airlift.log.Logger;
import io.netty.buffer.ByteBuf;
import io.netty.util.concurrent.FastThreadLocal;
<<<<<<< HEAD

import org.apache.pulsar.client.api.PulsarClientException;
import org.apache.pulsar.client.impl.schema.generic.GenericAvroRecord;
import org.apache.pulsar.client.impl.schema.generic.GenericAvroSchema;
import org.apache.pulsar.common.api.raw.RawMessage;
import org.apache.pulsar.common.naming.TopicName;
import org.apache.pulsar.common.schema.SchemaInfo;

import java.util.List;

=======
import java.io.IOException;
import java.util.List;
import org.apache.avro.Schema;
import org.apache.avro.generic.GenericDatumReader;
import org.apache.avro.generic.GenericRecord;
import org.apache.avro.io.BinaryDecoder;
import org.apache.avro.io.DatumReader;
import org.apache.avro.io.DecoderFactory;

/**
 * Schema handler for payload in the Avro format.
 */
>>>>>>> b1962839
public class AvroSchemaHandler implements SchemaHandler {

    private final List<PulsarColumnHandle> columnHandles;

    private final GenericAvroSchema genericAvroSchema;

    private final SchemaInfo schemaInfo;

    private static final FastThreadLocal<byte[]> tmpBuffer = new FastThreadLocal<byte[]>() {
        @Override
        protected byte[] initialValue() {
            return new byte[1024];
        }
    };

    private static final Logger log = Logger.get(AvroSchemaHandler.class);

    public AvroSchemaHandler(TopicName topicName, PulsarConnectorConfig pulsarConnectorConfig,
                             SchemaInfo schemaInfo, List<PulsarColumnHandle> columnHandles) throws PulsarClientException {
        this.schemaInfo = schemaInfo;
        this.genericAvroSchema = new GenericAvroSchema(schemaInfo);
        this.genericAvroSchema
                .setSchemaInfoProvider(new PulsarSqlSchemaInfoProvider(topicName, pulsarConnectorConfig.getPulsarAdmin()));
        this.columnHandles = columnHandles;
    }

    AvroSchemaHandler(PulsarSqlSchemaInfoProvider pulsarSqlSchemaInfoProvider, SchemaInfo schemaInfo, List<PulsarColumnHandle> columnHandles) {
        this.schemaInfo = schemaInfo;
        this.genericAvroSchema = new GenericAvroSchema(schemaInfo);
        this.genericAvroSchema.setSchemaInfoProvider(pulsarSqlSchemaInfoProvider);
        this.columnHandles = columnHandles;
    }

<<<<<<< HEAD
    @Override
    public Object deserialize(RawMessage rawMessage) {
        ByteBuf payload = rawMessage.getData();
        int size = payload.readableBytes();
        byte[] buffer = tmpBuffer.get();
        if (buffer.length < size) {
            // If the thread-local buffer is not big enough, replace it with
            // a bigger one
            buffer = new byte[size * 2];
            tmpBuffer.set(buffer);
        }
        payload.readBytes(buffer, 0, size);
        if (rawMessage.getSchemaVersion() != null) {
            return genericAvroSchema.decode(buffer, rawMessage.getSchemaVersion());
        } else {
            return genericAvroSchema.decode(buffer);
=======
            BinaryDecoder decoder = DecoderFactory.get().binaryDecoder(heapBuffer.array(), heapBuffer.arrayOffset(),
                    heapBuffer.readableBytes(), decoderFromCache);
            if (decoderFromCache == null) {
                decoders.set(decoder);
            }
            return this.datumReader.read(null, decoder);
        } catch (IOException e) {
            log.error(e);
        } finally {
            ReferenceCountUtil.safeRelease(heapBuffer);
>>>>>>> b1962839
        }
    }

    @Override
    public Object extractField(int index, Object currentRecord) {
        try {
            GenericAvroRecord record = (GenericAvroRecord) currentRecord;
            PulsarColumnHandle pulsarColumnHandle = this.columnHandles.get(index);
<<<<<<< HEAD
            String[] names = pulsarColumnHandle.getFieldNames();

            if (names.length == 1) {
                return record.getField(pulsarColumnHandle.getName());
            } else {
                for (int i = 0 ; i < names.length - 1; i++) {
                    record = (GenericAvroRecord) record.getField(names[i]);
=======
            Integer[] positionIndices = pulsarColumnHandle.getPositionIndices();
            Object curr = record.get(positionIndices[0]);
            if (curr == null) {
                return null;
            }
            if (positionIndices.length > 0) {
                for (int i = 1; i < positionIndices.length; i++) {
                    curr = ((GenericRecord) curr).get(positionIndices[i]);
                    if (curr == null) {
                        return null;
                    }
>>>>>>> b1962839
                }
                return record.getField(names[names.length - 1]);
            }
        } catch (Exception ex) {
            log.debug(ex, "%s", ex);
        }
        return null;
    }

    @VisibleForTesting
    GenericAvroSchema getSchema() {
        return this.genericAvroSchema;
    }

    @VisibleForTesting
    SchemaInfo getSchemaInfo() {
        return schemaInfo;
    }
}<|MERGE_RESOLUTION|>--- conflicted
+++ resolved
@@ -22,7 +22,6 @@
 import io.airlift.log.Logger;
 import io.netty.buffer.ByteBuf;
 import io.netty.util.concurrent.FastThreadLocal;
-<<<<<<< HEAD
 
 import org.apache.pulsar.client.api.PulsarClientException;
 import org.apache.pulsar.client.impl.schema.generic.GenericAvroRecord;
@@ -33,20 +32,9 @@
 
 import java.util.List;
 
-=======
-import java.io.IOException;
-import java.util.List;
-import org.apache.avro.Schema;
-import org.apache.avro.generic.GenericDatumReader;
-import org.apache.avro.generic.GenericRecord;
-import org.apache.avro.io.BinaryDecoder;
-import org.apache.avro.io.DatumReader;
-import org.apache.avro.io.DecoderFactory;
-
 /**
  * Schema handler for payload in the Avro format.
  */
->>>>>>> b1962839
 public class AvroSchemaHandler implements SchemaHandler {
 
     private final List<PulsarColumnHandle> columnHandles;
@@ -80,7 +68,6 @@
         this.columnHandles = columnHandles;
     }
 
-<<<<<<< HEAD
     @Override
     public Object deserialize(RawMessage rawMessage) {
         ByteBuf payload = rawMessage.getData();
@@ -97,18 +84,6 @@
             return genericAvroSchema.decode(buffer, rawMessage.getSchemaVersion());
         } else {
             return genericAvroSchema.decode(buffer);
-=======
-            BinaryDecoder decoder = DecoderFactory.get().binaryDecoder(heapBuffer.array(), heapBuffer.arrayOffset(),
-                    heapBuffer.readableBytes(), decoderFromCache);
-            if (decoderFromCache == null) {
-                decoders.set(decoder);
-            }
-            return this.datumReader.read(null, decoder);
-        } catch (IOException e) {
-            log.error(e);
-        } finally {
-            ReferenceCountUtil.safeRelease(heapBuffer);
->>>>>>> b1962839
         }
     }
 
@@ -117,7 +92,6 @@
         try {
             GenericAvroRecord record = (GenericAvroRecord) currentRecord;
             PulsarColumnHandle pulsarColumnHandle = this.columnHandles.get(index);
-<<<<<<< HEAD
             String[] names = pulsarColumnHandle.getFieldNames();
 
             if (names.length == 1) {
@@ -125,19 +99,6 @@
             } else {
                 for (int i = 0 ; i < names.length - 1; i++) {
                     record = (GenericAvroRecord) record.getField(names[i]);
-=======
-            Integer[] positionIndices = pulsarColumnHandle.getPositionIndices();
-            Object curr = record.get(positionIndices[0]);
-            if (curr == null) {
-                return null;
-            }
-            if (positionIndices.length > 0) {
-                for (int i = 1; i < positionIndices.length; i++) {
-                    curr = ((GenericRecord) curr).get(positionIndices[i]);
-                    if (curr == null) {
-                        return null;
-                    }
->>>>>>> b1962839
                 }
                 return record.getField(names[names.length - 1]);
             }
