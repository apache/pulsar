/**
 * Licensed to the Apache Software Foundation (ASF) under one
 * or more contributor license agreements.  See the NOTICE file
 * distributed with this work for additional information
 * regarding copyright ownership.  The ASF licenses this file
 * to you under the Apache License, Version 2.0 (the
 * "License"); you may not use this file except in compliance
 * with the License.  You may obtain a copy of the License at
 *
 *   http://www.apache.org/licenses/LICENSE-2.0
 *
 * Unless required by applicable law or agreed to in writing,
 * software distributed under the License is distributed on an
 * "AS IS" BASIS, WITHOUT WARRANTIES OR CONDITIONS OF ANY
 * KIND, either express or implied.  See the License for the
 * specific language governing permissions and limitations
 * under the License.
 */
package org.apache.pulsar.sql.presto;

import com.dslplatform.json.DslJson;
import com.facebook.presto.spi.type.Type;
import io.airlift.log.Logger;
import io.netty.buffer.ByteBuf;
import io.netty.util.concurrent.FastThreadLocal;
import java.io.IOException;
import java.math.BigDecimal;
import java.util.List;
import java.util.Map;

<<<<<<< HEAD
import io.netty.buffer.ByteBuf;
import io.netty.util.concurrent.FastThreadLocal;
import org.apache.pulsar.common.api.raw.RawMessage;

=======
/**
 * Schema handler for payload in the JSON format.
 */
>>>>>>> b1962839
public class JSONSchemaHandler implements SchemaHandler {

    private static final Logger log = Logger.get(JSONSchemaHandler.class);

    private List<PulsarColumnHandle> columnHandles;

    private final DslJson<Object> dslJson = new DslJson<>();

    private static final FastThreadLocal<byte[]> tmpBuffer = new FastThreadLocal<byte[]>() {
        @Override
        protected byte[] initialValue() {
            return new byte[1024];
        }
    };

    public JSONSchemaHandler(List<PulsarColumnHandle> columnHandles) {
        this.columnHandles = columnHandles;
    }

    @Override
    public Object deserialize(RawMessage rawMessage) {
        // Since JSON deserializer only works on a byte[] we need to convert a direct mem buffer into
        // a byte[].
        ByteBuf payload = rawMessage.getData();
        int size = payload.readableBytes();
        byte[] buffer = tmpBuffer.get();
        if (buffer.length < size) {
            // If the thread-local buffer is not big enough, replace it with
            // a bigger one
            buffer = new byte[size * 2];
            tmpBuffer.set(buffer);
        }

        payload.readBytes(buffer, 0, size);

        try {
            return dslJson.deserialize(Map.class, buffer, size);
        } catch (IOException e) {
            log.error("Failed to deserialize Json object", e);
            return null;
        }
    }

    @Override
    public Object extractField(int index, Object currentRecord) {
        try {
            Map jsonObject = (Map) currentRecord;
            PulsarColumnHandle pulsarColumnHandle = columnHandles.get(index);

            String[] fieldNames = pulsarColumnHandle.getFieldNames();
            Object field = jsonObject.get(fieldNames[0]);
            if (field == null) {
                return null;
            }
            for (int i = 1; i < fieldNames.length; i++) {
                field = ((Map) field).get(fieldNames[i]);
                if (field == null) {
                    return null;
                }
            }

            Type type = pulsarColumnHandle.getType();

            Class<?> javaType = type.getJavaType();

            if (javaType == double.class) {
                return ((BigDecimal) field).doubleValue();
            }

            return field;
        } catch (Exception ex) {
            log.debug(ex, "%s", ex);
        }
        return null;
    }
}<|MERGE_RESOLUTION|>--- conflicted
+++ resolved
@@ -28,16 +28,11 @@
 import java.util.List;
 import java.util.Map;
 
-<<<<<<< HEAD
-import io.netty.buffer.ByteBuf;
-import io.netty.util.concurrent.FastThreadLocal;
 import org.apache.pulsar.common.api.raw.RawMessage;
 
-=======
 /**
  * Schema handler for payload in the JSON format.
  */
->>>>>>> b1962839
 public class JSONSchemaHandler implements SchemaHandler {
 
     private static final Logger log = Logger.get(JSONSchemaHandler.class);
