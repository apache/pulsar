/**
 * Licensed to the Apache Software Foundation (ASF) under one
 * or more contributor license agreements.  See the NOTICE file
 * distributed with this work for additional information
 * regarding copyright ownership.  The ASF licenses this file
 * to you under the Apache License, Version 2.0 (the
 * "License"); you may not use this file except in compliance
 * with the License.  You may obtain a copy of the License at
 *
 *   http://www.apache.org/licenses/LICENSE-2.0
 *
 * Unless required by applicable law or agreed to in writing,
 * software distributed under the License is distributed on an
 * "AS IS" BASIS, WITHOUT WARRANTIES OR CONDITIONS OF ANY
 * KIND, either express or implied.  See the License for the
 * specific language governing permissions and limitations
 * under the License.
 */
package org.apache.pulsar.sql.presto;

import static com.facebook.presto.spi.StandardErrorCode.NOT_SUPPORTED;
import static com.facebook.presto.spi.type.BigintType.BIGINT;
import static com.facebook.presto.spi.type.DateTimeEncoding.packDateTimeWithZone;
import static com.facebook.presto.spi.type.DateType.DATE;
import static com.facebook.presto.spi.type.IntegerType.INTEGER;
import static com.facebook.presto.spi.type.RealType.REAL;
import static com.facebook.presto.spi.type.SmallintType.SMALLINT;
import static com.facebook.presto.spi.type.TimeType.TIME;
import static com.facebook.presto.spi.type.TimestampType.TIMESTAMP;
import static com.facebook.presto.spi.type.TimestampWithTimeZoneType.TIMESTAMP_WITH_TIME_ZONE;
import static com.facebook.presto.spi.type.TinyintType.TINYINT;
import static com.google.common.base.Preconditions.checkArgument;

import com.facebook.presto.spi.PrestoException;
import com.facebook.presto.spi.RecordCursor;
import com.facebook.presto.spi.type.Type;
import com.facebook.presto.spi.type.VarbinaryType;
import com.facebook.presto.spi.type.VarcharType;
import com.google.common.annotations.VisibleForTesting;
import io.airlift.log.Logger;
import io.airlift.slice.Slice;
import io.airlift.slice.Slices;
import io.netty.buffer.ByteBuf;
import java.io.IOException;
import java.util.List;
import java.util.Map;
import java.util.concurrent.atomic.AtomicLong;
import org.apache.bookkeeper.mledger.AsyncCallbacks;
import org.apache.bookkeeper.mledger.Entry;
import org.apache.bookkeeper.mledger.ManagedLedgerConfig;
import org.apache.bookkeeper.mledger.ManagedLedgerException;
import org.apache.bookkeeper.mledger.ManagedLedgerFactory;
import org.apache.bookkeeper.mledger.Position;
import org.apache.bookkeeper.mledger.ReadOnlyCursor;
import org.apache.bookkeeper.mledger.impl.PositionImpl;
import org.apache.bookkeeper.mledger.impl.ReadOnlyCursorImpl;
import org.apache.pulsar.common.api.raw.MessageParser;
import org.apache.pulsar.common.api.raw.RawMessage;
import org.apache.pulsar.common.naming.NamespaceName;
import org.apache.pulsar.common.naming.TopicName;
import org.apache.pulsar.common.policies.data.OffloadPolicies;
import org.apache.pulsar.sql.presto.PulsarInternalColumn.PartitionColumn;
import org.jctools.queues.MessagePassingQueue;
import org.jctools.queues.SpscArrayQueue;

/**
 * Implementation of a cursor to read records.
 */
public class PulsarRecordCursor implements RecordCursor {

    private List<PulsarColumnHandle> columnHandles;
    private PulsarSplit pulsarSplit;
    private PulsarConnectorConfig pulsarConnectorConfig;
    private ReadOnlyCursor cursor;
    private SpscArrayQueue<RawMessage> messageQueue;
    private SpscArrayQueue<Entry> entryQueue;
    private Object currentRecord;
    private RawMessage currentMessage;
    private Map<String, PulsarInternalColumn> internalColumnMap = PulsarInternalColumn.getInternalFieldsMap();
    private SchemaHandler schemaHandler;
    private int maxBatchSize;
    private long completedBytes = 0;
    private ReadEntries readEntries;
    private DeserializeEntries deserializeEntries;
    private TopicName topicName;
    private PulsarConnectorMetricsTracker metricsTracker;
    private boolean readOffloaded;

    // Stats total execution time of split
    private long startTime;

    // Used to make sure we don't finish before all entries are processed since entries that have been dequeued
    // but not been deserialized and added messages to the message queue can be missed if we just check if the queues
    // are empty or not
    private final long splitSize;
    private long entriesProcessed = 0;
    private int partition = -1;


    private static final Logger log = Logger.get(PulsarRecordCursor.class);

    public PulsarRecordCursor(List<PulsarColumnHandle> columnHandles, PulsarSplit pulsarSplit,
                              PulsarConnectorConfig pulsarConnectorConfig) {
        this.splitSize = pulsarSplit.getSplitSize();
        // Set start time for split
        this.startTime = System.nanoTime();
        PulsarConnectorCache pulsarConnectorCache;
        try {
            pulsarConnectorCache = PulsarConnectorCache.getConnectorCache(pulsarConnectorConfig);
        } catch (Exception e) {
            log.error(e, "Failed to initialize Pulsar connector cache");
            close();
            throw new RuntimeException(e);
        }

        OffloadPolicies offloadPolicies = pulsarSplit.getOffloadPolicies();
        if (offloadPolicies != null) {
            offloadPolicies.setOffloadersDirectory(pulsarConnectorConfig.getOffloadersDirectory());
            offloadPolicies.setManagedLedgerOffloadMaxThreads(
                    pulsarConnectorConfig.getManagedLedgerOffloadMaxThreads());
        }
        initialize(columnHandles, pulsarSplit, pulsarConnectorConfig,
                pulsarConnectorCache.getManagedLedgerFactory(),
                pulsarConnectorCache.getManagedLedgerConfig(
                        TopicName.get("persistent", NamespaceName.get(pulsarSplit.getSchemaName()),
                                pulsarSplit.getTableName()).getNamespaceObject(), offloadPolicies),
                new PulsarConnectorMetricsTracker(pulsarConnectorCache.getStatsProvider()));
    }

    // Exposed for testing purposes
    PulsarRecordCursor(List<PulsarColumnHandle> columnHandles, PulsarSplit pulsarSplit, PulsarConnectorConfig
        pulsarConnectorConfig, ManagedLedgerFactory managedLedgerFactory, ManagedLedgerConfig managedLedgerConfig,
        PulsarConnectorMetricsTracker pulsarConnectorMetricsTracker) {
        this.splitSize = pulsarSplit.getSplitSize();
        initialize(columnHandles, pulsarSplit, pulsarConnectorConfig, managedLedgerFactory, managedLedgerConfig,
            pulsarConnectorMetricsTracker);
    }

    private void initialize(List<PulsarColumnHandle> columnHandles, PulsarSplit pulsarSplit, PulsarConnectorConfig
        pulsarConnectorConfig, ManagedLedgerFactory managedLedgerFactory, ManagedLedgerConfig managedLedgerConfig,
        PulsarConnectorMetricsTracker pulsarConnectorMetricsTracker) {
        this.columnHandles = columnHandles;
        this.pulsarSplit = pulsarSplit;
        this.partition = TopicName.getPartitionIndex(pulsarSplit.getTableName());
        this.pulsarConnectorConfig = pulsarConnectorConfig;
        this.maxBatchSize = pulsarConnectorConfig.getMaxEntryReadBatchSize();
        this.messageQueue = new SpscArrayQueue<>(pulsarConnectorConfig.getMaxSplitMessageQueueSize());
        this.entryQueue = new SpscArrayQueue<>(pulsarConnectorConfig.getMaxSplitEntryQueueSize());
        this.topicName = TopicName.get("persistent",
                NamespaceName.get(pulsarSplit.getSchemaName()),
                pulsarSplit.getTableName());
        this.metricsTracker = pulsarConnectorMetricsTracker;
        this.readOffloaded = pulsarConnectorConfig.getManagedLedgerOffloadDriver() != null;
        this.pulsarConnectorConfig = pulsarConnectorConfig;

        this.schemaHandler = PulsarSchemaHandlers
                .newPulsarSchemaHandler(this.topicName,
                        this.pulsarConnectorConfig, pulsarSplit.getSchemaInfo(), columnHandles);

        log.info("Initializing split with parameters: %s", pulsarSplit);

        try {
            this.cursor = getCursor(TopicName.get("persistent", NamespaceName.get(pulsarSplit.getSchemaName()),
                pulsarSplit.getTableName()), pulsarSplit.getStartPosition(), managedLedgerFactory, managedLedgerConfig);
        } catch (ManagedLedgerException | InterruptedException e) {
            log.error(e, "Failed to get read only cursor");
            close();
            throw new RuntimeException(e);
        }
    }

    private ReadOnlyCursor getCursor(TopicName topicName, Position startPosition, ManagedLedgerFactory
            managedLedgerFactory, ManagedLedgerConfig managedLedgerConfig)
            throws ManagedLedgerException, InterruptedException {

        ReadOnlyCursor cursor = managedLedgerFactory.openReadOnlyCursor(topicName.getPersistenceNamingEncoding(),
                startPosition, managedLedgerConfig);

        return cursor;
    }

    @Override
    public long getCompletedBytes() {
        return this.completedBytes;
    }

    @Override
    public long getReadTimeNanos() {
        return 0;
    }

    @Override
    public Type getType(int field) {
        checkArgument(field < columnHandles.size(), "Invalid field index");
        return columnHandles.get(field).getType();
    }

    @VisibleForTesting
    class DeserializeEntries implements Runnable {

    protected boolean isRunning = false;

        private final Thread thread;

        public DeserializeEntries() {
            this.thread = new Thread(this, "derserialize-thread-split-" + pulsarSplit.getSplitId());
        }

        public void interrupt() {
            isRunning = false;
            thread.interrupt();
        }

        public void start() {
            this.thread.start();
        }

        @Override
        public void run() {
            isRunning = true;
            while (isRunning) {

                 int read = entryQueue.drain(new MessagePassingQueue.Consumer<Entry>() {
                    @Override
                    public void accept(Entry entry) {

                        try {
                            long bytes = entry.getDataBuffer().readableBytes();
                            completedBytes += bytes;
                            // register stats for bytes read
                            metricsTracker.register_BYTES_READ(bytes);

                            // check if we have processed all entries in this split
                            if (((PositionImpl) entry.getPosition()).compareTo(pulsarSplit.getEndPosition()) >= 0) {
                                return;
                            }

                            // set start time for time deserializing entries for stats
                            metricsTracker.start_ENTRY_DESERIALIZE_TIME();

                            try {
                                MessageParser.parseMessage(topicName, entry.getLedgerId(), entry.getEntryId(),
                                        entry.getDataBuffer(), (message) -> {
                                            try {
                                                // start time for message queue read
                                                metricsTracker.start_MESSAGE_QUEUE_ENQUEUE_WAIT_TIME();

                                                // enqueue deserialize message from this entry
                                                while (!messageQueue.offer(message)) {
                                                    Thread.sleep(1);
                                                }

                                                // stats for how long a read from message queue took
                                                metricsTracker.end_MESSAGE_QUEUE_ENQUEUE_WAIT_TIME();
                                                // stats for number of messages read
                                                metricsTracker.incr_NUM_MESSAGES_DESERIALIZED_PER_ENTRY();

                                            } catch (InterruptedException e) {
                                                //no-op
                                            }
                                        }, pulsarConnectorConfig.getMaxMessageSize());
                            } catch (IOException e) {
                                log.error(e, "Failed to parse message from pulsar topic %s", topicName.toString());
                                throw new RuntimeException(e);
                            }
                            // stats for time spend deserializing entries
                            metricsTracker.end_ENTRY_DESERIALIZE_TIME();

                            // stats for num messages per entry
                            metricsTracker.end_NUM_MESSAGES_DESERIALIZED_PER_ENTRY();

                        } finally {
                            entriesProcessed++;
                            entry.release();
                        }
                    }
                });

                if (read <= 0) {
                    try {
                        Thread.sleep(1);
                    } catch (InterruptedException e) {
                        return;
                    }
                }
            }
        }
    }

    @VisibleForTesting
    class ReadEntries implements AsyncCallbacks.ReadEntriesCallback {

        // indicate whether there are any additional entries left to read
        private boolean isDone = false;

        //num of outstanding read requests
        // set to 1 because we can only read one batch a time
        private final AtomicLong outstandingReadsRequests = new AtomicLong(1);

        public void run() {

            if (outstandingReadsRequests.get() > 0) {
                if (!cursor.hasMoreEntries() || ((PositionImpl) cursor.getReadPosition())
                        .compareTo(pulsarSplit.getEndPosition()) >= 0) {
                    isDone = true;

                } else {
                    int batchSize = Math.min(maxBatchSize, entryQueue.capacity() - entryQueue.size());

                    if (batchSize > 0) {

                        ReadOnlyCursorImpl readOnlyCursorImpl = ((ReadOnlyCursorImpl) cursor);
                        // check if ledger is offloaded
                        if (!readOffloaded  && readOnlyCursorImpl.getCurrentLedgerInfo().hasOffloadContext()) {
                            log.warn(
                                "Ledger %s is offloaded for topic %s. Ignoring it because offloader is not configured",
                                readOnlyCursorImpl.getCurrentLedgerInfo().getLedgerId(), pulsarSplit.getTableName());

                            long numEntries = readOnlyCursorImpl.getCurrentLedgerInfo().getEntries();
                            long entriesToSkip =
                                (numEntries - ((PositionImpl) cursor.getReadPosition()).getEntryId()) + 1;
                            cursor.skipEntries(Math.toIntExact((entriesToSkip)));

                            entriesProcessed += entriesToSkip;
                        } else {
                            outstandingReadsRequests.decrementAndGet();
                            cursor.asyncReadEntries(batchSize, this, System.nanoTime());
                        }

                        // stats for successful read request
                        metricsTracker.incr_READ_ATTEMPTS_SUCCESS();
                    } else {
                        // stats for failed read request because entry queue is full
                        metricsTracker.incr_READ_ATTEMPTS_FAIL();
                    }
                }
            }
        }

        @Override
        public void readEntriesComplete(List<Entry> entries, Object ctx) {

            entryQueue.fill(new MessagePassingQueue.Supplier<Entry>() {
                private int i = 0;
                @Override
                public Entry get() {
                    Entry entry = entries.get(i);
                    i++;
                    return entry;
                }
            }, entries.size());

            outstandingReadsRequests.incrementAndGet();

            //set read latency stats for success
            metricsTracker.register_READ_LATENCY_PER_BATCH_SUCCESS(System.nanoTime() - (long) ctx);
            //stats for number of entries read
            metricsTracker.incr_NUM_ENTRIES_PER_BATCH_SUCCESS(entries.size());
        }

        public boolean hasFinished() {
            return messageQueue.isEmpty() && isDone && outstandingReadsRequests.get() >= 1
                && splitSize <= entriesProcessed;
        }

        @Override
        public void readEntriesFailed(ManagedLedgerException exception, Object ctx) {
            log.debug(exception, "Failed to read entries from topic %s", topicName.toString());
            outstandingReadsRequests.incrementAndGet();

            //set read latency stats for failed
            metricsTracker.register_READ_LATENCY_PER_BATCH_FAIL(System.nanoTime() - (long) ctx);
            //stats for number of entries read failed
            metricsTracker.incr_NUM_ENTRIES_PER_BATCH_FAIL((long) maxBatchSize);
        }
    }

    @Override
    public boolean advanceNextPosition() {

        if (readEntries == null) {
            // start deserialize thread
            deserializeEntries = new DeserializeEntries();
            deserializeEntries.start();

            readEntries = new ReadEntries();
            readEntries.run();
        }

        if (currentMessage != null) {
            currentMessage.release();
            currentMessage = null;
        }

        while (true) {
            if (readEntries.hasFinished()) {
                return false;
            }

            if ((messageQueue.capacity() - messageQueue.size()) > 0) {
                readEntries.run();
            }

            currentMessage = messageQueue.poll();
            if (currentMessage != null) {
                break;
            } else {
                try {
                    Thread.sleep(1);
                    // stats for time spent wait to read from message queue because its empty
                    metricsTracker.register_MESSAGE_QUEUE_DEQUEUE_WAIT_TIME(1);
                } catch (InterruptedException e) {
                    throw new RuntimeException(e);
                }
            }
        }

        //start time for deseralizing record
        metricsTracker.start_RECORD_DESERIALIZE_TIME();

<<<<<<< HEAD
        if (currentMessage.getSchemaVersion() != null) {
            currentRecord = this.schemaHandler.deserialize(this.currentMessage.getData(),
                    this.currentMessage.getSchemaVersion());
=======
        if (this.schemaHandler instanceof KeyValueSchemaHandler) {
            ByteBuf keyByteBuf = null;
            if (this.currentMessage.getKeyBytes().isPresent()) {
                keyByteBuf = this.currentMessage.getKeyBytes().get();
            }
            currentRecord = this.schemaHandler.deserialize(keyByteBuf, this.currentMessage.getData());
>>>>>>> 2936e176
        } else {
            currentRecord = this.schemaHandler.deserialize(this.currentMessage.getData());
        }
        metricsTracker.incr_NUM_RECORD_DESERIALIZED();

        // stats for time spend deserializing
        metricsTracker.end_RECORD_DESERIALIZE_TIME();

        return true;
    }


    @VisibleForTesting
    Object getRecord(int fieldIndex) {
        if (this.currentRecord == null) {
            return null;
        }

        Object data;
        PulsarColumnHandle pulsarColumnHandle = this.columnHandles.get(fieldIndex);

        if (pulsarColumnHandle.isInternal()) {
            String fieldName = this.columnHandles.get(fieldIndex).getName();
            PulsarInternalColumn pulsarInternalColumn = this.internalColumnMap.get(fieldName);
            if (pulsarInternalColumn instanceof PartitionColumn) {
                data = this.partition;
            } else {
                data = pulsarInternalColumn.getData(this.currentMessage);
            }
        } else {
            data = this.schemaHandler.extractField(fieldIndex, this.currentRecord);
        }

        return data;
    }

    @Override
    public boolean getBoolean(int field) {
        checkFieldType(field, boolean.class);
        return (boolean) getRecord(field);
    }

    @Override
    public long getLong(int field) {
        checkFieldType(field, long.class);

        Object record = getRecord(field);
        Type type = getType(field);

        if (type.equals(BIGINT)) {
            return ((Number) record).longValue();
        } else if (type.equals(DATE)) {
            return ((Number) record).longValue();
        } else if (type.equals(INTEGER)) {
            return ((Number) record).intValue();
        } else if (type.equals(REAL)) {
            return Float.floatToIntBits(((Number) record).floatValue());
        } else if (type.equals(SMALLINT)) {
            return ((Number) record).shortValue();
        } else if (type.equals(TIME)) {
            return ((Number) record).longValue();
        } else if (type.equals(TIMESTAMP)) {
            if (record instanceof String) {
                return Long.parseLong((String) record);
            } else {
                return ((Number) record).longValue();
            }
        } else if (type.equals(TIMESTAMP_WITH_TIME_ZONE)) {
            return packDateTimeWithZone(((Number) record).longValue(), 0);
        } else if (type.equals(TINYINT)) {
            return Byte.parseByte(record.toString());
        } else {
            throw new PrestoException(NOT_SUPPORTED, "Unsupported type " + getType(field));
        }
    }

    @Override
    public double getDouble(int field) {
        checkFieldType(field, double.class);
        Object record = getRecord(field);
        return (double) record;
    }

    @Override
    public Slice getSlice(int field) {
        checkFieldType(field, Slice.class);

        Object record = getRecord(field);
        Type type = getType(field);
        if (type == VarcharType.VARCHAR) {
            return Slices.utf8Slice(record.toString());
        } else if (type == VarbinaryType.VARBINARY) {
            return Slices.wrappedBuffer((byte[]) record);
        } else {
            throw new PrestoException(NOT_SUPPORTED, "Unsupported type " + type);
        }
    }

    @Override
    public Object getObject(int field) {
        throw new UnsupportedOperationException();
    }

    @Override
    public boolean isNull(int field) {
        Object record = getRecord(field);
        return record == null;
    }

    @Override
    public void close() {
        log.info("Closing cursor record");

        if (currentMessage != null) {
            currentMessage.release();
        }

        if (messageQueue != null) {
            messageQueue.drain(RawMessage::release);
        }

        if (entryQueue != null) {
            entryQueue.drain(Entry::release);
        }

        if (deserializeEntries != null) {
            deserializeEntries.interrupt();
        }

        if (this.cursor != null) {
            try {
                this.cursor.close();
            } catch (Exception e) {
                log.error(e);
            }
        }

        // set stat for total execution time of split
        if (this.metricsTracker != null) {
            this.metricsTracker.register_TOTAL_EXECUTION_TIME(System.nanoTime() - startTime);
            this.metricsTracker.close();
        }

    }

    private void checkFieldType(int field, Class<?> expected) {
        Class<?> actual = getType(field).getJavaType();
        checkArgument(actual == expected, "Expected field %s to be type %s but is %s", field, expected, actual);
    }

    @VisibleForTesting
    SchemaHandler getSchemaHandler() {
        return this.schemaHandler;
    }
}<|MERGE_RESOLUTION|>--- conflicted
+++ resolved
@@ -418,18 +418,20 @@
         //start time for deseralizing record
         metricsTracker.start_RECORD_DESERIALIZE_TIME();
 
-<<<<<<< HEAD
-        if (currentMessage.getSchemaVersion() != null) {
-            currentRecord = this.schemaHandler.deserialize(this.currentMessage.getData(),
-                    this.currentMessage.getSchemaVersion());
-=======
         if (this.schemaHandler instanceof KeyValueSchemaHandler) {
             ByteBuf keyByteBuf = null;
             if (this.currentMessage.getKeyBytes().isPresent()) {
                 keyByteBuf = this.currentMessage.getKeyBytes().get();
             }
-            currentRecord = this.schemaHandler.deserialize(keyByteBuf, this.currentMessage.getData());
->>>>>>> 2936e176
+            if (currentMessage.getSchemaVersion() != null) {
+                currentRecord = this.schemaHandler.deserialize(keyByteBuf,
+                        this.currentMessage.getData(), this.currentMessage.getSchemaVersion());
+            } else {
+                currentRecord = this.schemaHandler.deserialize(keyByteBuf, this.currentMessage.getData());
+            }
+        } else if (currentMessage.getSchemaVersion() != null) {
+            currentRecord = this.schemaHandler.deserialize(this.currentMessage.getData(),
+                    this.currentMessage.getSchemaVersion());
         } else {
             currentRecord = this.schemaHandler.deserialize(this.currentMessage.getData());
         }
