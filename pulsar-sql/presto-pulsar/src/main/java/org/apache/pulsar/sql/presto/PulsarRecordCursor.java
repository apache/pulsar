--- conflicted
+++ resolved
@@ -167,19 +167,12 @@
         this.readOffloaded = pulsarConnectorConfig.getManagedLedgerOffloadDriver() != null;
         this.pulsarConnectorConfig = pulsarConnectorConfig;
 
-<<<<<<< HEAD
-        this.schemaHandler = PulsarSchemaHandlers
-                .newPulsarSchemaHandler(this.topicName,
-                        this.pulsarConnectorConfig, pulsarSplit.getSchemaInfo(),
-                        columnHandles, PulsarSqlSchemaInfoProvider.Type.NONE);
-=======
         try {
             this.schemaInfoProvider = new PulsarSqlSchemaInfoProvider(this.topicName,
                     pulsarConnectorConfig.getPulsarAdmin());
         } catch (PulsarClientException e) {
             log.error(e, "Failed to init  Pulsar SchemaInfo Provider");
             throw new RuntimeException(e);
->>>>>>> a1107ad9
 
         }
         log.info("Initializing split with parameters: %s", pulsarSplit);
