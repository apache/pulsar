--- conflicted
+++ resolved
@@ -246,20 +246,11 @@
     - netty-resolver-4.1.51.Final.jar
     - netty-resolver-dns-4.1.51.Final.jar
     - netty-tcnative-boringssl-static-2.0.30.Final.jar
-<<<<<<< HEAD
-    - netty-transport-4.1.48.Final.jar
-    - netty-transport-native-epoll-4.1.48.Final-linux-x86_64.jar
-    - netty-transport-native-kqueue-4.1.48.Final-osx-x86_64.jar
-    - netty-transport-native-unix-common-4.1.48.Final.jar
-    - netty-transport-native-unix-common-4.1.48.Final-linux-x86_64.jar
-=======
     - netty-transport-4.1.51.Final.jar
-    - netty-transport-native-epoll-4.1.51.Final.jar
     - netty-transport-native-epoll-4.1.51.Final-linux-x86_64.jar
     - netty-transport-native-kqueue-4.1.51.Final-osx-x86_64.jar
     - netty-transport-native-unix-common-4.1.51.Final.jar
     - netty-transport-native-unix-common-4.1.51.Final-linux-x86_64.jar
->>>>>>> cc89e0c1
  * Joda Time
     - joda-time-2.10.5.jar
  * Jetty
