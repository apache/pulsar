--- conflicted
+++ resolved
@@ -472,13 +472,8 @@
     - memory-0.8.3.jar
     - sketches-core-0.8.3.jar
   * Apache Zookeeper
-<<<<<<< HEAD
     - zookeeper-3.9.1.jar
     - zookeeper-jute-3.9.1.jar
-=======
-    - zookeeper-3.8.3.jar
-    - zookeeper-jute-3.8.3.jar
->>>>>>> e1d06b5f
   * Apache Yetus Audience Annotations
     - audience-annotations-0.12.0.jar
   * Perfmark
