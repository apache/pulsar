--- conflicted
+++ resolved
@@ -572,14 +572,7 @@
 
 Bouncy Castle License
  * Bouncy Castle -- licenses/LICENSE-bouncycastle.txt
-<<<<<<< HEAD
-    - bouncy-castle-bc-shaded-2.7.0-SNAPSHOT.jar
-    - bcpkix-jdk15on-1.60.jar
-    - bcprov-ext-jdk15on-1.60.jar
-    - bcprov-jdk15on-1.60.jar
-=======
     - bcpkix-jdk15on-1.66.jar
     - bcprov-ext-jdk15on-1.66.jar
     - bcprov-jdk15on-1.66.jar
-    - bouncy-castle-bc-2.7.0-SNAPSHOT-pkg.jar
->>>>>>> 98bd0c2d
+    - bouncy-castle-bc-2.7.0-SNAPSHOT-pkg.jar