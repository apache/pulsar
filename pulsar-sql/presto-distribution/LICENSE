--- conflicted
+++ resolved
@@ -433,13 +433,9 @@
     - commons-lang-2.6.jar
     - commons-logging-1.2.jar
   * GSON
-<<<<<<< HEAD
-    - gson-2.8.2.jar
+    - gson-2.8.6.jar
   * Snappy
     - snappy-java-1.1.7.3.jar
-=======
-    - gson-2.8.6.jar
->>>>>>> 5ee37b7d
   * Jackson
     - jackson-module-parameter-names-2.10.0.jar
     - jackson-module-parameter-names-2.11.1.jar
