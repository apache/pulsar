--- conflicted
+++ resolved
@@ -546,17 +546,13 @@
   * Logback Core Module
     - logback-core-1.2.3.jar
   * MIME Streaming Extension
-<<<<<<< HEAD
     - mimepull-1.9.13.jar
+  * XML Bind API
+    - jakarta.xml.bind-api-2.3.2.jar
 
 Eclipse Public License - v2.0 -- licenses/LICENSE-EPL-2.0.txt
  * jakarta.annotation-api-1.3.5.jar
  * jakarta.ws.rs-api-2.1.6.jar
-=======
-    - mimepull-1.9.6.jar
-  * XML Bind API
-    - jakarta.xml.bind-api-2.3.2.jar
->>>>>>> 1de5d387
 
 Public Domain (CC0) -- licenses/LICENSE-CC0.txt
  * HdrHistogram
