--- conflicted
+++ resolved
@@ -235,14 +235,18 @@
     - netty-codec-4.1.51.Final.jar
     - netty-codec-dns-4.1.51.Final.jar
     - netty-codec-http-4.1.51.Final.jar
+    - netty-codec-socks-4.1.51.Final.jar
     - netty-common-4.1.51.Final.jar
     - netty-handler-4.1.51.Final.jar
+    - netty-handler-proxy-4.1.51.Final.jar
     - netty-reactive-streams-2.0.4.jar
     - netty-resolver-4.1.51.Final.jar
     - netty-resolver-dns-4.1.51.Final.jar
     - netty-tcnative-boringssl-static-2.0.30.Final.jar
     - netty-transport-4.1.51.Final.jar
+    - netty-transport-native-epoll-4.1.51.Final.jar
     - netty-transport-native-epoll-4.1.51.Final-linux-x86_64.jar
+    - netty-transport-native-kqueue-4.1.51.Final-osx-x86_64.jar
     - netty-transport-native-unix-common-4.1.51.Final.jar
     - netty-transport-native-unix-common-4.1.51.Final-linux-x86_64.jar
  * Joda Time
@@ -255,7 +259,6 @@
     - http2-http-client-transport-9.4.27.v20200227.jar
     - http2-server-9.4.27.v20200227.jar
     - jetty-alpn-client-9.4.27.v20200227.jar
-    - jetty-alpn-java-client-9.4.27.v20200227.jar
     - jetty-client-9.4.27.v20200227.jar
     - jetty-http-9.4.27.v20200227.jar
     - jetty-io-9.4.27.v20200227.jar
@@ -362,8 +365,7 @@
     - javax.inject-1.jar
     - javax.servlet-api-3.1.0.jar
     - javax.servlet-api-4.0.1.jar
-    - javax.ws.rs-api-2.1.jar    
-    - jakarta.inject-2.6.1.jar
+    - javax.ws.rs-api-2.1.jar
   * JCommander
     - jcommander-1.78.jar
   * FindBugs JSR305
@@ -384,11 +386,11 @@
     - presto-plugin-toolkit-332.jar
     - presto-spi-332.jar
   * RocksDB JNI
-    - rocksdbjni-6.10.2.jar
+    - rocksdbjni-5.13.3.jar
   * SnakeYAML
     - snakeyaml-1.26.jar
   * Bean Validation API
-    - validation-api-2.0.1.Final.jar   
+    - validation-api-2.0.1.Final.jar
   * Objectsize
     - objectsize-0.0.12.jar
   * Dropwizard Metrics
@@ -407,17 +409,17 @@
     - async-http-client-2.12.1.jar
     - async-http-client-netty-utils-2.12.1.jar
   * Apache Bookkeeper
-    - bookkeeper-common-4.11.1.jar
-    - bookkeeper-common-allocator-4.11.1.jar
-    - bookkeeper-proto-4.11.1.jar
-    - bookkeeper-server-4.11.1.jar
-    - bookkeeper-stats-api-4.11.1.jar
-    - bookkeeper-tools-framework-4.11.1.jar
-    - circe-checksum-4.11.1.jar
-    - codahale-metrics-provider-4.11.1.jar
-    - cpu-affinity-4.11.1.jar
-    - http-server-4.11.1.jar
-    - prometheus-metrics-provider-4.11.1.jar
+    - bookkeeper-common-4.11.0.jar
+    - bookkeeper-common-allocator-4.11.0.jar
+    - bookkeeper-proto-4.11.0.jar
+    - bookkeeper-server-4.11.0.jar
+    - bookkeeper-stats-api-4.11.0.jar
+    - bookkeeper-tools-framework-4.11.0.jar
+    - circe-checksum-4.11.0.jar
+    - codahale-metrics-provider-4.11.0.jar
+    - cpu-affinity-4.11.0.jar
+    - http-server-4.11.0.jar
+    - prometheus-metrics-provider-4.11.0.jar
   * Apache Commons
     - commons-cli-1.2.jar
     - commons-codec-1.10.jar
@@ -425,10 +427,7 @@
     - commons-configuration-1.10.jar
     - commons-io-2.5.jar
     - commons-lang-2.6.jar
-    - commons-logging-1.2.jar
-  * Apache HTTP Client
-    - httpclient-4.5.5.jar
-    - httpcore-4.4.9.jar
+    - commons-logging-1.1.1.jar
   * GSON
     - gson-2.8.2.jar
   * Jackson
@@ -501,58 +500,28 @@
 
 CDDL - 1.0
  * OSGi Resource Locator
-    - osgi-resource-locator-1.0.3.jar
+    - osgi-resource-locator-1.0.1.jar
 
 CDDL-1.1 -- licenses/LICENSE-CDDL-1.1.txt
- * Java Annotations and Validation API
+ * Java Annotations API
    - javax.annotation-api-1.2.jar
    - javax.annotation-api-1.3.2.jar
    - javax.activation-1.2.0.jar
    - javax.activation-api-1.2.0.jar
-   - jakarta.activation-1.2.2.jar
    - jakarta.activation-api-1.2.1.jar
-<<<<<<< HEAD
-   - jakarta.activation-api-1.2.2.jar
-   - jakarta.validation-api-2.0.2.jar
-   - jakarta.ws.rs-api-2.1.6.jar   
-=======
-   - jakarta.validation-api-2.0.2.jar
-   - jakarta.ws.rs-api-2.1.6.jar
->>>>>>> 4c7f83b9
  * HK2 - Dependency Injection Kernel
-   - hk2-api-2.6.1.jar
-   - hk2-locator-2.6.1.jar
-   - hk2-utils-2.6.1.jar
-<<<<<<< HEAD
-   - aopalliance-repackaged-2.6.1.jar
-
-=======
-   - jakarta.inject-2.6.1.jar 
->>>>>>> 4c7f83b9
+   - hk2-api-2.5.0-b42.jar
+   - hk2-locator-2.5.0-b42.jar
+   - hk2-utils-2.5.0-b42.jar
  * Jersey
     - jaxrs-0.195.jar
-    - jersey-client-2.31.jar
-    - jersey-container-servlet-2.31.jar
-    - jersey-container-servlet-core-2.31.jar
-<<<<<<< HEAD
-    - jersey-entity-filtering-2.31.jar
-    - jersey-media-json-jackson-2.31.jar
-    - jersey-media-multipart-2.31.jar
-=======
->>>>>>> 4c7f83b9
-    - jersey-hk2-2.31.jar
-    - jersey-media-jaxb-2.31.jar
-    - jersey-server-2.31.jar
-    - jersey-common-2.31.jar
-<<<<<<< HEAD
-=======
-    - jersey-entity-filtering-2.31.jar
-    - jersey-hk2-2.31.jar
-    - jersey-media-json-jackson-2.31.jar
-    - jersey-media-multipart-2.31.jar
-    - aopalliance-repackaged-2.6.1.jar
-
->>>>>>> 4c7f83b9
+    - jersey-client-2.26.jar
+    - jersey-container-servlet-2.26.jar
+    - jersey-container-servlet-core-2.26.jar
+    - jersey-hk2-2.26.jar
+    - jersey-media-jaxb-2.26.jar
+    - jersey-server-2.26.jar
+    - jersey-common-2.26.jar
  * JAXB
     - jaxb-api-2.3.1.jar
 
@@ -574,7 +543,6 @@
     - mimepull-1.9.13.jar
   * XML Bind API
     - jakarta.xml.bind-api-2.3.2.jar
-    - jakarta.xml.bind-api-2.3.3.jar
 
 Eclipse Public License - v2.0 -- licenses/LICENSE-EPL-2.0.txt
  * jakarta.annotation-api-1.3.5.jar
@@ -593,7 +561,4 @@
 
 Bouncy Castle License
  * Bouncy Castle -- licenses/LICENSE-bouncycastle.txt
-    - bcpkix-jdk15on-1.66.jar
-    - bcprov-ext-jdk15on-1.66.jar
-    - bcprov-jdk15on-1.66.jar
-    - bouncy-castle-bc-2.7.0-SNAPSHOT-pkg.jar+    - bouncy-castle-bc-shaded-2.7.0-SNAPSHOT.jar