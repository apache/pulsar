                                 Apache License
                           Version 2.0, January 2004
                        http://www.apache.org/licenses/

   TERMS AND CONDITIONS FOR USE, REPRODUCTION, AND DISTRIBUTION

   1. Definitions.

      "License" shall mean the terms and conditions for use, reproduction,
      and distribution as defined by Sections 1 through 9 of this document.

      "Licensor" shall mean the copyright owner or entity authorized by
      the copyright owner that is granting the License.

      "Legal Entity" shall mean the union of the acting entity and all
      other entities that control, are controlled by, or are under common
      control with that entity. For the purposes of this definition,
      "control" means (i) the power, direct or indirect, to cause the
      direction or management of such entity, whether by contract or
      otherwise, or (ii) ownership of fifty percent (50%) or more of the
      outstanding shares, or (iii) beneficial ownership of such entity.

      "You" (or "Your") shall mean an individual or Legal Entity
      exercising permissions granted by this License.

      "Source" form shall mean the preferred form for making modifications,
      including but not limited to software source code, documentation
      source, and configuration files.

      "Object" form shall mean any form resulting from mechanical
      transformation or translation of a Source form, including but
      not limited to compiled object code, generated documentation,
      and conversions to other media types.

      "Work" shall mean the work of authorship, whether in Source or
      Object form, made available under the License, as indicated by a
      copyright notice that is included in or attached to the work
      (an example is provided in the Appendix below).

      "Derivative Works" shall mean any work, whether in Source or Object
      form, that is based on (or derived from) the Work and for which the
      editorial revisions, annotations, elaborations, or other modifications
      represent, as a whole, an original work of authorship. For the purposes
      of this License, Derivative Works shall not include works that remain
      separable from, or merely link (or bind by name) to the interfaces of,
      the Work and Derivative Works thereof.

      "Contribution" shall mean any work of authorship, including
      the original version of the Work and any modifications or additions
      to that Work or Derivative Works thereof, that is intentionally
      submitted to Licensor for inclusion in the Work by the copyright owner
      or by an individual or Legal Entity authorized to submit on behalf of
      the copyright owner. For the purposes of this definition, "submitted"
      means any form of electronic, verbal, or written communication sent
      to the Licensor or its representatives, including but not limited to
      communication on electronic mailing lists, source code control systems,
      and issue tracking systems that are managed by, or on behalf of, the
      Licensor for the purpose of discussing and improving the Work, but
      excluding communication that is conspicuously marked or otherwise
      designated in writing by the copyright owner as "Not a Contribution."

      "Contributor" shall mean Licensor and any individual or Legal Entity
      on behalf of whom a Contribution has been received by Licensor and
      subsequently incorporated within the Work.

   2. Grant of Copyright License. Subject to the terms and conditions of
      this License, each Contributor hereby grants to You a perpetual,
      worldwide, non-exclusive, no-charge, royalty-free, irrevocable
      copyright license to reproduce, prepare Derivative Works of,
      publicly display, publicly perform, sublicense, and distribute the
      Work and such Derivative Works in Source or Object form.

   3. Grant of Patent License. Subject to the terms and conditions of
      this License, each Contributor hereby grants to You a perpetual,
      worldwide, non-exclusive, no-charge, royalty-free, irrevocable
      (except as stated in this section) patent license to make, have made,
      use, offer to sell, sell, import, and otherwise transfer the Work,
      where such license applies only to those patent claims licensable
      by such Contributor that are necessarily infringed by their
      Contribution(s) alone or by combination of their Contribution(s)
      with the Work to which such Contribution(s) was submitted. If You
      institute patent litigation against any entity (including a
      cross-claim or counterclaim in a lawsuit) alleging that the Work
      or a Contribution incorporated within the Work constitutes direct
      or contributory patent infringement, then any patent licenses
      granted to You under this License for that Work shall terminate
      as of the date such litigation is filed.

   4. Redistribution. You may reproduce and distribute copies of the
      Work or Derivative Works thereof in any medium, with or without
      modifications, and in Source or Object form, provided that You
      meet the following conditions:

      (a) You must give any other recipients of the Work or
          Derivative Works a copy of this License; and

      (b) You must cause any modified files to carry prominent notices
          stating that You changed the files; and

      (c) You must retain, in the Source form of any Derivative Works
          that You distribute, all copyright, patent, trademark, and
          attribution notices from the Source form of the Work,
          excluding those notices that do not pertain to any part of
          the Derivative Works; and

      (d) If the Work includes a "NOTICE" text file as part of its
          distribution, then any Derivative Works that You distribute must
          include a readable copy of the attribution notices contained
          within such NOTICE file, excluding those notices that do not
          pertain to any part of the Derivative Works, in at least one
          of the following places: within a NOTICE text file distributed
          as part of the Derivative Works; within the Source form or
          documentation, if provided along with the Derivative Works; or,
          within a display generated by the Derivative Works, if and
          wherever such third-party notices normally appear. The contents
          of the NOTICE file are for informational purposes only and
          do not modify the License. You may add Your own attribution
          notices within Derivative Works that You distribute, alongside
          or as an addendum to the NOTICE text from the Work, provided
          that such additional attribution notices cannot be construed
          as modifying the License.

      You may add Your own copyright statement to Your modifications and
      may provide additional or different license terms and conditions
      for use, reproduction, or distribution of Your modifications, or
      for any such Derivative Works as a whole, provided Your use,
      reproduction, and distribution of the Work otherwise complies with
      the conditions stated in this License.

   5. Submission of Contributions. Unless You explicitly state otherwise,
      any Contribution intentionally submitted for inclusion in the Work
      by You to the Licensor shall be under the terms and conditions of
      this License, without any additional terms or conditions.
      Notwithstanding the above, nothing herein shall supersede or modify
      the terms of any separate license agreement you may have executed
      with Licensor regarding such Contributions.

   6. Trademarks. This License does not grant permission to use the trade
      names, trademarks, service marks, or product names of the Licensor,
      except as required for reasonable and customary use in describing the
      origin of the Work and reproducing the content of the NOTICE file.

   7. Disclaimer of Warranty. Unless required by applicable law or
      agreed to in writing, Licensor provides the Work (and each
      Contributor provides its Contributions) on an "AS IS" BASIS,
      WITHOUT WARRANTIES OR CONDITIONS OF ANY KIND, either express or
      implied, including, without limitation, any warranties or conditions
      of TITLE, NON-INFRINGEMENT, MERCHANTABILITY, or FITNESS FOR A
      PARTICULAR PURPOSE. You are solely responsible for determining the
      appropriateness of using or redistributing the Work and assume any
      risks associated with Your exercise of permissions under this License.

   8. Limitation of Liability. In no event and under no legal theory,
      whether in tort (including negligence), contract, or otherwise,
      unless required by applicable law (such as deliberate and grossly
      negligent acts) or agreed to in writing, shall any Contributor be
      liable to You for damages, including any direct, indirect, special,
      incidental, or consequential damages of any character arising as a
      result of this License or out of the use or inability to use the
      Work (including but not limited to damages for loss of goodwill,
      work stoppage, computer failure or malfunction, or any and all
      other commercial damages or losses), even if such Contributor
      has been advised of the possibility of such damages.

   9. Accepting Warranty or Additional Liability. While redistributing
      the Work or Derivative Works thereof, You may choose to offer,
      and charge a fee for, acceptance of support, warranty, indemnity,
      or other liability obligations and/or rights consistent with this
      License. However, in accepting such obligations, You may act only
      on Your own behalf and on Your sole responsibility, not on behalf
      of any other Contributor, and only if You agree to indemnify,
      defend, and hold each Contributor harmless for any liability
      incurred by, or claims asserted against, such Contributor by reason
      of your accepting any such warranty or additional liability.

   END OF TERMS AND CONDITIONS

   APPENDIX: How to apply the Apache License to your work.

      To apply the Apache License to your work, attach the following
      boilerplate notice, with the fields enclosed by brackets "[]"
      replaced with your own identifying information. (Don't include
      the brackets!)  The text should be enclosed in the appropriate
      comment syntax for the file format. We also recommend that a
      file or class name and description of purpose be included on the
      same "printed page" as the copyright notice for easier
      identification within third-party archives.

   Copyright [yyyy] [name of copyright owner]

   Licensed under the Apache License, Version 2.0 (the "License");
   you may not use this file except in compliance with the License.
   You may obtain a copy of the License at

       http://www.apache.org/licenses/LICENSE-2.0

   Unless required by applicable law or agreed to in writing, software
   distributed under the License is distributed on an "AS IS" BASIS,
   WITHOUT WARRANTIES OR CONDITIONS OF ANY KIND, either express or implied.
   See the License for the specific language governing permissions and
   limitations under the License.

----------------------------------------------------------------------------------------------------

This projects includes binary packages with the following licenses:

The Apache Software License, Version 2.0

  * Jackson
    - jackson-annotations-2.12.6.jar
    - jackson-core-2.12.6.jar
    - jackson-databind-2.12.6.jar
    - jackson-dataformat-smile-2.12.6.jar
    - jackson-datatype-guava-2.12.6.jar
    - jackson-datatype-jdk8-2.12.6.jar
    - jackson-datatype-joda-2.12.6.jar
    - jackson-datatype-jsr310-2.12.6.jar
    - jackson-dataformat-yaml-2.12.6.jar
    - jackson-jaxrs-base-2.12.6.jar
    - jackson-jaxrs-json-provider-2.12.6.jar
    - jackson-module-jaxb-annotations-2.12.6.jar
    - jackson-module-jsonSchema-2.12.6.jar
 * Guava
    - guava-31.0.1-jre.jar
    - listenablefuture-9999.0-empty-to-avoid-conflict-with-guava.jar
    - failureaccess-1.0.1.jar
 * Google Guice
    - guice-4.2.3.jar
    - guice-multibindings-4.2.0.jar
 * Apache Commons
    - commons-math3-3.6.1.jar
    - commons-compress-1.21.jar
    - commons-lang3-3.11.jar
 * Netty
    - netty-3.10.6.Final.jar
    - netty-buffer-4.1.72.Final.jar
    - netty-codec-4.1.72.Final.jar
    - netty-codec-dns-4.1.72.Final.jar
    - netty-codec-http-4.1.72.Final.jar
    - netty-codec-haproxy-4.1.72.Final.jar
    - netty-codec-socks-4.1.72.Final.jar
    - netty-handler-proxy-4.1.72.Final.jar
    - netty-common-4.1.72.Final.jar
    - netty-handler-4.1.72.Final.jar
    - netty-reactive-streams-2.0.4.jar
    - netty-resolver-4.1.72.Final.jar
    - netty-resolver-dns-4.1.72.Final.jar
    - netty-tcnative-boringssl-static-2.0.46.Final.jar
    - netty-tcnative-classes-2.0.46.Final.jar
    - netty-transport-4.1.72.Final.jar
    - netty-transport-classes-epoll-4.1.72.Final.jar
    - netty-transport-native-epoll-4.1.72.Final-linux-x86_64.jar
    - netty-transport-native-unix-common-4.1.72.Final.jar
    - netty-transport-native-unix-common-4.1.72.Final-linux-x86_64.jar
    - netty-codec-http2-4.1.72.Final.jar
 * GRPC
    - grpc-api-1.42.1.jar
    - grpc-context-1.42.1.jar
    - grpc-core-1.42.1.jar
    - grpc-grpclb-1.42.1.jar
    - grpc-netty-1.42.1.jar
    - grpc-protobuf-1.42.1.jar
    - grpc-protobuf-lite-1.42.1.jar
    - grpc-stub-1.42.1.jar
  * JEtcd
    - jetcd-common-0.5.11.jar
    - jetcd-core-0.5.11.jar

 * Joda Time
    - joda-time-2.10.5.jar
    - failsafe-2.4.4.jar
  * Jetty
    - http2-client-9.4.44.v20210927.jar
    - http2-common-9.4.44.v20210927.jar
    - http2-hpack-9.4.44.v20210927.jar
    - http2-http-client-transport-9.4.44.v20210927.jar
    - jetty-alpn-client-9.4.44.v20210927.jar
    - http2-server-9.4.44.v20210927.jar
    - jetty-alpn-java-client-9.4.44.v20210927.jar
    - jetty-client-9.4.44.v20210927.jar
    - jetty-http-9.4.44.v20210927.jar
    - jetty-io-9.4.44.v20210927.jar
    - jetty-jmx-9.4.44.v20210927.jar
    - jetty-security-9.4.44.v20210927.jar
    - jetty-server-9.4.44.v20210927.jar
    - jetty-servlet-9.4.44.v20210927.jar
    - jetty-util-9.4.44.v20210927.jar
    - jetty-util-ajax-9.4.44.v20210927.jar
  * Apache BVal
    - bval-jsr-2.0.0.jar
  * Bytecode
    - bytecode-1.2.jar
  * CGLIB Nodep
    - cglib-nodep-3.3.0.jar
  * Airlift
    - aircompressor-0.20.jar
    - airline-0.8.jar
    - bootstrap-0.199.jar
    - bootstrap-0.195.jar
    - concurrent-0.195.jar
    - configuration-0.199.jar
    - configuration-0.195.jar
    - discovery-0.195.jar
    - discovery-server-1.29.jar
    - event-0.195.jar
    - http-client-0.195.jar
    - http-server-0.195.jar
    - jmx-0.195.jar
    - jmx-http-0.195.jar
    - jmx-http-rpc-0.159.jar
    - joni-2.1.5.3.jar
    - json-0.199.jar
    - json-0.195.jar
    - log-0.199.jar
    - log-0.195.jar
    - log-manager-0.199.jar
    - log-manager-0.195.jar
    - node-0.195.jar
    - parameternames-1.4.jar
    - resolver-1.5.jar
    - security-0.195.jar
    - slice-0.38.jar
    - stats-0.195.jar
    - trace-token-0.195.jar
    - units-1.6.jar
   * Apache HTTP Client
    - httpclient-4.5.13.jar
    - httpcore-4.4.13.jar
  * Error Prone Annotations
    - error_prone_annotations-2.5.1.jar
  * Esri Geometry API For Java
    - esri-geometry-api-2.2.2.jar
  * Failsafe
    - failsafe-2.0.1.jar
  * Fastutil
    - fastutil-8.3.0.jar
  * J2ObjC Annotations
    - j2objc-annotations-1.3.jar
  * JSON Web Token Support For The JVM
    - jjwt-0.9.0.jar
  * Jmxutils
    - jmxutils-1.21.jar
  * LevelDB
    - leveldb-0.10.jar
    - leveldb-api-0.10.jar
  * Log4j implemented over SLF4J
    - log4j-over-slf4j-1.7.32.jar
  * Lucene Common Analyzers
    - lucene-analyzers-common-8.4.1.jar
    - lucene-core-8.4.1.jar
  * Maven
    - maven-aether-provider-3.0.5.jar
    - maven-artifact-3.0.5.jar
    - maven-core-3.0.5.jar
    - maven-compat-3.0.5.jar
    - maven-embedder-3.0.5.jar
    - maven-model-3.0.5.jar
    - maven-model-builder-3.0.5.jar
    - maven-plugin-api-3.0.5.jar
    - maven-repository-metadata-3.0.5.jar
    - maven-settings-3.0.5.jar
    - maven-settings-builder-3.0.5.jar
	- wagon-provider-api-2.4.jar
  * OkHttp
    - okhttp-3.14.9.jar
    - okhttp-urlconnection-3.14.9.jar
  * OpenCSV
    - opencsv-2.3.jar
  * Plexus
    - plexus-cipher-1.7.jar
    - plexus-classworlds-2.4.jar
    - plexus-component-annotations-1.5.5.jar
    - plexus-container-default-1.5.5.jar
    - plexus-interpolation-1.14.jar
    - plexus-sec-dispatcher-1.3.jar
    - plexus-utils-2.0.6.jar
  * Apache XBean :: Reflect
    - xbean-reflect-3.4.jar
  * Avro
    - avro-1.10.2.jar
    - avro-protobuf-1.10.2.jar
  * Caffeine
    - caffeine-2.9.1.jar
  * Javax
    - javax.inject-1.jar
    - javax.servlet-api-3.1.0.jar
    - javax.servlet-api-4.0.1.jar
    - javax.ws.rs-api-2.1.jar
  * JCommander
    - jcommander-1.78.jar
  * FindBugs JSR305
    - jsr305-3.0.2.jar
  * Objenesis
    - objenesis-2.6.jar
  * Okio
    - okio-1.17.2.jar
  * Presto
    - presto-array-332.jar
    - presto-cli-332.jar
    - presto-client-332.jar
    - presto-geospatial-toolkit-332.jar
    - presto-main-332.jar
    - presto-matching-332.jar
    - presto-memory-context-332.jar
    - presto-parser-332.jar
    - presto-plugin-toolkit-332.jar
    - presto-spi-332.jar
    - presto-record-decoder-332.jar
  * RocksDB JNI
    - rocksdbjni-6.10.2.jar
  * SnakeYAML
    - snakeyaml-1.30.jar
  * Bean Validation API
    - validation-api-2.0.1.Final.jar
  * Objectsize
    - objectsize-0.0.12.jar
  * Dropwizard Metrics
    - metrics-core-3.2.5.jar
    - metrics-graphite-3.2.5.jar
    - metrics-jvm-3.2.5.jar
  * Prometheus
    - simpleclient-0.5.0.jar
    - simpleclient_common-0.5.0.jar
    - simpleclient_hotspot-0.5.0.jar
    - simpleclient_servlet-0.5.0.jar
  * JCTools
    - jctools-core-2.1.2.jar
  * Asynchronous Http Client
    - async-http-client-1.6.5.jar
    - async-http-client-2.12.1.jar
    - async-http-client-netty-utils-2.12.1.jar
  * Apache Bookkeeper
    - bookkeeper-common-4.14.4.jar
    - bookkeeper-common-allocator-4.14.4.jar
    - bookkeeper-proto-4.14.4.jar
    - bookkeeper-server-4.14.4.jar
    - bookkeeper-stats-api-4.14.4.jar
    - bookkeeper-tools-framework-4.14.4.jar
    - circe-checksum-4.14.4.jar
    - codahale-metrics-provider-4.14.4.jar
    - cpu-affinity-4.14.4.jar
    - http-server-4.14.4.jar
    - prometheus-metrics-provider-4.14.4.jar
    - codahale-metrics-provider-4.14.4.jar
  * Apache Commons
    - commons-cli-1.2.jar
    - commons-codec-1.15.jar
    - commons-collections4-4.1.jar
    - commons-configuration-1.10.jar
    - commons-io-2.8.0.jar
    - commons-lang-2.6.jar
    - commons-logging-1.2.jar
  * GSON
    - gson-2.8.9.jar
  * Snappy
    - snappy-java-1.1.7.jar
  * Jackson
    - jackson-module-parameter-names-2.12.6.jar
  * Java Assist
    - javassist-3.25.0-GA.jar
  * Java Native Access
    - jna-4.2.0.jar
  * Java Object Layout: Core
    - jol-core-0.2.jar
  * Yahoo Datasketches
    - memory-0.8.3.jar
    - sketches-core-0.8.3.jar
  * Apache Zookeeper
    - zookeeper-3.6.3.jar
    - zookeeper-jute-3.6.3.jar
  * Apache Yetus Audience Annotations
    - audience-annotations-0.5.0.jar
  * Swagger
    - swagger-annotations-1.6.2.jar
  * Perfmark
    - perfmark-api-0.19.0.jar
  * Annotations
    - auto-service-annotations-1.0.jar

Protocol Buffers License
 * Protocol Buffers
   - protobuf-java-3.16.1.jar
   - protobuf-java-util-3.16.1.jar
   - proto-google-common-protos-2.0.1.jar

BSD 3-clause "New" or "Revised" License
  *  RE2J TD -- re2j-td-1.4.jar
  *  DSL Platform JSON
    - dsl-json-1.8.4.jar

BSD License
 * ANTLR 4 Runtime -- antlr4-runtime-4.7.1.jar
 * ASM, a very small and fast Java bytecode manipulation framework
    - asm-6.2.1.jar
    - asm-analysis-6.2.1.jar
    - asm-tree-6.2.1.jar
    - asm-util-6.2.1.jar
 * JLine
   - jline-reader-3.12.1.jar
   - jline-terminal-3.12.1.jar
   - jline-terminal-jna-3.12.1.jar

MIT License
 * PCollections
   - pcollections-2.1.2.jar
 * SLF4J
   - slf4j-api-1.7.32.jar
   - slf4j-jdk14-1.7.32.jar
 * JCL 1.2 Implemented Over SLF4J
   - jcl-over-slf4j-1.7.32.jar
 * JUL to SLF4J Bridge
   - jul-to-slf4j-1.7.32.jar
 * Checker Qual
<<<<<<< HEAD
   - checker-qual-3.5.0.jar
 * Annotations
   - animal-sniffer-annotations-1.19.jar
   - annotations-4.1.1.4.jar
=======
   - checker-qual-3.12.0.jar 
>>>>>>> c9130642

CDDL - 1.0
 * OSGi Resource Locator
    - osgi-resource-locator-1.0.3.jar

CDDL-1.1 -- licenses/LICENSE-CDDL-1.1.txt
 * Java Annotations API
   - javax.activation-1.2.0.jar
   - javax.activation-api-1.2.0.jar
 * HK2 - Dependency Injection Kernel
   - hk2-api-2.6.1.jar
   - hk2-locator-2.6.1.jar
   - hk2-utils-2.6.1.jar
   - aopalliance-repackaged-2.6.1.jar
 * Jersey
    - jaxrs-0.195.jar
    - jersey-client-2.34.jar
    - jersey-container-servlet-2.34.jar
    - jersey-container-servlet-core-2.34.jar
    - jersey-entity-filtering-2.34.jar
    - jersey-hk2-2.34.jar
    - jersey-media-json-jackson-2.34.jar
    - jersey-media-multipart-2.34.jar
    - jersey-server-2.34.jar
    - jersey-common-2.34.jar
 * JAXB
    - jaxb-api-2.3.1.jar

 Eclipse Public License 1.0 -- licenses/LICENSE-AspectJ.txt
  * Aether
     - aether-api-1.13.1.jar
     - aether-connector-asynchttpclient-1.13.1.jar
     - aether-connector-file-1.13.1.jar
     - aether-impl-1.13.1.jar
     - aether-spi-1.13.1.jar
     - aether-util-1.13.1.jar
  * JTS Core
     - jts-core-1.16.1.jar
  *JGraphT Core
     - jgrapht-core-0.9.0.jar
  * Logback Core Module
    - logback-core-1.2.3.jar
  * MIME Streaming Extension
    - mimepull-1.9.13.jar

Eclipse Public License - v2.0 -- licenses/LICENSE-EPL-2.0.txt
 * jakarta.annotation-api-1.3.5.jar
 * jakarta.inject-2.6.1.jar
 * jakarta.validation-api-2.0.2.jar
 * jakarta.ws.rs-api-2.1.6.jar
 * jakarta.activation-api-1.2.2.jar
 * jakarta.xml.bind-api-2.3.3.jar

Public Domain (CC0) -- licenses/LICENSE-CC0.txt
 * HdrHistogram
   - HdrHistogram-2.1.9.jar
 * AOP Alliance
   - aopalliance-1.0.jar
 * Reactive Streams
    - reactive-streams-1.0.3.jar

Creative Commons Attribution License
 * Jcip -- licenses/LICENSE-jcip.txt
    - jcip-annotations-1.0.jar

Bouncy Castle License
 * Bouncy Castle -- licenses/LICENSE-bouncycastle.txt
   - bcpkix-jdk15on-1.69.jar
   - bcprov-ext-jdk15on-1.69.jar
   - bcprov-jdk15on-1.69.jar
   - bcutil-jdk15on-1.69.jar<|MERGE_RESOLUTION|>--- conflicted
+++ resolved
@@ -511,14 +511,10 @@
  * JUL to SLF4J Bridge
    - jul-to-slf4j-1.7.32.jar
  * Checker Qual
-<<<<<<< HEAD
-   - checker-qual-3.5.0.jar
+   - checker-qual-3.12.0.jar 
  * Annotations
    - animal-sniffer-annotations-1.19.jar
    - annotations-4.1.1.4.jar
-=======
-   - checker-qual-3.12.0.jar 
->>>>>>> c9130642
 
 CDDL - 1.0
  * OSGi Resource Locator
