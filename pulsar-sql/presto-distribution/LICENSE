--- conflicted
+++ resolved
@@ -436,21 +436,12 @@
   * Java Assist
     - javassist-3.25.0-GA.jar
   * Jetty
-<<<<<<< HEAD
-    - jetty-http-9.4.30.v20200611.jar
-    - jetty-io-9.4.30.v20200611.jar
-    - jetty-security-9.4.30.v20200611.jar
-    - jetty-server-9.4.30.v20200611.jar
-    - jetty-servlet-9.4.30.v20200611.jar
-    - jetty-util-9.4.30.v20200611.jar
-=======
     - jetty-http-9.4.31.v20200723.jar
     - jetty-io-9.4.31.v20200723.jar
     - jetty-security-9.4.31.v20200723.jar
     - jetty-server-9.4.31.v20200723.jar
     - jetty-servlet-9.4.31.v20200723.jar
     - jetty-util-9.4.31.v20200723.jar
->>>>>>> e4b12df2
   * Java Native Access
     - jna-4.2.0.jar
     - jna-5.3.1.jar
