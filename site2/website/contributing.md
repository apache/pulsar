
The Apache Pulsar community welcomes contributions from anyone with a passion for distributed systems! Pulsar has many different opportunities for contributions --
write new examples/tutorials, add new user-facing libraries, write new Pulsar IO connectors, or participate on the documentation effort.

We use a review-then-commit workflow in Pulsar for all contributions.

**For larger contributions or those that affect multiple components:**

1. **Engage**: We encourage you to work with the Pulsar community on the
   [Github Issues](https://github.com/apache/incubator-pulsar/issues) and
   [developer’s mailing list](/contact) to identify
   good areas for contribution.
1. **Design:** More complicated contributions will likely benefit from some early discussion in
   order to scope and design them well.

**For all contributions:**

1. **Code:** The best part ;-)
1. **Review:** Submit a pull request with your contribution to our
   [GitHub Repo](https://github.com/apache/incubator-pulsar). Work with a committer to review and
   iterate on the code, if needed.
1. **Commit:** Once at least 2 Pulsar committers have approved the pull request, a Pulsar committer
    will merge it into the master branch (and potentially backport to stable branches in case of
    bug fixes).

We look forward to working with you!

## Engage

### Mailing list(s)

We discuss design and implementation issues on the [dev@pulsar.incubator.apache.org](mailto:dev@pulsar.incubator.apache.org)
mailing list, which is archived [here](https://lists.apache.org/list.html?dev@pulsar.apache.org).
Join by emailing [`dev-subscribe@pulsar.incubator.apache.org`](mailto:dev-subscribe@pulsar.incubator.apache.org).

If interested, you can also join the other [mailing lists](/contact).

### Github Issues

We are using [Github Issues](https://github.com/apache/incubator-pulsar/issues) as the issue tracking
and project management tool, as well as a way to communicate among a very diverse and distributed set
of contributors. To be able to gather feedback, avoid frustration, and avoid duplicated efforts all
Pulsar related work are being tracked there.

If you do not already have an Github account, sign up [here](https://github.com/join).

If a quick [search](https://github.com/apache/incubator-pulsar/issues) doesn’t turn up an existing
Github issue for the work you want to contribute, create it. Please discuss your idea with a
committer in Github or, alternatively, on the developer mailing list.

If there’s an existing Github issue for your intended contribution, please comment about your intended
work. Once the work is understood, a committer will assign the issue to you. If an issue is currently
assigned, please check with the current assignee before reassigning.

For moderate or large contributions, you should not start coding or writing a design document unless
there is a corresponding Github issue assigned to you for that work. Simple changes, like fixing typos,
do not require an associated issue.

### Online discussions

We are using [Apache Pulsar Slack channel](https://apache-pulsar.slack.com/) for online discussions.
You can self-invite yourself by accessing [this link](https://apache-pulsar.herokuapp.com/).

Slack channels are great for quick questions or discussions on specialized topics. Remember that we
strongly encourage communication via the mailing lists, and we prefer to discuss more complex subjects
by email. Developers should be careful to move or duplicate all the official or useful discussions to
the issue tracking system and/or the dev mailing list.

## Design

To avoid potential frustration during the code review cycle, we encourage you to clearly scope and
design non-trivial contributions with the Pulsar community before you start coding.

We are using "Pulsar Improvement Proposals" (or "PIP") for managing major changes to Pulsar. The
list of all PIPs is maintained in the Pulsar wiki at https://github.com/apache/incubator-pulsar/wiki.

## Code

To contribute code to Apache Pulsar, you’ll have to do a few administrative steps once, and then
follow the [Coding Guide](../coding_guide).

### One-time Setup

#### [Optionally] Submit Contributor License Agreement

Apache Software Foundation (ASF) desires that all contributors of ideas, code, or documentation to the Apache projects complete, sign, and submit an [Individual Contributor License Agreement](https://www.apache.org/licenses/icla.pdf) (ICLA). The purpose of this agreement is to clearly define the terms under which intellectual property has been contributed to the ASF and thereby allow us to defend the project should there be a legal dispute regarding the software at some future time.

We require you to have an ICLA on file with the Apache Secretary for larger contributions only. For smaller ones, however, we rely on [clause five](http://www.apache.org/licenses/LICENSE-2.0#contributions) of the Apache License, Version 2.0, describing licensing of intentionally submitted contributions and do not require an ICLA in that case.

#### Obtain a GitHub account

We use GitHub’s pull request functionality to review proposed code changes.

If you do not already have a personal GitHub account, sign up [here](https://github.com/join).

#### Fork the repository on GitHub

Go to the [Pulsar GitHub Repo](https://github.com/apache/incubator-pulsar/) and fork the repository
to your own private account. This will be your private workspace for staging changes.

#### Clone the repository locally

You are now ready to create the development environment on your local machine. Feel free to repeat
these steps on all machines that you want to use for development.

We assume you are using SSH-based authentication with GitHub. If necessary, exchange SSH keys with
GitHub by following [their instructions](https://help.github.com/articles/generating-an-ssh-key/).

Clone your personal Pulsar’s GitHub fork.

    $ git clone https://github.com/<Github_user>/incubator-pulsar.git
    $ cd incubator-pulsar

Add Apache Repo as additional Git remotes, where you can sync the changes (for committers, you need
these two remotes for pushing changes).

	$ git remote add apache https://github.com/apache/incubator-pulsar

You are now ready to start developing!

#### [Optional] IDE Setup

Depending on your preferred development environment, you may need to prepare it to develop Pulsar code.

##### IntelliJ

###### Enable Annotation Processing

To configure annotation processing in IntelliJ:

1. Open Annotation Processors Settings dialog box by going to Settings -> Build, Execution, Deployment -> Compiler -> Annotation Processors.
1. Select the following buttons:
    1. "Enable annotation processing"
    1. "Obtain processors from project classpath"
    1. "Store generated sources relative to: Module content root"
1. Set the generated source directories to be equal to the Maven directories:
    1. Set "Production sources directory:" to "target/generated-sources/annotations".
    1. Set "Test sources directory:" to "target/generated-test-sources/test-annotations".
1. Click "OK".

##### Eclipse

Use a recent Eclipse version that includes m2e. Start Eclipse with a fresh workspace in a
separate directory from your checkout.

###### Initial setup

1. Import the Pulsar projects

	File
	-> Import...
	-> Existing Maven Projects
	-> Browse to the directory you cloned into and select "pulsar"
	-> make sure all pulsar projects are selected
	-> Finalize

You now should have all the Pulsar projects imported into eclipse and should see no compile errors.

### Create a branch in your fork

You’ll work on your contribution in a branch in your own (forked) repository. Create a local branch, initialized with the state of the branch you expect your changes to be merged into. Keep in mind that we use several branches, including `master`, feature-specific, and release-specific branches. If you are unsure, initialize with the state of the `master` branch.

	$ git fetch apache
	$ git checkout -b <my-branch> apache/master

At this point, you can start making and committing changes to this branch in a standard way.

### Syncing and pushing your branch

Periodically while you work, and certainly before submitting a pull request, you should update your branch with the most recent changes to the target branch.

    $ git pull --rebase

Remember to always use `--rebase` parameter to avoid extraneous merge commits.

Then you can push your local, committed changes to your (forked) repository on GitHub. Since rebase may change that branch's history, you may need to force push. You'll run:

	$ git push <GitHub_user> <my-branch> --force

### Testing

All code should have appropriate unit testing coverage. New code should have new tests in the same contribution. Bug fixes should include a regression test to prevent the issue from reoccurring.

<<<<<<< HEAD
### Licensing

All code contributed to Pulsar will be licensed under [Apache License V2](https://www.apache.org/licenses/LICENSE-2.0). You need to ensure every new files you are adding have the right
license header. You can add license header to your files by running following command:

```shell
$ mvn license:format
=======
### Develop C++/Python Client

Currently C++ and Python client are developed under `pulsar-client-cpp` directory. You can use following commands to build and test your c++ or python code changes.

#### Build C++/Python Client

```
$ ./pulsar-client-cpp/docker-build.sh
```

### Run C++/Python Client Tests

```
$ ./pulsar-client-cpp/docker-test.sh
```

### Checkstyle

Before you push the C++/Python changes for review, you should format the files to apply the checkstyle rule Pulsar is using for C++/Python code.

```
$ ./pulsar-client-cpp/docker-format.sh
>>>>>>> 59df98bd
```

## Review

Once the initial code is complete and the tests pass, it’s time to start the code review process. We review and discuss all code, no matter who authors it. It’s a great way to build community, since you can learn from other developers, and they become familiar with your contribution. It also builds a strong project by encouraging a high quality bar and keeping code consistent throughout the project.

### Create a pull request

Organize your commits to make a committer’s job easier when reviewing. Committers normally prefer multiple small pull requests, instead of a single large pull request. Within a pull request, a relatively small number of commits that break the problem into logical steps is preferred. For most pull requests, you'll squash your changes down to 1 commit. You can use the following command to re-order, squash, edit, or change description of individual commits.

    $ git rebase -i apache/master

You'll then push to your branch on GitHub. Note: when updating your commit after pull request feedback and use squash to get back to one commit, you will need to do a force submit to the branch on your repo.

Navigate to the [Pulsar GitHub Repo](https://github.com/apache/incubator-pulsar) to create a pull request.

In the pull request description, please include:

 * Motivation : Why is this change needed? What problem is addressing?
 * Changes: Summary of what this pull request is changing, to help reviewers at better understanding
   the changes.

Please include a descriptive pull request message to help make the comitter’s job easier when reviewing.
It’s fine to refer to existing design docs or the contents of the associated issue as appropriate.

If the pull request is fixing an issue, include a mention to in the description, like:

```
Fixes #1234
```

This will automatically change the state on the referenced issues.

If you know a good committer to review your pull request, please make a comment like the following. If not, don’t worry -- a committer will pick it up.

	Hi @<GitHub-committer-username>, can you please take a look?

When choosing a committer to review, think about who is the expert on the relevant code, who the stakeholders are for this change, and who else would benefit from becoming familiar with the code. If you’d appreciate comments from additional folks but already have a main committer, you can explicitly cc them using `@<GitHub-committer-username>`.

### Code Review and Revision

During the code review process, don’t rebase your branch or otherwise modify published commits, since this can remove existing comment history and be confusing to the committer when reviewing. When you make a revision, always push it in a new commit.

Our GitHub repo automatically provides pre-commit testing coverage using Jenkins. Please make sure those tests pass; the contribution cannot be merged otherwise.

### LGTM

Once the committer is happy with the change, they’ll approve the pull request with an LGTM (“*looks good to me!*”) or a `+1`. At this point, the committer will take over, possibly make some additional touch ups, and merge your changes into the codebase.

In the case the author is also a committer, either can merge the pull request. Just be sure to communicate clearly whose responsibility it is in this particular case.

Thank you for your contribution to Pulsar!

### Deleting your branch
Once the pull request is merged into the Pulsar repository, you can safely delete the branch locally and purge it from your forked repository.

From another local branch, run:

	$ git fetch origin
	$ git branch -d <my-branch>
	$ git push origin --delete <my-branch>

## Commit (committers only)

Once the code has been peer reviewed by a committer, the next step is for the committer to merge it into the Github repo.

Pull requests should not be merged before the review has approved from at least 2 committers.

### Contributor License Agreement

If you are merging a larger contribution, please make sure that the contributor has an ICLA on file with the Apache Secretary. You can view the list of committers [here](http://home.apache.org/phonebook.html?unix=committers), as well as [ICLA-signers who aren’t yet committers](http://home.apache.org/unlistedclas.html).

For smaller contributions, however, this is not required. In this case, we rely on [clause five](http://www.apache.org/licenses/LICENSE-2.0#contributions) of the Apache License, Version 2.0, describing licensing of intentionally submitted contributions.

## Documentation

### Website

The Pulsar website is in the same [Pulsar Github Repo](https://github.com/apache/incubator-pulsar). The source files are hosted under `site2` directory in `master` branch,
the static content is generated by CI job and merged into the `asf-site` branch.

Follow the [README](https://github.com/apache/incubator-pulsar/tree/master/site2) for making contributions to the website.

## Becoming a committer

Committers are community members that have write access to the project’s
repositories, i.e., they can modify the code, documentation, and website
by themselves and also accept other contributions.

There is no strict protocol for becoming a committer. Candidates for new
committers are typically people that are active contributors and
community members.

Being an active community member means participating on mailing list
discussions, helping to answer questions, verifying release candidates,
being respectful towards others, and following the meritocratic
principles of community management. Since the
[Apache Way](https://www.apache.org/foundation/governance/)
has a strong focus on the project community, this part is very important.

Of course, contributing code and documentation to the project is
important as well. A good way to start is contributing improvements, new
features, or bug fixes. You need to show that you take responsibility
for the code that you contribute, add tests and documentation, and help
maintaining it.

Every new committer has to be proposed by a current committer and then
privately discussed and voted in by the members of the Pulsar PMC.
For details about this process and for candidate requirements see the
general [Apache guidelines for assessing new candidates for committership](https://community.apache.org/newcommitter.html).
Candidates prepare for their nomination as committer by contributing
to the Pulsar project and its community, by acting according to the
[Apache Way](https://www.apache.org/foundation/how-it-works.html),
and by generally following the path from
[contributor to committer](https://community.apache.org/contributors/)
for Apache projects.

If you would like to become a committer, you should engage with the
community and start contributing to Apache Pulsar in any of the above
ways. You might also want to talk to other committers and ask for their
advice and guidance.

## Becoming member of PMC

The PMC is the project governance body. Committers or contributors that
have demonstrated continued involvement with the community can be
nominated to become members of the PMC.

PMC members nominate new contributors to the project as either
committers or as new PMC members, and PMC members cast votes on electing
new committers or PMC members to the project. PMC members also have
binding votes on any project matters. Refer to
[ASF PMCs governance](http://www.apache.org/foundation/governance/pmcs.html)
for a more detailed explanation of the duties and roles of the PMC.<|MERGE_RESOLUTION|>--- conflicted
+++ resolved
@@ -181,7 +181,6 @@
 
 All code should have appropriate unit testing coverage. New code should have new tests in the same contribution. Bug fixes should include a regression test to prevent the issue from reoccurring.
 
-<<<<<<< HEAD
 ### Licensing
 
 All code contributed to Pulsar will be licensed under [Apache License V2](https://www.apache.org/licenses/LICENSE-2.0). You need to ensure every new files you are adding have the right
@@ -189,7 +188,8 @@
 
 ```shell
 $ mvn license:format
-=======
+```
+
 ### Develop C++/Python Client
 
 Currently C++ and Python client are developed under `pulsar-client-cpp` directory. You can use following commands to build and test your c++ or python code changes.
@@ -212,7 +212,6 @@
 
 ```
 $ ./pulsar-client-cpp/docker-format.sh
->>>>>>> 59df98bd
 ```
 
 ## Review
