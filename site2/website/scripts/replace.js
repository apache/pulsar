--- conflicted
+++ resolved
@@ -25,10 +25,10 @@
   return `http://www.apache.org/dyn/closer.cgi/incubator/pulsar/pulsar-${version}/apache-pulsar-${version}-bin.tar.gz`
 }
 
-<<<<<<< HEAD
 function connectorReleaseUrl(version) {
   return `http://www.apache.org/dyn/closer.cgi/incubator/pulsar/pulsar-${version}/apache-pulsar-io-connectors-${version}-bin.tar.gz`
-=======
+}
+
 function rpmReleaseUrl(version, type) {
   rpmVersion = version.replace('incubating', '1_incubating');
   return `https://www.apache.org/dyn/mirrors/mirrors.cgi?action=download&filename=incubator/pulsar/pulsar-${version}/RPMS/apache-pulsar-client${type}-${rpmVersion}.x86_64.rpm`
@@ -36,7 +36,6 @@
 
 function debReleaseUrl(version, type) {
   return `https://www.apache.org/dyn/mirrors/mirrors.cgi?action=download&filename=incubator/pulsar/pulsar-${version}/DEB/apache-pulsar-client${type}.deb`
->>>>>>> cb4e6f80
 }
 
 function doReplace(options) {
@@ -81,17 +80,13 @@
     `${latestVersion}`, 
     `${latestVersion}-incubating`, 
     binaryReleaseUrl(`${latestVersion}-incubating`), 
-<<<<<<< HEAD
     connectorReleaseUrl(`${latestVersion}-incubating`), 
-    downloadPageUrl()
-=======
     downloadPageUrl(),
     rpmReleaseUrl(`${latestVersion}-incubating`, ""),
     rpmReleaseUrl(`${latestVersion}-incubating`, "-debuginfo"),
     rpmReleaseUrl(`${latestVersion}-incubating`, "-devel"),
     debReleaseUrl(`${latestVersion}-incubating`, ""),
     debReleaseUrl(`${latestVersion}-incubating`, "-dev"),
->>>>>>> cb4e6f80
   ],
   dry: false
 };
@@ -114,17 +109,13 @@
       `${v}`, 
       `${v}-incubating`, 
       binaryReleaseUrl(`${v}-incubating`),
-<<<<<<< HEAD
       connectorReleaseUrl(`${v}-incubating`),
-      downloadPageUrl()
-=======
       downloadPageUrl(),
       rpmReleaseUrl(`${v}-incubating`, ""),
       rpmReleaseUrl(`${v}-incubating`, "-debuginfo"),
       rpmReleaseUrl(`${v}-incubating`, "-devel"),
       debReleaseUrl(`${v}-incubating`, ""),
       debReleaseUrl(`${v}-incubating`, "-dev"),
->>>>>>> cb4e6f80
     ],
     dry: true
   };
