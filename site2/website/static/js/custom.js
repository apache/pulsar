// Turn off ESLint for this file because it's sent down to users as-is.
/* eslint-disable */
window.addEventListener('load', function() {

    // setup apache menu items in nav bar
    /*const community = document.querySelector("a[href='#community']").parentNode;
    const communityMenu =
      '<li>' +
      '<a id="community-menu" href="#">Community</a>' +
      '<div id="community-dropdown" class="hide">' +
        '<ul id="community-dropdown-items">' +
          '<li><a href="/contact">Contant</a></li>' +
          '<li><a href="/events">Events</a></li>' +
          '<li><a href="https://twitter.com/Apache_Pulsar">Twitter</a></li>' +
          '<li><a href="https://github.com/apache/incubator-pulsar/wiki">Wiki</a></li>' +
          '<li><a href="https://github.com/apache/incubator-pulsar/issues">Issue tracking</a></li>' +
          '<li><a href="/resources">Resources</a></li>' +
          '<li><a href="/team">Team</a></li>' +
        '</ul>' +
      '</div>' +
      '</li>';
    community.innerHTML = communityMenu;
    const communityMenuItem = document.getElementById("community-menu");
    const communityDropDown = document.getElementById("community-dropdown");
    communityMenuItem.addEventListener("click", function(event) {
      event.preventDefault();
      if (communityDropDown.className == 'hide') {
        communityDropDown.className = 'visible';
      } else {
        communityDropDown.className = 'hide';
      }
    });*/
  
    // setup apache menu items in nav bar
    const apache = document.querySelector("a[href='#apache']").parentNode;
    const apacheMenu =
      '<li>' +
      '<a id="apache-menu" href="#">Apache <span style="font-size: 0.75em">&nbsp;▼</span></a>' +
      '<div id="apache-dropdown" class="hide">' +
        '<ul id="apache-dropdown-items">' +
          '<li><a href="https://www.apache.org/" target="_blank" >Foundation &#x2750</a></li>' +
          '<li><a href="https://www.apache.org/licenses/" target="_blank">License &#x2750</a></li>' +
          '<li><a href="https://www.apache.org/foundation/sponsorship.html" target="_blank">Sponsorship &#x2750</a></li>' +
          '<li><a href="https://www.apache.org/foundation/thanks.html" target="_blank">Thanks &#x2750</a></li>' +
          '<li><a href="https://www.apache.org/security" target="_blank">Security &#x2750</a></li>' +
        '</ul>' +
      '</div>' +
      '</li>';
  
    apache.innerHTML = apacheMenu;
  
    const apacheMenuItem = document.getElementById("apache-menu");
    const apacheDropDown = document.getElementById("apache-dropdown");
    apacheMenuItem.addEventListener("click", function(event) {
      event.preventDefault();
  
      if (apacheDropDown.className == 'hide') {
        apacheDropDown.className = 'visible';
      } else {
        apacheDropDown.className = 'hide';
      }
    });
  
    const href = document.querySelector('a[href="/en/versions"]');
    let version = href.textContent;
  
    if (version === 'next') {
      version = 'master'
    }
  
    // setup rest api menu items in nav bar
    const restapis = document.querySelector("a[href='#restapis']").parentNode;
    const restapisMenu =
      '<li>' +
      '<a id="restapis-menu" href="#">REST APIs <span style="font-size: 0.75em">&nbsp;▼</span></a>' +
      '<div id="restapis-dropdown" class="hide">' +
        '<ul id="restapis-dropdown-items">' +
<<<<<<< HEAD
        '<li><a href="/admin-rest-api?version=' + version + '">Admin REST API </a></li>' +
        '<li><a href="/functions-rest-api?version=' + version + '">Functions </a></li>' +
        '<li><a href="/source-rest-api?version=' + version + '">Sources </a></li>' +
        '<li><a href="/sink-rest-api?version=' + version + '">Sinks </a></li>' +
=======
          '<li><a href="/admin-rest-api?version=' + version + '">Admin REST API </a></li>' +
          '<li><a href="/functions-rest-api?version=' + version + '">Functions </a></li>' +
          '<li><a href="/source-rest-api?version=' + version + '">Sources </a></li>' +
          '<li><a href="/sink-rest-api?version=' + version + '">Sinks </a></li>' +
>>>>>>> 97fb11ab
        '</ul>' +
      '</div>' +
      '</li>';
  
    restapis.innerHTML = restapisMenu;
  
    const restapisMenuItem = document.getElementById("restapis-menu");
    const restapisDropDown = document.getElementById("restapis-dropdown");
    restapisMenuItem.addEventListener("click", function(event) {
      event.preventDefault();
  
      if (restapisDropDown.className == 'hide') {
        restapisDropDown.className = 'visible';
      } else {
        restapisDropDown.className = 'hide';
      }
    });
  
    // setup cli menu items in nav bar
    const cli = document.querySelector("a[href='#cli']").parentNode;
    const cliMenu =
        '<li>' +
        '<a id="cli-menu" href="#">Cli <span style="font-size: 0.75em">&nbsp;▼</span></a>' +
        '<div id="cli-dropdown" class="hide">' +
        '<ul id="cli-dropdown-items">' +
        '<li><a href="/pulsar-admin-cli?version=' + version + '">Pulsar Admin</a></li>' +
        '</ul>' +
        '</div>' +
        '</li>';
  
    cli.innerHTML = cliMenu;
  
    const cliMenuItem = document.getElementById("cli-menu");
    const cliDropDown = document.getElementById("cli-dropdown");
    cliMenuItem.addEventListener("click", function(event) {
      event.preventDefault();
  
      if (cliDropDown.className == 'hide') {
        cliDropDown.className = 'visible';
      } else {
        cliDropDown.className = 'hide';
      }
    });
  
    function button(label, ariaLabel, icon, className) {
      const btn = document.createElement('button');
      btn.classList.add('btnIcon', className);
      btn.setAttribute('type', 'button');
      btn.setAttribute('aria-label', ariaLabel);
      btn.innerHTML =
        '<div class="btnIcon__body">' +
        icon +
        '<strong class="btnIcon__label">' +
        label +
        '</strong>' +
        '</div>';
      return btn;
    }
  
    function addButtons(codeBlockSelector, btn) {
      document.querySelectorAll(codeBlockSelector).forEach(function(code) {
        code.parentNode.appendChild(btn.cloneNode(true));
      });
    }
  
    const copyIcon =
      '<svg width="12" height="12" viewBox="340 364 14 15" xmlns="http://www.w3.org/2000/svg"><path fill="currentColor" d="M342 375.974h4v.998h-4v-.998zm5-5.987h-5v.998h5v-.998zm2 2.994v-1.995l-3 2.993 3 2.994v-1.996h5v-1.995h-5zm-4.5-.997H342v.998h2.5v-.997zm-2.5 2.993h2.5v-.998H342v.998zm9 .998h1v1.996c-.016.28-.11.514-.297.702-.187.187-.422.28-.703.296h-10c-.547 0-1-.452-1-.998v-10.976c0-.546.453-.998 1-.998h3c0-1.107.89-1.996 2-1.996 1.11 0 2 .89 2 1.996h3c.547 0 1 .452 1 .998v4.99h-1v-2.995h-10v8.98h10v-1.996zm-9-7.983h8c0-.544-.453-.996-1-.996h-1c-.547 0-1-.453-1-.998 0-.546-.453-.998-1-.998-.547 0-1 .452-1 .998 0 .545-.453.998-1 .998h-1c-.547 0-1 .452-1 .997z" fill-rule="evenodd"/></svg>';
  
    addButtons(
      '.hljs',
      button('Copy', 'Copy code to clipboard', copyIcon, 'btnClipboard')
    );
  
    const clipboard = new ClipboardJS('.btnClipboard', {
      target: function(trigger) {
        return trigger.parentNode.querySelector('code');
      },
    });
<<<<<<< HEAD

});
=======
  
    clipboard.on('success', function(event) {
      event.clearSelection();
      const textEl = event.trigger.querySelector('.btnIcon__label');
      textEl.textContent = 'Copied';
      setTimeout(function() {
        textEl.textContent = 'Copy';
      }, 2000);
    });
  
  });
>>>>>>> 97fb11ab
<|MERGE_RESOLUTION|>--- conflicted
+++ resolved
@@ -75,17 +75,10 @@
       '<a id="restapis-menu" href="#">REST APIs <span style="font-size: 0.75em">&nbsp;▼</span></a>' +
       '<div id="restapis-dropdown" class="hide">' +
         '<ul id="restapis-dropdown-items">' +
-<<<<<<< HEAD
-        '<li><a href="/admin-rest-api?version=' + version + '">Admin REST API </a></li>' +
-        '<li><a href="/functions-rest-api?version=' + version + '">Functions </a></li>' +
-        '<li><a href="/source-rest-api?version=' + version + '">Sources </a></li>' +
-        '<li><a href="/sink-rest-api?version=' + version + '">Sinks </a></li>' +
-=======
           '<li><a href="/admin-rest-api?version=' + version + '">Admin REST API </a></li>' +
           '<li><a href="/functions-rest-api?version=' + version + '">Functions </a></li>' +
           '<li><a href="/source-rest-api?version=' + version + '">Sources </a></li>' +
           '<li><a href="/sink-rest-api?version=' + version + '">Sinks </a></li>' +
->>>>>>> 97fb11ab
         '</ul>' +
       '</div>' +
       '</li>';
@@ -164,10 +157,6 @@
         return trigger.parentNode.querySelector('code');
       },
     });
-<<<<<<< HEAD
-
-});
-=======
   
     clipboard.on('success', function(event) {
       event.clearSelection();
@@ -178,5 +167,4 @@
       }, 2000);
     });
   
-  });
->>>>>>> 97fb11ab
+  });