// Turn off ESLint for this file because it's sent down to users as-is.
/* eslint-disable */
window.addEventListener('load', function () {

<<<<<<< HEAD
    // setup apache menu items in nav bar
    /*const community = document.querySelector("a[href='#community']").parentNode;
    const communityMenu =
      '<li>' +
      '<a id="community-menu" href="#">Community</a>' +
      '<div id="community-dropdown" class="hide">' +
        '<ul id="community-dropdown-items">' +
          '<li><a href="/contact">Contant</a></li>' +
          '<li><a href="/events">Events</a></li>' +
          '<li><a href="https://twitter.com/Apache_Pulsar">Twitter</a></li>' +
          '<li><a href="https://github.com/apache/incubator-pulsar/wiki">Wiki</a></li>' +
          '<li><a href="https://github.com/apache/incubator-pulsar/issues">Issue tracking</a></li>' +
          '<li><a href="/resources">Resources</a></li>' +
          '<li><a href="/team">Team</a></li>' +
        '</ul>' +
      '</div>' +
      '</li>';
  
    community.innerHTML = communityMenu;
  
    const communityMenuItem = document.getElementById("community-menu");
    const communityDropDown = document.getElementById("community-dropdown");
    communityMenuItem.addEventListener("click", function(event) {
      event.preventDefault();
  
      if (communityDropDown.className == 'hide') {
        communityDropDown.className = 'visible';
      } else {
        communityDropDown.className = 'hide';
      }
    });*/

    // setup apache menu items in nav bar
    const apache = document.querySelector("a[href='#apache']").parentNode;
    const apacheMenu =
        '<li>' +
        '<a id="apache-menu" href="#">Apache <span style="font-size: 0.75em">&nbsp;▼</span></a>' +
        '<div id="apache-dropdown" class="hide">' +
        '<ul id="apache-dropdown-items">' +
        '<li><a href="https://www.apache.org/" target="_blank" >Foundation &#x2750</a></li>' +
        '<li><a href="https://www.apache.org/licenses/" target="_blank">License &#x2750</a></li>' +
        '<li><a href="https://www.apache.org/foundation/sponsorship.html" target="_blank">Sponsorship &#x2750</a></li>' +
        '<li><a href="https://www.apache.org/foundation/thanks.html" target="_blank">Thanks &#x2750</a></li>' +
        '<li><a href="https://www.apache.org/security" target="_blank">Security &#x2750</a></li>' +
        '</ul>' +
        '</div>' +
        '</li>';

    apache.innerHTML = apacheMenu;

    const apacheMenuItem = document.getElementById("apache-menu");
    const apacheDropDown = document.getElementById("apache-dropdown");
    apacheMenuItem.addEventListener("click", function (event) {
        event.preventDefault();

        if (apacheDropDown.className == 'hide') {
            apacheDropDown.className = 'visible';
        } else {
            apacheDropDown.className = 'hide';
        }
    });

    const href = document.querySelector('a[href="/en/versions"]');
    let version = href.textContent;
=======
  // setup apache menu items in nav bar
  /*const community = document.querySelector("a[href='#community']").parentNode;
  const communityMenu =
    '<li>' +
    '<a id="community-menu" href="#">Community</a>' +
    '<div id="community-dropdown" class="hide">' +
      '<ul id="community-dropdown-items">' +
        '<li><a href="/contact">Contant</a></li>' +
        '<li><a href="/events">Events</a></li>' +
        '<li><a href="https://twitter.com/Apache_Pulsar">Twitter</a></li>' +
        '<li><a href="https://github.com/apache/incubator-pulsar/wiki">Wiki</a></li>' +
        '<li><a href="https://github.com/apache/incubator-pulsar/issues">Issue tracking</a></li>' +
        '<li><a href="/resources">Resources</a></li>' +
        '<li><a href="/team">Team</a></li>' +
      '</ul>' +
    '</div>' +
    '</li>';
 
  community.innerHTML = communityMenu;
 
  const communityMenuItem = document.getElementById("community-menu");
  const communityDropDown = document.getElementById("community-dropdown");
  communityMenuItem.addEventListener("click", function(event) {
    event.preventDefault();
 
    if (communityDropDown.className == 'hide') {
      communityDropDown.className = 'visible';
    } else {
      communityDropDown.className = 'hide';
    }
  });*/

  // setup apache menu items in nav bar
  const apache = document.querySelector("a[href='#apache']").parentNode;
  const apacheMenu =
    '<li>' +
    '<a id="apache-menu" href="#">Apache <span style="font-size: 0.75em">&nbsp;▼</span></a>' +
    '<div id="apache-dropdown" class="hide">' +
    '<ul id="apache-dropdown-items">' +
    '<li><a href="https://www.apache.org/" target="_blank" >Foundation &#x2750</a></li>' +
    '<li><a href="https://www.apache.org/licenses/" target="_blank">License &#x2750</a></li>' +
    '<li><a href="https://www.apache.org/foundation/sponsorship.html" target="_blank">Sponsorship &#x2750</a></li>' +
    '<li><a href="https://www.apache.org/foundation/thanks.html" target="_blank">Thanks &#x2750</a></li>' +
    '<li><a href="https://www.apache.org/security" target="_blank">Security &#x2750</a></li>' +
    '</ul>' +
    '</div>' +
    '</li>';

  apache.innerHTML = apacheMenu;

  const apacheMenuItem = document.getElementById("apache-menu");
  const apacheDropDown = document.getElementById("apache-dropdown");
  apacheMenuItem.addEventListener("click", function (event) {
    event.preventDefault();
>>>>>>> d503e4f3

    if (version === 'next') {
        version = 'master'
    }
<<<<<<< HEAD

    // setup rest api menu items in nav bar
    const restapis = document.querySelector("a[href='#restapis']").parentNode;
    const restapisMenu =
        '<li>' +
        '<a id="restapis-menu" href="#">REST APIs <span style="font-size: 0.75em">&nbsp;▼</span></a>' +
        '<div id="restapis-dropdown" class="hide">' +
        '<ul id="restapis-dropdown-items">' +
        '<li><a href="/admin-rest-api?version=' + version + '">Admin REST API </a></li>' +
        '<li><a href="/functions-rest-api?version=' + version + '">Functions </a></li>' +
        '<li><a href="/source-rest-api?version=' + version + '">Sources </a></li>' +
        '<li><a href="/sink-rest-api?version=' + version + '">Sinks </a></li>' +
        '</ul>' +
        '</div>' +
        '</li>';

    restapis.innerHTML = restapisMenu;

    const restapisMenuItem = document.getElementById("restapis-menu");
    const restapisDropDown = document.getElementById("restapis-dropdown");
    restapisMenuItem.addEventListener("click", function (event) {
        event.preventDefault();

        if (restapisDropDown.className == 'hide') {
            restapisDropDown.className = 'visible';
        } else {
            restapisDropDown.className = 'hide';
        }
    });
=======
  });

  const href = document.querySelector('a[href="/en/versions"]');
  let version = href.textContent;

  if (version === 'next') {
    version = 'master'
  }

  // setup rest api menu items in nav bar
  const restapis = document.querySelector("a[href='#restapis']").parentNode;
  const restapisMenu =
    '<li>' +
    '<a id="restapis-menu" href="#">REST APIs <span style="font-size: 0.75em">&nbsp;▼</span></a>' +
    '<div id="restapis-dropdown" class="hide">' +
    '<ul id="restapis-dropdown-items">' +
    '<li><a href="/admin-rest-api?version=' + version + '&apiversion=v1">Admin REST API </a></li>' +
    '<li><a href="/functions-rest-api?version=' + version + '&apiversion=v1">Functions </a></li>' +
    '<li><a href="/source-rest-api?version=' + version + '&apiversion=v1">Sources </a></li>' +
    '<li><a href="/sink-rest-api?version=' + version + '&apiversion=v1">Sinks </a></li>' +
    '</ul>' +
    '</div>' +
    '</li>';
>>>>>>> d503e4f3

    // setup cli menu items in nav bar
    const cli = document.querySelector("a[href='#cli']").parentNode;
    const cliMenu =
        '<li>' +
        '<a id="cli-menu" href="#">Cli <span style="font-size: 0.75em">&nbsp;▼</span></a>' +
        '<div id="cli-dropdown" class="hide">' +
        '<ul id="cli-dropdown-items">' +
        '<li><a href="/pulsar-admin-cli?version=' + version + '">Pulsar Admin</a></li>' +
        '</ul>' +
        '</div>' +
        '</li>';

    cli.innerHTML = cliMenu;

    const cliMenuItem = document.getElementById("cli-menu");
    const cliDropDown = document.getElementById("cli-dropdown");
    cliMenuItem.addEventListener("click", function (event) {
        event.preventDefault();

        if (cliDropDown.className == 'hide') {
            cliDropDown.className = 'visible';
        } else {
            cliDropDown.className = 'hide';
        }
    });

<<<<<<< HEAD
    function button(label, ariaLabel, icon, className) {
        const btn = document.createElement('button');
        btn.classList.add('btnIcon', className);
        btn.setAttribute('type', 'button');
        btn.setAttribute('aria-label', ariaLabel);
        btn.innerHTML =
            '<div class="btnIcon__body">' +
            icon +
            '<strong class="btnIcon__label">' +
            label +
            '</strong>' +
            '</div>';
        return btn;
    }
=======
  const restapisMenuItem = document.getElementById("restapis-menu");
  const restapisDropDown = document.getElementById("restapis-dropdown");
  restapisMenuItem.addEventListener("click", function (event) {
    event.preventDefault();
>>>>>>> d503e4f3

    function addButtons(codeBlockSelector, btn) {
        document.querySelectorAll(codeBlockSelector).forEach(function (code) {
            code.parentNode.appendChild(btn.cloneNode(true));
        });
    }

<<<<<<< HEAD
    const copyIcon =
        '<svg width="12" height="12" viewBox="340 364 14 15" xmlns="http://www.w3.org/2000/svg"><path fill="currentColor" d="M342 375.974h4v.998h-4v-.998zm5-5.987h-5v.998h5v-.998zm2 2.994v-1.995l-3 2.993 3 2.994v-1.996h5v-1.995h-5zm-4.5-.997H342v.998h2.5v-.997zm-2.5 2.993h2.5v-.998H342v.998zm9 .998h1v1.996c-.016.28-.11.514-.297.702-.187.187-.422.28-.703.296h-10c-.547 0-1-.452-1-.998v-10.976c0-.546.453-.998 1-.998h3c0-1.107.89-1.996 2-1.996 1.11 0 2 .89 2 1.996h3c.547 0 1 .452 1 .998v4.99h-1v-2.995h-10v8.98h10v-1.996zm-9-7.983h8c0-.544-.453-.996-1-.996h-1c-.547 0-1-.453-1-.998 0-.546-.453-.998-1-.998-.547 0-1 .452-1 .998 0 .545-.453.998-1 .998h-1c-.547 0-1 .452-1 .997z" fill-rule="evenodd"/></svg>';
=======
  // setup cli menu items in nav bar
  const cli = document.querySelector("a[href='#cli']").parentNode;
  const cliMenu =
    '<li>' +
    '<a id="cli-menu" href="#">Cli <span style="font-size: 0.75em">&nbsp;▼</span></a>' +
    '<div id="cli-dropdown" class="hide">' +
    '<ul id="cli-dropdown-items">' +
    '<li><a href="/pulsar-admin-cli?version=' + version + '">Pulsar Admin</a></li>' +
    '</ul>' +
    '</div>' +
    '</li>';
>>>>>>> d503e4f3

    addButtons(
        '.hljs',
        button('Copy', 'Copy code to clipboard', copyIcon, 'btnClipboard')
    );

<<<<<<< HEAD
    const clipboard = new ClipboardJS('.btnClipboard', {
        target: function (trigger) {
            return trigger.parentNode.querySelector('code');
        },
    });

    clipboard.on('success', function (event) {
        event.clearSelection();
        const textEl = event.trigger.querySelector('.btnIcon__label');
        textEl.textContent = 'Copied';
        setTimeout(function () {
            textEl.textContent = 'Copy';
        }, 2000);
    });
=======
  const cliMenuItem = document.getElementById("cli-menu");
  const cliDropDown = document.getElementById("cli-dropdown");
  cliMenuItem.addEventListener("click", function (event) {
    event.preventDefault();

    if (cliDropDown.className == 'hide') {
      cliDropDown.className = 'visible';
    } else {
      cliDropDown.className = 'hide';
    }
  });

  function button(label, ariaLabel, icon, className) {
    const btn = document.createElement('button');
    btn.classList.add('btnIcon', className);
    btn.setAttribute('type', 'button');
    btn.setAttribute('aria-label', ariaLabel);
    btn.innerHTML =
      '<div class="btnIcon__body">' +
      icon +
      '<strong class="btnIcon__label">' +
      label +
      '</strong>' +
      '</div>';
    return btn;
  }

  function addButtons(codeBlockSelector, btn) {
    document.querySelectorAll(codeBlockSelector).forEach(function (code) {
      code.parentNode.appendChild(btn.cloneNode(true));
    });
  }

  const copyIcon =
    '<svg width="12" height="12" viewBox="340 364 14 15" xmlns="http://www.w3.org/2000/svg"><path fill="currentColor" d="M342 375.974h4v.998h-4v-.998zm5-5.987h-5v.998h5v-.998zm2 2.994v-1.995l-3 2.993 3 2.994v-1.996h5v-1.995h-5zm-4.5-.997H342v.998h2.5v-.997zm-2.5 2.993h2.5v-.998H342v.998zm9 .998h1v1.996c-.016.28-.11.514-.297.702-.187.187-.422.28-.703.296h-10c-.547 0-1-.452-1-.998v-10.976c0-.546.453-.998 1-.998h3c0-1.107.89-1.996 2-1.996 1.11 0 2 .89 2 1.996h3c.547 0 1 .452 1 .998v4.99h-1v-2.995h-10v8.98h10v-1.996zm-9-7.983h8c0-.544-.453-.996-1-.996h-1c-.547 0-1-.453-1-.998 0-.546-.453-.998-1-.998-.547 0-1 .452-1 .998 0 .545-.453.998-1 .998h-1c-.547 0-1 .452-1 .997z" fill-rule="evenodd"/></svg>';

  addButtons(
    '.hljs',
    button('Copy', 'Copy code to clipboard', copyIcon, 'btnClipboard')
  );

  const clipboard = new ClipboardJS('.btnClipboard', {
    target: function (trigger) {
      return trigger.parentNode.querySelector('code');
    },
  });

  clipboard.on('success', function (event) {
    event.clearSelection();
    const textEl = event.trigger.querySelector('.btnIcon__label');
    textEl.textContent = 'Copied';
    setTimeout(function () {
      textEl.textContent = 'Copy';
    }, 2000);
  });
>>>>>>> d503e4f3

  // setup input of api version
  const wrapperDiv = document.querySelectorAll('.wrapper')[1];
  versionMenu = `<select name="apiVersion" class="version_select">
                        <option value="v1">v1</option>
                        <option value="v2">v2</option>
                        <option value="v3">v3</option>
                    </select>`;

  let pathName = window.location.pathname;
  if (pathName === '/admin-rest-api'
    || pathName === '/functions-rest-api'
    || pathName === '/source-rest-api'
    || pathName === '/sink-rest-api') {
    wrapperDiv.innerHTML = versionMenu;
  } else {
    return;
  }


  const versionSelect = document.querySelectorAll('.version_select')[0];
  let aversion = window.location.search.split('&')[1].split('=')[1];
  let versionOption = versionSelect.querySelectorAll('option');
  versionOption.forEach(ele => {
    if (ele.value == aversion) {
      ele.selected = true;
    } else {
      ele.selected = false;
    }
  });

  versionSelect.addEventListener('change', (e) => {
    console.log(window.location);
    let optionValue = e.target.value;
    let changeValueDom = document.createElement('a');
    changeValueDom.href = pathName + '?version=' + version + '&apiversion=' + optionValue;
    this.document.querySelectorAll('body')[0].appendChild(changeValueDom);
    changeValueDom.click();

  })

});<|MERGE_RESOLUTION|>--- conflicted
+++ resolved
@@ -2,7 +2,6 @@
 /* eslint-disable */
 window.addEventListener('load', function () {
 
-<<<<<<< HEAD
     // setup apache menu items in nav bar
     /*const community = document.querySelector("a[href='#community']").parentNode;
     const communityMenu =
@@ -67,67 +66,10 @@
 
     const href = document.querySelector('a[href="/en/versions"]');
     let version = href.textContent;
-=======
-  // setup apache menu items in nav bar
-  /*const community = document.querySelector("a[href='#community']").parentNode;
-  const communityMenu =
-    '<li>' +
-    '<a id="community-menu" href="#">Community</a>' +
-    '<div id="community-dropdown" class="hide">' +
-      '<ul id="community-dropdown-items">' +
-        '<li><a href="/contact">Contant</a></li>' +
-        '<li><a href="/events">Events</a></li>' +
-        '<li><a href="https://twitter.com/Apache_Pulsar">Twitter</a></li>' +
-        '<li><a href="https://github.com/apache/incubator-pulsar/wiki">Wiki</a></li>' +
-        '<li><a href="https://github.com/apache/incubator-pulsar/issues">Issue tracking</a></li>' +
-        '<li><a href="/resources">Resources</a></li>' +
-        '<li><a href="/team">Team</a></li>' +
-      '</ul>' +
-    '</div>' +
-    '</li>';
- 
-  community.innerHTML = communityMenu;
- 
-  const communityMenuItem = document.getElementById("community-menu");
-  const communityDropDown = document.getElementById("community-dropdown");
-  communityMenuItem.addEventListener("click", function(event) {
-    event.preventDefault();
- 
-    if (communityDropDown.className == 'hide') {
-      communityDropDown.className = 'visible';
-    } else {
-      communityDropDown.className = 'hide';
-    }
-  });*/
-
-  // setup apache menu items in nav bar
-  const apache = document.querySelector("a[href='#apache']").parentNode;
-  const apacheMenu =
-    '<li>' +
-    '<a id="apache-menu" href="#">Apache <span style="font-size: 0.75em">&nbsp;▼</span></a>' +
-    '<div id="apache-dropdown" class="hide">' +
-    '<ul id="apache-dropdown-items">' +
-    '<li><a href="https://www.apache.org/" target="_blank" >Foundation &#x2750</a></li>' +
-    '<li><a href="https://www.apache.org/licenses/" target="_blank">License &#x2750</a></li>' +
-    '<li><a href="https://www.apache.org/foundation/sponsorship.html" target="_blank">Sponsorship &#x2750</a></li>' +
-    '<li><a href="https://www.apache.org/foundation/thanks.html" target="_blank">Thanks &#x2750</a></li>' +
-    '<li><a href="https://www.apache.org/security" target="_blank">Security &#x2750</a></li>' +
-    '</ul>' +
-    '</div>' +
-    '</li>';
-
-  apache.innerHTML = apacheMenu;
-
-  const apacheMenuItem = document.getElementById("apache-menu");
-  const apacheDropDown = document.getElementById("apache-dropdown");
-  apacheMenuItem.addEventListener("click", function (event) {
-    event.preventDefault();
->>>>>>> d503e4f3
 
     if (version === 'next') {
         version = 'master'
     }
-<<<<<<< HEAD
 
     // setup rest api menu items in nav bar
     const restapis = document.querySelector("a[href='#restapis']").parentNode;
@@ -157,31 +99,6 @@
             restapisDropDown.className = 'hide';
         }
     });
-=======
-  });
-
-  const href = document.querySelector('a[href="/en/versions"]');
-  let version = href.textContent;
-
-  if (version === 'next') {
-    version = 'master'
-  }
-
-  // setup rest api menu items in nav bar
-  const restapis = document.querySelector("a[href='#restapis']").parentNode;
-  const restapisMenu =
-    '<li>' +
-    '<a id="restapis-menu" href="#">REST APIs <span style="font-size: 0.75em">&nbsp;▼</span></a>' +
-    '<div id="restapis-dropdown" class="hide">' +
-    '<ul id="restapis-dropdown-items">' +
-    '<li><a href="/admin-rest-api?version=' + version + '&apiversion=v1">Admin REST API </a></li>' +
-    '<li><a href="/functions-rest-api?version=' + version + '&apiversion=v1">Functions </a></li>' +
-    '<li><a href="/source-rest-api?version=' + version + '&apiversion=v1">Sources </a></li>' +
-    '<li><a href="/sink-rest-api?version=' + version + '&apiversion=v1">Sinks </a></li>' +
-    '</ul>' +
-    '</div>' +
-    '</li>';
->>>>>>> d503e4f3
 
     // setup cli menu items in nav bar
     const cli = document.querySelector("a[href='#cli']").parentNode;
@@ -209,7 +126,6 @@
         }
     });
 
-<<<<<<< HEAD
     function button(label, ariaLabel, icon, className) {
         const btn = document.createElement('button');
         btn.classList.add('btnIcon', className);
@@ -224,12 +140,6 @@
             '</div>';
         return btn;
     }
-=======
-  const restapisMenuItem = document.getElementById("restapis-menu");
-  const restapisDropDown = document.getElementById("restapis-dropdown");
-  restapisMenuItem.addEventListener("click", function (event) {
-    event.preventDefault();
->>>>>>> d503e4f3
 
     function addButtons(codeBlockSelector, btn) {
         document.querySelectorAll(codeBlockSelector).forEach(function (code) {
@@ -237,29 +147,64 @@
         });
     }
 
-<<<<<<< HEAD
-    const copyIcon =
-        '<svg width="12" height="12" viewBox="340 364 14 15" xmlns="http://www.w3.org/2000/svg"><path fill="currentColor" d="M342 375.974h4v.998h-4v-.998zm5-5.987h-5v.998h5v-.998zm2 2.994v-1.995l-3 2.993 3 2.994v-1.996h5v-1.995h-5zm-4.5-.997H342v.998h2.5v-.997zm-2.5 2.993h2.5v-.998H342v.998zm9 .998h1v1.996c-.016.28-.11.514-.297.702-.187.187-.422.28-.703.296h-10c-.547 0-1-.452-1-.998v-10.976c0-.546.453-.998 1-.998h3c0-1.107.89-1.996 2-1.996 1.11 0 2 .89 2 1.996h3c.547 0 1 .452 1 .998v4.99h-1v-2.995h-10v8.98h10v-1.996zm-9-7.983h8c0-.544-.453-.996-1-.996h-1c-.547 0-1-.453-1-.998 0-.546-.453-.998-1-.998-.547 0-1 .452-1 .998 0 .545-.453.998-1 .998h-1c-.547 0-1 .452-1 .997z" fill-rule="evenodd"/></svg>';
-=======
-  // setup cli menu items in nav bar
-  const cli = document.querySelector("a[href='#cli']").parentNode;
-  const cliMenu =
-    '<li>' +
-    '<a id="cli-menu" href="#">Cli <span style="font-size: 0.75em">&nbsp;▼</span></a>' +
-    '<div id="cli-dropdown" class="hide">' +
-    '<ul id="cli-dropdown-items">' +
-    '<li><a href="/pulsar-admin-cli?version=' + version + '">Pulsar Admin</a></li>' +
-    '</ul>' +
-    '</div>' +
-    '</li>';
->>>>>>> d503e4f3
+    // setup cli menu items in nav bar
+    const cli = document.querySelector("a[href='#cli']").parentNode;
+    const cliMenu =
+        '<li>' +
+        '<a id="cli-menu" href="#">Cli <span style="font-size: 0.75em">&nbsp;▼</span></a>' +
+        '<div id="cli-dropdown" class="hide">' +
+        '<ul id="cli-dropdown-items">' +
+        '<li><a href="/pulsar-admin-cli?version=' + version + '">Pulsar Admin</a></li>' +
+        '</ul>' +
+        '</div>' +
+        '</li>';
 
     addButtons(
         '.hljs',
         button('Copy', 'Copy code to clipboard', copyIcon, 'btnClipboard')
     );
 
-<<<<<<< HEAD
+    const cliMenuItem = document.getElementById("cli-menu");
+    const cliDropDown = document.getElementById("cli-dropdown");
+    cliMenuItem.addEventListener("click", function (event) {
+        event.preventDefault();
+
+        if (cliDropDown.className == 'hide') {
+            cliDropDown.className = 'visible';
+        } else {
+            cliDropDown.className = 'hide';
+        }
+    });
+
+    function button(label, ariaLabel, icon, className) {
+        const btn = document.createElement('button');
+        btn.classList.add('btnIcon', className);
+        btn.setAttribute('type', 'button');
+        btn.setAttribute('aria-label', ariaLabel);
+        btn.innerHTML =
+            '<div class="btnIcon__body">' +
+            icon +
+            '<strong class="btnIcon__label">' +
+            label +
+            '</strong>' +
+            '</div>';
+        return btn;
+    }
+
+    function addButtons(codeBlockSelector, btn) {
+        document.querySelectorAll(codeBlockSelector).forEach(function (code) {
+            code.parentNode.appendChild(btn.cloneNode(true));
+        });
+    }
+
+    const copyIcon =
+        '<svg width="12" height="12" viewBox="340 364 14 15" xmlns="http://www.w3.org/2000/svg"><path fill="currentColor" d="M342 375.974h4v.998h-4v-.998zm5-5.987h-5v.998h5v-.998zm2 2.994v-1.995l-3 2.993 3 2.994v-1.996h5v-1.995h-5zm-4.5-.997H342v.998h2.5v-.997zm-2.5 2.993h2.5v-.998H342v.998zm9 .998h1v1.996c-.016.28-.11.514-.297.702-.187.187-.422.28-.703.296h-10c-.547 0-1-.452-1-.998v-10.976c0-.546.453-.998 1-.998h3c0-1.107.89-1.996 2-1.996 1.11 0 2 .89 2 1.996h3c.547 0 1 .452 1 .998v4.99h-1v-2.995h-10v8.98h10v-1.996zm-9-7.983h8c0-.544-.453-.996-1-.996h-1c-.547 0-1-.453-1-.998 0-.546-.453-.998-1-.998-.547 0-1 .452-1 .998 0 .545-.453.998-1 .998h-1c-.547 0-1 .452-1 .997z" fill-rule="evenodd"/></svg>';
+
+    addButtons(
+        '.hljs',
+        button('Copy', 'Copy code to clipboard', copyIcon, 'btnClipboard')
+    );
+
     const clipboard = new ClipboardJS('.btnClipboard', {
         target: function (trigger) {
             return trigger.parentNode.querySelector('code');
@@ -274,102 +219,45 @@
             textEl.textContent = 'Copy';
         }, 2000);
     });
-=======
-  const cliMenuItem = document.getElementById("cli-menu");
-  const cliDropDown = document.getElementById("cli-dropdown");
-  cliMenuItem.addEventListener("click", function (event) {
-    event.preventDefault();
-
-    if (cliDropDown.className == 'hide') {
-      cliDropDown.className = 'visible';
-    } else {
-      cliDropDown.className = 'hide';
-    }
-  });
-
-  function button(label, ariaLabel, icon, className) {
-    const btn = document.createElement('button');
-    btn.classList.add('btnIcon', className);
-    btn.setAttribute('type', 'button');
-    btn.setAttribute('aria-label', ariaLabel);
-    btn.innerHTML =
-      '<div class="btnIcon__body">' +
-      icon +
-      '<strong class="btnIcon__label">' +
-      label +
-      '</strong>' +
-      '</div>';
-    return btn;
-  }
-
-  function addButtons(codeBlockSelector, btn) {
-    document.querySelectorAll(codeBlockSelector).forEach(function (code) {
-      code.parentNode.appendChild(btn.cloneNode(true));
-    });
-  }
-
-  const copyIcon =
-    '<svg width="12" height="12" viewBox="340 364 14 15" xmlns="http://www.w3.org/2000/svg"><path fill="currentColor" d="M342 375.974h4v.998h-4v-.998zm5-5.987h-5v.998h5v-.998zm2 2.994v-1.995l-3 2.993 3 2.994v-1.996h5v-1.995h-5zm-4.5-.997H342v.998h2.5v-.997zm-2.5 2.993h2.5v-.998H342v.998zm9 .998h1v1.996c-.016.28-.11.514-.297.702-.187.187-.422.28-.703.296h-10c-.547 0-1-.452-1-.998v-10.976c0-.546.453-.998 1-.998h3c0-1.107.89-1.996 2-1.996 1.11 0 2 .89 2 1.996h3c.547 0 1 .452 1 .998v4.99h-1v-2.995h-10v8.98h10v-1.996zm-9-7.983h8c0-.544-.453-.996-1-.996h-1c-.547 0-1-.453-1-.998 0-.546-.453-.998-1-.998-.547 0-1 .452-1 .998 0 .545-.453.998-1 .998h-1c-.547 0-1 .452-1 .997z" fill-rule="evenodd"/></svg>';
-
-  addButtons(
-    '.hljs',
-    button('Copy', 'Copy code to clipboard', copyIcon, 'btnClipboard')
-  );
-
-  const clipboard = new ClipboardJS('.btnClipboard', {
-    target: function (trigger) {
-      return trigger.parentNode.querySelector('code');
-    },
-  });
-
-  clipboard.on('success', function (event) {
-    event.clearSelection();
-    const textEl = event.trigger.querySelector('.btnIcon__label');
-    textEl.textContent = 'Copied';
-    setTimeout(function () {
-      textEl.textContent = 'Copy';
-    }, 2000);
-  });
->>>>>>> d503e4f3
-
-  // setup input of api version
-  const wrapperDiv = document.querySelectorAll('.wrapper')[1];
-  versionMenu = `<select name="apiVersion" class="version_select">
+
+    // setup input of api version
+    const wrapperDiv = document.querySelectorAll('.wrapper')[1];
+    versionMenu = `<select name="apiVersion" class="version_select">
                         <option value="v1">v1</option>
                         <option value="v2">v2</option>
                         <option value="v3">v3</option>
                     </select>`;
 
-  let pathName = window.location.pathname;
-  if (pathName === '/admin-rest-api'
-    || pathName === '/functions-rest-api'
-    || pathName === '/source-rest-api'
-    || pathName === '/sink-rest-api') {
-    wrapperDiv.innerHTML = versionMenu;
-  } else {
-    return;
-  }
-
-
-  const versionSelect = document.querySelectorAll('.version_select')[0];
-  let aversion = window.location.search.split('&')[1].split('=')[1];
-  let versionOption = versionSelect.querySelectorAll('option');
-  versionOption.forEach(ele => {
-    if (ele.value == aversion) {
-      ele.selected = true;
+    let pathName = window.location.pathname;
+    if (pathName === '/admin-rest-api'
+        || pathName === '/functions-rest-api'
+        || pathName === '/source-rest-api'
+        || pathName === '/sink-rest-api') {
+        wrapperDiv.innerHTML = versionMenu;
     } else {
-      ele.selected = false;
-    }
-  });
-
-  versionSelect.addEventListener('change', (e) => {
-    console.log(window.location);
-    let optionValue = e.target.value;
-    let changeValueDom = document.createElement('a');
-    changeValueDom.href = pathName + '?version=' + version + '&apiversion=' + optionValue;
-    this.document.querySelectorAll('body')[0].appendChild(changeValueDom);
-    changeValueDom.click();
-
-  })
+        return;
+    }
+
+
+    const versionSelect = document.querySelectorAll('.version_select')[0];
+    let aversion = window.location.search.split('&')[1].split('=')[1];
+    let versionOption = versionSelect.querySelectorAll('option');
+    versionOption.forEach(ele => {
+        if (ele.value == aversion) {
+            ele.selected = true;
+        } else {
+            ele.selected = false;
+        }
+    });
+
+    versionSelect.addEventListener('change', (e) => {
+        console.log(window.location);
+        let optionValue = e.target.value;
+        let changeValueDom = document.createElement('a');
+        changeValueDom.href = pathName + '?version=' + version + '&apiversion=' + optionValue;
+        this.document.querySelectorAll('body')[0].appendChild(changeValueDom);
+        changeValueDom.click();
+
+    })
 
 });