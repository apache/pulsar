{
  "docs": {
    "Getting started": [
      "pulsar-2.0",
      "standalone",
      "standalone-docker",
      "client-libraries"
    ],
    "Concepts and Architecture": [
      "concepts-overview",
      "concepts-messaging",
      "concepts-architecture-overview",
      "concepts-clients",
      "concepts-replication",
      "concepts-multi-tenancy",
      "concepts-authentication",
      "concepts-topic-compaction",
      "concepts-tiered-storage",
      "concepts-schema-registry"
    ],
    "Pulsar Functions": [
      "functions-overview",
      "functions-quickstart",
      "functions-api",
      "functions-deploying",
      "functions-guarantees",
      "functions-state",
      "functions-metrics",
<<<<<<< HEAD
      "functions-runtime"
=======
      "functions-worker"
>>>>>>> 6485ccf7
    ],
    "Pulsar IO": [
      "io-overview",
      "io-quickstart",
      "io-managing",
      "io-connectors",
      "io-develop",
      "io-cdc"
    ],
    "Pulsar SQL": [
      "sql-overview",
      "sql-getting-started",
      "sql-deployment-configurations"
    ],
    "Deployment": [
      "deploy-aws",
      "deploy-kubernetes",
      "deploy-bare-metal",
      "deploy-bare-metal-multi-cluster",
      "deploy-dcos",
      "deploy-monitoring"
    ],
    "Administration": [
      "administration-zk-bk",
      "administration-geo",
      "administration-dashboard",
      "administration-stats",
      "administration-load-balance",
      "administration-proxy"
    ],
    "Security": [
      "security-overview",
      "security-tls-transport",
      "security-tls-authentication",
      "security-token-client",
      "security-token-admin",
      "security-athenz",
      "security-kerberos",
      "security-authorization",
      "security-encryption",
      "security-extending"
    ],
    "Client libraries": [
      "client-libraries-java",
      "client-libraries-go",
      "client-libraries-python",
      "client-libraries-cpp",
      "client-libraries-websocket"
    ],
    "Admin API": [
      "admin-api-overview",
      "admin-api-clusters",
      "admin-api-tenants",
      "admin-api-brokers",
      "admin-api-namespaces",
      "admin-api-permissions",
      "admin-api-persistent-topics",
      "admin-api-non-persistent-topics",
      "admin-api-partitioned-topics",
      "admin-api-schemas"
    ],
    "Adaptors": [
      "adaptors-kafka",
      "adaptors-spark",
      "adaptors-storm"
    ],
    "Cookbooks": [
      "cookbooks-tiered-storage",
      "cookbooks-compaction",
      "cookbooks-deduplication",
      "cookbooks-non-persistent",
      "cookbooks-partitioned",
      "cookbooks-retention-expiry",
      "cookbooks-encryption",
      "cookbooks-message-queue",
      "cookbooks-bookkeepermetadata"
    ],
    "Development": [
      "develop-tools",
      "develop-binary-protocol",
      "develop-schema",
      "develop-load-manager",
      "develop-cpp"
    ],
    "Reference": [
      "reference-terminology",
      "reference-cli-tools",
      "pulsar-admin",
      "reference-configuration"
    ]
  },
  "docs-other": {
    "First Category": ["doc4", "doc5"]
  }
}<|MERGE_RESOLUTION|>--- conflicted
+++ resolved
@@ -26,11 +26,8 @@
       "functions-guarantees",
       "functions-state",
       "functions-metrics",
-<<<<<<< HEAD
+      "functions-worker",
       "functions-runtime"
-=======
-      "functions-worker"
->>>>>>> 6485ccf7
     ],
     "Pulsar IO": [
       "io-overview",
