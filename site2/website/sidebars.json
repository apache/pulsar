--- conflicted
+++ resolved
@@ -26,13 +26,8 @@
       "functions-guarantees",
       "functions-state",
       "functions-metrics",
-<<<<<<< HEAD
-      "functions-runtime",
-      "functions-worker"
-=======
       "functions-worker",
       "functions-runtime"
->>>>>>> 6443e59d
     ],
     "Pulsar IO": [
       "io-overview",
