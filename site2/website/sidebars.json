--- conflicted
+++ resolved
@@ -116,11 +116,7 @@
       "admin-api-brokers",
       "admin-api-namespaces",
       "admin-api-permissions",
-<<<<<<< HEAD
-      "admin-api-persistent-topics",
-=======
       "admin-api-topics",
->>>>>>> 570d60f2
       "admin-api-schemas",
       "admin-api-functions"
     ],
