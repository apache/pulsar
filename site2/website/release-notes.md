--- conflicted
+++ resolved
@@ -1,24 +1,14 @@
 
 ## Apache Pulsar Release Notes
 
-<<<<<<< HEAD
-### 2.7.1 &mdash; 2020-11-25 <a id=“2.7.1”></a>
-=======
 ### 2.7.1 &mdash; 2021-03-18 <a id=“2.7.1”></a>
->>>>>>> 006acc76
 
 #### Broker
 
 - Fix topic ownership is not checked when getting topic policy [#9781](https://github.com/apache/pulsar/pull/9781)
-<<<<<<< HEAD
-- Fix Cannot consume using older subscriptions if max subscription limit is reached [#9758](https://github.com/apache/pulsar/pull/9758)
+- Fix the issue of consumers cannot be created for older subscriptions if the limit of `maxSubscriptionsPerTopic` is reached [#9758](https://github.com/apache/pulsar/pull/9758)
 - Fix marking individual deletes as dirty [#9732](https://github.com/apache/pulsar/pull/9732)
 - Fix broker-address header added when response has already been committed [#9744](https://github.com/apache/pulsar/pull/9744)
-=======
-- Fix the issue of consumers cannot be created for older subscriptions if the limit of `maxSubscriptionsPerTopic` is reached [#9758](https://github.com/apache/pulsar/pull/9758)
-- Fix marking individual deletes as dirty [#9732](https://github.com/apache/pulsar/pull/9732)
-- Don't add broker-address header if response has already been committed [#9744](https://github.com/apache/pulsar/pull/9744)
->>>>>>> 006acc76
 - Fix ByteBuffer allocate error in the AirliftUtils [#9667](https://github.com/apache/pulsar/pull/9667)
 - Use Atomic Field Updater to increment volatile messagesConsumedCounter [#9656](https://github.com/apache/pulsar/pull/9656)
 - Schema comparison logic change [#9612](https://github.com/apache/pulsar/pull/9612)
@@ -118,11 +108,7 @@
 - Fix admin-api-brokers list failed [#9191](https://github.com/apache/pulsar/pull/9191)
 - Fix force delete namespace did not delete all topics of the namespace [#8806](https://github.com/apache/pulsar/pull/8806)
 - Change method `getWebServiceUrl` into async [#8746](https://github.com/apache/pulsar/pull/8746)
-<<<<<<< HEAD
 - Fix cannot get lastMessageId for an empty topic due to message retention [#8725](https://github.com/apache/pulsar/pull/8725)
-=======
-- Cannot get lastMessageId for an empty topic due to message retention [#8725](https://github.com/apache/pulsar/pull/8725)
->>>>>>> 006acc76
 
 #### Pulsar SQL
 
