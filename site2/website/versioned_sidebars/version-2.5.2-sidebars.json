{
  "version-2.5.2-docs": {
    "Get started": [
      "version-2.5.2-pulsar-2.0",
      "version-2.5.2-standalone",
      "version-2.5.2-standalone-docker",
<<<<<<< HEAD
      "version-2.5.1-kubernetes-helm",
=======
      "version-2.5.2-kubernetes-helm",
>>>>>>> f609eb69
      "version-2.5.2-client-libraries"
    ],
    "Concepts and Architecture": [
      "version-2.5.2-concepts-overview",
      "version-2.5.2-concepts-messaging",
      "version-2.5.2-concepts-architecture-overview",
      "version-2.5.2-concepts-clients",
      "version-2.5.2-concepts-replication",
      "version-2.5.2-concepts-multi-tenancy",
      "version-2.5.2-concepts-authentication",
      "version-2.5.2-concepts-topic-compaction",
      "version-2.5.2-concepts-tiered-storage"
    ],
    "Pulsar Schema": [
      "version-2.5.2-schema-get-started",
      "version-2.5.2-schema-understand",
      "version-2.5.2-schema-evolution-compatibility",
      "version-2.5.2-schema-manage"
    ],
    "Pulsar Functions": [
      "version-2.5.2-functions-overview",
      "version-2.5.2-functions-worker",
      "version-2.5.2-functions-runtime",
      "version-2.5.2-functions-develop",
      "version-2.5.2-functions-debug",
      "version-2.5.2-functions-deploy",
      "version-2.5.2-functions-cli"
    ],
    "Pulsar IO": [
      "version-2.5.2-io-overview",
      "version-2.5.2-io-quickstart",
      "version-2.5.2-io-use",
      "version-2.5.2-io-debug",
      "version-2.5.2-io-connectors",
      "version-2.5.2-io-cdc",
      "version-2.5.2-io-develop",
      "version-2.5.2-io-cli"
    ],
    "Pulsar SQL": [
      "version-2.5.2-sql-overview",
      "version-2.5.2-sql-getting-started",
      "version-2.5.2-sql-deployment-configurations",
      "version-2.5.2-sql-rest-api"
    ],
    "Kubernetes (Helm)": [
      "version-2.5.2-helm-overview",
      "version-2.5.2-helm-prepare",
      "version-2.5.2-helm-install",
      "version-2.5.2-helm-deploy",
      "version-2.5.2-helm-upgrade",
      "version-2.5.2-helm-tools"
    ],
    "Deployment": [
      "version-2.5.2-deploy-aws",
      "version-2.5.2-deploy-kubernetes",
      "version-2.5.2-deploy-bare-metal",
      "version-2.5.2-deploy-bare-metal-multi-cluster",
      "version-2.5.2-deploy-dcos",
      "version-2.5.2-deploy-monitoring"
    ],
    "Administration": [
      "version-2.5.2-administration-zk-bk",
      "version-2.5.2-administration-geo",
      "version-2.5.2-administration-pulsar-manager",
      "version-2.5.2-administration-stats",
      "version-2.5.2-administration-load-balance",
      "version-2.5.2-administration-proxy",
      "version-2.5.2-administration-upgrade"
    ],
    "Security": [
      "version-2.5.2-security-overview",
      "version-2.5.2-security-tls-transport",
      "version-2.5.2-security-tls-authentication",
      "version-2.5.2-security-jwt",
      "version-2.5.2-security-athenz",
      "version-2.5.2-security-kerberos",
      "version-2.5.2-security-authorization",
      "version-2.5.2-security-encryption",
      "version-2.5.2-security-extending",
      "version-2.5.2-security-bouncy-castle"
    ],
    "Client libraries": [
      "version-2.5.2-client-libraries-java",
      "version-2.5.2-client-libraries-go",
      "version-2.5.2-client-libraries-python",
      "version-2.5.2-client-libraries-cpp",
      "version-2.5.2-client-libraries-node",
      "version-2.5.2-client-libraries-websocket"
    ],
    "Admin API": [
      "version-2.5.2-admin-api-overview",
      "version-2.5.2-admin-api-clusters",
      "version-2.5.2-admin-api-tenants",
      "version-2.5.2-admin-api-brokers",
      "version-2.5.2-admin-api-namespaces",
      "version-2.5.2-admin-api-permissions",
      "version-2.5.2-admin-api-persistent-topics",
      "version-2.5.2-admin-api-non-persistent-topics",
      "version-2.5.2-admin-api-partitioned-topics",
      "version-2.5.2-admin-api-non-partitioned-topics",
      "version-2.5.2-admin-api-schemas",
      "version-2.5.2-admin-api-functions"
    ],
    "Adaptors": [
      "version-2.5.2-adaptors-kafka",
      "version-2.5.2-adaptors-spark",
      "version-2.5.2-adaptors-storm"
    ],
    "Cookbooks": [
      "version-2.5.2-cookbooks-tiered-storage",
      "version-2.5.2-cookbooks-compaction",
      "version-2.5.2-cookbooks-deduplication",
      "version-2.5.2-cookbooks-non-persistent",
      "version-2.5.2-cookbooks-partitioned",
      "version-2.5.2-cookbooks-retention-expiry",
      "version-2.5.2-cookbooks-encryption",
      "version-2.5.2-cookbooks-message-queue",
      "version-2.5.2-cookbooks-bookkeepermetadata"
    ],
    "Development": [
      "version-2.5.2-develop-tools",
      "version-2.5.2-develop-binary-protocol",
      "version-2.5.2-develop-schema",
      "version-2.5.2-develop-load-manager",
      "version-2.5.2-develop-cpp"
    ],
    "Reference": [
      "version-2.5.2-reference-terminology",
      "version-2.5.2-reference-cli-tools",
<<<<<<< HEAD
      "version-2.5.2-pulsar-admin",
=======
>>>>>>> f609eb69
      "version-2.5.2-reference-configuration",
      "version-2.5.2-reference-metrics"
    ]
  },
  "version-2.5.2-docs-other": {
    "First Category": [
      "version-2.5.2-doc4",
      "version-2.5.2-doc5"
    ]
  }
}<|MERGE_RESOLUTION|>--- conflicted
+++ resolved
@@ -4,11 +4,7 @@
       "version-2.5.2-pulsar-2.0",
       "version-2.5.2-standalone",
       "version-2.5.2-standalone-docker",
-<<<<<<< HEAD
-      "version-2.5.1-kubernetes-helm",
-=======
       "version-2.5.2-kubernetes-helm",
->>>>>>> f609eb69
       "version-2.5.2-client-libraries"
     ],
     "Concepts and Architecture": [
@@ -138,10 +134,6 @@
     "Reference": [
       "version-2.5.2-reference-terminology",
       "version-2.5.2-reference-cli-tools",
-<<<<<<< HEAD
-      "version-2.5.2-pulsar-admin",
-=======
->>>>>>> f609eb69
       "version-2.5.2-reference-configuration",
       "version-2.5.2-reference-metrics"
     ]
