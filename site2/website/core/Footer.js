--- conflicted
+++ resolved
@@ -120,14 +120,9 @@
     const twitterUrl = 'https://twitter.com/Apache_Pulsar'
     const wikiUrl = 'https://github.com/apache/incubator-pulsar/wiki'
     const issuesUrl = 'https://github.com/apache/incubator-pulsar/issues'
-<<<<<<< HEAD
-    const resourcesUrl = this.pageUrl('resources')
-    const teamUrl = this.pageUrl('team')
-    const contributingUrl = this.pageUrl('contributing', this.props.language)
-=======
     const resourcesUrl = this.pageUrl('resources', this.props.language)
     const teamUrl = this.pageUrl('team', this.props.language)
->>>>>>> fa11a3ca
+    const contributingUrl = this.pageUrl('contributing', this.props.language)
 
     const communityMenuJs = `
       const community = document.querySelector("a[href='#community']").parentNode;
