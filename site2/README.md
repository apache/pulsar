--- conflicted
+++ resolved
@@ -23,8 +23,6 @@
 yarn start
 ```
 
-<<<<<<< HEAD
-=======
 ## Contribute
 
 The website is comprised of two parts, one is documentation, while the other is website pages (including blog posts).
@@ -193,7 +191,6 @@
 
 For more details about versioning, you can read [here](https://docusaurus.io/docs/en/versioning).
 
->>>>>>> 24167895
 ## Translation and Localization
 
 Docusaurus allows for easy translation functionality using [Crowdin](https://crowdin.com/).
