# The Pulsar website and documentation

This `README` is basically the meta-documentation for the Pulsar website and documentation. You will find instructions on running the site locally.

## Tools

Framework [Docusaurus](https://docusaurus.io/).

Ensure you have installed the latest version of [Node](https://nodejs.org/en/download/). You can install [Yarn](https://yarnpkg.com/en/docs/install) as well.

> You have to be on Node >= 8.x and Yarn >= 1.5.


## Running the site locally

To run the site locally:

```bash
cd website
yarn install
yarn start
```
> Notes
> 
> 1. If you have installed `yarn`, you can skip the `yarn install` command.
> 2. After you enter the `yarn start` command, you will be navigated to a local address, for example, `http://localhost:3000`. Click `Docs` to see documentation for the latest release of Pulsar. 
> 3. The `http://localhost:3000/en/versions` path shows the documentation for all versions. To view your local changes, click `Documentation` in **Latest Version**, or enter `http://localhost:3000/docs/en/next/standalone` in a browser.

## Contribute

The website is comprised of two parts: one is documentation, the other is website pages (including blog posts).

Documentation related pages are placed in the `docs` directory. They are written in [Markdown](http://daringfireball.net/projects/markdown/syntax).
All documentation pages are versioned. For more details, refer to [versioning](#versioning).

Website pages are non-versioned. They are placed in the `website` directory.

### Documentation

#### Layout

All the markdown files are placed in the `docs` directory. It is a flat structure.

```
├── docs
│   ├── adaptors-kafka.md
│   ├── adaptors-spark.md
│   ├── adaptors-storm.md
│   ├── admin-api-brokers.md
│   ├── admin-api-clusters.md
│   ├── admin-api-namespaces.md
│   ├── admin-api-non-persistent-topics.md
│   ├── admin-api-overview.md
│   ├── admin-api-partitioned-topics.md
│   ├── admin-api-permissions.md
│   ├── admin-api-persistent-topics.md
│   ├── admin-api-tenants.md
│   ├── administration-dashboard.md
│   ├── administration-geo.md
│   ├── administration-load-distribution.md
│   ├── administration-proxy.md
...
```

All the files are named in the following convention:

```
<category>-<page-name>.md
```

`<category>` is the category within the sidebar that this file belongs to, while `<page-name>` is the string to name the file within this category.

There isn't any constraints on how files are named. It is just a naming convention for better maintenance.

#### Document

##### Markdown Headers

All the documents are usual Markdown files. However you need to add some Docusaurus-specific fields in Markdown headers in order to link them
correctly to the [Sidebar](#sidebar) and [Navigation Bar](#navigation).

`id`: A unique document ID. If this field is not specified, the document ID defaults to its file name (without the extension).

`title`: The title of the document. If this field is not specified, the document title defaults to its id.

`hide_title`: Whether to hide the title at the top of the doc.

`sidebar_label`: The text shown in the document sidebar for this document. If this field is not specified, the document `sidebar_label` defaults to its title.

For example:

```bash
---
id: io-overview
title: Pulsar IO Overview
sidebar_label: Overview
---
```

##### Linking to another document

To link to other documentation files, you can use relative URLs, which will be automatically converted to the corresponding HTML links when they are rendered.

Example:

```md
[This links to another document](other-document.md)
```

The markdown file will be automatically converted into a link to /docs/other-document.html (or the appropriately translated/versioned link) once it is rendered.

This helps when you want to navigate through docs on GitHub since the links there are functional links to other documents (still on GitHub),
and the documents have the correct HTML links when they are rendered.

#### Linking to javadoc of pulsar class

We have a [remarkable plugin](https://github.com/jonschlinkert/remarkable) to generate links to the javadoc for Pulsar classes.
You can write them in the following syntax:

```shell
{@inject: javadoc:<Display Name>:<Relative-Path-To-Javadoc-Html-File>}
```

For example, the following line generates a hyperlink to the javadoc of `PulsarAdmin` class.

```shell
{@inject: javadoc:PulsarAdmin:/admin/org/apache/pulsar/client/admin/PulsarAdmin.html}
```

#### Linking to files in Pulsar GitHub repository

We use the same [remarkable plugin](https://github.com/jonschlinkert/remarkable) to generate links to files in Pulsar GitHub repository.

You can write it using similar syntax:

```shell
{@inject: github:<Display Text>:<Relative-Path-To-Files>}
```

For example, the following line generates a hyperlink to the dashboard Dockerfile.

```
{@inject: github:`Dockerfile`:/dashboard/Dockerfile}
```

For more details about markdown features, read [here](https://docusaurus.io/docs/en/doc-markdown).

#### Sidebar

All the sidebars are defined in a `sidebars.json` file in the `website` directory. The documentation sidebar is named `docs` in the JSON structure.

When you want to add a page to sidebar, you can add the document `id` you used in the document header to the existing sidebar/category. In the example below,
`docs` is the name of the sidebar, "Getting started" is a category within the sidebar, and "pulsar-2.0" is the `id` of a document.

```bash
{
  "docs": {
    "Getting started": [
      "pulsar-2.0",
      "standalone",
      "standalone-docker",
      "client-libraries",
      "concepts-architecture"
    ],
    ...
  }
}
```

#### Navigation

To add links to the top navigation bar, you can add entries to the `headerLinks` of `siteConfig.js` under `website` directory.

To learn different types of links you can add to the top navigation bar, refer to [Navigation and Sidebars](https://docusaurus.io/docs/en/navigation).

## Versioning

Documentation versioning with Docusaurus becomes simpler. When done with a new release, just simply run following command:

```shell
yarn run version ${version}
```

This preserves all markdown files in the `docs` directory and make them available as documentation for version `${version}`.
Versioned documents are placed into `website/versioned_docs/version-${version}`, where `${version}` is the version number
you supplied in the command above.

Versioned sidebars are also copied into `website/versioned_sidebars` and are named as `version-${version}-sidebars.json`.

If you want to change the documentation for a previous version, you can access files for that respective version.

For more details about versioning, refer to [Versioning](https://docusaurus.io/docs/en/versioning).

## Translation and Localization

Docusaurus makes it easy to use translation functionality using [Crowdin](https://crowdin.com/).
All the markdown files are written in English. These markdown files are uploaded to Crowdin
for translation by users within a community. Top-level pages are also written in English.
The strings that are needed to be translated are wrapped in a `<translate>` tag.

[Pulsar Website Build](https://builds.apache.org/job/pulsar-website-build/) 
pulls down and uploads translation for all the Pulsar website documentation files automatically. Once
it pulls down translation from Crowdin, it will build the translation into the website.

### Contribute Translation

Translation is stored and managed in the [Pulsar Crowdin project](https://crowdin.com/project/apache-pulsar).
To contribute translation, you can simply create a Crowdin account, join the project and make contributions.
Crowdin provides very good documentation for translators. You can read [Crowdin Knowledge Base](https://support.crowdin.com/crowdin-intro/)
before contributing.

<<<<<<< HEAD
Your contributed translations will be licensed under [Apache License V2](https://www.apache.org/licenses/LICENSE-2.0).
Pulsar Committers will review those translations. If your translations are not reviewed or approved by any committers,
feel free to reach out to use via [slack channel](https://apache-pulsar.herokuapp.com/) or [mailing lists](https://pulsar.apache.org/contact/).

### Download Translated Docs

When you find display issues on the translated pages, you can download the translated docs from Crowdin, and follow the instructions below to debug and fix issues.

1. Install Java (optional)
If you have installed Java, skip this step. If you have not installed [Java](https://java.com/en/), install the latest version.
If you are using Mac OS, you can use the following command to install Java:  

```
brew cask install java
```

2. Install Crowdin CLI

To download the translated markdown files, you need to install [Crowdin CLI](https://support.crowdin.com/cli-tool/#installation).

3. Set environment variables

You need to set the following environment variables:

```
export CROWDIN_DOCUSAURUS_PROJECT_ID="apache-pulsar"
export CROWDIN_DOCUSAURUS_API_KEY=<crowdin-pulsar-api-key>
```

You can find the API Key of Pulsar Crowdin project [here](https://crowdin.com/project/apache-pulsar/settings#api). Only PMC members and
committers are able to retrieve the API key. If the API key is invalid, regenerate.

4. Download the translated docs

Now you are ready to download the translated docs from Crowdin.

```
$ cd ${PULSAR_HOME}/site2/website
# download all translated docs
$ yarn crowdin-download
# download the translated docs for `zh-CN`
$ yarn crowdin-download -l zh-CN
```

The translated docs are downloaded to the `site2/website/translated_docs` directory.

### Check issues, fix and verify

After download the translated documents, you can open the target markdown file, check issues and fix them.
To verify if you have fixed the issues correctly, [run the site locally](#running-the-site-locally).
=======
Translation you contribute is licensed under [Apache License V2](https://www.apache.org/licenses/LICENSE-2.0).
Pulsar Committers will review translation. If your translation is not reviewed or approved by any committer,
feel free to reach out via [slack channel](https://apache-pulsar.herokuapp.com/) or [mailing lists](https://pulsar.apache.org/contact/).
>>>>>>> e4c4bf18
<|MERGE_RESOLUTION|>--- conflicted
+++ resolved
@@ -209,10 +209,9 @@
 Crowdin provides very good documentation for translators. You can read [Crowdin Knowledge Base](https://support.crowdin.com/crowdin-intro/)
 before contributing.
 
-<<<<<<< HEAD
-Your contributed translations will be licensed under [Apache License V2](https://www.apache.org/licenses/LICENSE-2.0).
-Pulsar Committers will review those translations. If your translations are not reviewed or approved by any committers,
-feel free to reach out to use via [slack channel](https://apache-pulsar.herokuapp.com/) or [mailing lists](https://pulsar.apache.org/contact/).
+Translation you contribute is licensed under [Apache License V2](https://www.apache.org/licenses/LICENSE-2.0).
+Pulsar Committers will review translation. If your translation is not reviewed or approved by any committer,
+feel free to reach out via [slack channel](https://apache-pulsar.herokuapp.com/) or [mailing lists](https://pulsar.apache.org/contact/).
 
 ### Download Translated Docs
 
@@ -259,9 +258,4 @@
 ### Check issues, fix and verify
 
 After download the translated documents, you can open the target markdown file, check issues and fix them.
-To verify if you have fixed the issues correctly, [run the site locally](#running-the-site-locally).
-=======
-Translation you contribute is licensed under [Apache License V2](https://www.apache.org/licenses/LICENSE-2.0).
-Pulsar Committers will review translation. If your translation is not reviewed or approved by any committer,
-feel free to reach out via [slack channel](https://apache-pulsar.herokuapp.com/) or [mailing lists](https://pulsar.apache.org/contact/).
->>>>>>> e4c4bf18
+To verify if you have fixed the issues correctly, [run the site locally](#running-the-site-locally).