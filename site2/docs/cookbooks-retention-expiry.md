--- conflicted
+++ resolved
@@ -315,7 +315,27 @@
 admin.namespaces().getNamespaceMessageTTL(namespace)
 ```
 
-<<<<<<< HEAD
+### Remove the TTL configuration for a namespace
+
+#### pulsar-admin
+
+Use the [`remove-message-ttl`](reference-pulsar-admin.md#pulsar-admin-namespaces-remove-message-ttl) subcommand and specify a namespace.
+
+##### Example
+
+```shell
+$ pulsar-admin namespaces remove-message-ttl my-tenant/my-ns
+```
+
+#### REST API
+
+{@inject: endpoint|DELETE|/admin/v2/namespaces/:tenant/:namespace/messageTTL|operation/removeNamespaceMessageTTL}
+
+#### Java
+
+```java
+admin.namespaces().removeNamespaceMessageTTL(namespace)
+```
 ## Delete messages from namespaces
 
 If you do not have any retention period and that you never have much of a backlog, the upper limit for retaining messages, which are acknowledged, equals to the Pulsar segment rollover period + entry log rollover period + (garbage collection interval * garbage collection ratios).
@@ -325,27 +345,4 @@
 - **Entry log rollover period**: multiple ledgers in BookKeeper are interleaved into an [entry log](https://bookkeeper.apache.org/docs/4.11.1/getting-started/concepts/#entry-logs). In order for a ledger that has been deleted, the entry log must all be rolled over.
 The entry log rollover period is configurable, but is purely based on the entry log size. For details, see [here](https://bookkeeper.apache.org/docs/4.11.1/reference/config/#entry-log-settings). Once the entry log is rolled over, the entry log can be garbage collected.
 
-- **Garbage collection interval**: because entry logs have interleaved ledgers, to free up space, the entry logs need to be rewritten. The garbage collection interval is how often BookKeeper performs garbage collection. which is related to minor compaction and major compaction of entry logs. For details, see [here](https://bookkeeper.apache.org/docs/4.11.1/reference/config/#entry-log-compaction-settings).
-=======
-### Remove the TTL configuration for a namespace
-
-#### pulsar-admin
-
-Use the [`remove-message-ttl`](reference-pulsar-admin.md#pulsar-admin-namespaces-remove-message-ttl) subcommand and specify a namespace.
-
-##### Example
-
-```shell
-$ pulsar-admin namespaces remove-message-ttl my-tenant/my-ns
-```
-
-#### REST API
-
-{@inject: endpoint|DELETE|/admin/v2/namespaces/:tenant/:namespace/messageTTL|operation/removeNamespaceMessageTTL}
-
-#### Java
-
-```java
-admin.namespaces().removeNamespaceMessageTTL(namespace)
-```
->>>>>>> d418e024
+- **Garbage collection interval**: because entry logs have interleaved ledgers, to free up space, the entry logs need to be rewritten. The garbage collection interval is how often BookKeeper performs garbage collection. which is related to minor compaction and major compaction of entry logs. For details, see [here](https://bookkeeper.apache.org/docs/4.11.1/reference/config/#entry-log-compaction-settings).