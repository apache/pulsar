---
id: getting-started-standalone
title: Set up a standalone Pulsar locally
sidebar_label: "Run Pulsar locally"
---

For local development and testing, you can run Pulsar in standalone mode on your machine. The standalone mode includes a Pulsar broker, the necessary [RocksDB](http://rocksdb.org/) and BookKeeper components running inside of a single Java Virtual Machine (JVM) process.

> **Pulsar in production?**  
> If you're looking to run a full production Pulsar installation, see the [Deploying a Pulsar instance](deploy-bare-metal.md) guide.

## Install Pulsar standalone

This tutorial guides you through every step of installing Pulsar locally.

### System requirements

Currently, Pulsar is available for 64-bit **macOS**, **Linux**, and **Windows**. To use Pulsar, you need to install 64-bit JRE/JDK.
For the runtime Java version, see [Pulsar Runtime Java Version Recommendation](https://github.com/apache/pulsar/blob/master/README.md#pulsar-runtime-java-version-recommendation) according to your target Pulsar version.

:::tip

By default, Pulsar allocates 2G JVM heap memory to start. It can be changed in `conf/pulsar_env.sh` file under `PULSAR_MEM`. This is an extra option passed into JVM. 

:::

:::note

Broker is only supported on 64-bit JVM.

:::

#### Install JDK on M1
In the current version, Pulsar uses a BookKeeper version which in turn uses RocksDB. RocksDB is compiled to work on x86 architecture and not ARM. Therefore, Pulsar can only work with x86 JDK. This is planned to be fixed in future versions of Pulsar.

One of the ways to easily install an x86 JDK is to use [SDKMan](http://sdkman.io) as outlined in the following steps:

1. Install [SDKMan](http://sdkman.io).

* Method 1: follow instructions on the SDKMan website.

* Method 2: if you have [Homebrew](https://brew.sh) installed, enter the following command.

```shell

brew install sdkman

```

2. Turn on Rosetta2 compatibility for SDKMan by editing `~/.sdkman/etc/config` and changing the following property from `false` to `true`.

```properties

sdkman_rosetta2_compatible=true

```

3. Close the current shell / terminal window and open a new one.
4. Make sure you don't have any previously installed JVM of the same version by listing existing installed versions.

```shell

sdk list java|grep installed

```

Example output:

```text

               | >>> | 17.0.3.6.1   | amzn    | installed  | 17.0.3.6.1-amzn

```

If you have any Java 17 version installed, uninstall it.

```shell

sdk uinstall java 17.0.3.6.1

```

5. Install any Java versions greater than Java 8.

```shell

 sdk install java 17.0.3.6.1-amzn

```

### Install Pulsar using binary release

To get started with Pulsar, download a binary tarball release in one of the following ways:

* download from the Apache mirror (<a href="pulsar:binary_release_url" download>Pulsar @pulsar:version@ binary release</a>)

* download from the Pulsar [downloads page](pulsar:download_page_url)  
  
* download from the Pulsar [releases page](https://github.com/apache/pulsar/releases/latest)
  
* use [wget](https://www.gnu.org/software/wget):

  ```shell
  
  $ wget pulsar:binary_release_url
  
  ```

After you download the tarball, untar it and use the `cd` command to navigate to the resulting directory:

```bash

$ tar xvfz apache-pulsar-@pulsar:version@-bin.tar.gz
$ cd apache-pulsar-@pulsar:version@

```

#### What your package contains

The Pulsar binary package initially contains the following directories:

Directory | Contains
:---------|:--------
`bin` | Pulsar's command-line tools, such as [`pulsar`](reference-cli-tools.md#pulsar) and [`pulsar-admin`](/tools/pulsar-admin/).
`conf` | Configuration files for Pulsar, including [broker configuration](reference-configuration.md#broker) and more.<br />**Note:** Pulsar standalone uses RocksDB as the local metadata store and its configuration file path [`metadataStoreConfigPath`](reference-configuration.md) is configurable in the `standalone.conf` file. For more information about the configurations of RocksDB, see [here](https://github.com/facebook/rocksdb/blob/main/examples/rocksdb_option_file_example.ini) and related [documentation](https://github.com/facebook/rocksdb/wiki/RocksDB-Tuning-Guide).
`examples` | A Java JAR file containing [Pulsar Functions](functions-overview.md) example.
`instances` | Artifacts created for [Pulsar Functions](functions-overview.md).
`lib` | The [JAR](https://en.wikipedia.org/wiki/JAR_(file_format)) files used by Pulsar.
`licenses` | License files, in the`.txt` form, for various components of the Pulsar [codebase](https://github.com/apache/pulsar).

These directories are created once you begin running Pulsar.

Directory | Contains
:---------|:--------
`data` | The data storage directory used by RocksDB and BookKeeper.
`logs` | Logs created by the installation.

:::tip

If you want to use built-in connectors and tiered storage offloaders, you can install them according to the following instructions：
* [Install built-in connectors (optional)](#install-builtin-connectors-optional)
* [Install tiered storage offloaders (optional)](#install-tiered-storage-offloaders-optional)
Otherwise, skip this step and perform the next step [Start Pulsar standalone](#start-pulsar-standalone). Pulsar can be successfully installed without installing bulitin connectors and tiered storage offloaders.

:::

### Install built-in connectors (optional)

Since `2.1.0-incubating` release, Pulsar releases a separate binary distribution, containing all the `builtin` connectors.
To enable those `builtin` connectors, you can download the connectors tarball release in one of the following ways:

* download from the Apache mirror <a href="pulsar:connector_release_url" download>Pulsar IO Connectors @pulsar:version@ release</a>

* download from the Pulsar [downloads page](pulsar:download_page_url)

* download from the Pulsar [releases page](https://github.com/apache/pulsar/releases/latest)

* use [wget](https://www.gnu.org/software/wget):

  ```shell
  
  $ wget pulsar:connector_release_url/{connector}-@pulsar:version@.nar
  
  ```

After you download the NAR file, copy the file to the `connectors` directory in the pulsar directory. 
For example, if you download the `pulsar-io-aerospike-@pulsar:version@.nar` connector file, enter the following commands:

```bash

$ mkdir connectors
$ mv pulsar-io-aerospike-@pulsar:version@.nar connectors

$ ls connectors
pulsar-io-aerospike-@pulsar:version@.nar
...

```

:::note

<<<<<<< HEAD
* If you are running Pulsar in a bare metal cluster, make sure the `connectors` tarball is unzipped in every pulsar directory of the broker (or in every pulsar directory of function-worker if you are running a separate worker cluster for Pulsar Functions).
* If you are [running Pulsar in Docker](getting-started-docker.md) or deploying Pulsar using a docker image (e.g. [K8S](deploy-kubernetes) or [DC/OS](https://dcos.io/), you can use the `apachepulsar/pulsar-all` image instead of the `apachepulsar/pulsar` image. `apachepulsar/pulsar-all` image has already bundled [all built-in connectors](io-overview.md#working-with-connectors).
=======
* If you are running Pulsar in a bare metal cluster, make sure `connectors` tarball is unzipped in every pulsar directory of the broker (or in every pulsar directory of function-worker if you are running a separate worker cluster for Pulsar Functions).
* If you are [running Pulsar in Docker](getting-started-docker.md) or deploying Pulsar using a docker image (e.g. [K8S](deploy-kubernetes.md) or [DC/OS](https://dcos.io/), you can use the `apachepulsar/pulsar-all` image instead of the `apachepulsar/pulsar` image. `apachepulsar/pulsar-all` image has already bundled [all builtin connectors](io-overview.md#working-with-connectors).
>>>>>>> 7feb7fe1

:::

### Install tiered storage offloaders (optional)

:::tip

- Since `2.2.0` release, Pulsar releases a separate binary distribution, containing the tiered storage offloaders.
- To enable the tiered storage feature, follow the instructions below; otherwise skip this section.

:::

To get started with [tiered storage offloaders](concepts-tiered-storage.md), you need to download the offloaders tarball release on every broker node in one of the following ways:

* download from the Apache mirror <a href="pulsar:offloader_release_url" download>Pulsar Tiered Storage Offloaders @pulsar:version@ release</a>

* download from the Pulsar [downloads page](pulsar:download_page_url)

* download from the Pulsar [releases page](https://github.com/apache/pulsar/releases/latest)

* use [wget](https://www.gnu.org/software/wget):

  ```shell
  
  $ wget pulsar:offloader_release_url
  
  ```

After you download the tarball, untar the offloaders package and copy the offloaders as `offloaders`
in the pulsar directory:

```bash

$ tar xvfz apache-pulsar-offloaders-@pulsar:version@-bin.tar.gz

// you will find a directory named `apache-pulsar-offloaders-@pulsar:version@` in the pulsar directory
// then copy the offloaders

$ mv apache-pulsar-offloaders-@pulsar:version@/offloaders offloaders

$ ls offloaders
tiered-storage-jcloud-@pulsar:version@.nar

```

For more information on how to configure tiered storage, see [Tiered storage cookbook](cookbooks-tiered-storage.md).

:::note

<<<<<<< HEAD
* If you are running Pulsar in a bare metal cluster, make sure that the `offloaders` tarball is unzipped in every broker's pulsar directory.
* If you are [running Pulsar in Docker](getting-started-docker.md) or deploying Pulsar using a docker image (e.g. [K8S](deploy-kubernetes) or DC/OS), you can use the `apachepulsar/pulsar-all` image instead of the `apachepulsar/pulsar` image. `apachepulsar/pulsar-all` image has already bundled tiered storage offloaders.
=======
* If you are running Pulsar in a bare metal cluster, make sure that `offloaders` tarball is unzipped in every broker's pulsar directory.
* If you are [running Pulsar in Docker](getting-started-docker.md) or deploying Pulsar using a docker image (e.g. [K8S](deploy-kubernetes.md) or DC/OS), you can use the `apachepulsar/pulsar-all` image instead of the `apachepulsar/pulsar` image. `apachepulsar/pulsar-all` image has already bundled tiered storage offloaders.
>>>>>>> 7feb7fe1

:::

## Start Pulsar standalone

Once you have an up-to-date local copy of the release, you can start a local cluster using the [`pulsar`](reference-cli-tools.md#pulsar) command, which is stored in the `bin` directory, and specifying that you want to start Pulsar in standalone mode.

```bash

$ bin/pulsar standalone

```

If you have started Pulsar successfully, you will see `INFO`-level log messages like this:

```bash

21:59:29.327 [DLM-/stream/storage-OrderedScheduler-3-0] INFO  org.apache.bookkeeper.stream.storage.impl.sc.StorageContainerImpl - Successfully started storage container (0).
21:59:34.576 [main] INFO  org.apache.pulsar.broker.authentication.AuthenticationService - Authentication is disabled
21:59:34.576 [main] INFO  org.apache.pulsar.websocket.WebSocketService - Pulsar WebSocket Service started

```

:::tip

* The service is running on your terminal, which is under your direct control. If you need to run other commands, open a new terminal window. 
* To run the service as a background process, you can use the `bin/pulsar-daemon start standalone` command. For more information, see [pulsar-daemon](/docs/en/reference-cli-tools/#pulsar-daemon).
* To perform a health check, you can use the `bin/pulsar-admin brokers healthcheck` command. For more information, see [Pulsar-admin docs](/tools/pulsar-admin/).
* When you start a local standalone cluster, a `public/default` [namespace](concepts-messaging.md#namespaces) is created automatically. The namespace is used for development purposes. All Pulsar topics are managed within namespaces. For more information, see [Topics](concepts-messaging.md#topics).
* By default, there is no encryption, authentication, or authorization configured. Apache Pulsar can be accessed from a remote server without any authorization. See [Security Overview](security-overview) for how to secure your deployment. 

:::

<<<<<<< HEAD
=======
You can also run the service as a background process using the `bin/pulsar-daemon start standalone` command. For more information, see [pulsar-daemon](/docs/en/reference-cli-tools/#pulsar-daemon).
> 
> * By default, there is no encryption, authentication, or authorization configured. Apache Pulsar can be accessed from remote server without any authorization. Please do check [Security Overview](security-overview.md) document to secure your deployment.
>
> * When you start a local standalone cluster, a `public/default` [namespace](concepts-messaging.md#namespaces) is created automatically. The namespace is used for development purposes. All Pulsar topics are managed within namespaces. For more information, see [Topics](concepts-messaging.md#topics).
>>>>>>> 7feb7fe1

## Use Pulsar standalone

Pulsar provides a CLI tool called [`pulsar-client`](reference-cli-tools.md#pulsar-client). The pulsar-client tool enables you to consume and produce messages to a Pulsar topic in a running cluster. 

### Consume a message

The following command consumes a message with the subscription name `first-subscription` to the `my-topic` topic:

```bash

$ bin/pulsar-client consume my-topic -s "first-subscription"

```

If the message has been successfully consumed, you will see a confirmation like the following in the `pulsar-client` logs:

```

22:17:16.781 [main] INFO  org.apache.pulsar.client.cli.PulsarClientTool - 1 messages successfully consumed

```

:::tip

As you have noticed that we do not explicitly create the `my-topic` topic, to which we consume the message. When you consume a message on a topic that does not yet exist, Pulsar creates that topic for you automatically. Producing a message to a topic that does not exist will automatically create that topic for you as well.

:::

### Produce a message

The following command produces a message saying `hello-pulsar` to the `my-topic` topic:

```bash

$ bin/pulsar-client produce my-topic --messages "hello-pulsar"

```

If the message has been successfully published to the topic, you will see a confirmation like the following in the `pulsar-client` logs:

```

22:21:08.693 [main] INFO  org.apache.pulsar.client.cli.PulsarClientTool - 1 messages successfully produced

```

## Stop Pulsar standalone

Press `Ctrl+C` to stop a local standalone Pulsar.

:::tip

If the service runs as a background process using the `bin/pulsar-daemon start standalone` command, then use the `bin/pulsar-daemon stop standalone`  command to stop the service.
For more information, see [pulsar-daemon](reference-cli-tools.md#pulsar-daemon).

:::
<|MERGE_RESOLUTION|>--- conflicted
+++ resolved
@@ -179,13 +179,8 @@
 
 :::note
 
-<<<<<<< HEAD
-* If you are running Pulsar in a bare metal cluster, make sure the `connectors` tarball is unzipped in every pulsar directory of the broker (or in every pulsar directory of function-worker if you are running a separate worker cluster for Pulsar Functions).
-* If you are [running Pulsar in Docker](getting-started-docker.md) or deploying Pulsar using a docker image (e.g. [K8S](deploy-kubernetes) or [DC/OS](https://dcos.io/), you can use the `apachepulsar/pulsar-all` image instead of the `apachepulsar/pulsar` image. `apachepulsar/pulsar-all` image has already bundled [all built-in connectors](io-overview.md#working-with-connectors).
-=======
 * If you are running Pulsar in a bare metal cluster, make sure `connectors` tarball is unzipped in every pulsar directory of the broker (or in every pulsar directory of function-worker if you are running a separate worker cluster for Pulsar Functions).
 * If you are [running Pulsar in Docker](getting-started-docker.md) or deploying Pulsar using a docker image (e.g. [K8S](deploy-kubernetes.md) or [DC/OS](https://dcos.io/), you can use the `apachepulsar/pulsar-all` image instead of the `apachepulsar/pulsar` image. `apachepulsar/pulsar-all` image has already bundled [all builtin connectors](io-overview.md#working-with-connectors).
->>>>>>> 7feb7fe1
 
 :::
 
@@ -235,13 +230,8 @@
 
 :::note
 
-<<<<<<< HEAD
-* If you are running Pulsar in a bare metal cluster, make sure that the `offloaders` tarball is unzipped in every broker's pulsar directory.
-* If you are [running Pulsar in Docker](getting-started-docker.md) or deploying Pulsar using a docker image (e.g. [K8S](deploy-kubernetes) or DC/OS), you can use the `apachepulsar/pulsar-all` image instead of the `apachepulsar/pulsar` image. `apachepulsar/pulsar-all` image has already bundled tiered storage offloaders.
-=======
 * If you are running Pulsar in a bare metal cluster, make sure that `offloaders` tarball is unzipped in every broker's pulsar directory.
 * If you are [running Pulsar in Docker](getting-started-docker.md) or deploying Pulsar using a docker image (e.g. [K8S](deploy-kubernetes.md) or DC/OS), you can use the `apachepulsar/pulsar-all` image instead of the `apachepulsar/pulsar` image. `apachepulsar/pulsar-all` image has already bundled tiered storage offloaders.
->>>>>>> 7feb7fe1
 
 :::
 
@@ -275,15 +265,6 @@
 
 :::
 
-<<<<<<< HEAD
-=======
-You can also run the service as a background process using the `bin/pulsar-daemon start standalone` command. For more information, see [pulsar-daemon](/docs/en/reference-cli-tools/#pulsar-daemon).
-> 
-> * By default, there is no encryption, authentication, or authorization configured. Apache Pulsar can be accessed from remote server without any authorization. Please do check [Security Overview](security-overview.md) document to secure your deployment.
->
-> * When you start a local standalone cluster, a `public/default` [namespace](concepts-messaging.md#namespaces) is created automatically. The namespace is used for development purposes. All Pulsar topics are managed within namespaces. For more information, see [Topics](concepts-messaging.md#topics).
->>>>>>> 7feb7fe1
-
 ## Use Pulsar standalone
 
 Pulsar provides a CLI tool called [`pulsar-client`](reference-cli-tools.md#pulsar-client). The pulsar-client tool enables you to consume and produce messages to a Pulsar topic in a running cluster. 
