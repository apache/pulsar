--- conflicted
+++ resolved
@@ -9,13 +9,7 @@
 import TabItem from '@theme/TabItem';
 ````
 
-<<<<<<< HEAD
 You can use a Pulsar Python client to create producers, consumers, and readers. For Pulsar features that Python clients support, see [Client Feature Matrix](https://docs.google.com/spreadsheets/d/1YHYTkIXR8-Ql103u-IMI18TXLlGStK8uJjDsOOA0T20/edit#gid=1784579914).
-=======
-You can use a Pulsar Python client to create producers, consumers, and readers.
-
-All the methods in producer, consumer, and reader of a Python client are thread-safe. You can read the [API docs](@pulsar:apidoc:python@) for the Python client.
->>>>>>> 3715934d
 
 ## Installation
 
@@ -69,15 +63,11 @@
 
 ## API reference
 
-All the methods in producer, consumer, and reader of Pulsar Python clients are thread-safe. See the [API docs](/api/python) for more details.
+All the methods in producer, consumer, and reader of Pulsar Python clients are thread-safe. See the [API docs](@pulsar:apidoc:python@) for more details.
 
 ## Release notes
 
-<<<<<<< HEAD
 For the changelog of Pulsar Python clients, see [release notes](/release-notes/#python).
-=======
-The complete Python API reference is available at [api/python](@pulsar:apidoc:python@).
->>>>>>> 3715934d
 
 ## Examples
 
