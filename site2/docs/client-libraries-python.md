---
id: client-libraries-python
title: Pulsar Python client
sidebar_label: "Python"
---

````mdx-code-block
import Tabs from '@theme/Tabs';
import TabItem from '@theme/TabItem';
````


Pulsar Python client library is a wrapper over the existing [C++ client library](client-libraries-cpp.md) and exposes all of the [same features](/api/cpp). You can find the code in the [Python directory](https://github.com/apache/pulsar/tree/master/pulsar-client-cpp/python) of the C++ client code.

All the methods in producer, consumer, and reader of a Python client are thread-safe.

pdoc-generated API docs for the Python client are available [here](/api/python).

## Install

You can install the [`pulsar-client`](https://pypi.python.org/pypi/pulsar-client) library either via [PyPi](https://pypi.python.org/pypi), using [pip](#installation-using-pip), or by building the library from [source](https://github.com/apache/pulsar/tree/master/pulsar-client-cpp).

### Install using pip

To install the `pulsar-client` library as a pre-built package using the [pip](https://pip.pypa.io/en/stable/) package manager:

```shell
pip install pulsar-client==@pulsar:version_number@
```

### Optional dependencies
If you install the client libraries on Linux to support services like Pulsar functions or Avro serialization, you can install optional components alongside the `pulsar-client` library.

```shell
# avro serialization
pip install 'pulsar-client[avro]==@pulsar:version_number@'

# functions runtime
pip install 'pulsar-client[functions]==@pulsar:version_number@'

# all optional components
pip install 'pulsar-client[all]==@pulsar:version_number@'
```

Installation via PyPi is available for the following Python versions:

Platform | Supported Python versions
:--------|:-------------------------
MacOS >= 11.0 | 3.7, 3.8, 3.9 and 3.10
Linux (including Alpine Linux) | 3.7, 3.8, 3.9 and 3.10


### Install from source

To install the `pulsar-client` library by building from source, follow [instructions](client-libraries-cpp.md#compilation) and compile the Pulsar C++ client library. That builds the Python binding for the library.

To install the built Python bindings:

```shell
<<<<<<< HEAD
git clone https://github.com/apache/pulsar
cd pulsar/pulsar-client-cpp/python
sudo python setup.py install
=======
$ git clone https://github.com/apache/pulsar
$ cd pulsar/pulsar-client-cpp/python
$ sudo pip install .
>>>>>>> 305758af
```

## Connection URLs

To connect to Pulsar using client libraries, you need to specify a [Pulsar protocol](developing-binary-protocol.md) URL.

You can assign Pulsar protocol URLs to specific clusters and use the `pulsar` scheme. The following is an example of `localhost` with the default port `6650`:

```http
pulsar://localhost:6650
```

If you have multiple brokers, separate `IP:port` by commas:

```http
pulsar://localhost:6550,localhost:6651,localhost:6652
```

If you use [TLS](security-tls-authentication.md) authentication, add `+ssl` in the scheme:

```http
pulsar+ssl://pulsar.us-west.example.com:6651
```

## API Reference

The complete Python API reference is available at [api/python](/api/python).

## Examples

You can find a variety of Python code examples for the `pulsar-client` library.

### Producer example

The following example creates a Python producer for the `my-topic` topic and sends 10 messages on that topic:

```python
import pulsar

client = pulsar.Client('pulsar://localhost:6650')

producer = client.create_producer('my-topic')

for i in range(10):
    producer.send(('Hello-%d' % i).encode('utf-8'))

client.close()
```

### Consumer example

The following example creates a consumer with the `my-subscription` subscription name on the `my-topic` topic, receives incoming messages, prints the content and ID of messages that arrive, and acknowledges each message to the Pulsar broker.

```python
import pulsar

client = pulsar.Client('pulsar://localhost:6650')

consumer = client.subscribe('my-topic', 'my-subscription')

while True:
    msg = consumer.receive()
    try:
        print("Received message '{}' id='{}'".format(msg.data(), msg.message_id()))
        # Acknowledge successful processing of the message
        consumer.acknowledge(msg)
    except Exception:
        # Message failed to be processed
        consumer.negative_acknowledge(msg)

client.close()
```

This example shows how to configure negative acknowledgment.

```python
from pulsar import Client, schema
client = Client('pulsar://localhost:6650')
consumer = client.subscribe('negative_acks','test',schema=schema.StringSchema())
producer = client.create_producer('negative_acks',schema=schema.StringSchema())
for i in range(10):
    print('send msg "hello-%d"' % i)
    producer.send_async('hello-%d' % i, callback=None)
producer.flush()
for i in range(10):
    msg = consumer.receive()
    consumer.negative_acknowledge(msg)
    print('receive and nack msg "%s"' % msg.data())
for i in range(10):
    msg = consumer.receive()
    consumer.acknowledge(msg)
    print('receive and ack msg "%s"' % msg.data())
try:
    # No more messages expected
    msg = consumer.receive(100)
except:
    print("no more msg")
    pass
```

### Reader interface example

You can use the Pulsar Python API to use the Pulsar [reader interface](concepts-clients.md#reader-interface). Here's an example:

```python
# MessageId taken from a previously fetched message
msg_id = msg.message_id()

reader = client.create_reader('my-topic', msg_id)

while True:
    msg = reader.read_next()
    print("Received message '{}' id='{}'".format(msg.data(), msg.message_id()))
    # No acknowledgment
```

### Multi-topic subscriptions

In addition to subscribing a consumer to a single Pulsar topic, you can also subscribe to multiple topics simultaneously. To use multi-topic subscriptions, you can supply a regular expression (regex) or a `List` of topics. If you select topics via regex, all topics must be within the same Pulsar namespace.

The following is an example: 

```python
import re
consumer = client.subscribe(re.compile('persistent://public/default/topic-*'), 'my-subscription')
while True:
    msg = consumer.receive()
    try:
        print("Received message '{}' id='{}'".format(msg.data(), msg.message_id()))
        # Acknowledge successful processing of the message
        consumer.acknowledge(msg)
    except Exception:
        # Message failed to be processed
        consumer.negative_acknowledge(msg)
client.close()
```

### Create a Python client with multiple advertised listeners
To ensure clients in both internal and external networks can connect to a Pulsar cluster, Pulsar introduces [advertisedListeners](concepts-multiple-advertised-listeners.md).

The following example creates a Python client using multiple advertised listeners:

```python
import pulsar

client = pulsar.Client('pulsar://localhost:6650', listener_name='external')
```

## Schema

### Supported schema types

You can use different built-in schema types in Pulsar. All the definitions are in the `pulsar.schema` package.

| Schema | Notes |
| ------ | ----- |
| `BytesSchema` | Get the raw payload as a `bytes` object. No serialization/deserialization are performed. This is the default schema mode |
| `StringSchema` | Encode/decode payload as a UTF-8 string. Uses `str` objects |
| `JsonSchema` | Require record definition. Serializes the record into standard JSON payload |
| `AvroSchema` | Require record definition. Serializes in AVRO format |

### Schema definition reference

The schema definition is done through a class that inherits from `pulsar.schema.Record`.

This class has a number of fields that can be of either `pulsar.schema.Field` type or another nested `Record`. All the fields are specified in the `pulsar.schema` package. The fields are matching the AVRO field types.

| Field Type | Python Type | Notes |
| ---------- | ----------- | ----- |
| `Boolean`  | `bool`      |       |
| `Integer`  | `int`       |       |
| `Long`     | `int`       |       |
| `Float`    | `float`     |       |
| `Double`   | `float`     |       |
| `Bytes`    | `bytes`     |       |
| `String`   | `str`       |       |
| `Array`    | `list`      | Need to specify record type for items. |
| `Map`      | `dict`      | Key is always `String`. Need to specify value type. |

Additionally, any Python `Enum` type can be used as a valid field type.

#### Fields parameters

When adding a field, you can use these parameters in the constructor.

| Argument   | Default | Notes |
| ---------- | --------| ----- |
| `default`  | `None`  | Set a default value for the field, such as `a = Integer(default=5)`. |
| `required` | `False` | Mark the field as "required". It is set in the schema accordingly. |

#### Schema definition examples

##### Simple definition

```python
class Example(Record):
    a = String()
    b = Integer()
    c = Array(String())
    i = Map(String())
```

##### Using enums

```python
from enum import Enum

class Color(Enum):
    red = 1
    green = 2
    blue = 3

class Example(Record):
    name = String()
    color = Color
```

##### Complex types

```python
class MySubRecord(Record):
    x = Integer()
    y = Long()
    z = String()

class Example(Record):
    a = String()
    sub = MySubRecord()
```

##### Set namespace for Avro schema

Set the namespace for the Avro Record schema using the special field `_avro_namespace`.

```python
class NamespaceDemo(Record):
   _avro_namespace = 'xxx.xxx.xxx'
   x = String()
   y = Integer()
```

The schema definition is like this.

```json
{
  "name": "NamespaceDemo", "namespace": "xxx.xxx.xxx", "type": "record", "fields": [
    {"name": "x", "type": ["null", "string"]}, 
    {"name": "y", "type": ["null", "int"]}
  ]
}
```

### Declare and validate schema

You can send messages using `BytesSchema`, `StringSchema`, `AvroSchema`, and `JsonSchema`.

Before the producer is created, the Pulsar broker validates that the existing topic schema is the correct type and that the format is compatible with the schema definition of a class. If the format of the topic schema is incompatible with the schema definition, an exception occurs in the producer creation.

Once a producer is created with a certain schema definition, it only accepts objects that are instances of the declared schema class.

Similarly, for a consumer or reader, the consumer returns an object (which is an instance of the schema record class) rather than raw bytes.

**Example**

```python
consumer = client.subscribe(
                  topic='my-topic',
                  subscription_name='my-subscription',
                  schema=AvroSchema(Example) )

while True:
    msg = consumer.receive()
    ex = msg.value()
    try:
        print("Received message a={} b={} c={}".format(ex.a, ex.b, ex.c))
        # Acknowledge successful processing of the message
        consumer.acknowledge(msg)
    except Exception:
        # Message failed to be processed
        consumer.negative_acknowledge(msg)
```

````mdx-code-block
<Tabs 
  defaultValue="BytesSchema"
  values={[{"label":"BytesSchema","value":"BytesSchema"},{"label":"StringSchema","value":"StringSchema"},{"label":"AvroSchema","value":"AvroSchema"},{"label":"JsonSchema","value":"JsonSchema"}]}>

<TabItem value="BytesSchema">

You can send byte data using a `BytesSchema`.

**Example**

```python
producer = client.create_producer(
                'bytes-schema-topic',
                schema=BytesSchema())
producer.send(b"Hello")

consumer = client.subscribe(
				'bytes-schema-topic',
				'sub',
				schema=BytesSchema())
msg = consumer.receive()
data = msg.value()
```

</TabItem>
<TabItem value="StringSchema">

You can send string data using a `StringSchema`.

**Example**

```python
producer = client.create_producer(
                'string-schema-topic',
                schema=StringSchema())
producer.send("Hello")

consumer = client.subscribe(
				'string-schema-topic',
				'sub',
				schema=StringSchema())
msg = consumer.receive()
str = msg.value()
```

</TabItem>
<TabItem value="AvroSchema">

You can declare an `AvroSchema` using one of the following methods.

#### Method 1: Record

You can declare an `AvroSchema` by passing a class that inherits
from `pulsar.schema.Record` and defines the fields as
class variables. 

**Example**

```python
class Example(Record):
    a = Integer()
    b = Integer()

producer = client.create_producer(
                'avro-schema-topic',
                schema=AvroSchema(Example))
r = Example(a=1, b=2)
producer.send(r)

consumer = client.subscribe(
				'avro-schema-topic',
				'sub',
				schema=AvroSchema(Example))
msg = consumer.receive()
e = msg.value()
```

#### Method 2: JSON definition

You can declare an `AvroSchema` using JSON. In this case, Avro schemas are defined using JSON.

**Example**

Below is an `AvroSchema` defined using a JSON file (_company.avsc_). 

```json
{
    "doc": "this is doc",
    "namespace": "example.avro",
    "type": "record",
    "name": "Company",
    "fields": [
        {"name": "name", "type": ["null", "string"]},
        {"name": "address", "type": ["null", "string"]},
        {"name": "employees", "type": ["null", {"type": "array", "items": {
            "type": "record",
            "name": "Employee",
            "fields": [
                {"name": "name", "type": ["null", "string"]},
                {"name": "age", "type": ["null", "int"]}
            ]
        }}]},
        {"name": "labels", "type": ["null", {"type": "map", "values": "string"}]}
    ]
}
```

You can load a schema definition from file by using [`avro.schema`]((http://avro.apache.org/docs/current/gettingstartedpython.html) or [`fastavro.schema`](https://fastavro.readthedocs.io/en/latest/schema.html#fastavro._schema_py.load_schema).

If you use the "JSON definition" method to declare an `AvroSchema`, pay attention to the following points:

- You need to use [Python dict](https://developers.google.com/edu/python/dict-files) to produce and consume messages, which is different from using the "Record" method.

- When generating an `AvroSchema` object, set `_record_cls` parameter to `None`.

**Example**

```python
from fastavro.schema import load_schema
from pulsar.schema import *
schema_definition = load_schema("examples/company.avsc")
avro_schema = AvroSchema(None, schema_definition=schema_definition)
producer = client.create_producer(
    topic=topic,
    schema=avro_schema)
consumer = client.subscribe(topic, 'test', schema=avro_schema)
company = {
    "name": "company-name" + str(i),
    "address": 'xxx road xxx street ' + str(i),
    "employees": [
        {"name": "user" + str(i), "age": 20 + i},
        {"name": "user" + str(i), "age": 30 + i},
        {"name": "user" + str(i), "age": 35 + i},
    ],
    "labels": {
        "industry": "software" + str(i),
        "scale": ">100",
        "funds": "1000000.0"
    }
}
producer.send(company)
msg = consumer.receive()
# Users could get a dict object by `value()` method.
msg.value()
```

</TabItem>
<TabItem value="JsonSchema">

#### Record

You can declare a `JsonSchema` by passing a class that inherits
from `pulsar.schema.Record` and defines the fields as class variables. This is similar to using `AvroSchema`. The only difference is to use  `JsonSchema` instead of `AvroSchema` when defining schema type as shown below. For how to use `AvroSchema` via record, see [heres-python.md#method-1-record).

```python
producer = client.create_producer(
                'avro-schema-topic',
                schema=JsonSchema(Example))

consumer = client.subscribe(
				'avro-schema-topic',
				'sub',
				schema=JsonSchema(Example))
```

</TabItem>

</Tabs>
````

## End-to-end encryption

[End-to-end encryption](/cookbooks-encryption.md#docsNav) allows applications to encrypt messages at producers and decrypt messages at consumers.

### Configuration

To use the end-to-end encryption feature in the Python client, you need to configure `publicKeyPath` for producers and `privateKeyPath` for consumers.

```
publicKeyPath: "./public.pem"
privateKeyPath: "./private.pem"
```

### Tutorial

This section provides step-by-step instructions on how to use the end-to-end encryption feature in the Python client.

**Prerequisite**

- Pulsar Python client 2.7.1 or later 

**Step**

1. Create both public and private key pairs.

   **Input**

   ```shell
   openssl genrsa -out private.pem 2048
   openssl rsa -in private.pem -pubout -out public.pem
   ```

2. Create a producer to send encrypted messages.

   **Input**

   ```python
   import pulsar

   publicKeyPath = "./public.pem"
   privateKeyPath = ""
   crypto_key_reader = pulsar.CryptoKeyReader(publicKeyPath, privateKeyPath)
   client = pulsar.Client('pulsar://localhost:6650')
   producer = client.create_producer(topic='encryption', encryption_key='encryption', crypto_key_reader=crypto_key_reader)
   producer.send('encryption message'.encode('utf8'))
   print('sent message')
   producer.close()
   client.close()
   ```

3. Create a consumer to receive encrypted messages.

   **Input**

   ```python
   import pulsar

   publicKeyPath = ""
   privateKeyPath = "./private.pem"
   crypto_key_reader = pulsar.CryptoKeyReader(publicKeyPath, privateKeyPath)
   client = pulsar.Client('pulsar://localhost:6650')
   consumer = client.subscribe(topic='encryption', subscription_name='encryption-sub', crypto_key_reader=crypto_key_reader)
   msg = consumer.receive()
   print("Received msg '{}' id = '{}'".format(msg.data(), msg.message_id()))
   consumer.close()
   client.close()
   ```

4. Run the consumer to receive encrypted messages.

   **Input**

   ```shell
   python consumer.py
   ```

5. In a new terminal tab, run the producer to produce encrypted messages.

   **Input**

   ```shell
   python producer.py
   ```

   Now you can see the producer sends messages and the consumer receives messages successfully.

   **Output**

   This is from the producer side.

   ```
   sent message
   ```

   This is from the consumer side.

   ```
   Received msg 'encryption message' id = '(0,0,-1,-1)'
   ```<|MERGE_RESOLUTION|>--- conflicted
+++ resolved
@@ -57,15 +57,9 @@
 To install the built Python bindings:
 
 ```shell
-<<<<<<< HEAD
 git clone https://github.com/apache/pulsar
 cd pulsar/pulsar-client-cpp/python
-sudo python setup.py install
-=======
-$ git clone https://github.com/apache/pulsar
-$ cd pulsar/pulsar-client-cpp/python
-$ sudo pip install .
->>>>>>> 305758af
+sudo pip install .
 ```
 
 ## Connection URLs
