---
id: security-tls-transport
title: Transport Encryption using TLS
sidebar_label: "Transport Encryption using TLS"
---

## TLS overview

By default, Apache Pulsar clients communicate with the Apache Pulsar service in plain text. This means that all data is sent in the clear. You can use TLS to encrypt this traffic to protect the traffic from the snooping of a man-in-the-middle attacker.

You can also configure TLS for both encryption and authentication. Use this guide to configure just TLS transport encryption and refer to [here](security-tls-authentication.md) for TLS authentication configuration. Alternatively, you can use [another authentication mechanism](security-athenz.md) on top of TLS transport encryption.

> Note that enabling TLS may impact the performance due to encryption overhead.

## TLS concepts

TLS is a form of [public key cryptography](https://en.wikipedia.org/wiki/Public-key_cryptography). Using key pairs consisting of a public key and a private key can perform the encryption. The public key encrypts the messages and the private key decrypts the messages.

To use TLS transport encryption, you need two kinds of key pairs, **server key pairs** and a **certificate authority**.

You can use a third kind of key pair, **client key pairs**, for [client authentication](security-tls-authentication.md).

You should store the **certificate authority** private key in a very secure location (a fully encrypted, disconnected, air gapped computer). As for the certificate authority public key, the **trust cert**, you can freely share it.

For both client and server key pairs, the administrator first generates a private key and a certificate request, then uses the certificate authority private key to sign the certificate request, and finally generates a certificate. This certificate is the public key for the server/client key pair.

For TLS transport encryption, the clients can use the **trust cert** to verify that the server has a key pair that the certificate authority signs when the clients are talking to the server. A man-in-the-middle attacker does not have access to the certificate authority, so they couldn't create a server with such a key pair.

For TLS authentication, the server uses the **trust cert** to verify that the client has a key pair that the certificate authority signed. The common name of the **client cert** is then used as the client's role token (see [Overview](security-overview.md)).

Pulsar uses [netty-tcnative](https://github.com/netty/netty-tcnative) and [Conscrypt](https://github.com/google/conscrypt) as security providers. There are two certificate formats:
* Java KeyStore(JKS): Pulsar uses Conscrypt by default for both broker service and Web service.
* CAcerts: Pulsar uses netty-tcnative by default, which includes two implementations, OpenSSL (default) and JDK. When OpenSSL is unavailable, JDK is used.

## Create TLS certificates

Creating TLS certificates for Pulsar involves creating a [certificate authority](#certificate-authority) (CA), [server certificate](#server-certificate), and [client certificate](#client-certificate).

Follow the guide below to set up a certificate authority. You can also refer to plenty of resources on the internet for more details. We recommend [this guide](https://jamielinux.com/docs/openssl-certificate-authority/index.html) for your detailed reference.

### Certificate authority

1. Create the certificate for the CA. You can use CA to sign both the broker and client certificates. This ensures that each party will trust the others. You should store CA in a very secure location (ideally completely disconnected from networks, air gapped, and fully encrypted).

2. Entering the following command to create a directory for your CA, and place [this openssl configuration file](https://github.com/apache/pulsar/tree/master/site2/website/static/examples/openssl.cnf) in the directory. You may want to modify the default answers for company name and department in the configuration file. Export the location of the CA directory to the environment variable, CA_HOME. The configuration file uses this environment variable to find the rest of the files and directories that the CA needs.

```bash
mkdir my-ca
cd my-ca
wget https://raw.githubusercontent.com/apache/pulsar-site/main/site2/website/static/examples/openssl.cnf
export CA_HOME=$(pwd)
```

3. Enter the commands below to create the necessary directories, keys and certs.

```bash
mkdir certs crl newcerts private
chmod 700 private/
touch index.txt
echo 1000 > serial
openssl genrsa -aes256 -out private/ca.key.pem 4096
# You need enter a password in the command above
chmod 400 private/ca.key.pem
openssl req -config openssl.cnf -key private/ca.key.pem \
    -new -x509 -days 7300 -sha256 -extensions v3_ca \
    -out certs/ca.cert.pem
# You must enter the same password in the previous openssl command
chmod 444 certs/ca.cert.pem
```

:::tip

The default `openssl` on macOS doesn't work for the commands above. You must upgrade the `openssl` via Homebrew:

```bash
brew install openssl
export PATH="/usr/local/Cellar/openssl@3/3.0.1/bin:$PATH"
```

The version `3.0.1` might change in the future. Use the actual path from the output of `brew install` command.

:::

4. After you answer the question prompts, CA-related files are stored in the `./my-ca` directory. Within that directory:

* `certs/ca.cert.pem` is the public certificate. This public certificate is meant to be distributed to all parties involved.
* `private/ca.key.pem` is the private key. You only need it when you are signing a new certificate for either broker or clients and you must safely guard this private key.

### Server certificate

Once you have created a CA certificate, you can create certificate requests and sign them with the CA.

The following commands ask you a few questions and then create the certificates. When you are asked for the common name, you should match the hostname of the broker. You can also use a wildcard to match a group of broker hostnames, for example, `*.broker.usw.example.com`. This ensures that multiple machines can reuse the same certificate.

:::tip

Sometimes matching the hostname is not possible or makes no sense,
such as when you create the brokers with random hostnames, or you
plan to connect to the hosts via their IP. In these cases, you
should configure the client to disable TLS hostname verification. For more
details, you can see [the host verification section in client configuration](#hostname-verification).

:::

1. Enter the command below to generate the key.

```bash
openssl genrsa -out broker.key.pem 2048
```

The broker expects the key to be in [PKCS 8](https://en.wikipedia.org/wiki/PKCS_8) format, so enter the following command to convert it.

```bash
openssl pkcs8 -topk8 -inform PEM -outform PEM \
      -in broker.key.pem -out broker.key-pk8.pem -nocrypt
```

2. Enter the following command to generate the certificate request.

```bash
openssl req -config openssl.cnf \
    -key broker.key.pem -new -sha256 -out broker.csr.pem
```

3. Sign it with the certificate authority by entering the command below.

```bash
openssl ca -config openssl.cnf -extensions server_cert \
    -days 1000 -notext -md sha256 \
    -in broker.csr.pem -out broker.cert.pem
```

At this point, you have a cert, `broker.cert.pem`, and a key, `broker.key-pk8.pem`, which you can use along with `ca.cert.pem` to configure TLS transport encryption for your broker and proxy nodes.

### Client certificate

1. Enter the command below to generate the key.

```bash
openssl genrsa -out client.key.pem 2048
```

The client expects the key to be in [PKCS 8](https://en.wikipedia.org/wiki/PKCS_8) format, so enter the following command to convert it.

```bash
openssl pkcs8 -topk8 -inform PEM -outform PEM \
      -in client.key.pem -out client.key-pk8.pem -nocrypt
```

2. Enter the following command to generate the certificate request.

```bash
openssl req -config openssl.cnf \
    -key client.key.pem -new -sha256 -out client.csr.pem
```

3. Sign it with the certificate authority by entering the command below.

```bash
openssl ca -config openssl.cnf -extensions client_cert \
    -days 1000 -notext -md sha256 \
    -in client.csr.pem -out client.cert.pem
```

At this point, you have a cert `client.cert.pem` and a key `client.key-pk8.pem`, which you can use along with `ca.cert.pem` to configure TLS encryption for your client.

## Configure broker

To configure a Pulsar [broker](reference-terminology.md#broker) to use TLS transport encryption, you need to make some changes to `broker.conf`, which locates in the `conf` directory of your [Pulsar installation](getting-started-standalone.md).

Add these values to the configuration file (substituting the appropriate certificate paths where necessary):

```properties
brokerServicePortTls=6651
webServicePortTls=8081
tlsRequireTrustedClientCertOnConnect=true
tlsCertificateFilePath=/path/to/broker.cert.pem
tlsKeyFilePath=/path/to/broker.key-pk8.pem
tlsTrustCertsFilePath=/path/to/ca.cert.pem

brokerClientTlsEnabled=true
brokerClientTrustCertsFilePath=/path/to/ca.cert.pem
brokerClientCertificateFilePath=/path/to/client.cert.pem
brokerClientKeyFilePath=/path/to/client.key-pk8.pem
```

> You can find a full list of parameters available in the `conf/broker.conf` file,
<<<<<<< HEAD
> as well as the default values for those parameters, in [Broker Configuration](reference-configuration.md#broker) 

=======
> as well as the default values for those parameters, in [Broker Configuration](reference-configuration.md#broker)
>
>>>>>>> 9529850b
### TLS Protocol Version and Cipher

You can configure the broker (and proxy) to require specific TLS protocol versions and ciphers for TLS negiotation. You can use the TLS protocol versions and ciphers to stop clients from requesting downgraded TLS protocol versions or ciphers that may have weaknesses.

Both the TLS protocol versions and cipher properties can take multiple values, separated by commas. The possible values for protocol version and ciphers depend on the TLS provider that you are using. Pulsar uses OpenSSL if the OpenSSL is available, but if the OpenSSL is not available, Pulsar defaults back to the JDK implementation.

```properties
tlsProtocols=TLSv1.3,TLSv1.2
tlsCiphers=TLS_DH_RSA_WITH_AES_256_GCM_SHA384,TLS_DH_RSA_WITH_AES_256_CBC_SHA
```

OpenSSL currently supports `TLSv1.1`, `TLSv1.2` and `TLSv1.3` for the protocol version. You can acquire a list of supported cipher from the openssl ciphers command, i.e. `openssl ciphers -tls1_3`.

For JDK 11, you can obtain a list of supported values from the documentation:
- [TLS protocol](https://docs.oracle.com/en/java/javase/11/security/oracle-providers.html#GUID-7093246A-31A3-4304-AC5F-5FB6400405E2__SUNJSSEPROVIDERPROTOCOLPARAMETERS-BBF75009)
- [Ciphers](https://docs.oracle.com/en/java/javase/11/security/oracle-providers.html#GUID-7093246A-31A3-4304-AC5F-5FB6400405E2__SUNJSSE_CIPHER_SUITES)

## Proxy Configuration

Proxies need to configure TLS in two directions, for clients connecting to the proxy, and for the proxy connecting to brokers.

```properties
servicePortTls=6651
webServicePortTls=8081

# For clients connecting to the proxy
tlsRequireTrustedClientCertOnConnect=true
tlsCertificateFilePath=/path/to/broker.cert.pem
tlsKeyFilePath=/path/to/broker.key-pk8.pem
tlsTrustCertsFilePath=/path/to/ca.cert.pem

# For the proxy to connect to brokers
tlsEnabledWithBroker=true
brokerClientTrustCertsFilePath=/path/to/ca.cert.pem
brokerClientCertificateFilePath=/path/to/client.cert.pem
brokerClientKeyFilePath=/path/to/client.key-pk8.pem
```

## Client configuration

When you enable the TLS transport encryption, you need to configure the client to use `https://` and port 8443 for the web service URL, and `pulsar+ssl://` and port 6651 for the broker service URL.

As the server certificate that you generated above does not belong to any of the default trust chains, you also need to either specify the path of the **trust cert** (recommended), or tell the client to allow untrusted server certs.

### Hostname verification

Hostname verification is a TLS security feature whereby a client can refuse to connect to a server if the "CommonName" does not match the hostname to which the hostname is connecting. By default, Pulsar clients disable hostname verification, as it requires that each broker has a DNS record and a unique cert.

Moreover, as the administrator has full control of the certificate authority, a bad actor is unlikely to be able to pull off a man-in-the-middle attack. "allowInsecureConnection" allows the client to connect to servers whose cert has not been signed by an approved CA. The client disables "allowInsecureConnection" by default, and you should always disable "allowInsecureConnection" in production environments. As long as you disable "allowInsecureConnection", a man-in-the-middle attack requires that the attacker has access to the CA.

One scenario where you may want to enable hostname verification is where you have multiple proxy nodes behind a VIP, and the VIP has a DNS record, for example, pulsar.mycompany.com. In this case, you can generate a TLS cert with pulsar.mycompany.com as the "CommonName," and then enable hostname verification on the client.

The examples below show that hostname verification is disabled for the CLI tools/Java/Python/C++/Node.js/C# clients by default.

### CLI tools

[Command-line tools](reference-cli-tools.md) like [`pulsar-admin`](reference-cli-tools.md#pulsar-admin), [`pulsar-perf`](reference-cli-tools.md#pulsar-perf), and [`pulsar-client`](reference-cli-tools.md#pulsar-client) use the `conf/client.conf` config file in a Pulsar installation.

You need to add the following parameters to that file to use TLS transport with the CLI tools of Pulsar:

```properties
webServiceUrl=https://broker.example.com:8443/
brokerServiceUrl=pulsar+ssl://broker.example.com:6651/
tlsAllowInsecureConnection=false
tlsTrustCertsFilePath=/path/to/ca.cert.pem
tlsKeyFilePath=/path/to/client.key-pk8.pem
tlsCertFile=/path/to/client-cert.pem
tlsEnableHostnameVerification=false
```

#### Java client

```java
import org.apache.pulsar.client.api.PulsarClient;

PulsarClient client = PulsarClient.builder()
    .serviceUrl("pulsar+ssl://broker.example.com:6651/")
    .tlsKeyFilePath("/path/to/client.key-pk8.pem")
    .tlsCertificateFilePath("/path/to/client.cert.pem")
    .tlsTrustCertsFilePath("/path/to/ca.cert.pem")
    .enableTlsHostnameVerification(false) // false by default, in any case
    .allowTlsInsecureConnection(false) // false by default, in any case
    .build();
```

#### Python client

```python
from pulsar import Client

client = Client("pulsar+ssl://broker.example.com:6651/",
                tls_hostname_verification=False,
                tls_trust_certs_file_path="/path/to/ca.cert.pem",
                tls_allow_insecure_connection=False) // defaults to false from v2.2.0 onwards
```

#### C++ client

```cpp
<<<<<<< HEAD
=======

>>>>>>> 9529850b
#include <pulsar/Client.h>

ClientConfiguration config = ClientConfiguration();
config.setUseTls(true);  // shouldn't be needed soon
config.setTlsTrustCertsFilePath(caPath);
config.setTlsAllowInsecureConnection(false);
config.setAuth(pulsar::AuthTls::create(clientPublicKeyPath, clientPrivateKeyPath));
config.setValidateHostName(false);
```

#### Node.js client

```javascript
const Pulsar = require('pulsar-client');

(async () => {
  const client = new Pulsar.Client({
    serviceUrl: 'pulsar+ssl://broker.example.com:6651/',
    tlsTrustCertsFilePath: '/path/to/ca.cert.pem',
    useTls: true,
    tlsValidateHostname: false,
    tlsAllowInsecureConnection: false,
  });
})();
```

#### C# client

<<<<<<< HEAD
```c#
=======
```csharp

>>>>>>> 9529850b
var certificate = new X509Certificate2("ca.cert.pem");
var client = PulsarClient.Builder()
                         .TrustedCertificateAuthority(certificate) //If the CA is not trusted on the host, you can add it explicitly.
                         .VerifyCertificateAuthority(true) //Default is 'true'
                         .VerifyCertificateName(false)     //Default is 'false'
                         .Build();
```

> Note that `VerifyCertificateName` refers to the configuration of hostname verification in the C# client.<|MERGE_RESOLUTION|>--- conflicted
+++ resolved
@@ -185,13 +185,8 @@
 ```
 
 > You can find a full list of parameters available in the `conf/broker.conf` file,
-<<<<<<< HEAD
-> as well as the default values for those parameters, in [Broker Configuration](reference-configuration.md#broker) 
-
-=======
 > as well as the default values for those parameters, in [Broker Configuration](reference-configuration.md#broker)
 >
->>>>>>> 9529850b
 ### TLS Protocol Version and Cipher
 
 You can configure the broker (and proxy) to require specific TLS protocol versions and ciphers for TLS negiotation. You can use the TLS protocol versions and ciphers to stop clients from requesting downgraded TLS protocol versions or ciphers that may have weaknesses.
@@ -291,10 +286,6 @@
 #### C++ client
 
 ```cpp
-<<<<<<< HEAD
-=======
-
->>>>>>> 9529850b
 #include <pulsar/Client.h>
 
 ClientConfiguration config = ClientConfiguration();
@@ -323,12 +314,7 @@
 
 #### C# client
 
-<<<<<<< HEAD
-```c#
-=======
 ```csharp
-
->>>>>>> 9529850b
 var certificate = new X509Certificate2("ca.cert.pem");
 var client = PulsarClient.Builder()
                          .TrustedCertificateAuthority(certificate) //If the CA is not trusted on the host, you can add it explicitly.
