--- conflicted
+++ resolved
@@ -308,7 +308,7 @@
                          .Build();
 
 ```
-<<<<<<< HEAD
+
 > Note that `VerifyCertificateName` refers to the configuration of hostname verification in the C# client.
 
 #### WebSocket API
@@ -356,8 +356,4 @@
 
 > **Note**
 >
-> In addition to the [required configurations](#cli-tools) in the `conf/client.conf` file, you need to configure more parameters in the `conf/broker.conf` file to enable TLS encryption on WebSocket service. For more details, see [security settings for WebSocket](client-libraries-websocket.md/#security-settings).
-=======
-
-> Note that `VerifyCertificateName` refers to the configuration of hostname verification in the C# client.
->>>>>>> ecd275dc
+> In addition to the [required configurations](#cli-tools) in the `conf/client.conf` file, you need to configure more parameters in the `conf/broker.conf` file to enable TLS encryption on WebSocket service. For more details, see [security settings for WebSocket](client-libraries-websocket.md/#security-settings).