---
id: administration-proxy
title: Pulsar proxy
sidebar_label: Pulsar proxy
---

Pulsar proxy is an optional gateway. Pulsar proxy is used when direct connections between clients and Pulsar brokers are either infeasible or undesirable. For example, when you run Pulsar in a cloud environment or on [Kubernetes](https://kubernetes.io) or an analogous platform, you can run Pulsar proxy.

## Configure the proxy

Before using the proxy, you need to configure it with the brokers addresses in the cluster. You can configure the broker URL in the proxy configuration, or the proxy to connect directly using service discovery.

<<<<<<< HEAD
### Use service discovery

Pulsar uses [ZooKeeper](https://zookeeper.apache.org) for service discovery. To connect the proxy to ZooKeeper, specify the following in `conf/proxy.conf`.
```properties
metadataStoreUrl=my-zk-0:2181,my-zk-1:2181,my-zk-2:2181
configurationMetadataStoreUrl=my-zk-0:2184,my-zk-remote:2184
```

> To use service discovery, you need to open the network ACLs, so the proxy can connects to the ZooKeeper nodes through the ZooKeeper client port (port `2181`) and the configuration store client port (port `2184`).

> However, it is not secure to use service discovery. Because if the network ACL is open, when someone compromises a proxy, they have full access to ZooKeeper. 
=======
> In a production environment service discovery is not recommended.
>>>>>>> bea5bb87

### Use broker URLs

It is more secure to specify a URL to connect to the brokers.

Proxy authorization requires access to ZooKeeper, so if you use these broker URLs to connect to the brokers, you need to disable authorization at the Proxy level. Brokers still authorize requests after the proxy forwards them.

You can configure the broker URLs in `conf/proxy.conf` as follows.

```properties
brokerServiceURL=pulsar://brokers.example.com:6650
brokerWebServiceURL=http://brokers.example.com:8080
functionWorkerWebServiceURL=http://function-workers.example.com:8080
```

If you use TLS, configure the broker URLs in the following way:
```properties
brokerServiceURLTLS=pulsar+ssl://brokers.example.com:6651
brokerWebServiceURLTLS=https://brokers.example.com:8443
functionWorkerWebServiceURL=https://function-workers.example.com:8443
```

The hostname in the URLs provided should be a DNS entry which points to multiple brokers or a virtual IP address, which is backed by multiple broker IP addresses, so that the proxy does not lose connectivity to Pulsar cluster if a single broker becomes unavailable.

The ports to connect to the brokers (6650 and 8080, or in the case of TLS, 6651 and 8443) should be open in the network ACLs.

Note that if you do not use functions, you do not need to configure `functionWorkerWebServiceURL`.

### Use service discovery

Pulsar uses [ZooKeeper](https://zookeeper.apache.org) for service discovery. To connect the proxy to ZooKeeper, specify the following in `conf/proxy.conf`.
```properties
zookeeperServers=zk-0,zk-1,zk-2
configurationStoreServers=zk-0:2184,zk-remote:2184
```

> To use service discovery, you need to open the network ACLs, so the proxy can connects to the ZooKeeper nodes through the ZooKeeper client port (port `2181`) and the configuration store client port (port `2184`).

> However, it is not secure to use service discovery. Because if the network ACL is open, when someone compromises a proxy, they have full access to ZooKeeper. 

## Start the proxy

To start the proxy:

```bash
$ cd /path/to/pulsar/directory
$ bin/pulsar proxy \
  --metadata-store zk:my-zk-1:2181,my-zk-2:2181,my-zk-3:2181 \
  --configuration-metadata-store zk:my-zk-1:2181,my-zk-2:2181,my-zk-3:2181
```

> You can run multiple instances of the Pulsar proxy in a cluster.

## Stop the proxy

Pulsar proxy runs in the foreground by default. To stop the proxy, simply stop the process in which the proxy is running.

## Proxy frontends

You can run Pulsar proxy behind some kind of load-distributing frontend, such as an [HAProxy](https://www.digitalocean.com/community/tutorials/an-introduction-to-haproxy-and-load-balancing-concepts) load balancer.

## Use Pulsar clients with the proxy

Once your Pulsar proxy is up and running, preferably behind a load-distributing [frontend](#proxy-frontends), clients can connect to the proxy via whichever address that the frontend uses. If the address is the DNS address `pulsar.cluster.default`, for example, the connection URL for clients is `pulsar://pulsar.cluster.default:6650`.

For more information on Proxy configuration, refer to [Pulsar proxy](reference-configuration.md#pulsar-proxy).<|MERGE_RESOLUTION|>--- conflicted
+++ resolved
@@ -10,21 +10,7 @@
 
 Before using the proxy, you need to configure it with the brokers addresses in the cluster. You can configure the broker URL in the proxy configuration, or the proxy to connect directly using service discovery.
 
-<<<<<<< HEAD
-### Use service discovery
-
-Pulsar uses [ZooKeeper](https://zookeeper.apache.org) for service discovery. To connect the proxy to ZooKeeper, specify the following in `conf/proxy.conf`.
-```properties
-metadataStoreUrl=my-zk-0:2181,my-zk-1:2181,my-zk-2:2181
-configurationMetadataStoreUrl=my-zk-0:2184,my-zk-remote:2184
-```
-
-> To use service discovery, you need to open the network ACLs, so the proxy can connects to the ZooKeeper nodes through the ZooKeeper client port (port `2181`) and the configuration store client port (port `2184`).
-
-> However, it is not secure to use service discovery. Because if the network ACL is open, when someone compromises a proxy, they have full access to ZooKeeper. 
-=======
 > In a production environment service discovery is not recommended.
->>>>>>> bea5bb87
 
 ### Use broker URLs
 
@@ -57,8 +43,8 @@
 
 Pulsar uses [ZooKeeper](https://zookeeper.apache.org) for service discovery. To connect the proxy to ZooKeeper, specify the following in `conf/proxy.conf`.
 ```properties
-zookeeperServers=zk-0,zk-1,zk-2
-configurationStoreServers=zk-0:2184,zk-remote:2184
+metadataStoreUrl=my-zk-0:2181,my-zk-1:2181,my-zk-2:2181
+configurationMetadataStoreUrl=my-zk-0:2184,my-zk-remote:2184
 ```
 
 > To use service discovery, you need to open the network ACLs, so the proxy can connects to the ZooKeeper nodes through the ZooKeeper client port (port `2181`) and the configuration store client port (port `2184`).
