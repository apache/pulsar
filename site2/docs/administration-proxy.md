--- conflicted
+++ resolved
@@ -53,13 +53,7 @@
 
 ```bash
 $ cd /path/to/pulsar/directory
-<<<<<<< HEAD
-$ bin/pulsar proxy \
-  --zookeeper-servers zk-0,zk-1,zk-2 \
-  --configuration-store-servers zk-0,zk-1,zk-2
-=======
 $ bin/pulsar proxy
->>>>>>> 617712e2
 ```
 
 > You can run as many instances of the Pulsar proxy in a cluster as you would like.
