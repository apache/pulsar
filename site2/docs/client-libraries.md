--- conflicted
+++ resolved
@@ -6,25 +6,14 @@
 
 Pulsar supports the following language-specific client libraries:
 
-<<<<<<< HEAD
-| Language  | Documentation                                                          | Release note                                                                      | Code repo                                                             |
-| --------- |------------------------------------------------------------------------| --------------------------------------------------------------------------------- | --------------------------------------------------------------------- |
-| Java      | [User doc](client-libraries-java.md)   <br/> [API doc](/api/client/)   | [Bundled](/release-notes/)                                                        | [Bundled](https://github.com/apache/pulsar/tree/master/pulsar-client) |
-| C++       | [User doc](client-libraries-cpp.md)    <br/> [API doc](/api/cpp/3.0.0) | [Bundled](/release-notes/)                                                        | [Standalone](https://github.com/apache/pulsar-client-cpp)      |
-| Python    | [User doc](client-libraries-python.md) <br/> [API doc](@pulsar:apidoc:python@)       | [Bundled](/release-notes/)                                                        | [Standalone](https://github.com/apache/pulsar-client-python)          |
-| Go client | [User doc](client-libraries-go.md)                                     | [Standalone](https://github.com/apache/pulsar-client-go/releases)                 | [Standalone](https://github.com/apache/pulsar-client-go)              |
-| Node.js   | [User doc](client-libraries-node.md)                                   | [Standalone](https://github.com/apache/pulsar-client-node/releases)               | [Standalone](https://github.com/apache/pulsar-client-node)            |
-| C#        | [User doc](client-libraries-dotnet.md)                                 | [Standalone](https://github.com/apache/pulsar-dotpulsar/blob/master/CHANGELOG.md) | [Standalone](https://github.com/apache/pulsar-dotpulsar)              |
-=======
 | Language  | Documentation                                                                     | Release note                                                                      | Code repo                                                             |
 | --------- |-----------------------------------------------------------------------------------| --------------------------------------------------------------------------------- | --------------------------------------------------------------------- |
 | Java      | [User doc](client-libraries-java.md)   <br/> [API doc](/api/client/)              | [Bundled](/release-notes/)                                                        | [Bundled](https://github.com/apache/pulsar/tree/master/pulsar-client) |
-| C++       | [User doc](client-libraries-cpp.md)    <br/> [API doc](pathname:///api/cpp/3.0.0) | [Bundled](/release-notes/)                                                        | [Standalone](https://github.com/apache/pulsar/pulsar-client-cpp)      |
+| C++       | [User doc](client-libraries-cpp.md)    <br/> [API doc](pathname:///api/cpp/3.0.0) | [Bundled](/release-notes/)                                                        | [Standalone](https://github.com/apache/pulsar-client-cpp)      |
 | Python    | [User doc](client-libraries-python.md) <br/> [API doc](@pulsar:apidoc:python@)    | [Bundled](/release-notes/)                                                        | [Standalone](https://github.com/apache/pulsar-client-python)          |
 | Go client | [User doc](client-libraries-go.md)                                                | [Standalone](https://github.com/apache/pulsar-client-go/releases)                 | [Standalone](https://github.com/apache/pulsar-client-go)              |
 | Node.js   | [User doc](client-libraries-node.md)                                              | [Standalone](https://github.com/apache/pulsar-client-node/releases)               | [Standalone](https://github.com/apache/pulsar-client-node)            |
 | C#        | [User doc](client-libraries-dotnet.md)                                            | [Standalone](https://github.com/apache/pulsar-dotpulsar/blob/master/CHANGELOG.md) | [Standalone](https://github.com/apache/pulsar-dotpulsar)              |
->>>>>>> 9da59809
 
 Pulsar supports the following language-agnostic client libraries:
 
