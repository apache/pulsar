---
id: client-libraries-node
title: The Pulsar Node.js client
sidebar_label: "Node.js"
---

The Pulsar Node.js client can be used to create Pulsar [producers](#producers), [consumers](#consumers), and [readers](#readers) in Node.js.

All the methods in [producers](#producers), [consumers](#consumers), and [readers](#readers) of a Node.js client are thread-safe.

For 1.3.0 or later versions, [type definitions](https://github.com/apache/pulsar-client-node/blob/master/index.d.ts) used in TypeScript are available.

## Installation

You can install the [`pulsar-client`](https://www.npmjs.com/package/pulsar-client) library via [npm](https://www.npmjs.com/).

### Requirements
Pulsar Node.js client library is based on the C++ client library.
Follow [these instructions](client-libraries-cpp.md#compilation) and install the Pulsar C++ client library.

### Compatibility

Compatibility between each version of the Node.js client and the C++ client is as follows:

| Node.js client | C++ client     |
| :------------- | :------------- |
| 1.0.0          | 2.3.0 or later |
| 1.1.0          | 2.4.0 or later |
| 1.2.0          | 2.5.0 or later |

If an incompatible version of the C++ client is installed, you may fail to build or run this library.

### Installation using npm

Install the `pulsar-client` library via [npm](https://www.npmjs.com/):

```shell
npm install pulsar-client
```

:::note

Also, this library works only in Node.js 10.x or later because it uses the [`node-addon-api`](https://github.com/nodejs/node-addon-api) module to wrap the C++ library.

:::

## Connection URLs

To connect to Pulsar using client libraries, you need to specify a [Pulsar protocol](developing-binary-protocol.md) URL.

You can assign Pulsar protocol URLs to specific clusters and use the `pulsar` scheme. The following is an example of `localhost` with the default port `6650`:

```http
pulsar://localhost:6650
```

If you have multiple brokers, separate `IP:port` by commas:

```http
pulsar://localhost:6550,localhost:6651,localhost:6652
```

If you use [TLS](security-tls-authentication.md) authentication, add `+ssl` in the scheme:

```http
pulsar+ssl://pulsar.us-west.example.com:6651
```

## Create a client

To interact with Pulsar, you first need a client object. You can create a client instance using a `new` operator and the `Client` method, passing in a client options object (more on configuration [below](#client-configuration)).

Here is an example:

```javascript
const Pulsar = require('pulsar-client');

(async () => {
  const client = new Pulsar.Client({
    serviceUrl: 'pulsar://localhost:6650',
  });

  await client.close();
})();
```

### Client configuration

The following configurable parameters are available for Pulsar clients:

| Parameter | Description | Default |
| :-------- | :---------- | :------ |
| `serviceUrl` | The connection URL for the Pulsar cluster. See [above](#connection-urls) for more info. |  |
| `authentication` | Configure the authentication provider. (default: no authentication). See [TLS Authentication](security-tls-authentication.md) for more info. | |
| `operationTimeoutSeconds` | The timeout for Node.js client operations (creating producers, subscribing to and unsubscribing from [topics](reference-terminology.md#topic)). Retries occur until this threshold is reached, at which point the operation fails. | 30 |
| `ioThreads` | The number of threads to use for handling connections to Pulsar [brokers](reference-terminology.md#broker). | 1 |
| `messageListenerThreads` | The number of threads used by message listeners ([consumers](#consumers) and [readers](#readers)). | 1 |
| `concurrentLookupRequest` | The number of concurrent lookup requests that can be sent on each broker connection. Setting a maximum helps to keep from overloading brokers. You should set values over the default of 50000 only if the client needs to produce and/or subscribe to thousands of Pulsar topics. | 50000 |
| `tlsTrustCertsFilePath` | The file path for the trusted TLS certificate. | |
| `tlsValidateHostname` | The boolean value of setup whether to enable TLS hostname verification. | `false` |
| `tlsAllowInsecureConnection` | The boolean value of setup whether the Pulsar client accepts untrusted TLS certificate from broker. | `false` |
| `statsIntervalInSeconds` | Interval between each stat info. Stats is activated with positive statsInterval. The value should be set to 1 second at least | 600 |
| `log` | A function that is used for logging. | `console.log` |

## Producers

Pulsar producers publish messages to Pulsar topics. You can [configure](#producer-configuration) Node.js producers using a producer configuration object.

Here is an example:

```javascript
const producer = await client.createProducer({
  topic: 'my-topic', // or 'my-tenant/my-namespace/my-topic' to specify topic's tenant and namespace
});

await producer.send({
  data: Buffer.from("Hello, Pulsar"),
});

await producer.close();
```

> #### Promise operation
<<<<<<< HEAD
> When you create a new Pulsar producer, the operation returns `Promise` object and get producer instance or an error through executor function.  
> In this example, use await operator instead of executor function.
=======
> When you create a new Pulsar producer, the operation returns `Promise` object and get producer instance or an error through executor function.
> In this example, using await operator instead of executor function.
>>>>>>> 9529850b

### Producer operations

Pulsar Node.js producers have the following methods available:

| Method | Description | Return type |
| :----- | :---------- | :---------- |
| `send(Object)` | Publishes a [message](#messages) to the producer's topic. When the message is successfully acknowledged by the Pulsar broker, or an error is thrown, the Promise object whose result is the message ID runs executor function. | `Promise<Object>` |
| `flush()` | Sends message from send queue to Pulsar broker. When the message is successfully acknowledged by the Pulsar broker, or an error is thrown, the Promise object runs executor function. | `Promise<null>` |
| `close()` | Closes the producer and releases all resources allocated to it. Once `close()` is called, no more messages are accepted from the publisher. This method returns a Promise object. It runs the executor function when all pending publish requests are persisted by Pulsar. If an error is thrown, no pending writes are retried. | `Promise<null>` |
| `getProducerName()` | Getter method of the producer name. | `string` |
| `getTopic()` | Getter method of the name of the topic. | `string` |

### Producer configuration

| Parameter | Description | Default |
| :-------- | :---------- | :------ |
| `topic` | The Pulsar [topic](reference-terminology.md#topic) to which the producer publishes messages. The topic format is `<topic-name>` or `<tenant-name>/<namespace-name>/<topic-name>`. For example, `sample/ns1/my-topic`. | |
| `producerName` | A name for the producer. If you do not explicitly assign a name, Pulsar automatically generates a globally unique name.  If you choose to explicitly assign a name, it needs to be unique across *all* Pulsar clusters, otherwise the creation operation throws an error. | |
| `sendTimeoutMs` | When publishing a message to a topic, the producer waits for an acknowledgment from the responsible Pulsar [broker](reference-terminology.md#broker). If a message is not acknowledged within the threshold set by this parameter, an error is thrown. If you set `sendTimeoutMs` to -1, the timeout is set to infinity (and thus removed). Removing the send timeout is recommended when using Pulsar's [message de-duplication](cookbooks-deduplication.md) feature. | 30000 |
| `initialSequenceId` | The initial sequence ID of the message. When producer send message, add sequence ID to message. The ID is increased each time to send. | |
| `maxPendingMessages` | The maximum size of the queue holding pending messages (i.e. messages waiting to receive an acknowledgment from the [broker](reference-terminology.md#broker)). By default, when the queue is full all calls to the `send` method fails *unless* `blockIfQueueFull` is set to `true`. | 1000 |
| `maxPendingMessagesAcrossPartitions` | The maximum size of the sum of partition's  pending queue. | 50000 |
| `blockIfQueueFull` | If set to `true`, the producer's `send` method waits when the outgoing message queue is full rather than failing and throwing an error (the size of that queue is dictated by the `maxPendingMessages` parameter); if set to `false` (the default), `send` operations fails and throw a error when the queue is full. | `false` |
| `messageRoutingMode` | The message routing logic (for producers on [partitioned topics](concepts-messaging.md#partitioned-topics)). This logic is applied only when no key is set on messages. The available options are: round robin (`RoundRobinDistribution`), or publishing all messages to a single partition (`UseSinglePartition`, the default). | `UseSinglePartition` |
| `hashingScheme` | The hashing function that determines the partition on which a particular message is published (partitioned topics only). The available options are: `JavaStringHash` (the equivalent of `String.hashCode()` in Java), `Murmur3_32Hash` (applies the [Murmur3](https://en.wikipedia.org/wiki/MurmurHash) hashing function), or `BoostHash` (applies the hashing function from C++'s [Boost](https://www.boost.org/doc/libs/1_62_0/doc/html/hash.html) library). | `BoostHash` |
| `compressionType` | The message data compression type used by the producer. The available options are [`LZ4`](https://github.com/lz4/lz4), and [`Zlib`](https://zlib.net/), [ZSTD](https://github.com/facebook/zstd/), [SNAPPY](https://github.com/google/snappy/). | Compression None |
| `batchingEnabled` | If set to `true`, the producer send message as batch. | `true` |
| `batchingMaxPublishDelayMs` | The maximum time of delay sending message in batching. | 10 |
| `batchingMaxMessages` | The maximum size of sending message in each time of batching. | 1000 |
| `properties` | The metadata of producer. | |

### Producer example

This example creates a Node.js producer for the `my-topic` topic and sends 10 messages to that topic:

```javascript
const Pulsar = require('pulsar-client');

(async () => {
  // Create a client
  const client = new Pulsar.Client({
    serviceUrl: 'pulsar://localhost:6650',
  });

  // Create a producer
  const producer = await client.createProducer({
    topic: 'my-topic',
  });

  // Send messages
  for (let i = 0; i < 10; i += 1) {
    const msg = `my-message-${i}`;
    producer.send({
      data: Buffer.from(msg),
    });
    console.log(`Sent message: ${msg}`);
  }
  await producer.flush();

  await producer.close();
  await client.close();
})();
```

## Consumers

Pulsar consumers subscribe to one or more Pulsar topics and listen for incoming messages produced on that topic/those topics. You can [configure](#consumer-configuration) Node.js consumers using a consumer configuration object.

Here is an example:

```javascript
const consumer = await client.subscribe({
  topic: 'my-topic',
  subscription: 'my-subscription',
});

const msg = await consumer.receive();
console.log(msg.getData().toString());
consumer.acknowledge(msg);

await consumer.close();
```

> #### Promise operation
<<<<<<< HEAD
> When you create a new Pulsar consumer, the operation returns `Promise` object and get consumer instance or an error through executor function.  
> In this example, use await operator instead of executor function.
=======
> When you create a new Pulsar consumer, the operation returns `Promise` object and get consumer instance or an error through executor function.
> In this example, using await operator instead of executor function.
>>>>>>> 9529850b

### Consumer operations

Pulsar Node.js consumers have the following methods available:

| Method | Description | Return type |
| :----- | :---------- | :---------- |
| `receive()` | Receives a single message from the topic. When the message is available, the Promise object run executor function and get message object. | `Promise<Object>` |
| `receive(Number)` | Receives a single message from the topic with specific timeout in milliseconds. | `Promise<Object>` |
| `acknowledge(Object)` | [Acknowledges](reference-terminology.md#acknowledgment-ack) a message to the Pulsar [broker](reference-terminology.md#broker) by message object. | `void` |
| `acknowledgeId(Object)` | [Acknowledges](reference-terminology.md#acknowledgment-ack) a message to the Pulsar [broker](reference-terminology.md#broker) by message ID object. | `void` |
| `acknowledgeCumulative(Object)` | [Acknowledges](reference-terminology.md#acknowledgment-ack) *all* the messages in the stream, up to and including the specified message. The `acknowledgeCumulative` method returns void, and send the ack to the broker asynchronously. After that, the messages are *not* redelivered to the consumer. Cumulative acking can not be used with a [shared](concepts-messaging.md#shared) subscription type. | `void` |
| `acknowledgeCumulativeId(Object)` | [Acknowledges](reference-terminology.md#acknowledgment-ack) *all* the messages in the stream, up to and including the specified message ID. | `void` |
| `negativeAcknowledge(Message)`| [Negatively acknowledges](reference-terminology.md#negative-acknowledgment-nack)  a message to the Pulsar broker by message object. | `void` |
| `negativeAcknowledgeId(MessageId)` | [Negatively acknowledges](reference-terminology.md#negative-acknowledgment-nack) a message to the Pulsar broker by message ID object. | `void` |
| `close()` | Closes the consumer, disabling its ability to receive messages from the broker. | `Promise<null>` |
| `unsubscribe()` | Unsubscribes the subscription. | `Promise<null>` |

### Consumer configuration

| Parameter | Description | Default |
| :-------- | :---------- | :------ |
| `topic` | The Pulsar topic on which the consumer establishes a subscription and listen for messages. | |
| `topics` | The array of topics. | |
| `topicsPattern` | The regular expression for topics. | |
| `subscription` | The subscription name for this consumer. | |
| `subscriptionType` | Available options are `Exclusive`, `Shared`, `Key_Shared`, and `Failover`. | `Exclusive` |
| `subscriptionInitialPosition` | Initial position at which to set cursor when subscribing to a topic at first time. | `SubscriptionInitialPosition.Latest` |
| `ackTimeoutMs` | Acknowledge timeout in milliseconds. | 0 |
| `nAckRedeliverTimeoutMs` | Delay to wait before redelivering messages that failed to be processed. | 60000 |
| `receiverQueueSize` | Sets the size of the consumer's receiver queue, i.e. the number of messages that can be accumulated by the consumer before the application calls `receive`. A value higher than the default of 1000 could increase consumer throughput, though at the expense of more memory utilization. | 1000 |
| `receiverQueueSizeAcrossPartitions` | Set the max total receiver queue size across partitions. This setting is used to reduce the receiver queue size for individual partitions if the total exceeds this value. | 50000 |
| `consumerName` | The name of consumer. Currently(v2.4.1), [failover](concepts-messaging.md#failover) mode use consumer name in ordering. | |
| `properties` | The metadata of consumer. | |
| `listener`| A listener that is called for a message received. | |
| `readCompacted`| If enabling `readCompacted`, a consumer reads messages from a compacted topic rather than reading a full message backlog of a topic.<br /><br />A consumer only sees the latest value for each key in the compacted topic, up until reaching the point in the topic message when compacting backlog. Beyond that point, send messages as normal.<br /><br /> `readCompacted` can only be enabled on subscriptions to persistent topics, which have a single active consumer (like failure or exclusive subscriptions).<br /><br />Attempting to enable it on subscriptions to non-persistent topics or on shared subscriptions leads to a subscription call throwing a `PulsarClientException`. | false |

### Consumer example

This example creates a Node.js consumer with the `my-subscription` subscription on the `my-topic` topic, receives messages, prints the content that arrive, and acknowledges each message to the Pulsar broker for 10 times:

```javascript
const Pulsar = require('pulsar-client');

(async () => {
  // Create a client
  const client = new Pulsar.Client({
    serviceUrl: 'pulsar://localhost:6650',
  });

  // Create a consumer
  const consumer = await client.subscribe({
    topic: 'my-topic',
    subscription: 'my-subscription',
    subscriptionType: 'Exclusive',
  });

  // Receive messages
  for (let i = 0; i < 10; i += 1) {
    const msg = await consumer.receive();
    console.log(msg.getData().toString());
    consumer.acknowledge(msg);
  }

  await consumer.close();
  await client.close();
})();
```

Instead, a consumer can be created with `listener` to process messages.

```javascript
// Create a consumer
const consumer = await client.subscribe({
  topic: 'my-topic',
  subscription: 'my-subscription',
  subscriptionType: 'Exclusive',
  listener: (msg, msgConsumer) => {
    console.log(msg.getData().toString());
    msgConsumer.acknowledge(msg);
  },
});
```

:::note

Pulsar Node.js client uses [AsyncWorker](https://github.com/nodejs/node-addon-api/blob/main/doc/async_worker). Asynchronous operations such as creating consumers/producers and receiving/sending messages are performed in worker threads.
Until completion of these operations, worker threads are blocked.
Since there are only 4 worker threads by default, a called method may never be complete.
To avoid this situation, you can set `UV_THREADPOOL_SIZE` to increase the number of worker threads, or define `listener` instead of calling `receive()` many times.

:::

## Readers

Pulsar readers process messages from Pulsar topics. Readers are different from consumers because with readers you need to explicitly specify which message in the stream you want to begin with (consumers, on the other hand, automatically begin with the most recently unacked message). You can [configure](#reader-configuration) Node.js readers using a reader configuration object.

Here is an example:

```javascript
const reader = await client.createReader({
  topic: 'my-topic',
  startMessageId: Pulsar.MessageId.earliest(),
});

const msg = await reader.readNext();
console.log(msg.getData().toString());

await reader.close();
```

### Reader operations

Pulsar Node.js readers have the following methods available:

| Method | Description | Return type |
| :----- | :---------- | :---------- |
| `readNext()` | Receives the next message on the topic (analogous to the `receive` method for [consumers](#consumer-operations)). When the message is available, the Promise object run executor function and get message object. | `Promise<Object>` |
| `readNext(Number)` | Receives a single message from the topic with specific timeout in milliseconds. | `Promise<Object>` |
| `hasNext()` | Return whether the broker has next message in target topic. | `Boolean` |
| `close()` | Closes the reader, disabling its ability to receive messages from the broker. | `Promise<null>` |

### Reader configuration

| Parameter | Description | Default |
| :-------- | :---------- | :------ |
| `topic` | The Pulsar [topic](reference-terminology.md#topic) on which the reader establishes a subscription and listen for messages. | |
| `startMessageId` | The initial reader position, i.e. the message at which the reader begins processing messages. The options are `Pulsar.MessageId.earliest` (the earliest available message on the topic), `Pulsar.MessageId.latest` (the latest available message on the topic), or a message ID object for a position that is not earliest or latest. | |
| `receiverQueueSize` | Sets the size of the reader's receiver queue, i.e. the number of messages that can be accumulated by the reader before the application calls `readNext`. A value higher than the default of 1000 could increase reader throughput, though at the expense of more memory utilization. | 1000 |
| `readerName` | The name of the reader. |  |
| `subscriptionRolePrefix` | The subscription role prefix. | |
| `readCompacted` | If enabling `readCompacted`, a consumer reads messages from a compacted topic rather than reading a full message backlog of a topic.<br /><br />A consumer only sees the latest value for each key in the compacted topic, up until reaching the point in the topic message when compacting backlog. Beyond that point, send messages as normal.<br /><br /> `readCompacted` can only be enabled on subscriptions to persistent topics, which have a single active consumer (like failure or exclusive subscriptions).<br /><br />Attempting to enable it on subscriptions to non-persistent topics or on shared subscriptions leads to a subscription call throwing a `PulsarClientException`. | `false` |


### Reader example

This example creates a Node.js reader with the `my-topic` topic, reads messages, and prints the content that arrive for 10 times:

```javascript
const Pulsar = require('pulsar-client');

(async () => {
  // Create a client
  const client = new Pulsar.Client({
    serviceUrl: 'pulsar://localhost:6650',
    operationTimeoutSeconds: 30,
  });

  // Create a reader
  const reader = await client.createReader({
    topic: 'my-topic',
    startMessageId: Pulsar.MessageId.earliest(),
  });

  // read messages
  for (let i = 0; i < 10; i += 1) {
    const msg = await reader.readNext();
    console.log(msg.getData().toString());
  }

  await reader.close();
  await client.close();
})();
```

## Messages

In Pulsar Node.js client, you have to construct producer message objects for producers.

Here is an example of a message:

```javascript
const msg = {
  data: Buffer.from('Hello, Pulsar'),
  partitionKey: 'key1',
  properties: {
    'foo': 'bar',
  },
  eventTimestamp: Date.now(),
  replicationClusters: [
    'cluster1',
    'cluster2',
  ],
}

await producer.send(msg);
```

The following keys are available for producer message objects:

| Parameter | Description |
| :-------- | :---------- |
| `data` | The actual data payload of the message. |
| `properties` | A Object for any application-specific metadata attached to the message. |
| `eventTimestamp` | The timestamp associated with the message. |
| `sequenceId` | The sequence ID of the message. |
| `partitionKey` | The optional key associated with the message (particularly useful for things like topic compaction). |
| `replicationClusters` | The clusters to which this message is replicated. Pulsar brokers handle message replication automatically; you should only change this setting if you want to override the broker default. |
| `deliverAt` | The absolute timestamp at or after which the message is delivered. | |
| `deliverAfter` | The relative delay after which the message is delivered. | |

### Message object operations

In Pulsar Node.js client, you can receive (or read) message objects as consumers (or readers).

The message object has the following methods available:

| Method | Description | Return type |
| :----- | :---------- | :---------- |
| `getTopicName()` | Getter method of topic name. | `String` |
| `getProperties()` | Getter method of properties. | `Array<Object>` |
| `getData()` | Getter method of message data. | `Buffer` |
| `getMessageId()` | Getter method of [message id object](#message-id-object-operations). | `Object` |
| `getPublishTimestamp()` | Getter method of publish timestamp. | `Number` |
| `getEventTimestamp()` | Getter method of event timestamp. | `Number` |
| `getRedeliveryCount()` | Getter method of redelivery count. | `Number` |
| `getPartitionKey()` | Getter method of partition key. | `String` |

### Message ID object operations

In Pulsar Node.js client, you can get message id objects from message objects.

The message id object has the following methods available:

| Method | Description | Return type |
| :----- | :---------- | :---------- |
| `serialize()` | Serialize the message id into a Buffer for storing. | `Buffer` |
| `toString()` | Get message id as String. | `String` |

The client has a static method of message id object. You can access it as `Pulsar.MessageId.someStaticMethod`.

The following static methods are available for the message id object:

| Method | Description | Return type |
| :----- | :---------- | :---------- |
| `earliest()` | MessageId representing the earliest, or oldest available message stored in the topic. | `Object` |
| `latest()` | MessageId representing the latest, or last published message in the topic. | `Object` |
| `deserialize(Buffer)` | Deserialize a message id object from a Buffer. | `Object` |

## End-to-end encryption

[End-to-end encryption](/cookbooks-encryption.md#docsNav) allows applications to encrypt messages at producers and decrypt at consumers.

### Configuration

If you want to use the end-to-end encryption feature in the Node.js client, you need to configure `publicKeyPath` for producer and `privateKeyPath` for consumers.

```conf
publicKeyPath: "./public.pem"
privateKeyPath: "./private.pem"
```

### Tutorial

This section provides step-by-step instructions on how to use the end-to-end encryption feature in the Node.js client.

**Prerequisite**

- Pulsar C++ client 2.7.1 or later

**Step**

1. Create both public and private key pairs.

   **Input**

   ```shell
<<<<<<< HEAD
   openssl genrsa -out private.pem 2048
   openssl rsa -in private.pem -pubout -out public.pem
=======

   openssl genrsa -out private.pem 2048
   openssl rsa -in private.pem -pubout -out public.pem

>>>>>>> 9529850b
   ```

2. Create a producer to send encrypted messages.

   **Input**

<<<<<<< HEAD
   ```nodejs
=======
   ```javascript

>>>>>>> 9529850b
   const Pulsar = require('pulsar-client');

   (async () => {
     // Create a client
     const client = new Pulsar.Client({
       serviceUrl: 'pulsar://localhost:6650',
       operationTimeoutSeconds: 30,
     });

     // Create a producer
     const producer = await client.createProducer({
       topic: 'persistent://public/default/my-topic',
       sendTimeoutMs: 30000,
       batchingEnabled: true,
       publicKeyPath: "./public.pem",
       encryptionKey: "encryption-key"
     });

     console.log(producer.ProducerConfig)
     // Send messages
     for (let i = 0; i < 10; i += 1) {
       const msg = `my-message-${i}`;
       producer.send({
         data: Buffer.from(msg),
       });
       console.log(`Sent message: ${msg}`);
     }
     await producer.flush();

     await producer.close();
     await client.close();
   })();
<<<<<<< HEAD
=======

>>>>>>> 9529850b
   ```

3. Create a consumer to receive encrypted messages.

   **Input**

<<<<<<< HEAD
   ```nodejs
=======
   ```javascript

>>>>>>> 9529850b
   const Pulsar = require('pulsar-client');

   (async () => {
     // Create a client
     const client = new Pulsar.Client({
       serviceUrl: 'pulsar://172.25.0.3:6650',
       operationTimeoutSeconds: 30
     });

     // Create a consumer
     const consumer = await client.subscribe({
       topic: 'persistent://public/default/my-topic',
       subscription: 'sub1',
       subscriptionType: 'Shared',
       ackTimeoutMs: 10000,
       privateKeyPath: "./private.pem"
     });

     console.log(consumer)
     // Receive messages
     for (let i = 0; i < 10; i += 1) {
       const msg = await consumer.receive();
       console.log(msg.getData().toString());
       consumer.acknowledge(msg);
     }

     await consumer.close();
     await client.close();
   })();
<<<<<<< HEAD
=======

>>>>>>> 9529850b
   ```

4. Run the consumer to receive encrypted messages.

   **Input**

   ```shell
<<<<<<< HEAD
   node consumer.js
=======

   node consumer.js

>>>>>>> 9529850b
   ```

5. In a new terminal tab, run the producer to produce encrypted messages.

   **Input**

   ```shell
<<<<<<< HEAD
   node producer.js
=======

   node producer.js

>>>>>>> 9529850b
   ```

   Now you can see the producer sends messages and the consumer receives messages successfully.

   **Output**

   This is from the producer side.

   ```
<<<<<<< HEAD
=======

>>>>>>> 9529850b
   Sent message: my-message-0
   Sent message: my-message-1
   Sent message: my-message-2
   Sent message: my-message-3
   Sent message: my-message-4
   Sent message: my-message-5
   Sent message: my-message-6
   Sent message: my-message-7
   Sent message: my-message-8
   Sent message: my-message-9
<<<<<<< HEAD
=======

>>>>>>> 9529850b
   ```

   This is from the consumer side.

   ```
<<<<<<< HEAD
=======

>>>>>>> 9529850b
   my-message-0
   my-message-1
   my-message-2
   my-message-3
   my-message-4
   my-message-5
   my-message-6
   my-message-7
   my-message-8
   my-message-9
<<<<<<< HEAD
=======

>>>>>>> 9529850b
   ```
<|MERGE_RESOLUTION|>--- conflicted
+++ resolved
@@ -121,13 +121,8 @@
 ```
 
 > #### Promise operation
-<<<<<<< HEAD
 > When you create a new Pulsar producer, the operation returns `Promise` object and get producer instance or an error through executor function.  
 > In this example, use await operator instead of executor function.
-=======
-> When you create a new Pulsar producer, the operation returns `Promise` object and get producer instance or an error through executor function.
-> In this example, using await operator instead of executor function.
->>>>>>> 9529850b
 
 ### Producer operations
 
@@ -213,13 +208,8 @@
 ```
 
 > #### Promise operation
-<<<<<<< HEAD
 > When you create a new Pulsar consumer, the operation returns `Promise` object and get consumer instance or an error through executor function.  
 > In this example, use await operator instead of executor function.
-=======
-> When you create a new Pulsar consumer, the operation returns `Promise` object and get consumer instance or an error through executor function.
-> In this example, using await operator instead of executor function.
->>>>>>> 9529850b
 
 ### Consumer operations
 
@@ -487,27 +477,15 @@
    **Input**
 
    ```shell
-<<<<<<< HEAD
    openssl genrsa -out private.pem 2048
    openssl rsa -in private.pem -pubout -out public.pem
-=======
-
-   openssl genrsa -out private.pem 2048
-   openssl rsa -in private.pem -pubout -out public.pem
-
->>>>>>> 9529850b
    ```
 
 2. Create a producer to send encrypted messages.
 
    **Input**
 
-<<<<<<< HEAD
    ```nodejs
-=======
-   ```javascript
-
->>>>>>> 9529850b
    const Pulsar = require('pulsar-client');
 
    (async () => {
@@ -540,22 +518,13 @@
      await producer.close();
      await client.close();
    })();
-<<<<<<< HEAD
-=======
-
->>>>>>> 9529850b
    ```
 
 3. Create a consumer to receive encrypted messages.
 
    **Input**
 
-<<<<<<< HEAD
    ```nodejs
-=======
-   ```javascript
-
->>>>>>> 9529850b
    const Pulsar = require('pulsar-client');
 
    (async () => {
@@ -585,10 +554,6 @@
      await consumer.close();
      await client.close();
    })();
-<<<<<<< HEAD
-=======
-
->>>>>>> 9529850b
    ```
 
 4. Run the consumer to receive encrypted messages.
@@ -596,13 +561,7 @@
    **Input**
 
    ```shell
-<<<<<<< HEAD
    node consumer.js
-=======
-
-   node consumer.js
-
->>>>>>> 9529850b
    ```
 
 5. In a new terminal tab, run the producer to produce encrypted messages.
@@ -610,13 +569,7 @@
    **Input**
 
    ```shell
-<<<<<<< HEAD
    node producer.js
-=======
-
-   node producer.js
-
->>>>>>> 9529850b
    ```
 
    Now you can see the producer sends messages and the consumer receives messages successfully.
@@ -626,10 +579,6 @@
    This is from the producer side.
 
    ```
-<<<<<<< HEAD
-=======
-
->>>>>>> 9529850b
    Sent message: my-message-0
    Sent message: my-message-1
    Sent message: my-message-2
@@ -640,19 +589,11 @@
    Sent message: my-message-7
    Sent message: my-message-8
    Sent message: my-message-9
-<<<<<<< HEAD
-=======
-
->>>>>>> 9529850b
    ```
 
    This is from the consumer side.
 
    ```
-<<<<<<< HEAD
-=======
-
->>>>>>> 9529850b
    my-message-0
    my-message-1
    my-message-2
@@ -663,8 +604,4 @@
    my-message-7
    my-message-8
    my-message-9
-<<<<<<< HEAD
-=======
-
->>>>>>> 9529850b
-   ```
+   ```
