--- conflicted
+++ resolved
@@ -4,16 +4,12 @@
 sidebar_label: "Message queue"
 ---
 
-<<<<<<< HEAD
 ````mdx-code-block
 import Tabs from '@theme/Tabs';
 import TabItem from '@theme/TabItem';
 ````
 
 Message queues are essential components of many large-scale data architectures. If every single work object that passes through your system absolutely *must* be processed in spite of the slowness or downright failure of this or that system component, there's a good chance that you'll need a message queue to step in and ensure that unprocessed data is retained---with correct ordering---until the required actions are taken.
-=======
-Message queues are essential components of many large-scale data architectures. If every single work object that passes through your system absolutely *must* be processed despite the slowness or downright failure of this or that system component, there's a good chance that you'll need a message queue to step in and ensure that unprocessed data is retained---with correct ordering---until the required actions are taken.
->>>>>>> 3da319cb
 
 Pulsar is a great choice for a message queue because:
 
