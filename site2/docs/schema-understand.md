---
id: schema-understand
title: Understand schema
sidebar_label: Understand schema
---

This chapter explains the basic concepts of Pulsar schema, focuses on the topics of particular importance, and provides additional background.

## SchemaInfo

Pulsar schema is defined in a data structure called `SchemaInfo`. 

The `SchemaInfo` is stored and enforced on a per-topic basis and cannot be stored at the namespace or tenant level.

A `SchemaInfo` consists of the following fields:

<table style="table">

<tr>

<th>

Field

</th>

<th>

Description

</th>

</tr>

<tr>

<td> 

`name` 

</td> 

<td> 

Schema name (a string).

</td>

</tr>

<tr>

<td> 

`type` 

</td> 

<td> 

Schema type, which determines how to interpret the schema data.

* Predefined schema: see [here](schema-understand.md#schema-type).

* Customized schema: it is left as an empty string.

</td>

</tr>

<tr>

<td> 

`schema`（`payload`)  

</td> 

<td> 

Schema data, which is a sequence of 8-bit unsigned bytes and schema-type specific. 

</td>

</tr>

<tr>

<td> 

`properties` 

</td> 

<td> 

It is a user defined properties as a string/string map. 

Applications can use this bag for carrying any application specific logics. 

Possible properties might be the Git hash associated with the schema, an environment string like `dev` or `prod`.

</td>

</tr>

</table>

**Example**

This is the `SchemaInfo` of a string.

```json
{
    "name": "test-string-schema",
    "type": "STRING",
    "schema": "",
    "properties": {}
}
```

## Schema type

Pulsar supports various schema types, which are mainly divided into two categories: 

* Primitive type 

* Complex type

### Primitive type

Currently, Pulsar supports the following primitive types:

| Primitive Type | Description |
|---|---|
| `BOOLEAN` | A binary value |
| `INT8` | A 8-bit signed integer |
| `INT16` | A 16-bit signed integer |
| `INT32` | A 32-bit signed integer |
| `INT64` | A 64-bit signed integer |
| `FLOAT` | A single precision (32-bit) IEEE 754 floating-point number |
| `DOUBLE` | A double-precision (64-bit) IEEE 754 floating-point number |
| `BYTES` | A sequence of 8-bit unsigned bytes |
| `STRING` | A Unicode character sequence |
| `TIMESTAMP` (`DATE`, `TIME`) |  A logic type represents a specific instant in time with millisecond precision. <br>It stores the number of milliseconds since `January 1, 1970, 00:00:00 GMT` as an `INT64` value | 
| INSTANT | A single instantaneous point on the time-line with nanoseconds precision|
| LOCAL_DATE | An immutable date-time object that represents a date, often viewed as year-month-day|
| LOCAL_TIME | An immutable date-time object that represents a time, often viewed as hour-minute-second. Time is represented to nanosecond precision.|
| LOCAL_DATE_TIME | An immutable date-time object that represents a date-time, often viewed as year-month-day-hour-minute-second |

For primitive types, Pulsar does not store any schema data in `SchemaInfo`. The `type` in `SchemaInfo` is used to determine how to serialize and deserialize the data. 

Some of the primitive schema implementations can use `properties` to store implementation-specific tunable settings. For example, a `string` schema can use `properties` to store the encoding charset to serialize and deserialize strings.

The conversions between **Pulsar schema types** and **language-specific primitive types** are as below.

| Schema Type | Java Type| Python Type | Go Type |
|---|---|---|---|
| BOOLEAN | boolean | bool | bool |
| INT8 | byte | | int8 |
| INT16 | short | | int16 |
| INT32 | int | | int32 |
| INT64 | long | | int64 |
| FLOAT | float | float | float32 |
| DOUBLE | double | float | float64|
| BYTES | byte[], ByteBuffer, ByteBuf | bytes | []byte |
| STRING | string | str | string| 
| TIMESTAMP | java.sql.Timestamp | | |
| TIME | java.sql.Time | | |
| DATE | java.util.Date | | |
| INSTANT | java.time.Instant | | |
| LOCAL_DATE | java.time.LocalDate | | |
| LOCAL_TIME | java.time.LocalDateTime | |
| LOCAL_DATE_TIME | java.time.LocalTime | |

**Example**

This example demonstrates how to use a string schema.

1. Create a producer with a string schema and send messages.

    ```java
    Producer<String> producer = client.newProducer(Schema.STRING).create();
    producer.newMessage().value("Hello Pulsar!").send();
    ```

2. Create a consumer with a string schema and receive messages.  

    ```java
    Consumer<String> consumer = client.newConsumer(Schema.STRING).subscribe();
    consumer.receive();
    ```

### Complex type

Currently, Pulsar supports the following complex types:

| Complex Type | Description |
|---|---|
| `keyvalue` | Represents a complex type of a key/value pair. |
| `struct` | Handles structured data. It supports `AvroBaseStructSchema` and `ProtobufNativeSchema`. |

#### keyvalue

`Keyvalue` schema helps applications define schemas for both key and value. 

For `SchemaInfo` of `keyvalue` schema, Pulsar stores the `SchemaInfo` of key schema and the `SchemaInfo` of value schema together.

Pulsar provides the following methods to encode a key/value pair in messages：

* `INLINE`

* `SEPARATED`

You can choose the encoding type when constructing the key/value schema.

<!--DOCUSAURUS_CODE_TABS-->

<!--INLINE-->

Key/value pairs are encoded together in the message payload.

<!--SEPARATED-->

Key is encoded in the message key and the value is encoded in the message payload. 
  
**Example**
    
This example shows how to construct a key/value schema and then use it to produce and consume messages.

1. Construct a key/value schema with `INLINE` encoding type.

    ```java
    Schema<KeyValue<Integer, String>> kvSchema = Schema.KeyValue(
    Schema.INT32,
    Schema.STRING,
    KeyValueEncodingType.INLINE
    );
    ```

2. Optionally, construct a key/value schema with `SEPARATED` encoding type.

    ```java
    Schema<KeyValue<Integer, String>> kvSchema = Schema.KeyValue(
    Schema.INT32,
    Schema.STRING,
    KeyValueEncodingType.SEPARATED
    );
    ```

3. Produce messages using a key/value schema.

    ```java
    Schema<KeyValue<Integer, String>> kvSchema = Schema.KeyValue(
    Schema.INT32,
    Schema.STRING,
    KeyValueEncodingType.SEPARATED
    );

    Producer<KeyValue<Integer, String>> producer = client.newProducer(kvSchema)
        .topic(TOPIC)
        .create();

    final int key = 100;
    final String value = "value-100";

    // send the key/value message
    producer.newMessage()
    .value(new KeyValue<>(key, value))
    .send();
    ```

4. Consume messages using a key/value schema.

    ```java
    Schema<KeyValue<Integer, String>> kvSchema = Schema.KeyValue(
    Schema.INT32,
    Schema.STRING,
    KeyValueEncodingType.SEPARATED
    );

    Consumer<KeyValue<Integer, String>> consumer = client.newConsumer(kvSchema)
        ...
        .topic(TOPIC)
        .subscriptionName(SubscriptionName).subscribe();

    // receive key/value pair
    Message<KeyValue<Integer, String>> msg = consumer.receive();
    KeyValue<Integer, String> kv = msg.getValue();
    ```

<!--END_DOCUSAURUS_CODE_TABS-->

#### struct

This section describes the details of type and usage of the `struct` schema.

##### Type

`struct` schema supports `AvroBaseStructSchema` and `ProtobufNativeSchema`.

|Type|Description|
---|---|
`AvroBaseStructSchema`|Pulsar uses [Avro Specification](http://avro.apache.org/docs/current/spec.html) to declare the schema definition for `AvroBaseStructSchema`, which supports  `AvroSchema`, `JsonSchema`, and `ProtobufSchema`. <br><br>This allows Pulsar:<br>- to use the same tools to manage schema definitions<br>- to use different serialization or deserialization methods to handle data|
`ProtobufNativeSchema`|`ProtobufNativeSchema` is based on protobuf native Descriptor. <br><br>This allows Pulsar:<br>- to use native protobuf-v3 to serialize or deserialize data<br>- to use `AutoConsume` to deserialize data.

##### Usage

Pulsar provides the following methods to use the `struct` schema:

* `static`

* `generic`

* `SchemaDefinition`

<!--DOCUSAURUS_CODE_TABS-->

<!--static-->

You can predefine the `struct` schema, which can be a POJO in Java, a `struct` in Go, or classes generated by Avro or Protobuf tools. 

**Example** 

Pulsar gets the schema definition from the predefined `struct` using an Avro library. The schema definition is the schema data stored as a part of the `SchemaInfo`.

1. Create the _User_ class to define the messages sent to Pulsar topics.

    ```java
    @Builder
    @AllArgsConstructor
    @NoArgsConstructor
    public static class User {
        String name;
        int age;
    }
    ```

2. Create a producer with a `struct` schema and send messages.

    ```java
    Producer<User> producer = client.newProducer(Schema.AVRO(User.class)).create();
    producer.newMessage().value(User.builder().name("pulsar-user").age(1).build()).send();
    ```

3. Create a consumer with a `struct` schema and receive messages

    ```java
    Consumer<User> consumer = client.newConsumer(Schema.AVRO(User.class)).subscribe();
    User user = consumer.receive();
    ```

<!--generic-->

Sometimes applications do not have pre-defined structs, and you can use this method to define schema and access data.

You can define the `struct` schema using the `GenericSchemaBuilder`, generate a generic struct using `GenericRecordBuilder` and consume messages into `GenericRecord`.

**Example** 

1. Use `RecordSchemaBuilder` to build a schema.

    ```java
    RecordSchemaBuilder recordSchemaBuilder = SchemaBuilder.record("schemaName");
    recordSchemaBuilder.field("intField").type(SchemaType.INT32);
    SchemaInfo schemaInfo = recordSchemaBuilder.build(SchemaType.AVRO);

    Producer<GenericRecord> producer = client.newProducer(Schema.generic(schemaInfo)).create();
    ```

2. Use `RecordBuilder` to build the struct records.

    ```java
    producer.newMessage().value(schema.newRecordBuilder()
                .set("intField", 32)
                .build()).send();
    ```

<!--SchemaDefinition-->

You can define the `schemaDefinition` to generate a `struct` schema.

**Example** 

1. Create the _User_ class to define the messages sent to Pulsar topics.

    ```java
    @Builder
    @AllArgsConstructor
    @NoArgsConstructor
    public static class User {
        String name;
        int age;
    }
    ```

2. Create a producer with a `SchemaDefinition` and send messages.

    ```java
<<<<<<< HEAD
    SchemaDefinition<User> schemaDefinition =   SchemaDefinition.builder().withPojo(User.class).build();
    Producer<User> producer = client.newProducer(schema).create();
    producer.newMessage().value(User.builder().userName("pulsar-user").userId(1L).build()).send();
=======
    SchemaDefinition<User> schemaDefinition = SchemaDefinition.<User>builder().withPojo(User.class).build();
    Producer<User> producer = client.newProducer(Schema.AVRO(schemaDefinition)).create();
    producer.newMessage().value(User.builder().name("pulsar-user").age(1).build()).send();
>>>>>>> 723121a0
    ```

3. Create a consumer with a `SchemaDefinition` schema and receive messages

    ```java
<<<<<<< HEAD
    SchemaDefinition<User> schemaDefinition = SchemaDefinition.builder().withPojo(User.class).build();
    Consumer<User> consumer = client.newConsumer(schema).subscribe();
    User user = consumer.receive();
=======
    SchemaDefinition<User> schemaDefinition = SchemaDefinition.<User>builder().withPojo(User.class).build();
    Consumer<User> consumer = client.newConsumer(Schema.AVRO(schemaDefinition)).subscribe();
    User user = consumer.receive().getValue();
>>>>>>> 723121a0
    ```

<!--END_DOCUSAURUS_CODE_TABS-->

### Auto Schema

If you don't know the schema type of a Pulsar topic in advance, you can use AUTO schema to produce or consume generic records to or from brokers.

| Auto Schema Type | Description |
|---|---|
| `AUTO_PRODUCE` | This is useful for transferring data **from a producer to a Pulsar topic that has a schema**. |
| `AUTO_CONSUME` | This is useful for transferring data **from a Pulsar topic that has a schema to a consumer**. |

#### AUTO_PRODUCE

`AUTO_PRODUCE` schema helps a producer validate whether the bytes sent by the producer is compatible with the schema of a topic. 

**Example**

Suppose that:

* You have a producer processing messages from a Kafka topic _K_. 

* You have a Pulsar topic _P_, and you do not know its schema type.

* Your application reads the messages from _K_ and writes the messages to _P_.  
   
In this case, you can use `AUTO_PRODUCE` to verify whether the bytes produced by _K_ can be sent to _P_ or not.

```java
Produce<byte[]> pulsarProducer = client.newProducer(Schema.AUTO_PRODUCE())
    …
    .create();

byte[] kafkaMessageBytes = … ; 

pulsarProducer.produce(kafkaMessageBytes);
```

#### AUTO_CONSUME

`AUTO_CONSUME` schema helps a Pulsar topic validate whether the bytes sent by a Pulsar topic is compatible with a consumer, that is, the Pulsar topic deserializes messages into language-specific objects using the `SchemaInfo` retrieved from broker-side. 

Currently, `AUTO_CONSUME` supports AVRO, JSON and ProtobufNativeSchema schemas. It deserializes messages into `GenericRecord`.

**Example**

Suppose that:

* You have a Pulsar topic _P_.

* You have a consumer (for example, MySQL) receiving messages from the topic _P_.

* You application reads the messages from _P_ and writes the messages to MySQL.
   
In this case, you can use `AUTO_CONSUME` to verify whether the bytes produced by _P_ can be sent to MySQL or not.

```java
Consumer<GenericRecord> pulsarConsumer = client.newConsumer(Schema.AUTO_CONSUME())
    …
    .subscribe();

Message<GenericRecord> msg = consumer.receive() ; 
GenericRecord record = msg.getValue();
```

## Schema version

Each `SchemaInfo` stored with a topic has a version. Schema version manages schema changes happening within a topic. 

Messages produced with a given `SchemaInfo` is tagged with a schema version, so when a message is consumed by a Pulsar client, the Pulsar client can use the schema version to retrieve the corresponding `SchemaInfo` and then use the `SchemaInfo` to deserialize data.

Schemas are versioned in succession. Schema storage happens in a broker that handles the associated topics so that version assignments can be made. 

Once a version is assigned/fetched to/for a schema, all subsequent messages produced by that producer are tagged with the appropriate version.

**Example**

The following example illustrates how the schema version works.

Suppose that a Pulsar [Java client](client-libraries-java.md) created using the code below attempts to connect to Pulsar and begins to send messages:

```java
PulsarClient client = PulsarClient.builder()
        .serviceUrl("pulsar://localhost:6650")
        .build();

Producer<SensorReading> producer = client.newProducer(JSONSchema.of(SensorReading.class))
        .topic("sensor-data")
        .sendTimeout(3, TimeUnit.SECONDS)
        .create();
```

The table below lists the possible scenarios when this connection attempt occurs and what happens in each scenario:

<table class="table">
    
<tr>

<th>Scenario</th>

<th>What happens</th>

</tr>

<tr>
    
<td> 

* No schema exists for the topic. 
 
</td>
    
<td> 
    
(1) The producer is created using the given schema.

(2) Since no existing schema is compatible with the `SensorReading` schema, the schema is transmitted to the broker and stored.

(3) Any consumer created using the same schema or topic can consume messages from the `sensor-data` topic.

</td>

</tr>

<tr>
    
<td> 

* A schema already exists. 
  
* The producer connects using the same schema that is already stored.

</td>
    
<td> 

(1) The schema is transmitted to the broker. 

(2) The broker determines that the schema is compatible. 

(3) The broker attempts to store the schema in [BookKeeper](concepts-architecture-overview.md#persistent-storage) but then determines that it's already stored, so it is used to tag produced messages. 

</td>

<tr>

<td> 

* A schema already exists. 

* The producer connects using a new schema that is compatible.
 
</td>
    
<td> 
    
(1) The schema is transmitted to the broker. 

(2) The broker determines that the schema is compatible and stores the new schema as the current version (with a new version number).

</td>

</tr>

</table>

## How does schema work

Pulsar schemas are applied and enforced at the **topic** level (schemas cannot be applied at the namespace or tenant level). 

Producers and consumers upload schemas to brokers, so Pulsar schemas work on the producer side and the consumer side.

### Producer side

This diagram illustrates how does schema work on the Producer side.

![Schema works at the producer side](assets/schema-producer.png)

1. The application uses a schema instance to construct a producer instance. 

    The schema instance defines the schema for the data being produced using the producer instance. 

    Take AVRO as an example, Pulsar extract schema definition from the POJO class and construct the `SchemaInfo` that the producer needs to pass to a broker when it connects.

2. The producer connects to the broker with the `SchemaInfo` extracted from the passed-in schema instance.
   
3. The broker looks up the schema in the schema storage to check if it is already a registered schema. 
   
4. If yes, the broker skips the schema validation since it is a known schema, and returns the schema version to the producer.

5. If no, the broker verifies whether a schema can be automatically created in this namespace:

  * If `isAllowAutoUpdateSchema` sets to **true**, then a schema can be created, and the broker validates the schema based on the schema compatibility check strategy defined for the topic.
  
  * If `isAllowAutoUpdateSchema` sets to **false**, then a schema can not be created, and the producer is rejected to connect to the broker.
  
**Tip**:

`isAllowAutoUpdateSchema` can be set via **Pulsar admin API** or **REST API.** 

For how to set `isAllowAutoUpdateSchema` via Pulsar admin API, see [Manage AutoUpdate Strategy](schema-manage.md/#manage-autoupdate-strategy). 

6. If the schema is allowed to be updated, then the compatible strategy check is performed.
  
  * If the schema is compatible, the broker stores it and returns the schema version to the producer. 

    All the messages produced by this producer are tagged with the schema version. 

  * If the schema is incompatible, the broker rejects it.

### Consumer side

This diagram illustrates how does Schema work on the consumer side. 

![Schema works at the consumer side](assets/schema-consumer.png)

1. The application uses a schema instance to construct a consumer instance.
   
    The schema instance defines the schema that the consumer uses for decoding messages received from a broker.

2. The consumer connects to the broker with the `SchemaInfo` extracted from the passed-in schema instance.

3. The broker determines whether the topic has one of them (a schema/data/a local consumer and a local producer).

4. If a topic does not have all of them (a schema/data/a local consumer and a local producer):
    
      * If `isAllowAutoUpdateSchema` sets to **true**, then the consumer registers a schema and it is connected to a broker.
        
      * If `isAllowAutoUpdateSchema` sets to **false**, then the consumer is rejected to connect to a broker.
        
5. If a topic has one of them (a schema/data/a local consumer and a local producer), then the schema compatibility check is performed.
    
      * If the schema passes the compatibility check, then the consumer is connected to the broker.
        
      * If the schema does not pass the compatibility check, then the consumer is rejected to connect to the broker. 

6. The consumer receives messages from the broker. 

    If the schema used by the consumer supports schema versioning (for example, AVRO schema), the consumer fetches the `SchemaInfo` of the version tagged in messages and uses the passed-in schema and the schema tagged in messages to decode the messages.<|MERGE_RESOLUTION|>--- conflicted
+++ resolved
@@ -397,29 +397,17 @@
 2. Create a producer with a `SchemaDefinition` and send messages.
 
     ```java
-<<<<<<< HEAD
-    SchemaDefinition<User> schemaDefinition =   SchemaDefinition.builder().withPojo(User.class).build();
-    Producer<User> producer = client.newProducer(schema).create();
-    producer.newMessage().value(User.builder().userName("pulsar-user").userId(1L).build()).send();
-=======
     SchemaDefinition<User> schemaDefinition = SchemaDefinition.<User>builder().withPojo(User.class).build();
     Producer<User> producer = client.newProducer(Schema.AVRO(schemaDefinition)).create();
     producer.newMessage().value(User.builder().name("pulsar-user").age(1).build()).send();
->>>>>>> 723121a0
     ```
 
 3. Create a consumer with a `SchemaDefinition` schema and receive messages
 
     ```java
-<<<<<<< HEAD
-    SchemaDefinition<User> schemaDefinition = SchemaDefinition.builder().withPojo(User.class).build();
-    Consumer<User> consumer = client.newConsumer(schema).subscribe();
-    User user = consumer.receive();
-=======
     SchemaDefinition<User> schemaDefinition = SchemaDefinition.<User>builder().withPojo(User.class).build();
     Consumer<User> consumer = client.newConsumer(Schema.AVRO(schemaDefinition)).subscribe();
     User user = consumer.receive().getValue();
->>>>>>> 723121a0
     ```
 
 <!--END_DOCUSAURUS_CODE_TABS-->
