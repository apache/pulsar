---
id: schema-understand
title: Understand schema
sidebar_label: "Understand schema"
---

````mdx-code-block
import Tabs from '@theme/Tabs';
import TabItem from '@theme/TabItem';
````


This section explains the basic concepts of Pulsar schema and provides additional references.

## Schema definition

Pulsar schema is defined in a data structure called `SchemaInfo`. It is stored and enforced on a per-topic basis and cannot be stored at the namespace or tenant level.

This is a string example of `SchemaInfo`.

```json
{
    "name": "test-string-schema",
    "type": "STRING",
    "schema": "",
    "properties": {}
}
```

The following table outlines the fields that each `SchemaInfo` consists of.

|  Field  |   Description  | 
| --- | --- |
|  `name`  |   Schema name (a string).  | 
|  `type`  |   [Schema type](#schema-type) that determines how to serialize and deserialize the schema data. | 
|  `schema`  |   Schema data, which is a sequence of 8-bit unsigned bytes and specific schema type.  | 
|  `properties`  |   A user-defined property as a string/string map, which can be used by applications to carry any application-specific logic.  |

## Schema type

Pulsar supports various schema types, which are mainly divided into two categories: 
* [Primitive type](#primitive-type) 
* [Complex type](#complex-type)

### Primitive type

The following table outlines the primitive types that Pulsar schema supports, and the conversions between **schema types** and **language-specific primitive types**.

| Primitive Type | Description | Java Type| Python Type | Go Type | C++ Type | C# Type|
|---|---|---|---|---|---|---|
| `BOOLEAN` | A binary value. | boolean | bool | bool | bool | bool |
| `INT8` | A 8-bit signed integer. | int | int | int8 | int8_t | byte |
| `INT16` | A 16-bit signed integer. | int | int | int16 | int16_t | short |
| `INT32` | A 32-bit signed integer. | int | int | int32 | int32_t | int |
| `INT64` | A 64-bit signed integer. | int | int | int64 | int64_t | long |
| `FLOAT` | A single precision (32-bit) IEEE 754 floating-point number. | float | float | float32 | float | float |
| `DOUBLE` | A double-precision (64-bit) IEEE 754 floating-point number. | double | double | float64| double | double |
| `BYTES` | A sequence of 8-bit unsigned bytes. | byte[], ByteBuffer, ByteBuf | bytes | []byte | void * | byte[], ReadOnlySequence<byte\> |
| `STRING` | An Unicode character sequence. | string | str | string| std::string | string |
| `TIMESTAMP` (`DATE`, `TIME`) |  A logic type represents a specific instant in time with millisecond precision. <br />It stores the number of milliseconds since `January 1, 1970, 00:00:00 GMT` as an `INT64` value. |  java.sql.Timestamp (java.sql.Time, java.util.Date) | N/A | N/A | N/A | DateTime,TimeSpan |
| `INSTANT`| A single instantaneous point on the timeline with nanoseconds precision. | java.time.Instant | N/A | N/A | N/A | N/A |
| `LOCAL_DATE` | An immutable date-time object that represents a date, often viewed as year-month-day. | java.time.LocalDate | N/A | N/A | N/A | N/A |
| `LOCAL_TIME` | An immutable date-time object that represents a time, often viewed as hour-minute-second. Time is represented to nanosecond precision. | java.time.LocalDateTime | N/A | N/A  | N/A | N/A |
| LOCAL_DATE_TIME | An immutable date-time object that represents a date-time, often viewed as year-month-day-hour-minute-second. | java.time.LocalTime | N/A | N/A | N/A | N/A |

:::note

Pulsar does not store any schema data in `SchemaInfo` for primitive types. Some of the primitive schema implementations can use the `properties` parameter to store implementation-specific tunable settings. For example, a string schema can use `properties` to store the encoding charset to serialize and deserialize strings.

:::

For more instructions and examples, see [Construct a string schema](schema-get-started.md#string).


### Complex type

The following table outlines the complex types that Pulsar schema supports:

| Complex Type | Description |
|---|---|
| `KeyValue` | Represents a complex key/value pair. |
| `Struct` | Represents structured data, including `AvroBaseStructSchema`, `ProtobufNativeSchema` and `NativeAvroBytesSchema`. |

#### `KeyValue` schema

`KeyValue` schema helps applications define schemas for both key and value. Pulsar stores the `SchemaInfo` of the key schema and the value schema together.

Pulsar provides the following methods to encode a **single** key/value pair in a message：
* `INLINE` - Key/Value pairs are encoded together in the message payload.
* `SEPARATED` - The Key is stored as a message key, while the value is stored as the message payload. See [Construct a key/value schema](schema-get-started.md#keyvalue) for more details.

#### `Struct` schema

The following table outlines the `struct` types that Pulsar schema supports:

| Type                    | Description                                                                                                                                                                                                                                                                                                                                                                                                                                                                                                                                                                                                                                                                                                                                                                                                                                                                                                                                                  |
|-------------------------|--------------------------------------------------------------------------------------------------------------------------------------------------------------------------------------------------------------------------------------------------------------------------------------------------------------------------------------------------------------------------------------------------------------------------------------------------------------------------------------------------------------------------------------------------------------------------------------------------------------------------------------------------------------------------------------------------------------------------------------------------------------------------------------------------------------------------------------------------------------------------------------------------------------------------------------------------------------|
| `AvroBaseStructSchema`  | Pulsar uses [Avro Specification](http://avro.apache.org/docs/current/spec.html) to declare the schema definition for `AvroBaseStructSchema`, which supports [`AvroSchema`](schema-get-started.md#avro), [`JsonSchema`](schema-get-started.md#json), and [`ProtobufSchema`](schema-get-started.md#protobuf).<br /><br />This allows Pulsar to:<br />- use the same tools to manage schema definitions.<br />- use different serialization or deserialization methods to handle data.                                                                                                                                                                                                                                                                                                                                                                                                                                                                          |
| `ProtobufNativeSchema`  | [`ProtobufNativeSchema`](schema-get-started.md#protobufnative) is based on protobuf native descriptor. <br /><br />This allows Pulsar to:<br />- use native protobuf-v3 to serialize or deserialize data.<br />- use `AutoConsume` to deserialize data.                                                                                                                                                                                                                                                                                                                                                                                                                                                                                                                                                                                                                                                                                                      |
| `NativeAvroBytesSchema` | [`NativeAvroBytesSchema`](schema-get-started.md#native-avro) wraps a native Avro schema type `org.apache.avro.Schema`. The result is a schema instance that accepts a serialized Avro payload without validating it against the wrapped Avro schema. <br /><br />When you migrate or ingest event or messaging data from external systems (such as Kafka and Cassandra), the data is often already serialized in Avro format. The applications producing the data typically have validated the data against their schemas (including compatibility checks) and stored them in a database or a dedicated service (such as schema registry). The schema of each serialized data record is usually retrievable by some metadata attached to that record. In such cases, a Pulsar producer doesn't need to repeat the schema validation when sending the ingested events to a topic. All it needs to do is pass each message or event with its schema to Pulsar. |

Pulsar provides the following methods to use the `struct` schema. 
* `static`
* `generic`
* `SchemaDefinition`

This example shows how to construct a `struct` schema with these methods and use it to produce and consume messages.

````mdx-code-block
<Tabs 
  defaultValue="static"
  values={[{"label":"static","value":"static"},{"label":"generic","value":"generic"},{"label":"SchemaDefinition","value":"SchemaDefinition"}]}>

<TabItem value="static">

You can predefine the `struct` schema, which can be a POJO in Java, a `struct` in Go, or classes generated by Avro or Protobuf tools. 

**Example** 

Pulsar gets the schema definition from the predefined `struct` using an Avro library. The schema definition is the schema data stored as a part of the `SchemaInfo`.

1. Create the _User_ class to define the messages sent to Pulsar topics.

   ```java
<<<<<<< HEAD
   

   # If you use Lombok
   @Builder
   @AllArgsConstructor
   @NoArgsConstructor

=======
>>>>>>> 08591d9d
   public static class User {
       public String name;
       public int age;
       public User(String name, int age) {
 	this.name = name;
	this.age = age
       }
       public User() {}
   }
<<<<<<< HEAD

   # If you DON'T use Lombok you will need to add the constructor like this
   # 
   #   public static class User {
   #    String name;
   #    int age;
   #    public User() { } 
   #    public User(String name, int age) { this.name = name; this.age = age; } }
   #}
   
=======
>>>>>>> 08591d9d
   ```

2. Create a producer with a `struct` schema and send messages.

   ```java
   Producer<User> producer = client.newProducer(Schema.AVRO(User.class)).create();
   producer.newMessage().value(new User("pulsar-user", 1)).send();
   ```

3. Create a consumer with a `struct` schema and receive messages

   ```java
   Consumer<User> consumer = client.newConsumer(Schema.AVRO(User.class)).subscribe();
   User user = consumer.receive().getValue();
   ```

</TabItem>
<TabItem value="generic">

Sometimes applications do not have pre-defined structs, and you can use this method to define schema and access data.

You can define the `struct` schema using the `GenericSchemaBuilder`, generate a generic struct using `GenericRecordBuilder`, and consume messages into `GenericRecord`.

**Example** 

1. Use `RecordSchemaBuilder` to build a schema.

   ```java
   RecordSchemaBuilder recordSchemaBuilder = SchemaBuilder.record("schemaName");
   recordSchemaBuilder.field("intField").type(SchemaType.INT32);
   SchemaInfo schemaInfo = recordSchemaBuilder.build(SchemaType.AVRO);
   
   Consumer<GenericRecord> consumer = client.newConsumer(Schema.generic(schemaInfo))
        .topic(topicName)
        .subscriptionName(subscriptionName)
        .subscribe();
   Producer<GenericRecord> producer = client.newProducer(Schema.generic(schemaInfo))
        .topic(topicName)
        .create();
   ```

2. Use `RecordBuilder` to build the struct records.

   ```java
   GenericSchemaImpl schema = GenericAvroSchema.of(schemaInfo);
   // send message
   GenericRecord record = schema.newRecordBuilder().set("intField", 32).build();
   producer.newMessage().value(record).send();
   // receive message
   Message<GenericRecord> msg = consumer.receive();
   
   Assert.assertEquals(msg.getValue().getField("intField"), 32);
   ```

</TabItem>
<TabItem value="SchemaDefinition">

You can define the `schemaDefinition` to generate a `struct` schema.

**Example** 

1. Create the _User_ class to define the messages sent to Pulsar topics.

   ```java
   public static class User {
       public String name;
       public int age;
       public User(String name, int age) {
 	this.name = name;
	this.age = age
       }
       public User() {}
   }
   ```

2. Create a producer with a `SchemaDefinition` and send messages.

   ```java
   SchemaDefinition<User> schemaDefinition = SchemaDefinition.<User>builder().withPojo(User.class).build();
   Producer<User> producer = client.newProducer(Schema.AVRO(schemaDefinition)).create();
   producer.newMessage().value(new User ("pulsar-user", 1)).send();
   ```

3. Create a consumer with a `SchemaDefinition` schema and receive messages.

   ```java
   SchemaDefinition<User> schemaDefinition = SchemaDefinition.<User>builder().withPojo(User.class).build();
   Consumer<User> consumer = client.newConsumer(Schema.AVRO(schemaDefinition)).subscribe();
   User user = consumer.receive().getValue();
   ```

</TabItem>
</Tabs>
````

### Auto Schema

If there is no chance to know the schema type of a Pulsar topic in advance, you can use AUTO schemas to produce/consume generic records to/from brokers.

Auto schema contains two categories:
* `AUTO_PRODUCE` transfers data from a producer to a Pulsar topic that has a schema and helps the producer validate whether the outbound bytes are compatible with the schema of the topic. For more instructions, see [Construct an AUTO_PRODUCE schema](schema-get-started.md#auto_produce).
* `AUTO_CONSUME` transfers data from a Pulsar topic that has a schema to a consumer and helps the topic validate whether the out-bound bytes are compatible with the consumer. In other words, the topic deserializes messages into language-specific objects `GenericRecord` using the `SchemaInfo` retrieved from brokers. For more instructions, see [Construct an AUTO_CONSUME schema](schema-get-started.md#auto_consume).

## Schema validation enforcement

Schema validation enforcement enables brokers to reject producers/consumers without a schema.

By default, schema validation enforcement is only **disabled** (`isSchemaValidationEnforced`=`false`) for producers, which means:
* A producer without a schema can produce any messages to a topic with schemas, which may result in producing trash data to the topic. 
* Clients that don’t support schema are allowed to produce messages to a topic with schemas.

For how to enable schema validation enforcement, see [Manage schema validation](admin-api-schemas.md#manage-schema-validation).

## Schema evolution

Schemas store the details of attributes and types. To satisfy new business needs, schemas undergo evolution over time with [versioning](#schema-versioning). 

:::note

Schema evolution only applies to Avro, JSON, Protobuf, and ProtobufNative schemas. 

:::

Schema evolution may impact existing consumers. The following control measures have been designed to serve schema evolution and ensure the downstream consumers can seamlessly handle schema evolution:
* [Schema compatibility check](#schema-compatibility-check)
* [Schema `AutoUpdate`](#schema-autoupdate)

For further readings about schema evolution, see [Avro documentation](https://avro.apache.org/docs/1.10.2/spec.html#Schema+Resolution) and [Protobuf documentation](https://developers.google.com/protocol-buffers/docs/proto#optional).

### Schema versioning

Each `SchemaInfo` stored with a topic has a version. The schema version manages schema changes happening within a topic. 

Messages produced with `SchemaInfo` are tagged with a schema version. When a message is consumed by a Pulsar client, the client can use the schema version to retrieve the corresponding `SchemaInfo` and use the correct schema to deserialize data. Once a version is assigned to or fetched from a schema, all subsequent messages produced by that producer are tagged with the appropriate version.

Suppose you are using a Pulsar [Java client](client-libraries-java.md) to create a producer and send messages.

```java
PulsarClient client = PulsarClient.builder()
        .serviceUrl("pulsar://localhost:6650")
        .build();

Producer<SensorReading> producer = client.newProducer(JSONSchema.of(SensorReading.class))
        .topic("sensor-data")
        .sendTimeout(3, TimeUnit.SECONDS)
        .create();
```

The table below outlines the possible scenarios when this connection attempt occurs and the result of each scenario:

| Scenario                                                                                                        | Result                                                                                                                                                                                                                                                                                                                      |
|-----------------------------------------------------------------------------------------------------------------|-----------------------------------------------------------------------------------------------------------------------------------------------------------------------------------------------------------------------------------------------------------------------------------------------------------------------------|
| <li>No schema exists for the topic. </li>                                                                       | (1) The producer is created with the given schema. <br /> (2) The schema is transmitted to the broker and stored since there is no existing schema. <br /> (3) Any consumer created using the same schema or topic can consume messages from the `sensor-data` topic.                                                       |
| <li>A schema already exists. </li><li>The producer connects using the same schema that is already stored. </li> | (1) The schema is transmitted to the broker.<br />  (2) The broker determines that the schema is compatible. <br /> (3) The broker attempts to store the schema in [BookKeeper](concepts-architecture-overview.md#persistent-storage) but then determines that it's already stored, so it is used to tag produced messages. |
| <li>A schema already exists. </li><li>The producer connects using a new schema that is compatible. </li>        | (1) The schema is transmitted to the broker. <br /> (2) The broker determines that the schema is compatible and stores the new schema as the current version (with a new version number).                                                                                                                                   |

### Schema compatibility check

The purpose of schema compatibility check is to ensure that existing consumers can process the introduced messages.

When receiving a `SchemaInfo` from producers, brokers recognize the schema type and deploy the schema compatibility checker ([`schemaRegistryCompatibilityCheckers`](https://github.com/apache/pulsar/blob/bf194b557c48e2d3246e44f1fc28876932d8ecb8/pulsar-broker-common/src/main/java/org/apache/pulsar/broker/ServiceConfiguration.java)) for that schema type to check if the `SchemaInfo` is compatible with the schema of the topic by applying the configured compatibility check strategy. 

The default value of `schemaRegistryCompatibilityCheckers` in the `conf/broker.conf` file is as follows.
   
```properties
schemaRegistryCompatibilityCheckers=org.apache.pulsar.broker.service.schema.JsonSchemaCompatibilityCheck,org.apache.pulsar.broker.service.schema.AvroSchemaCompatibilityCheck,org.apache.pulsar.broker.service.schema.ProtobufNativeSchemaCompatibilityCheck
```

Each schema type corresponds to one instance of the schema compatibility checker. Avro, JSON, and Protobuf schemas have their own compatibility checkers, while all the other schema types share the default compatibility checker that disables the schema evolution.

#### Schema compatibility check strategy

Suppose that you have a topic containing three schemas (V1, V2, and V3). V1 is the oldest and V3 is the latest. The following table outlines 8 schema compatibility strategies and how it works.

|  Compatibility check strategy  |   Definition  |   Changes allowed  |   Check against which schema  |
| --- | --- | --- | --- |
|  `ALWAYS_COMPATIBLE`  |   Disable schema compatibility check.  |   All changes are allowed  |   All previous versions  |
|  `ALWAYS_INCOMPATIBLE`  |   Disable schema evolution, that is, any schema change is rejected.  |   No change is allowed  |   N/A  | 
|  `BACKWARD`  |   Consumers using schema V3 can process data written by producers using the **last schema version** V2.  |   <li>Add optional fields </li><li>Delete fields </li> |   Latest version  |
|  `BACKWARD_TRANSITIVE`  |   Consumers using schema V3 can process data written by producers using **all previous schema versions** V2 and V1.  |   <li>Add optional fields </li><li>Delete fields </li> |   All previous versions  |
|  `FORWARD`  |   Consumers using the **last schema version** V2 can process data written by producers using a new schema V3, even though they may not be able to use the full capabilities of the new schema.  |   <li>Add fields </li><li>Delete optional fields </li> |   Latest version  |
|  `FORWARD_TRANSITIVE`  |   Consumers using **all previous schema versions** V2 or V1 can process data written by producers using a new schema V3.  |   <li>Add fields </li><li>Delete optional fields </li> |   All previous versions  |
|  `FULL`  |   Schemas are both backward and forward compatible. <li>Consumers using the last schema V2 can process data written by producers using the new schema V3. </li><li>Consumers using the new schema V3 can process data written by producers using the last schema V2.</li>  |   Modify optional fields |   Latest version  | 
|  `FULL_TRANSITIVE`  |   Backward and forward compatible among schema V3, V2, and V1. <li>Consumers using the schema V3 can process data written by producers using schema V2 and V1. </li><li>Consumers using the schema V2 or V1 can process data written by producers using the schema V3.</li>  |   Modify optional fields |   All previous versions  |

:::tip

* The default schema compatibility check strategy varies depending on schema types.
  * For Avro and JSON, the default one is `FULL`.
  * For others, the default one is `ALWAYS_INCOMPATIBLE`.
* For more instructions about how to set the strategy, see [Manage schemas](admin-api-schemas.md#set-schema-compatibility-check-strategy).

:::

### Schema AutoUpdate

By default, schema `AutoUpdate` is enabled. When a schema passes the schema compatibility check, the producer automatically updates this schema to the topic it produces. 

#### Producer side

For a producer, the `AutoUpdate` happens in the following cases:

* If a **topic doesn’t have a schema** (meaning the data is in raw bytes), Pulsar registers the schema automatically.

* If a **topic has a schema** and the **producer doesn’t carry any schema** (meaning it produces raw bytes):

    * If [schema validation enforcement](#schema-validation-enforcement) is **disabled** (`schemaValidationEnforced`=`false`) in the namespace that the topic belongs to, the producer is allowed to connect to the topic and produce data. 
  
    * Otherwise, the producer is rejected.

  * If a **topic has a schema** and the **producer carries a schema**, see [How schema works on producer side](schema-overview.md#producer-side) for more information.

#### Consumer side

For a consumer, the `AutoUpdate` happens in the following cases:

* If a consumer connects to a topic **without a schema** (meaning it consumes raw bytes), the consumer can connect to the topic successfully without doing any compatibility check.

* If a consumer connects to a topic **with a schema**, see [How schema works on consumer side](schema-overview.md#consumer-side) for more information.

### Order of upgrading clients

To adapt to schema evolution and auto-update, you need to upgrade your client applications accordingly. The upgrade order may vary depending on the configured [schema compatibility check strategy](#schema-compatibility-check-strategy).

The following table outlines the mapping between the schema compatibility check strategy and the upgrade order of clients.

|  Compatibility check strategy  |   Upgrade order  | Description                                                                                                                                                                                                                                                                                                         | 
| --- | --- |---------------------------------------------------------------------------------------------------------------------------------------------------------------------------------------------------------------------------------------------------------------------------------------------------------------------|
|  `ALWAYS_COMPATIBLE`  |   Any order  | The compatibility check is disabled. Consequently, you can upgrade the producers and consumers in **any order**.                                                                                                                                                                                                    | 
|  `ALWAYS_INCOMPATIBLE`  |   N/A  | The schema evolution is disabled.                                                                                                                                                                                                                                                                                   | 
|  <li>`BACKWARD` </li><li>`BACKWARD_TRANSITIVE` </li> |   Consumer first  | There is no guarantee that consumers using the old schema can read data produced using the new schema. Consequently, **upgrade all consumers first**, and then start producing new data.                                                                                                                            | 
|  <li>`FORWARD` </li><li>`FORWARD_TRANSITIVE` </li> |   Producer first  | There is no guarantee that consumers using the new schema can read data produced using the old schema. Consequently, **upgrade all producers first** to use the new schema and ensure the data that has already been produced using the old schemas are not available to consumers, and then upgrade the consumers. | 
|  <li>`FULL` </li><li>`FULL_TRANSITIVE` </li> |   Any order  | It is guaranteed that consumers using the old schema can read data produced using the new schema and consumers using the new schema can read data produced using the old schema. Consequently, you can upgrade the producers and consumers in **any order**.                                                        |<|MERGE_RESOLUTION|>--- conflicted
+++ resolved
@@ -122,16 +122,11 @@
 1. Create the _User_ class to define the messages sent to Pulsar topics.
 
    ```java
-<<<<<<< HEAD
-   
-
    # If you use Lombok
    @Builder
    @AllArgsConstructor
    @NoArgsConstructor
 
-=======
->>>>>>> 08591d9d
    public static class User {
        public String name;
        public int age;
@@ -141,7 +136,6 @@
        }
        public User() {}
    }
-<<<<<<< HEAD
 
    # If you DON'T use Lombok you will need to add the constructor like this
    # 
@@ -151,9 +145,7 @@
    #    public User() { } 
    #    public User(String name, int age) { this.name = name; this.age = age; } }
    #}
-   
-=======
->>>>>>> 08591d9d
+
    ```
 
 2. Create a producer with a `struct` schema and send messages.
