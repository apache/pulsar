---
id: io-connectors
title: Built-in connector
sidebar_label: Built-in connector
---

Pulsar distribution includes a set of common connectors that have been packaged and tested with the rest of Apache Pulsar. These connectors import and export data from some of the most commonly used data systems.

Using any of these connectors is as easy as writing a simple connector and running the connector locally or submitting the connector to a Pulsar Functions cluster.

## Source connector

Pulsar has various source connectors, which are sorted alphabetically as below.

- [Canal source connector](io-cdc-canal.md)

- [Debezium MySQL source connector](io-cdc-debezium.md)

- [Debezium PostgreSQL source Connector](io-cdc-debezium.md#example-of-postgresql)

- [File source connector](io-file-source.md)

- [Flume source connector](io-flume-source.md)

- [Twitter firehose source connector](io-twitter-source.md)

- [Kafka source connector](io-kafka-source.md)

- [Kinesis source connector](io-kinesis-source.md)

- [Netty source connector](io-netty-source.md)

- [RabbitMQ source connector](io-rabbitmq-source.md)

## Sink connector

Pulsar has various sink connectors, which are sorted alphabetically as below.

- [Aerospike sink connector](io-aerospike-sink.md)

- [Cassandra sink connector](io-cassandra-sink.md)

- [ElasticSearch sink connector](io-elasticsearch-sink.md)

- [Flume sink connector](io-flume-sink.md)

- [HBase sink connector](io-hbase.md)

<<<<<<< HEAD
- [HDFS2 sink connector](io-hdfs.md)
=======
- [HDFS2 sink connector](io-hdfs2-sink.md)
>>>>>>> 16114704

- [HDFS3 sink connector](io-hdfs3-sink.md)

- [InfluxDB sink connector](io-influxdb-sink.md)

- [JDBC sink connector](io-jdbc-sink.md)

- [Kafka sink connector](io-kafka-sink.md)

- [Kinesis sink connector](io-kinesis-sink.md)

- [MongoDB sink connector](io-mongo-sink.md)

- [RabbitMQ sink connector](io-rabbitmq-sink.md)

- [Redis sink connector](io-redis-sink.md)

- [Solr sink connector](io-solr-sink.md)<|MERGE_RESOLUTION|>--- conflicted
+++ resolved
@@ -46,11 +46,7 @@
 
 - [HBase sink connector](io-hbase.md)
 
-<<<<<<< HEAD
-- [HDFS2 sink connector](io-hdfs.md)
-=======
 - [HDFS2 sink connector](io-hdfs2-sink.md)
->>>>>>> 16114704
 
 - [HDFS3 sink connector](io-hdfs3-sink.md)
 
