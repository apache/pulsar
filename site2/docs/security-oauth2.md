---
id: security-oauth2
title: Client authentication using OAuth 2.0 access tokens
sidebar_label: "Authentication using OAuth 2.0 access tokens"
---

Pulsar supports authenticating clients using OAuth 2.0 access tokens. You can use OAuth 2.0 access tokens to identify a Pulsar client and associate the Pulsar client with some "principal" (or "role"), which is permitted to do some actions, such as publishing messages to a topic or consuming messages from a topic.

This module is used to support the [Pulsar client authentication plugin](security-extending.md/#client-authentication-plugin) for OAuth 2.0. After communicating with the OAuth 2.0 server, the Pulsar client gets an `access token` from the OAuth 2.0 server, and passes this `access token` to the Pulsar broker to do the authentication. The broker can use the `org.apache.pulsar.broker.authentication.AuthenticationProviderToken`. Or, you can add your own `AuthenticationProvider` to make it with this module.

## Authentication provider configuration

This library allows you to authenticate the Pulsar client by using an access token that is obtained from an OAuth 2.0 authorization service, which acts as a _token issuer_.

### Authentication types

The authentication type determines how to obtain an access token through an OAuth 2.0 authorization flow.

:::note

Currently, the Pulsar Java client only supports the `client_credentials` authentication type.

:::

#### Client credentials

The following table lists parameters supported for the `client credentials` authentication type.

| Parameter | Description | Example | Required or not |
| --- | --- | --- | --- |
| `type` | OAuth 2.0 authentication type. |  `client_credentials` (default) | Optional |
| `issuerUrl` | URL of the authentication provider which allows the Pulsar client to obtain an access token | `https://accounts.google.com` | Required |
| `privateKey` | URL to a JSON credentials file  | Support the following pattern formats: <br /> <li> `file:///path/to/file` </li><li>`file:/path/to/file` </li><li> `data:application/json;base64,<base64-encoded value>` </li>| Required |
| `audience`  | An OAuth 2.0 "resource server" identifier for the Pulsar cluster | `https://broker.example.com` | Optional |
| `scope` |  Scope of an access request. <br />For more more information, see [access token scope](https://datatracker.ietf.org/doc/html/rfc6749#section-3.3). | api://pulsar-cluster-1/.default | Optional |

The credentials file contains service account credentials used with the client authentication type. The following shows an example of a credentials file `credentials_file.json`.

```json
{
  "type": "client_credentials",
  "client_id": "d9ZyX97q1ef8Cr81WHVC4hFQ64vSlDK3",
  "client_secret": "on1uJ...k6F6R",
  "client_email": "1234567890-abcdefghijklmnopqrstuvwxyz@developer.gserviceaccount.com",
  "issuer_url": "https://accounts.google.com"
}
```

In the above example, the authentication type is set to `client_credentials` by default. And the fields "client_id" and "client_secret" are required.

### Typical original OAuth2 request mapping

The following shows a typical original OAuth2 request, which is used to obtain the access token from the OAuth2 server.

```bash
curl --request POST \
  --url https://dev-kt-aa9ne.us.auth0.com/oauth/token \
  --header 'content-type: application/json' \
  --data '{
  "client_id":"Xd23RHsUnvUlP7wchjNYOaIfazgeHd9x",
  "client_secret":"rT7ps7WY8uhdVuBTKWZkttwLdQotmdEliaM5rLfmgNibvqziZ-g07ZH52N_poGAb",
  "audience":"https://dev-kt-aa9ne.us.auth0.com/api/v2/",
  "grant_type":"client_credentials"}'
```

In the above example, the mapping relationship is shown as below.

- The `issuerUrl` parameter in this plugin is mapped to `--url https://dev-kt-aa9ne.us.auth0.com`.
- The `privateKey` file parameter in this plugin should at least contains the `client_id` and `client_secret` fields.
- The `audience` parameter in this plugin is mapped to  `"audience":"https://dev-kt-aa9ne.us.auth0.com/api/v2/"`. This field is only used by some identity providers.

## Client Configuration

You can use the OAuth2 authentication provider with the following Pulsar clients.

### Java client

You can use the factory method to configure authentication for Pulsar Java client.

```java
<<<<<<< HEAD
import org.apache.pulsar.client.impl.auth.oauth2.AuthenticationFactoryOAuth2; 
=======

import org.apache.pulsar.client.impl.auth.oauth2.AuthenticationFactoryOAuth2;
>>>>>>> 9529850b

URL issuerUrl = new URL("https://dev-kt-aa9ne.us.auth0.com");
URL credentialsUrl = new URL("file:///path/to/KeyFile.json");
String audience = "https://dev-kt-aa9ne.us.auth0.com/api/v2/";

PulsarClient client = PulsarClient.builder()
    .serviceUrl("pulsar://broker.example.com:6650/")
    .authentication(
        AuthenticationFactoryOAuth2.clientCredentials(issuerUrl, credentialsUrl, audience))
    .build();
```

In addition, you can also use the encoded parameters to configure authentication for Pulsar Java client.

```java
Authentication auth = AuthenticationFactory
    .create(AuthenticationOAuth2.class.getName(), "{"type":"client_credentials","privateKey":"./key/path/..","issuerUrl":"...","audience":"..."}");
PulsarClient client = PulsarClient.builder()
    .serviceUrl("pulsar://broker.example.com:6650/")
    .authentication(auth)
    .build();
```

### C++ client

The C++ client is similar to the Java client. You need to provide the parameters of `issuerUrl`, `private_key` (the credentials file path), and `audience`.

```cpp
<<<<<<< HEAD
=======

>>>>>>> 9529850b
#include <pulsar/Client.h>

pulsar::ClientConfiguration config;
std::string params = R"({
    "issuer_url": "https://dev-kt-aa9ne.us.auth0.com",
    "private_key": "../../pulsar-broker/src/test/resources/authentication/token/cpp_credentials_file.json",
    "audience": "https://dev-kt-aa9ne.us.auth0.com/api/v2/"})";

config.setAuth(pulsar::AuthOauth2::create(params));

pulsar::Client client("pulsar://broker.example.com:6650/", config);
```

### Go client

To enable OAuth2 authentication in Go client, you need to configure OAuth2 authentication.
This example shows how to configure OAuth2 authentication in Go client.

```go
oauth := pulsar.NewAuthenticationOAuth2(map[string]string{
		"type":       "client_credentials",
		"issuerUrl":  "https://dev-kt-aa9ne.us.auth0.com",
		"audience":   "https://dev-kt-aa9ne.us.auth0.com/api/v2/",
		"privateKey": "/path/to/privateKey",
		"clientId":   "0Xx...Yyxeny",
	})
client, err := pulsar.NewClient(pulsar.ClientOptions{
		URL:              "pulsar://my-cluster:6650",
		Authentication:   oauth,
})
```

### Python client

To enable OAuth2 authentication in Python client, you need to configure OAuth2 authentication.
This example shows how to configure OAuth2 authentication in Python client.

```python
from pulsar import Client, AuthenticationOauth2

params = '''
{
    "issuer_url": "https://dev-kt-aa9ne.us.auth0.com",
    "private_key": "/path/to/privateKey",
    "audience": "https://dev-kt-aa9ne.us.auth0.com/api/v2/"
}
'''

client = Client("pulsar://my-cluster:6650", authentication=AuthenticationOauth2(params))
```

### Node.js client

To enable OAuth2 authentication in Node.js client, you need to configure OAuth2 authentication.
This example shows how to configure OAuth2 authentication in Node.js client.

```javascript
    const Pulsar = require('pulsar-client');
    const issuer_url = process.env.ISSUER_URL;
    const private_key = process.env.PRIVATE_KEY;
    const audience = process.env.AUDIENCE;
    const scope = process.env.SCOPE;
    const service_url = process.env.SERVICE_URL;
    const client_id = process.env.CLIENT_ID;
    const client_secret = process.env.CLIENT_SECRET;
    (async () => {
      const params = {
        issuer_url: issuer_url
      }
      if (private_key.length > 0) {
        params['private_key'] = private_key
      } else {
        params['client_id'] = client_id
        params['client_secret'] = client_secret
      }
      if (audience.length > 0) {
        params['audience'] = audience
      }
      if (scope.length > 0) {
        params['scope'] = scope
      }
      const auth = new Pulsar.AuthenticationOauth2(params);
      // Create a client
      const client = new Pulsar.Client({
        serviceUrl: service_url,
        tlsAllowInsecureConnection: true,
        authentication: auth,
      });
      await client.close();
    })();
```

:::note

The support for OAuth2 authentication is only available in Node.js client 1.6.2 and later versions.

:::

## Broker configuration
To enable OAuth2 authentication in brokers, add the following parameters to the `broker.conf` or `standalone.conf` file.

```properties
# Configuration to enable authentication
authenticationEnabled=true
authenticationProviders=org.apache.pulsar.broker.authentication.AuthenticationProviderToken
tokenPublicKey=/path/to/publicKey
# Authentication settings of the broker itself. Used when the broker connects to other brokers,
# either in same or other clusters
brokerClientAuthenticationPlugin=org.apache.pulsar.client.impl.auth.oauth2.AuthenticationOAuth2
brokerClientAuthenticationParameters={"privateKey":"/path/to/privateKey",\
  "audience":"https://dev-kt-aa9ne.us.auth0.com/api/v2/","issuerUrl":"https://dev-kt-aa9ne.us.auth0.com"}
```

## CLI configuration

This section describes how to use Pulsar CLI tools to connect a cluster through OAuth2 authentication plugin.

### pulsar-admin

This example shows how to use pulsar-admin to connect to a cluster through OAuth2 authentication plugin.

```shell
<<<<<<< HEAD
=======

>>>>>>> 9529850b
bin/pulsar-admin --admin-url https://streamnative.cloud:443 \
--auth-plugin org.apache.pulsar.client.impl.auth.oauth2.AuthenticationOAuth2 \
--auth-params '{"privateKey":"file:///path/to/key/file.json",
    "issuerUrl":"https://dev-kt-aa9ne.us.auth0.com",
    "audience":"https://dev-kt-aa9ne.us.auth0.com/api/v2/"}' \
tenants list
```

Set the `admin-url` parameter to the Web service URL. A Web service URL is a combination of the protocol, hostname and port ID, such as `pulsar://localhost:6650`.
Set the `privateKey`, `issuerUrl`, and `audience` parameters to the values based on the configuration in the key file. For details, see [authentication types](#authentication-types).

### pulsar-client

This example shows how to use pulsar-client to connect to a cluster through OAuth2 authentication plugin.

```shell
<<<<<<< HEAD
=======

>>>>>>> 9529850b
bin/pulsar-client \
--url SERVICE_URL \
--auth-plugin org.apache.pulsar.client.impl.auth.oauth2.AuthenticationOAuth2 \
--auth-params '{"privateKey":"file:///path/to/key/file.json",
    "issuerUrl":"https://dev-kt-aa9ne.us.auth0.com",
    "audience":"https://dev-kt-aa9ne.us.auth0.com/api/v2/"}' \
produce test-topic -m "test-message" -n 10
```

Set the `admin-url` parameter to the Web service URL. A Web service URL is a combination of the protocol, hostname and port ID, such as `pulsar://localhost:6650`.
Set the `privateKey`, `issuerUrl`, and `audience` parameters to the values based on the configuration in the key file. For details, see [authentication types](#authentication-types).

### pulsar-perf

This example shows how to use pulsar-perf to connect to a cluster through OAuth2 authentication plugin.

```shell
<<<<<<< HEAD
=======

>>>>>>> 9529850b
bin/pulsar-perf produce --service-url pulsar+ssl://streamnative.cloud:6651 \
--auth-plugin org.apache.pulsar.client.impl.auth.oauth2.AuthenticationOAuth2 \
--auth-params '{"privateKey":"file:///path/to/key/file.json",
    "issuerUrl":"https://dev-kt-aa9ne.us.auth0.com",
    "audience":"https://dev-kt-aa9ne.us.auth0.com/api/v2/"}' \
-r 1000 -s 1024 test-topic
```

Set the `admin-url` parameter to the Web service URL. A Web service URL is a combination of the protocol, hostname and port ID, such as `pulsar://localhost:6650`.
Set the `privateKey`, `issuerUrl`, and `audience` parameters to the values based on the configuration in the key file. For details, see [authentication types](#authentication-types).<|MERGE_RESOLUTION|>--- conflicted
+++ resolved
@@ -78,12 +78,7 @@
 You can use the factory method to configure authentication for Pulsar Java client.
 
 ```java
-<<<<<<< HEAD
-import org.apache.pulsar.client.impl.auth.oauth2.AuthenticationFactoryOAuth2; 
-=======
-
 import org.apache.pulsar.client.impl.auth.oauth2.AuthenticationFactoryOAuth2;
->>>>>>> 9529850b
 
 URL issuerUrl = new URL("https://dev-kt-aa9ne.us.auth0.com");
 URL credentialsUrl = new URL("file:///path/to/KeyFile.json");
@@ -112,10 +107,6 @@
 The C++ client is similar to the Java client. You need to provide the parameters of `issuerUrl`, `private_key` (the credentials file path), and `audience`.
 
 ```cpp
-<<<<<<< HEAD
-=======
-
->>>>>>> 9529850b
 #include <pulsar/Client.h>
 
 pulsar::ClientConfiguration config;
@@ -238,10 +229,6 @@
 This example shows how to use pulsar-admin to connect to a cluster through OAuth2 authentication plugin.
 
 ```shell
-<<<<<<< HEAD
-=======
-
->>>>>>> 9529850b
 bin/pulsar-admin --admin-url https://streamnative.cloud:443 \
 --auth-plugin org.apache.pulsar.client.impl.auth.oauth2.AuthenticationOAuth2 \
 --auth-params '{"privateKey":"file:///path/to/key/file.json",
@@ -258,10 +245,6 @@
 This example shows how to use pulsar-client to connect to a cluster through OAuth2 authentication plugin.
 
 ```shell
-<<<<<<< HEAD
-=======
-
->>>>>>> 9529850b
 bin/pulsar-client \
 --url SERVICE_URL \
 --auth-plugin org.apache.pulsar.client.impl.auth.oauth2.AuthenticationOAuth2 \
@@ -279,10 +262,6 @@
 This example shows how to use pulsar-perf to connect to a cluster through OAuth2 authentication plugin.
 
 ```shell
-<<<<<<< HEAD
-=======
-
->>>>>>> 9529850b
 bin/pulsar-perf produce --service-url pulsar+ssl://streamnative.cloud:6651 \
 --auth-plugin org.apache.pulsar.client.impl.auth.oauth2.AuthenticationOAuth2 \
 --auth-params '{"privateKey":"file:///path/to/key/file.json",
