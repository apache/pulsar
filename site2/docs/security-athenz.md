--- conflicted
+++ resolved
@@ -20,11 +20,7 @@
 2. Generate a private/public key pair.
 3. Create a service, such as `some_app`, on the domain with the public key.
 
-<<<<<<< HEAD
 Note that you need to specify the private key generated in step 2 when the Pulsar client connects to the broker.
-=======
-Note that you need to specify the private key generated in step 2 when the Pulsar client connects to the [broker](reference-terminology.md#broker) (see client configuration examples for [Java](client-libraries-java.md) and [C++](client-libraries-cpp.md)).
->>>>>>> 6cc30c93
 
 For more specific steps involving the Athenz UI, refer to [Example Service Access Control Setup](https://github.com/AthenZ/athenz/blob/master/docs/example_service_athenz_setup.md#client-tenant-domain).
 
@@ -82,11 +78,7 @@
 
 ## Configure Athenz authentication in Pulsar clients
 
-<<<<<<< HEAD
 To use Athenz as an authentication provider, you need to provide values for four parameters in a hash:
-=======
-To use Athenz as an authentication provider, you need to [use TLS](#tls-encryption) and provide values for four parameters in a hash:
->>>>>>> 6cc30c93
 * `tenantDomain`
 * `tenantService`
 * `providerDomain`
