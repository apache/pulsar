--- conflicted
+++ resolved
@@ -52,7 +52,7 @@
 
 The following example shows the mapping of the inbound SNI hostname coming from the client, and the actual broker service URL where requests should be redirected. For example, if the client sends the SNI header `pulsar-broker1`, the proxy creates a TLS tunnel by redirecting the request to the `pulsar-broker1:6651` service URL.
 
-```
+```conf
 server_config = {
   {
      fqdn = 'pulsar-broker-vip',
@@ -107,10 +107,6 @@
 <TabItem value="C++">
 
 ```cpp
-<<<<<<< HEAD
-=======
-
->>>>>>> 9529850b
 ClientConfiguration config = ClientConfiguration();
 config.setUseTls(true);
 config.setTlsTrustCertsFilePath("/path/to/cacert.pem");
