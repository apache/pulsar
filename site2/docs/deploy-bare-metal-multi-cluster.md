--- conflicted
+++ resolved
@@ -81,13 +81,11 @@
 
 Each Pulsar instance relies on two separate ZooKeeper quorums.
 
-<<<<<<< HEAD
-* [Local ZooKeeper](#deploy-local-zookeeper). It operates at the cluster level and provides cluster-specific configuration management and coordination. Each Pulsar cluster needs to have a dedicated ZooKeeper cluster.
-* [Configuration Store](#deploy-configuration-store). It operates at the instance level and provides configuration management for the entire system (and thus across clusters). An independent cluster of machines or the same machines that local ZooKeeper uses can provide the configuration store quorum.
-=======
 * [Local ZooKeeper](#deploy-local-zookeeper) operates at the cluster level and provides cluster-specific configuration management and coordination. Each Pulsar cluster needs to have a dedicated ZooKeeper cluster.
-* [Configuration Store](#deploy-the-configuration-store) operates at the instance level and provides configuration management for the entire system (and thus across clusters). The configuration store quorum can be provided by an independent cluster of machines or by the same machines used by local ZooKeeper.
->>>>>>> 75156347
+* [Configuration Store](#deploy-the-configuration-store) operates at the instance level and provides configuration management for the entire system (and thus across clusters). An independent cluster of machines or the same machines that local ZooKeeper uses can provide the configuration store quorum.
+
+The configuration store quorum can be provided by an independent cluster of machines or by the same machines used by local ZooKeeper.
+
 
 ### Deploy local ZooKeeper
 
@@ -122,18 +120,6 @@
 $ bin/pulsar-daemon start zookeeper
 ```
 
-<<<<<<< HEAD
-=======
-> Note 
-> If you deploy ZooKeeper with bookie on the same node, you need to start ZooKeeper by using different stats port.
-
-Start ZooKeeper with [`pulsar-daemon`](reference-cli-tools.md#pulsar-daemon) CLI tool like:
-
-```bash
-$ PULSAR_EXTRA_OPTS="-Dstats_server_port=8001" bin/pulsar-daemon start zookeeper
-```
-
->>>>>>> 75156347
 ### Deploy the configuration store 
 
 The ZooKeeper cluster that is configured and started up in the section above is a *local* ZooKeeper cluster that you can use to manage a single Pulsar cluster. In addition to a local cluster, however, a full Pulsar instance also requires a configuration store for handling some instance-level configuration and coordination tasks.
@@ -144,11 +130,7 @@
 
 If your Pulsar instance consists of just one cluster, then you can deploy a configuration store on the same machines as the local ZooKeeper quorum but run on different TCP ports.
 
-<<<<<<< HEAD
 To deploy a ZooKeeper configuration store in a single-cluster instance, add the same ZooKeeper servers that the local quorom uses to the configuration file in [`conf/global_zookeeper.conf`](reference-configuration.md#configuration-store) using the same method for [local ZooKeeper](#local-zookeeper), but make sure to use a different port (2181 is the default for ZooKeeper). The following is an example that uses port 2184 for a three-node ZooKeeper cluster:
-=======
-To deploy a ZooKeeper configuration store in a single-cluster instance, add the same ZooKeeper servers used by the local quorom to the configuration file in [`conf/global_zookeeper.conf`](reference-configuration.md#configuration-store) using the same method for [Local ZooKeeper](#deploy-local-zookeeper), but make sure to use a different port (2181 is the default for ZooKeeper). Here's an example that uses port 2184 for a three-node ZooKeeper cluster:
->>>>>>> 75156347
 
 ```properties
 clientPort=2184
@@ -219,11 +201,7 @@
 
 Once you set up the cluster-specific ZooKeeper and configuration store quorums for your instance, you need to write some metadata to ZooKeeper for each cluster in your instance. **you only needs to write these metadata once**.
 
-<<<<<<< HEAD
 You can initialize this metadata using the [`initialize-cluster-metadata`](reference-cli-tools.md#pulsar-initialize-cluster-metadata) command of the [`pulsar`](reference-cli-tools.md#pulsar) CLI tool. The following is an example:
-=======
-You can initialize this metadata using the [`initialize-cluster-metadata`](reference-cli-tools.md#initialize-cluster-metadata) command of the [`pulsar`](reference-cli-tools.md#pulsar) CLI tool. Here's an example:
->>>>>>> 75156347
 
 ```shell
 $ bin/pulsar initialize-cluster-metadata \
@@ -268,18 +246,7 @@
 $ bin/pulsar-daemon start bookie
 ```
 
-<<<<<<< HEAD
 You can verify that the bookie works properly using the `bookiesanity` command for the [BookKeeper shell](reference-cli-tools.md#bookkeeper-shell):
-=======
-To start a bookie in the foreground:
-
-```bash
-$ bin/bookkeeper bookie
-```
-
-You can verify that the bookie is working properly using the `bookiesanity` command for the [BookKeeper shell](reference-cli-tools.md#shell):
->>>>>>> 75156347
-
 ```shell
 $ bin/bookkeeper shell bookiesanity
 ```
@@ -292,15 +259,7 @@
 $ bin/bookkeeper shell simpletest --ensemble <num-bookies> --writeQuorum <num-bookies> --ackQuorum <num-bookies> --numEntries <num-entries>
 ```
 
-<<<<<<< HEAD
-Bookie hosts are responsible for storing message data on disk. In order for bookies to provide optimal performance, having a suitable hardware configuration is essential for the bookies. You can use two key dimensions to bookie hardware capacity:
-=======
-This command creates a `num-bookies` sized ledger on the cluster, writes a few entries, and finally deletes the ledger.
-
-### Hardware requirements
-
-Bookie hosts are responsible for storing message data on disk. To provide optimal performance for bookies, it's essential that you have a suitable hardware configuration. The following are key dimensions for bookie hardware capacity.
->>>>>>> 75156347
+Bookie hosts are responsible for storing message data on disk. In order for bookies to provide optimal performance, having a suitable hardware configuration is essential for the bookies. The following are key dimensions for bookie hardware capacity.
 
 * Disk I/O capacity read/write
 * Storage capacity
@@ -398,10 +357,6 @@
 $ bin/pulsar-daemon start discovery
 ```
 
-<<<<<<< HEAD
-
-=======
->>>>>>> 75156347
 ## Admin client and verification
 
 At this point your Pulsar instance should be ready to use. You can now configure client machines that can serve as [administrative clients](admin-api-overview.md) for each cluster. You can use the [`conf/client.conf`](reference-configuration.md#client) configuration file to configure admin clients.
@@ -416,11 +371,9 @@
 
 Pulsar is built as a fundamentally multi-tenant system.
 
-<<<<<<< HEAD
-To make a new tenant to use the system, you need to create a new one. You can create a new tenant using the [`pulsar-admin`](reference-pulsar-admin.md#tenants-create) CLI tool:
-=======
+
 If a new tenant wants to use the system, you need to create a new one. You can create a new tenant by using the [`pulsar-admin`](reference-pulsar-admin.md#tenants) CLI tool:
->>>>>>> 75156347
+
 
 ```shell
 $ bin/pulsar-admin tenants create test-tentant \
@@ -428,16 +381,10 @@
   --admin-roles test-admin-role
 ```
 
-<<<<<<< HEAD
-Users who identify with role `test-admin-role` can use this command to administer the configuration for the tenant `test` which can only use the cluster `us-west`. From now on, this tenant is able to self-manage its resources.
- 
+In this command, users who identify with `test-admin-role` role can administer the configuration for the `test-tenant` tenant. The `test-tenant` tenant can only use the `us-west` cluster. From now on, this tenant can manage its resources.
 
 Once you create a tenant, you need to create [namespaces](reference-terminology.md#namespace) for topics within that tenant.
-=======
-In this command, users who identify with `test-admin-role` role can administer the configuration for the `test-tenant` tenant. The `test-tenant` tenant can only use the `us-west` cluster. From now on, this tenant can manage its resources.
-
-Once a tenant has been created, you need to create [namespaces](reference-terminology.md#namespace) for topics within that tenant.
->>>>>>> 75156347
+
 
 The first step is to create a namespace. A namespace is an administrative unit that can contain many topics. A common practice is to create a namespace for each different use case from a single tenant.
 
@@ -447,11 +394,9 @@
 
 ##### Test producer and consumer
 
-<<<<<<< HEAD
-Everything is now ready to send and receive messages. The quickest way to test the system is through the `pulsar-perf` client tool.
-=======
+
 Everything is now ready to send and receive messages. The quickest way to test the system is through the [`pulsar-perf`](reference-cli-tools.md#pulsar-perf) client tool.
->>>>>>> 75156347
+
 
 You can use a topic in the namespace that you have just created. Topics are automatically created the first time when a producer or a consumer tries to use them.
 
