--- conflicted
+++ resolved
@@ -9,13 +9,7 @@
 import TabItem from '@theme/TabItem';
 ````
 
-<<<<<<< HEAD
 You can use a Pulsar C++ client to create producers, consumers, and readers. For Pulsar features that C++ clients support, see [Client Feature Matrix](https://docs.google.com/spreadsheets/d/1YHYTkIXR8-Ql103u-IMI18TXLlGStK8uJjDsOOA0T20/edit#gid=1784579914). For complete examples, refer to [C++ client examples](https://github.com/apache/pulsar-client-cpp/tree/main/examples).
-=======
-You can use a Pulsar C++ client to create producers, consumers, and readers. For complete examples, refer to [C++ client examples](https://github.com/apache/pulsar-client-cpp/tree/main/examples).
-
-All the methods in producer, consumer, and reader of a C++ client are thread-safe. You can read the [API docs](@pulsar:apidoc:cpp@) for the C++ client.
->>>>>>> 3715934d
 
 ## Installation
 
@@ -134,7 +128,7 @@
 
 ## API reference
 
-All the methods in producer, consumer, and reader of Pulsar C++ clients are thread-safe. See the [API docs](/api/cpp) for more details.
+All the methods in producer, consumer, and reader of Pulsar C++ clients are thread-safe. See the [API docs](@pulsar:apidoc:cpp@) for more details.
 
 ## Release notes
 
