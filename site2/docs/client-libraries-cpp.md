---
id: client-libraries-cpp
title: Pulsar C++ client
sidebar_label: "C++"
---

You can use Pulsar C++ client to create Pulsar producers and consumers in C++.

All the methods in producer, consumer, and reader of a C++ client are thread-safe.

## Supported platforms

Pulsar C++ client is supported on **Linux**, **macOS** and **Windows** platforms.

Doxygen-generated API docs for the C++ client are available [here](/api/cpp).

## Linux

:::note

You can choose one of the following installation methods based on your needs: Compilation, Install RPM or Install Debian.

:::

### Compilation

#### System requirements

You need to install the following components before using the C++ client:

* [CMake](https://cmake.org/)
* [Boost](http://www.boost.org/)
* [Protocol Buffers](https://developers.google.com/protocol-buffers/) >= 3
* [libcurl](https://curl.se/libcurl/)
* [Google Test](https://github.com/google/googletest)

1. Clone the Pulsar repository.

```shell
git clone https://github.com/apache/pulsar
```

2. Install all necessary dependencies.

```shell
apt-get install cmake libssl-dev libcurl4-openssl-dev liblog4cxx-dev \
libprotobuf-dev protobuf-compiler libboost-all-dev google-mock libgtest-dev libjsoncpp-dev
```

3. Compile and install [Google Test](https://github.com/google/googletest).

```shell
# libgtest-dev version is 1.18.0 or above
cd /usr/src/googletest
sudo cmake .
sudo make
sudo cp ./googlemock/libgmock.a ./googlemock/gtest/libgtest.a /usr/lib/

# less than 1.18.0
cd /usr/src/gtest
sudo cmake .
sudo make
sudo cp libgtest.a /usr/lib

cd /usr/src/gmock
sudo cmake .
sudo make
sudo cp libgmock.a /usr/lib
```

4. Compile the Pulsar client library for C++ inside the Pulsar repository.

```shell
cd pulsar-client-cpp
cmake .
make
```

After you install the components successfully, the files `libpulsar.so` and `libpulsar.a` are in the `lib` folder of the repository. The tools `perfProducer` and `perfConsumer` are in the `perf` directory.

### Install Dependencies

> Since 2.1.0 release, Pulsar ships pre-built RPM and Debian packages. You can download and install those packages directly.

After you download and install RPM or DEB, the `libpulsar.so`, `libpulsarnossl.so`, `libpulsar.a`, and `libpulsarwithdeps.a` libraries are in your `/usr/lib` directory.

By default, they are built-in code path `${PULSAR_HOME}/pulsar-client-cpp`. You can build with the command below.

 ```bash
 cmake . -DBUILD_TESTS=OFF -DLINK_STATIC=ON && make pulsarShared pulsarSharedNossl pulsarStatic pulsarStaticWithDeps -j 3
 ```

These libraries rely on some other libraries. If you want to get a detailed version of dependencies, see [RPM](https://github.com/apache/pulsar/blob/master/pulsar-client-cpp/pkg/rpm/Dockerfile) or [DEB](https://github.com/apache/pulsar/blob/master/pulsar-client-cpp/pkg/deb/Dockerfile) files.

1. `libpulsar.so` is a shared library, containing statically linked `boost` and `openssl`. It also dynamically links all other necessary libraries. You can use this Pulsar library with the command below.

```bash
 g++ --std=c++11  PulsarTest.cpp -o test /usr/lib/libpulsar.so -I/usr/local/ssl/include
```

2. `libpulsarnossl.so` is a shared library, similar to `libpulsar.so` except that the libraries `openssl` and `crypto` are dynamically linked. You can use this Pulsar library with the command below.

```bash
 g++ --std=c++11  PulsarTest.cpp -o test /usr/lib/libpulsarnossl.so -lssl -lcrypto -I/usr/local/ssl/include -L/usr/local/ssl/lib
```

3. `libpulsar.a` is a static library. You need to load dependencies before using this library. You can use this Pulsar library with the command below.

```bash
 g++ --std=c++11  PulsarTest.cpp -o test /usr/lib/libpulsar.a -lssl -lcrypto -ldl -lpthread  -I/usr/local/ssl/include -L/usr/local/ssl/lib -lboost_system -lboost_regex -lcurl -lprotobuf -lzstd -lz
```

4. `libpulsarwithdeps.a` is a static library, based on `libpulsar.a`. It is archived in the dependencies of `libboost_regex`, `libboost_system`, `libcurl`, `libprotobuf`, `libzstd` and `libz`. You can use this Pulsar library with the command below.

```bash
 g++ --std=c++11  PulsarTest.cpp -o test /usr/lib/libpulsarwithdeps.a -lssl -lcrypto -ldl -lpthread  -I/usr/local/ssl/include -L/usr/local/ssl/lib
```

The `libpulsarwithdeps.a` does not include library openssl related libraries `libssl` and `libcrypto`, because these two libraries are related to security. It is more reasonable and easier to use the versions provided by the local system to handle security issues and upgrade libraries.

### Install RPM

<<<<<<< HEAD
1. Download an RPM package from the links in the table. 
=======
1. Download a RPM package from the links in the table.
>>>>>>> 9529850b

| Link | Crypto files |
|------|--------------|
| [client](@pulsar:dist_rpm:client@) | [asc](@pulsar:dist_rpm:client@.asc), [sha512](@pulsar:dist_rpm:client@.sha512) |
| [client-debuginfo](@pulsar:dist_rpm:client-debuginfo@) | [asc](@pulsar:dist_rpm:client-debuginfo@.asc),  [sha512](@pulsar:dist_rpm:client-debuginfo@.sha512) |
| [client-devel](@pulsar:dist_rpm:client-devel@) | [asc](@pulsar:dist_rpm:client-devel@.asc),  [sha512](@pulsar:dist_rpm:client-devel@.sha512) |

2. Install the package using the following command.

```bash
rpm -ivh apache-pulsar-client*.rpm
```

After you install RPM successfully, Pulsar libraries are in the `/usr/lib` directory, for example：

```bash
lrwxrwxrwx 1 root root 18 Dec 30 22:21 libpulsar.so -> libpulsar.so.2.9.1
lrwxrwxrwx 1 root root 23 Dec 30 22:21 libpulsarnossl.so -> libpulsarnossl.so.2.9.1
```

:::note

If you get the error that `libpulsar.so: cannot open shared object file: No such file or directory` when starting Pulsar client, you may need to run `ldconfig` first.

:::

2. Install the GCC and g++ using the following command, otherwise errors would occur in installing Node.js.

```bash
sudo yum -y install gcc automake autoconf libtool make
sudo yum -y install gcc-c++
```

### Install Debian

1. Download a Debian package from the links in the table.

| Link | Crypto files |
|------|--------------|
| [client](@pulsar:deb:client@) | [asc](@pulsar:dist_deb:client@.asc), [sha512](@pulsar:dist_deb:client@.sha512) |
| [client-devel](@pulsar:deb:client-devel@) | [asc](@pulsar:dist_deb:client-devel@.asc),  [sha512](@pulsar:dist_deb:client-devel@.sha512) |

2. Install the package using the following command.

```bash
apt install ./apache-pulsar-client*.deb
```

After you install DEB successfully, Pulsar libraries are in the `/usr/lib` directory.

### Build

If you want to build RPM and Debian packages from the latest master, follow the instructions below. You must run all the instructions at the root directory of your cloned Pulsar repository.

There are recipes that build RPM and Debian packages containing a
statically linked `libpulsar.so` / `libpulsarnossl.so` / `libpulsar.a` / `libpulsarwithdeps.a` with all required dependencies.

To build the C++ library packages, you need to build the Java packages first.

```shell
mvn install -DskipTests
```

#### RPM

To build the RPM inside a Docker container, use the command below. The RPMs are in the `pulsar-client-cpp/pkg/rpm/RPMS/x86_64/` path.

```shell
pulsar-client-cpp/pkg/rpm/docker-build-rpm.sh
```

| Package name | Content |
|-----|-----|
| pulsar-client | Shared library `libpulsar.so` and `libpulsarnossl.so` |
| pulsar-client-devel | Static library `libpulsar.a`, `libpulsarwithdeps.a`and C++ and C headers |
| pulsar-client-debuginfo | Debug symbols for `libpulsar.so` |

#### Debian

To build Debian packages, enter the following command.

```shell
pulsar-client-cpp/pkg/deb/docker-build-deb.sh
```

Debian packages are created in the `pulsar-client-cpp/pkg/deb/BUILD/DEB/` path.

| Package name | Content |
|-----|-----|
| pulsar-client | Shared library `libpulsar.so` and `libpulsarnossl.so` |
| pulsar-client-dev | Static library `libpulsar.a`, `libpulsarwithdeps.a` and C++ and C headers |

## MacOS

### Compilation

1. Clone the Pulsar repository.

```shell
git clone https://github.com/apache/pulsar
```

2. Install all necessary dependencies.

```shell
# OpenSSL installation
brew install openssl
export OPENSSL_INCLUDE_DIR=/usr/local/opt/openssl/include/
export OPENSSL_ROOT_DIR=/usr/local/opt/openssl/

# Protocol Buffers installation
<<<<<<< HEAD
brew install protobuf boost boost-python log4cxx
# If you are using python3, you need to install boost-python3 
=======
$ brew install protobuf boost boost-python log4cxx
# If you are using python3, you need to install boost-python3
>>>>>>> 9529850b

# Google Test installation
git clone https://github.com/google/googletest.git
cd googletest
git checkout release-1.12.1
cmake .
make install
```

3. Compile the Pulsar client library in the repository that you cloned.

```shell
cd pulsar-client-cpp
cmake .
make
```

### Install `libpulsar`

Pulsar releases are available in the [Homebrew](https://brew.sh/) core repository. You can install the C++ client library with the following command. The package is installed with the library and headers.

```shell
brew install libpulsar
```

## Windows (64-bit)

### Compilation

1. Clone the Pulsar repository.

```shell
git clone https://github.com/apache/pulsar
```

2. Install all necessary dependencies.

```shell
cd ${PULSAR_HOME}/pulsar-client-cpp
vcpkg install --feature-flags=manifests --triplet x64-windows
```

3. Build C++ libraries.

```shell
cmake -B ./build -A x64 -DBUILD_PYTHON_WRAPPER=OFF -DBUILD_TESTS=OFF -DVCPKG_TRIPLET=x64-windows -DCMAKE_BUILD_TYPE=Release -S .
cmake --build ./build --config Release
```

:::note

* For Windows 32-bit, you need to use `-A Win32` and `-DVCPKG_TRIPLET=x86-windows`.
* For MSVC Debug mode, you need to replace `Release` with `Debug` for both `CMAKE_BUILD_TYPE` variable and `--config` option.

:::

4. Client libraries are available in the following places.

```
${PULSAR_HOME}/pulsar-client-cpp/build/lib/Release/pulsar.lib
${PULSAR_HOME}/pulsar-client-cpp/build/lib/Release/pulsar.dll
```

## Connection URLs

To connect to Pulsar using client libraries, you need to specify a [Pulsar protocol](developing-binary-protocol.md) URL.

You can assign Pulsar protocol URLs to specific clusters and use the `pulsar` scheme. The following is an example of `localhost` with the default port `6650`:

```http
pulsar://localhost:6650
```

If you have multiple brokers, separate `IP:port` by commas:

```http
pulsar://localhost:6550,localhost:6651,localhost:6652
```

If you use [TLS](security-tls-authentication.md) authentication, add `+ssl` in the scheme:

```http
pulsar+ssl://pulsar.us-west.example.com:6651
```

## Create a producer

To use Pulsar as a producer, you need to create a producer on the C++ client. There are two main ways of using a producer:
- [Blocking style](#simple-blocking-example) : each call to `send` waits for an ack from the broker.
- [Non-blocking asynchronous style](#non-blocking-example) : `sendAsync` is called instead of `send` and a callback is supplied for when the ack is received from the broker.

### Simple blocking example

This example sends 100 messages using the blocking style. While simple, it does not produce high throughput as it waits for each ack to come back before sending the next message.

```cpp
<<<<<<< HEAD
=======

>>>>>>> 9529850b
#include <pulsar/Client.h>
#include <thread>

using namespace pulsar;

int main() {
    Client client("pulsar://localhost:6650");

    Producer producer;

    Result result = client.createProducer("persistent://public/default/my-topic", producer);
    if (result != ResultOk) {
        std::cout << "Error creating producer: " << result << std::endl;
        return -1;
    }

    // Send 100 messages synchronously
    int ctr = 0;
    while (ctr < 100) {
        std::string content = "msg" + std::to_string(ctr);
        Message msg = MessageBuilder().setContent(content).setProperty("x", "1").build();
        Result result = producer.send(msg);
        if (result != ResultOk) {
            std::cout << "The message " << content << " could not be sent, received code: " << result << std::endl;
        } else {
            std::cout << "The message " << content << " sent successfully" << std::endl;
        }

        std::this_thread::sleep_for(std::chrono::milliseconds(100));
        ctr++;
    }

    std::cout << "Finished producing synchronously!" << std::endl;

    client.close();
    return 0;
}
```

### Non-blocking example

This example sends 100 messages using the non-blocking style calling `sendAsync` instead of `send`. This allows the producer to have multiple messages in-flight at a time which increases throughput.

The producer configuration `blockIfQueueFull` is useful here to avoid `ResultProducerQueueIsFull` errors when the internal queue for outgoing send requests becomes full. Once the internal queue is full, `sendAsync` becomes blocking which can make your code simpler.

Without this configuration, the result code `ResultProducerQueueIsFull` is passed to the callback. You must decide how to deal with that (retry, discard etc).

```cpp

#include <pulsar/Client.h>
#include <thread>
#include <atomic>

using namespace pulsar;

std::atomic<uint32_t> acksReceived;

void callback(Result code, const MessageId& msgId, std::string msgContent) {
    // message processing logic here
    std::cout << "Received ack for msg: " << msgContent << " with code: "
        << code << " -- MsgID: " << msgId << std::endl;
    acksReceived++;
}

int main() {
    Client client("pulsar://localhost:6650");

    ProducerConfiguration producerConf;
    producerConf.setBlockIfQueueFull(true);
    Producer producer;
    Result result = client.createProducer("persistent://public/default/my-topic",
                                          producerConf, producer);
    if (result != ResultOk) {
        std::cout << "Error creating producer: " << result << std::endl;
        return -1;
    }

    // Send 100 messages asynchronously
    int ctr = 0;
    while (ctr < 100) {
        std::string content = "msg" + std::to_string(ctr);
        Message msg = MessageBuilder().setContent(content).setProperty("x", "1").build();
        producer.sendAsync(msg, std::bind(callback,
                                          std::placeholders::_1, std::placeholders::_2, content));

        std::this_thread::sleep_for(std::chrono::milliseconds(100));
        ctr++;
    }

    // wait for 100 messages to be acked
    while (acksReceived < 100) {
        std::this_thread::sleep_for(std::chrono::milliseconds(100));
    }

    std::cout << "Finished producing asynchronously!" << std::endl;

    client.close();
    return 0;
}

```

### Partitioned topics and lazy producers

When scaling out a Pulsar topic, you may configure a topic to have hundreds of partitions. Likewise, you may have also scaled out your producers so there are hundreds or even thousands of producers. This can put some strain on the Pulsar brokers as when you create a producer on a partitioned topic, internally it creates one internal producer per partition which involves communications to the brokers for each one. So for a topic with 1000 partitions and 1000 producers, it ends up creating 1,000,000 internal producers across the producer applications, each of which has to communicate with a broker to find out which broker it should connect to and then perform the connection handshake.

You can reduce the load caused by this combination of a large number of partitions and many producers by doing the following:
- use SinglePartition partition routing mode (this ensures that all messages are only sent to a single, randomly selected partition)
- use non-keyed messages (when messages are keyed, routing is based on the hash of the key and so messages will end up being sent to multiple partitions)
- use lazy producers (this ensures that an internal producer is only created on demand when a message needs to be routed to a partition)

With our example above, that reduces the number of internal producers spread out over the 1000 producer apps from 1,000,000 to just 1000.

Note that there can be extra latency for the first message sent. If you set a low send timeout, this timeout could be reached if the initial connection handshake is slow to complete.

```cpp
<<<<<<< HEAD
=======

>>>>>>> 9529850b
ProducerConfiguration producerConf;
producerConf.setPartitionsRoutingMode(ProducerConfiguration::UseSinglePartition);
producerConf.setLazyStartPartitionedProducers(true);
```

### Enable chunking

Message [chunking](concepts-messaging.md#chunking) enables Pulsar to process large payload messages by splitting the message into chunks at the producer side and aggregating chunked messages at the consumer side.

The message chunking feature is OFF by default. The following is an example about how to enable message chunking when creating a producer.

```cpp
<<<<<<< HEAD
=======

>>>>>>> 9529850b
ProducerConfiguration conf;
conf.setBatchingEnabled(false);
conf.setChunkingEnabled(true);
Producer producer;
client.createProducer("my-topic", conf, producer);
```

:::note

To enable chunking, you need to disable batching (`setBatchingEnabled`=`false`) concurrently.

:::

## Create a consumer

To use Pulsar as a consumer, you need to create a consumer on the C++ client. There are two main ways of using the consumer:
- [Blocking style](#blocking-example): synchronously calling `receive(msg)`.
- [Non-blocking](#consumer-with-a-message-listener) (event-based) style: using a message listener.

### Blocking example

The benefit of this approach is that it is the simplest code. Simply keeps calling `receive(msg)` which blocks until a message is received.

This example starts a subscription at the earliest offset and consumes 100 messages.

```cpp
<<<<<<< HEAD
=======

>>>>>>> 9529850b
#include <pulsar/Client.h>

using namespace pulsar;

int main() {
    Client client("pulsar://localhost:6650");

    Consumer consumer;
    ConsumerConfiguration config;
    config.setSubscriptionInitialPosition(InitialPositionEarliest);
    Result result = client.subscribe("persistent://public/default/my-topic", "consumer-1", config, consumer);
    if (result != ResultOk) {
        std::cout << "Failed to subscribe: " << result << std::endl;
        return -1;
    }

    Message msg;
    int ctr = 0;
    // consume 100 messages
    while (ctr < 100) {
        consumer.receive(msg);
        std::cout << "Received: " << msg
            << "  with payload '" << msg.getDataAsString() << "'" << std::endl;

        consumer.acknowledge(msg);
        ctr++;
    }

    std::cout << "Finished consuming synchronously!" << std::endl;

    client.close();
    return 0;
}
```

### Consumer with a message listener

You can avoid running a loop by blocking calls with an event-based style by using a message listener which is invoked for each message that is received.

This example starts a subscription at the earliest offset and consumes 100 messages.

```cpp
<<<<<<< HEAD
=======

>>>>>>> 9529850b
#include <pulsar/Client.h>
#include <atomic>
#include <thread>

using namespace pulsar;

std::atomic<uint32_t> messagesReceived;

void handleAckComplete(Result res) {
    std::cout << "Ack res: " << res << std::endl;
}

void listener(Consumer consumer, const Message& msg) {
    std::cout << "Got message " << msg << " with content '" << msg.getDataAsString() << "'" << std::endl;
    messagesReceived++;
    consumer.acknowledgeAsync(msg.getMessageId(), handleAckComplete);
}

int main() {
    Client client("pulsar://localhost:6650");

    Consumer consumer;
    ConsumerConfiguration config;
    config.setMessageListener(listener);
    config.setSubscriptionInitialPosition(InitialPositionEarliest);
    Result result = client.subscribe("persistent://public/default/my-topic", "consumer-1", config, consumer);
    if (result != ResultOk) {
        std::cout << "Failed to subscribe: " << result << std::endl;
        return -1;
    }

    // wait for 100 messages to be consumed
    while (messagesReceived < 100) {
        std::this_thread::sleep_for(std::chrono::milliseconds(100));
    }

    std::cout << "Finished consuming asynchronously!" << std::endl;

    client.close();
    return 0;
}
```

### Configure chunking

You can limit the maximum number of chunked messages a consumer maintains concurrently by configuring the `setMaxPendingChunkedMessage` and `setAutoAckOldestChunkedMessageOnQueueFull` parameters. When the threshold is reached, the consumer drops pending messages by silently acknowledging them or asking the broker to redeliver them later.

The following is an example of how to configure message chunking.

```cpp
<<<<<<< HEAD
=======

>>>>>>> 9529850b
ConsumerConfiguration conf;
conf.setAutoAckOldestChunkedMessageOnQueueFull(true);
conf.setMaxPendingChunkedMessage(100);
Consumer consumer;
client.subscribe("my-topic", "my-sub", conf, consumer);
```

## Enable authentication in connection URLs
If you use TLS authentication when connecting to Pulsar, you need to add `ssl` in the connection URLs, and the default port is `6651`. The following is an example.

```cpp
ClientConfiguration config = ClientConfiguration();
config.setUseTls(true);
config.setTlsTrustCertsFilePath("/path/to/cacert.pem");
config.setTlsAllowInsecureConnection(false);
config.setAuth(pulsar::AuthTls::create(
            "/path/to/client-cert.pem", "/path/to/client-key.pem"););

Client client("pulsar+ssl://my-broker.com:6651", config);
```

For complete examples, refer to [C++ client examples](https://github.com/apache/pulsar/tree/master/pulsar-client-cpp/examples).

## Schema

This section describes some examples about schema. For more information about
schema, see [Pulsar schema](schema-get-started.md).

### Avro schema

- The following example shows how to create a producer with an Avro schema.

  ```cpp
<<<<<<< HEAD
=======

>>>>>>> 9529850b
  static const std::string exampleSchema =
      "{\"type\":\"record\",\"name\":\"Example\",\"namespace\":\"test\","
      "\"fields\":[{\"name\":\"a\",\"type\":\"int\"},{\"name\":\"b\",\"type\":\"int\"}]}";
  Producer producer;
  ProducerConfiguration producerConf;
  producerConf.setSchema(SchemaInfo(AVRO, "Avro", exampleSchema));
  client.createProducer("topic-avro", producerConf, producer);
<<<<<<< HEAD
=======

>>>>>>> 9529850b
  ```

- The following example shows how to create a consumer with an Avro schema.

  ```cpp
<<<<<<< HEAD
=======

>>>>>>> 9529850b
  static const std::string exampleSchema =
      "{\"type\":\"record\",\"name\":\"Example\",\"namespace\":\"test\","
      "\"fields\":[{\"name\":\"a\",\"type\":\"int\"},{\"name\":\"b\",\"type\":\"int\"}]}";
  ConsumerConfiguration consumerConf;
  Consumer consumer;
  consumerConf.setSchema(SchemaInfo(AVRO, "Avro", exampleSchema));
  client.subscribe("topic-avro", "sub-2", consumerConf, consumer)
<<<<<<< HEAD
=======

>>>>>>> 9529850b
  ```

### ProtobufNative schema

The following example shows how to create a producer and a consumer with a ProtobufNative schema.
<<<<<<< HEAD
=======
​
1. Generate the `User` class using Protobuf3.

   :::note
>>>>>>> 9529850b

1. Generate the `User` class using Protobuf3 or later versions.

   ```protobuf
<<<<<<< HEAD
=======

>>>>>>> 9529850b
   syntax = "proto3";

   message User {
       string name = 1;
       int32 age = 2;
   }
<<<<<<< HEAD
=======

>>>>>>> 9529850b
   ```

2. Include the `ProtobufNativeSchema.h` in your source code. Ensure the Protobuf dependency has been added to your project.

   ```cpp
<<<<<<< HEAD
   #include <pulsar/ProtobufNativeSchema.h>
=======

   #include <pulsar/ProtobufNativeSchema.h>

>>>>>>> 9529850b
   ```

3. Create a producer to send a `User` instance.

   ```cpp
<<<<<<< HEAD
=======

>>>>>>> 9529850b
   ProducerConfiguration producerConf;
   producerConf.setSchema(createProtobufNativeSchema(User::GetDescriptor()));
   Producer producer;
   client.createProducer("topic-protobuf", producerConf, producer);
   User user;
   user.set_name("my-name");
   user.set_age(10);
   std::string content;
   user.SerializeToString(&content);
   producer.send(MessageBuilder().setContent(content).build());
<<<<<<< HEAD
=======

>>>>>>> 9529850b
   ```

4. Create a consumer to receive a `User` instance.

   ```cpp
<<<<<<< HEAD
=======

>>>>>>> 9529850b
   ConsumerConfiguration consumerConf;
   consumerConf.setSchema(createProtobufNativeSchema(User::GetDescriptor()));
   consumerConf.setSubscriptionInitialPosition(InitialPositionEarliest);
   Consumer consumer;
   client.subscribe("topic-protobuf", "my-sub", consumerConf, consumer);
   Message msg;
   consumer.receive(msg);
   User user2;
   user2.ParseFromArray(msg.getData(), msg.getLength());
<<<<<<< HEAD
=======

>>>>>>> 9529850b
   ```
<|MERGE_RESOLUTION|>--- conflicted
+++ resolved
@@ -120,11 +120,7 @@
 
 ### Install RPM
 
-<<<<<<< HEAD
 1. Download an RPM package from the links in the table. 
-=======
-1. Download a RPM package from the links in the table.
->>>>>>> 9529850b
 
 | Link | Crypto files |
 |------|--------------|
@@ -236,13 +232,8 @@
 export OPENSSL_ROOT_DIR=/usr/local/opt/openssl/
 
 # Protocol Buffers installation
-<<<<<<< HEAD
 brew install protobuf boost boost-python log4cxx
 # If you are using python3, you need to install boost-python3 
-=======
-$ brew install protobuf boost boost-python log4cxx
-# If you are using python3, you need to install boost-python3
->>>>>>> 9529850b
 
 # Google Test installation
 git clone https://github.com/google/googletest.git
@@ -339,10 +330,6 @@
 This example sends 100 messages using the blocking style. While simple, it does not produce high throughput as it waits for each ack to come back before sending the next message.
 
 ```cpp
-<<<<<<< HEAD
-=======
-
->>>>>>> 9529850b
 #include <pulsar/Client.h>
 #include <thread>
 
@@ -391,7 +378,6 @@
 Without this configuration, the result code `ResultProducerQueueIsFull` is passed to the callback. You must decide how to deal with that (retry, discard etc).
 
 ```cpp
-
 #include <pulsar/Client.h>
 #include <thread>
 #include <atomic>
@@ -442,7 +428,6 @@
     client.close();
     return 0;
 }
-
 ```
 
 ### Partitioned topics and lazy producers
@@ -459,10 +444,6 @@
 Note that there can be extra latency for the first message sent. If you set a low send timeout, this timeout could be reached if the initial connection handshake is slow to complete.
 
 ```cpp
-<<<<<<< HEAD
-=======
-
->>>>>>> 9529850b
 ProducerConfiguration producerConf;
 producerConf.setPartitionsRoutingMode(ProducerConfiguration::UseSinglePartition);
 producerConf.setLazyStartPartitionedProducers(true);
@@ -475,10 +456,6 @@
 The message chunking feature is OFF by default. The following is an example about how to enable message chunking when creating a producer.
 
 ```cpp
-<<<<<<< HEAD
-=======
-
->>>>>>> 9529850b
 ProducerConfiguration conf;
 conf.setBatchingEnabled(false);
 conf.setChunkingEnabled(true);
@@ -505,10 +482,6 @@
 This example starts a subscription at the earliest offset and consumes 100 messages.
 
 ```cpp
-<<<<<<< HEAD
-=======
-
->>>>>>> 9529850b
 #include <pulsar/Client.h>
 
 using namespace pulsar;
@@ -551,10 +524,6 @@
 This example starts a subscription at the earliest offset and consumes 100 messages.
 
 ```cpp
-<<<<<<< HEAD
-=======
-
->>>>>>> 9529850b
 #include <pulsar/Client.h>
 #include <atomic>
 #include <thread>
@@ -605,10 +574,6 @@
 The following is an example of how to configure message chunking.
 
 ```cpp
-<<<<<<< HEAD
-=======
-
->>>>>>> 9529850b
 ConsumerConfiguration conf;
 conf.setAutoAckOldestChunkedMessageOnQueueFull(true);
 conf.setMaxPendingChunkedMessage(100);
@@ -642,10 +607,6 @@
 - The following example shows how to create a producer with an Avro schema.
 
   ```cpp
-<<<<<<< HEAD
-=======
-
->>>>>>> 9529850b
   static const std::string exampleSchema =
       "{\"type\":\"record\",\"name\":\"Example\",\"namespace\":\"test\","
       "\"fields\":[{\"name\":\"a\",\"type\":\"int\"},{\"name\":\"b\",\"type\":\"int\"}]}";
@@ -653,19 +614,11 @@
   ProducerConfiguration producerConf;
   producerConf.setSchema(SchemaInfo(AVRO, "Avro", exampleSchema));
   client.createProducer("topic-avro", producerConf, producer);
-<<<<<<< HEAD
-=======
-
->>>>>>> 9529850b
   ```
 
 - The following example shows how to create a consumer with an Avro schema.
 
   ```cpp
-<<<<<<< HEAD
-=======
-
->>>>>>> 9529850b
   static const std::string exampleSchema =
       "{\"type\":\"record\",\"name\":\"Example\",\"namespace\":\"test\","
       "\"fields\":[{\"name\":\"a\",\"type\":\"int\"},{\"name\":\"b\",\"type\":\"int\"}]}";
@@ -673,61 +626,32 @@
   Consumer consumer;
   consumerConf.setSchema(SchemaInfo(AVRO, "Avro", exampleSchema));
   client.subscribe("topic-avro", "sub-2", consumerConf, consumer)
-<<<<<<< HEAD
-=======
-
->>>>>>> 9529850b
   ```
 
 ### ProtobufNative schema
 
 The following example shows how to create a producer and a consumer with a ProtobufNative schema.
-<<<<<<< HEAD
-=======
-​
-1. Generate the `User` class using Protobuf3.
-
-   :::note
->>>>>>> 9529850b
 
 1. Generate the `User` class using Protobuf3 or later versions.
 
    ```protobuf
-<<<<<<< HEAD
-=======
-
->>>>>>> 9529850b
    syntax = "proto3";
 
    message User {
        string name = 1;
        int32 age = 2;
    }
-<<<<<<< HEAD
-=======
-
->>>>>>> 9529850b
    ```
 
 2. Include the `ProtobufNativeSchema.h` in your source code. Ensure the Protobuf dependency has been added to your project.
 
    ```cpp
-<<<<<<< HEAD
    #include <pulsar/ProtobufNativeSchema.h>
-=======
-
-   #include <pulsar/ProtobufNativeSchema.h>
-
->>>>>>> 9529850b
    ```
 
 3. Create a producer to send a `User` instance.
 
    ```cpp
-<<<<<<< HEAD
-=======
-
->>>>>>> 9529850b
    ProducerConfiguration producerConf;
    producerConf.setSchema(createProtobufNativeSchema(User::GetDescriptor()));
    Producer producer;
@@ -738,19 +662,11 @@
    std::string content;
    user.SerializeToString(&content);
    producer.send(MessageBuilder().setContent(content).build());
-<<<<<<< HEAD
-=======
-
->>>>>>> 9529850b
    ```
 
 4. Create a consumer to receive a `User` instance.
 
    ```cpp
-<<<<<<< HEAD
-=======
-
->>>>>>> 9529850b
    ConsumerConfiguration consumerConf;
    consumerConf.setSchema(createProtobufNativeSchema(User::GetDescriptor()));
    consumerConf.setSubscriptionInitialPosition(InitialPositionEarliest);
@@ -760,8 +676,4 @@
    consumer.receive(msg);
    User user2;
    user2.ParseFromArray(msg.getData(), msg.getLength());
-<<<<<<< HEAD
-=======
-
->>>>>>> 9529850b
    ```
