---
id: concepts-messaging
title: Messaging
sidebar_label: "Messaging"
---

````mdx-code-block
import Tabs from '@theme/Tabs';
import TabItem from '@theme/TabItem';
````


Pulsar is built on the [publish-subscribe](https://en.wikipedia.org/wiki/Publish%E2%80%93subscribe_pattern) pattern (often abbreviated to pub-sub). In this pattern, [producers](#producers) publish messages to [topics](#topics); [consumers](#consumers) [subscribe](#subscription-types) to those topics, process incoming messages, and send [acknowledgments](#acknowledgment) to the broker when processing is finished.

When a subscription is created, Pulsar [retains](concepts-architecture-overview.md#persistent-storage) all messages, even if the consumer is disconnected. The retained messages are discarded only when a consumer acknowledges that all these messages are processed successfully.

If the consumption of a message fails and you want this message to be consumed again, you can enable [message redelivery mechanism](#message-redelivery) to request the broker to resend this message.

## Messages

Messages are the basic "unit" of Pulsar. The following table lists the components of messages.

Component | Description
:---------|:-------
Value / data payload | The data carried by the message. All Pulsar messages contain raw bytes, although message data can also conform to data [schemas](schema-get-started.md).
Key | The key (string type) of the message. It is a short name of message key or partition key. Messages are optionally tagged with keys, which is useful for features like [topic compaction](concepts-topic-compaction.md).
Properties | An optional key/value map of user-defined properties.
Producer name | The name of the producer who produces the message. If you do not specify a producer name, the default name is used.
Topic name | The name of the topic that the message is published to.
Schema version | The version number of the schema that the message is produced with.
Sequence ID | Each Pulsar message belongs to an ordered sequence on its topic. The sequence ID of a message is initially assigned by its producer, indicating its order in that sequence, and can also be customized.<br />Sequence ID can be used for message deduplication. If `brokerDeduplicationEnabled` is set to `true`, the sequence ID of each message is unique within a producer of a topic (non-partitioned) or a partition.
Message ID | The message ID of a message is assigned by bookies as soon as the message is persistently stored. Message ID indicates a message’s specific position in a ledger and is unique within a Pulsar cluster.
Publish time | The timestamp of when the message is published. The timestamp is automatically applied by the producer.
Event time | An optional timestamp attached to a message by applications. For example, applications attach a timestamp on when the message is processed. If nothing is set to event time, the value is `0`.

The default size of a message is 5 MB. You can configure the max size of a message with the following configurations.

- In the `broker.conf` file.

  ```bash
  # The max size of a message (in bytes).
  maxMessageSize=5242880
  ```

- In the `bookkeeper.conf` file.

  ```bash
  # The max size of the netty frame (in bytes). Any messages received larger than this value are rejected. The default value is 5 MB.
  nettyMaxFrameSizeBytes=5253120
  ```

<<<<<<< HEAD
For more information on Pulsar messages, see Pulsar [binary protocol](developing-binary-protocol).
=======
> For more information on Pulsar messages, see Pulsar [binary protocol](developing-binary-protocol.md).
>>>>>>> 5068800d

## Producers

A producer is a process that attaches to a topic and publishes messages to a Pulsar [broker](reference-terminology.md#broker). The Pulsar broker processes the messages.

### Send modes

Producers send messages to brokers synchronously (sync) or asynchronously (async).

| Mode       | Description |
|:-----------|-----------|
| Sync send  | The producer waits for an acknowledgment from the broker after sending every message. If the acknowledgment is not received, the producer treats the sending operation as a failure.                                                                                                                                                                                    |
| Async send | The producer puts a message in a blocking queue and returns immediately. The client library sends the message to the broker in the background. If the queue is full (you can [configure](reference-configuration.md#broker) the maximum size), the producer is blocked or fails immediately when calling the API, depending on arguments passed to the producer. |

### Access mode

You can have different types of access modes on topics for producers.

Access mode | Description
:-----------|------------
`Shared`           | Multiple producers can publish on a topic. <br /><br />This is the **default** setting.
`Exclusive`        | Only one producer can publish on a topic. <br /><br />If there is already a producer connected, other producers trying to publish on this topic get errors immediately.<br /><br />The "old" producer is evicted and a "new" producer is selected to be the next exclusive producer if the "old" producer experiences a network partition with the broker.
`ExclusiveWithFencing`|Only one producer can publish on a topic. <br /><br />If there is already a producer connected, it will be removed and invalidated immediately.
`WaitForExclusive` | If there is already a producer connected, the producer creation is pending (rather than timing out) until the producer gets the `Exclusive` access.<br /><br />The producer that succeeds in becoming the exclusive one is treated as the leader. Consequently, if you want to implement a leader election scheme for your application, you can use this access mode. Note that the leader pattern scheme mentioned refers to using Pulsar as a Write-Ahead Log (WAL) which means the leader writes its "decisions" to the topic. On error cases, the leader will get notified it is no longer the leader *only* when it tries to write a message and fails on appropriate error, by the broker.

:::note

Once an application creates a producer with `Exclusive` or `WaitForExclusive` access mode successfully, the instance of this application is guaranteed to be the **only writer** to the topic. Any other producers trying to produce messages on this topic will either get errors immediately or have to wait until they get the `Exclusive` access.
For more information, see [PIP 68: Exclusive Producer](https://github.com/apache/pulsar/wiki/PIP-68:-Exclusive-Producer).

:::

You can set producer access mode through Java Client API. For more information, see `ProducerAccessMode` in [ProducerBuilder.java](https://github.com/apache/pulsar/blob/fc5768ca3bbf92815d142fe30e6bfad70a1b4fc6/pulsar-client-api/src/main/java/org/apache/pulsar/client/api/ProducerBuilder.java) file.


### Compression

You can compress messages published by producers during transportation. Pulsar currently supports the following types of compression:

* [LZ4](https://github.com/lz4/lz4)
* [ZLIB](https://zlib.net/)
* [ZSTD](https://facebook.github.io/zstd/)
* [SNAPPY](https://google.github.io/snappy/)

### Batching

When batching is enabled, the producer accumulates and sends a batch of messages in a single request. The batch size is defined by the maximum number of messages and the maximum publish latency. Therefore, the backlog size represents the total number of batches instead of the total number of messages.

In Pulsar, batches are tracked and stored as single units rather than as individual messages. Consumers unbundle a batch into individual messages. However, scheduled messages (configured through the `deliverAt` or the `deliverAfter` parameter) are always sent as individual messages even when batching is enabled.

In general, a batch is acknowledged when all of its messages are acknowledged by a consumer. It means that when **not all** batch messages are acknowledged, then unexpected failures, negative acknowledgments, or acknowledgment timeouts can result in a redelivery of all messages in this batch.

To avoid redelivering acknowledged messages in a batch to the consumer, Pulsar introduces batch index acknowledgment since Pulsar 2.6.0. When batch index acknowledgment is enabled, the consumer filters out the batch index that has been acknowledged and sends the batch index acknowledgment request to the broker. The broker maintains the batch index acknowledgment status and tracks the acknowledgment status of each batch index to avoid dispatching acknowledged messages to the consumer. The batch is deleted when all indices of the messages in it are acknowledged.

By default, batch index acknowledgment is disabled (`acknowledgmentAtBatchIndexLevelEnabled=false`). You can enable batch index acknowledgment by setting the `acknowledgmentAtBatchIndexLevelEnabled` parameter to `true` at the broker side. Enabling batch index acknowledgment results in more memory overheads.

Batch index acknowledgment must also be enabled in the consumer by calling `.enableBatchIndexAcknowledgment(true);`

For example:

```java
Consumer<byte[]> consumer = pulsarClient.newConsumer()
        .newConsumer(Schema.BYTES)
        .topic(topicName)
        .subscriptionName(subscriptionName)
        .subscriptionType(subType)
        .enableBatchIndexAcknowledgment(true)
        .subscribe();
```


### Chunking
Message chunking enables Pulsar to process large payload messages by splitting the message into chunks at the producer side and aggregating chunked messages at the consumer side.

With message chunking enabled, when the size of a message exceeds the allowed maximum payload size (the `maxMessageSize` parameter of broker), the workflow of messaging is as follows:
1. The producer splits the original message into chunked messages and publishes them with chunked metadata to the broker separately and in order. 
2. The broker stores the chunked messages in one managed ledger in the same way as that of ordinary messages, and it uses the `chunkedMessageRate` parameter to record chunked message rate on the topic.
3. The consumer buffers the chunked messages and aggregates them into the receiver queue when it receives all the chunks of a message.
4. The client consumes the aggregated message from the receiver queue.

**Limitations:**
- Chunking is only available for persisted topics.
- Chunking is only available for the exclusive and failover subscription types.
- Chunking cannot be enabled simultaneously with batching.

#### Handle consecutive chunked messages with one ordered consumer

The following figure shows a topic with one producer that publishes a large message payload in chunked messages along with regular non-chunked messages. The producer publishes message M1 in three chunks labeled M1-C1, M1-C2 and M1-C3. The broker stores all the three chunked messages in the [managed ledger](concepts-architecture-overview.md#managed-ledgers) and dispatches them to the ordered (exclusive/failover) consumer in the same order. The consumer buffers all the chunked messages in memory until it receives all the chunked messages, aggregates them into one message and then hands over the original message M1 to the client.

![](/assets/chunking-01.png)

#### Handle interwoven chunked messages with one ordered consumer

When multiple producers publish chunked messages into a single topic, the broker stores all the chunked messages coming from different producers in the same [managed ledger](concepts-architecture-overview.md#managed-ledgers). The chunked messages in the managed ledger can be interwoven with each other. As shown below, Producer 1 publishes message M1 in three chunks M1-C1, M1-C2 and M1-C3. Producer 2 publishes message M2 in three chunks M2-C1, M2-C2 and M2-C3. All chunked messages of the specific message are still in order but might not be consecutive in the managed ledger.

![](/assets/chunking-02.png)

:::note

In this case, interwoven chunked messages may bring some memory pressure to the consumer because the consumer keeps a separate buffer for each large message to aggregate all its chunks in one message. You can limit the maximum number of chunked messages a consumer maintains concurrently by configuring the `maxPendingChunkedMessage` parameter. When the threshold is reached, the consumer drops pending messages by silently acknowledging them or asking the broker to redeliver them later, optimizing memory utilization.

:::

#### Enable Message Chunking

**Prerequisite:** Disable batching by setting the `enableBatching` parameter to `false`.

The message chunking feature is OFF by default.
To enable message chunking, set the `chunkingEnabled` parameter to `true` when creating a producer.

:::note

If the consumer fails to receive all chunks of a message within a specified period, it expires incomplete chunks. The default value is 1 minute. For more information about the `expireTimeOfIncompleteChunkedMessage` parameter, refer to [org.apache.pulsar.client.api](/api/client/).

:::

## Consumers

A consumer is a process that attaches to a topic via a subscription and then receives messages.

A consumer sends a [flow permit request](developing-binary-protocol.md#flow-control) to a broker to get messages. There is a queue at the consumer side to receive messages pushed from the broker. You can configure the queue size with the [`receiverQueueSize`](client-libraries-java.md#configure-consumer) parameter. The default size is `1000`). Each time `consumer.receive()` is called, a message is dequeued from the buffer.

### Receive modes

Messages are received from [brokers](reference-terminology.md#broker) either synchronously (sync) or asynchronously (async).

| Mode          | Description                                                                                                                                                                                                   |
|:--------------|:--------------------------------------------------------------------------------------------------------------------------------------------------------------------------------------------------------------|
| Sync receive  | A sync receive is blocked until a message is available.                                                                                                                                                  |
| Async receive | An async receive returns immediately with a future value—for example, a [`CompletableFuture`](http://www.baeldung.com/java-completablefuture) in Java—that completes once a new message is available. |

### Listeners

Client libraries provide listener implementation for consumers. For example, the [Java client](client-libraries-java.md) provides a {@inject: javadoc:MesssageListener:/client/org/apache/pulsar/client/api/MessageListener} interface. In this interface, the `received` method is called whenever a new message is received.

### Acknowledgment

The consumer sends an acknowledgment request to the broker after it consumes a message successfully. Then, this consumed message will be permanently stored, and deleted only after all the subscriptions have acknowledged it. If you want to store the messages that have been acknowledged by a consumer, you need to configure the [message retention policy](concepts-messaging.md#message-retention-and-expiry).

For batch messages, you can enable batch index acknowledgment to avoid dispatching acknowledged messages to the consumer. For details about batch index acknowledgment, see [batching](#batching).

Messages can be acknowledged in one of the following two ways:

- Being acknowledged individually. With individual acknowledgment, the consumer acknowledges each message and sends an acknowledgment request to the broker.
- Being acknowledged cumulatively. With cumulative acknowledgment, the consumer **only** acknowledges the last message it received. All messages in the stream up to (and including) the provided message are not redelivered to that consumer.

If you want to acknowledge messages individually, you can use the following API.

```java
consumer.acknowledge(msg);
```

If you want to acknowledge messages cumulatively, you can use the following API.

```java
consumer.acknowledgeCumulative(msg);
```

:::note

Cumulative acknowledgment cannot be used in [Shared subscription type](#subscription-types), because Shared subscription type involves multiple consumers which have access to the same subscription. In Shared subscription type, messages are acknowledged individually.

:::

### Negative acknowledgment

The [negative acknowledgment](#negative-acknowledgment) mechanism allows you to send a notification to the broker indicating the consumer did not process a message.  When a consumer fails to consume a message and needs to re-consume it, the consumer sends a negative acknowledgment (nack) to the broker, triggering the broker to redeliver this message to the consumer.

Messages are negatively acknowledged individually or cumulatively, depending on the consumption subscription type.

In Exclusive and Failover subscription types, consumers only negatively acknowledge the last message they receive.

In Shared and Key_Shared subscription types, consumers can negatively acknowledge messages individually.

Be aware that negative acknowledgments on ordered subscription types, such as Exclusive, Failover and Key_Shared, might cause failed messages being sent to consumers out of the original order.

If you are going to use negative acknowledgment on a message, make sure it is negatively acknowledged before the acknowledgment timeout.

Use the following API to negatively acknowledge message consumption.

```java
Consumer<byte[]> consumer = pulsarClient.newConsumer()
                .topic(topic)
                .subscriptionName("sub-negative-ack")
                .subscriptionInitialPosition(SubscriptionInitialPosition.Earliest)
                .negativeAckRedeliveryDelay(2, TimeUnit.SECONDS) // the default value is 1 min
                .subscribe();

Message<byte[]> message = consumer.receive();

// call the API to send negative acknowledgment
consumer.negativeAcknowledge(message);

message = consumer.receive();
consumer.acknowledge(message);
```

To redeliver messages with different delays, you can use the **redelivery backoff mechanism** by setting the number of retries to deliver the messages.
Use the following API to enable `Negative Redelivery Backoff`.

```java
Consumer<byte[]> consumer = pulsarClient.newConsumer()
        .topic(topic)
        .subscriptionName("sub-negative-ack")
        .subscriptionInitialPosition(SubscriptionInitialPosition.Earliest)
        .negativeAckRedeliveryBackoff(MultiplierRedeliveryBackoff.builder()
            .minDelayMs(1000)
            .maxDelayMs(60 * 1000)
            .multiplier(2)
            .build())
        .subscribe();
```

The message redelivery behavior should be as follows.

Redelivery count | Redelivery delay
:--------------------|:-----------
1 | 1 seconds
2 | 2 seconds
3 | 4 seconds
4 | 8 seconds
5 | 16 seconds
6 | 32 seconds
7 | 60 seconds
8 | 60 seconds

:::note

If batching is enabled, all messages in one batch are redelivered to the consumer.

:::

### Acknowledgment timeout

The acknowledgment timeout mechanism allows you to set a time range during which the client tracks the unacknowledged messages. After this acknowledgment timeout (`ackTimeout`) period, the client sends `redeliver unacknowledged messages` request to the broker, thus the broker resends the unacknowledged messages to the consumer.

You can configure the acknowledgment timeout mechanism to redeliver the message if it is not acknowledged after `ackTimeout` or to execute a timer task to check the acknowledgment timeout messages during every `ackTimeoutTickTime` period.

You can also use the redelivery backoff mechanism to redeliver messages with different delays by setting the number of times the messages are retried.

If you want to use redelivery backoff, you can use the following API.

```java
consumer.ackTimeout(10, TimeUnit.SECOND)
        .ackTimeoutRedeliveryBackoff(MultiplierRedeliveryBackoff.builder()
        .minDelayMs(1000)
        .maxDelayMs(60 * 1000)
        .multiplier(2)
        .build())
```

The message redelivery behavior should be as follows.

Redelivery count | Redelivery delay
:--------------------|:-----------
1 | 10 + 1 seconds
2 | 10 + 2 seconds
3 | 10 + 4 seconds
4 | 10 + 8 seconds
5 | 10 + 16 seconds
6 | 10 + 32 seconds
7 | 10 + 60 seconds
8 | 10 + 60 seconds

:::note

- If batching is enabled, all messages in one batch are redelivered to the consumer.
- Compared with acknowledgment timeout, negative acknowledgment is preferred. First, it is difficult to set a timeout value. Second, a broker resends messages when the message processing time exceeds the acknowledgment timeout, but these messages might not need to be re-consumed.

:::

Use the following API to enable acknowledgment timeout.

```java
Consumer<byte[]> consumer = pulsarClient.newConsumer()
                .topic(topic)
                .ackTimeout(2, TimeUnit.SECONDS) // the default value is 0
                .ackTimeoutTickTime(1, TimeUnit.SECONDS)
                .subscriptionName("sub")
                .subscriptionInitialPosition(SubscriptionInitialPosition.Earliest)
                .subscribe();

Message<byte[]> message = consumer.receive();

// wait at least 2 seconds
message = consumer.receive();
consumer.acknowledge(message);
```

### Retry letter topic

The retry letter topic allows you to store the messages that failed to be consumed and retry consuming them later. With this method, you can customize the interval at which the messages are redelivered. Consumers on the original topic are automatically subscribed to the retry letter topic as well. Once the maximum number of retries has been reached, the unconsumed messages are moved to a [dead letter topic](#dead-letter-topic) for manual processing.

The diagram below illustrates the concept of the retry letter topic.
![](/assets/retry-letter-topic.svg)

The intention of using retry letter topic is different from using [delayed message delivery](#delayed-message-delivery), even though both are aiming to consume a message later. Retry letter topic serves failure handling through message redelivery to ensure critical data is not lost, while delayed message delivery is intended to deliver a message with a specified time delay.

By default, automatic retry is disabled. You can set `enableRetry` to `true` to enable automatic retry on the consumer.

Use the following API to consume messages from a retry letter topic. When the value of `maxRedeliverCount` is reached, the unconsumed messages are moved to a dead letter topic.

```java
Consumer<byte[]> consumer = pulsarClient.newConsumer(Schema.BYTES)
                .topic("my-topic")
                .subscriptionName("my-subscription")
                .subscriptionType(SubscriptionType.Shared)
                .enableRetry(true)
                .deadLetterPolicy(DeadLetterPolicy.builder()
                        .maxRedeliverCount(maxRedeliveryCount)
                        .build())
                .subscribe();
```

The default retry letter topic uses this format:

```
<topicname>-<subscriptionname>-RETRY
```

Use the Java client to specify the name of the retry letter topic.

```java
Consumer<byte[]> consumer = pulsarClient.newConsumer(Schema.BYTES)
        .topic("my-topic")
        .subscriptionName("my-subscription")
        .subscriptionType(SubscriptionType.Shared)
        .enableRetry(true)
        .deadLetterPolicy(DeadLetterPolicy.builder()
                .maxRedeliverCount(maxRedeliveryCount)
                .retryLetterTopic("my-retry-letter-topic-name")
                .build())
        .subscribe();
```

The messages in the retry letter topic contain some special properties that are automatically created by the client.

Special property | Description
:--------------------|:-----------
`REAL_TOPIC` | The real topic name.
`ORIGIN_MESSAGE_ID` | The origin message ID. It is crucial for message tracking.
`RECONSUMETIMES`   | The number of retries to consume messages.
`DELAY_TIME`      | Message retry interval in milliseconds.

**Example**

```conf
REAL_TOPIC = persistent://public/default/my-topic
ORIGIN_MESSAGE_ID = 1:0:-1:0
RECONSUMETIMES = 6
DELAY_TIME = 3000
```

Use the following API to store the messages in a retrial queue.

```java
consumer.reconsumeLater(msg, 3, TimeUnit.SECONDS);
```

Use the following API to add custom properties for the `reconsumeLater` function. In the next attempt to consume, custom properties can be get from message#getProperty.

```java
Map<String, String> customProperties = new HashMap<String, String>();
customProperties.put("custom-key-1", "custom-value-1");
customProperties.put("custom-key-2", "custom-value-2");
consumer.reconsumeLater(msg, customProperties, 3, TimeUnit.SECONDS);
```

:::note

*  Currently, retry letter topic is enabled in Shared subscription types.
*  Compared with negative acknowledgment, retry letter topic is more suitable for messages that require a large number of retries with a configurable retry interval. Because messages in the retry letter topic are persisted to BookKeeper, while messages that need to be retried due to negative acknowledgment are cached on the client side.

:::

### Dead letter topic

Dead letter topic allows you to continue message consumption even when some messages are not consumed successfully. The messages that have failed to be consumed are stored in a specific topic, which is called the dead letter topic. You can decide how to handle the messages in the dead letter topic.

Enable dead letter topic in a Java client using the default dead letter topic.

```java
Consumer<byte[]> consumer = pulsarClient.newConsumer(Schema.BYTES)
                .topic("my-topic")
                .subscriptionName("my-subscription")
                .subscriptionType(SubscriptionType.Shared)
                .deadLetterPolicy(DeadLetterPolicy.builder()
                      .maxRedeliverCount(maxRedeliveryCount)
                      .build())
                .subscribe();
```

The default dead letter topic uses this format:

```
<topicname>-<subscriptionname>-DLQ
```

Use the Java client to specify the name of the dead letter topic.

```java
Consumer<byte[]> consumer = pulsarClient.newConsumer(Schema.BYTES)
                .topic("my-topic")
                .subscriptionName("my-subscription")
                .subscriptionType(SubscriptionType.Shared)
                .deadLetterPolicy(DeadLetterPolicy.builder()
                      .maxRedeliverCount(maxRedeliveryCount)
                      .deadLetterTopic("my-dead-letter-topic-name")
                      .build())
                .subscribe();
```

By default, there is no subscription during DLQ topic creation. Without a just-in-time subscription to the DLQ topic, you may lose messages. To automatically create an initial subscription for the DLQ, you can specify the `initialSubscriptionName` parameter. If this parameter is set but the broker's `allowAutoSubscriptionCreation` is disabled, the DLQ producer will fail to be created.

```java
Consumer<byte[]> consumer = pulsarClient.newConsumer(Schema.BYTES)
                .topic("my-topic")
                .subscriptionName("my-subscription")
                .subscriptionType(SubscriptionType.Shared)
                .deadLetterPolicy(DeadLetterPolicy.builder()
                      .maxRedeliverCount(maxRedeliveryCount)
                      .deadLetterTopic("my-dead-letter-topic-name")
                      .initialSubscriptionName("init-sub")
                      .build())
                .subscribe();
```

<<<<<<< HEAD
Dead letter topic serves message redelivery, which is triggered by [acknowledgement timeout](#acknowledgement-timeout) or [negative acknowledgement](#negative-acknowledgement) or [retry letter topic](#retry-letter-topic) . 
=======
Dead letter topic serves message redelivery, which is triggered by [acknowledgment timeout](#acknowledgment-timeout) or [negative acknowledgment](#negative-acknowledgment) or [retry letter topic](#retry-letter-topic). 
>>>>>>> 5068800d

:::note

Currently, dead letter topic is enabled in Shared and Key_Shared subscription types.

:::

## Topics

As in other pub-sub systems, topics in Pulsar are named channels for transmitting messages from producers to consumers. Topic names are URLs that have a well-defined structure:

```http
{persistent|non-persistent}://tenant/namespace/topic
```

Topic name component | Description
:--------------------|:-----------
`persistent` / `non-persistent` | This identifies the type of topic. Pulsar supports two kind of topics: [persistent](concepts-architecture-overview.md#persistent-storage) and [non-persistent](#non-persistent-topics). The default is persistent, so if you do not specify a type, the topic is persistent. With persistent topics, all messages are durably persisted on disks (if the broker is not standalone, messages are durably persisted on multiple disks), whereas data for non-persistent topics is not persisted to storage disks.
`tenant`             | The topic tenant within the instance. Tenants are essential to multi-tenancy in Pulsar, and spread across clusters.
`namespace`          | The administrative unit of the topic, which acts as a grouping mechanism for related topics. Most topic configuration is performed at the [namespace](#namespaces) level. Each tenant has one or more namespaces.
`topic`              | The final part of the name. Topic names have no special meaning in a Pulsar instance.

<<<<<<< HEAD
:::note
**No need to explicitly create new topics**  
You do not need to explicitly create topics in Pulsar. If a client attempts to write or receive messages to/from a topic that does not yet exist, Pulsar creates that topic under the namespace provided in the [topic name](#topics) automatically.
If no tenant or namespace is specified when a client creates a topic, the topic is created in the default tenant and namespace. You can also create a topic in a specified tenant and namespace, such as `persistent://my-tenant/my-namespace/my-topic`. `persistent://my-tenant/my-namespace/my-topic` means the `my-topic` topic is created in the `my-namespace` namespace of the `my-tenant` tenant.
=======
> **No need to explicitly create new topics**
> You do not need to explicitly create topics in Pulsar. If a client attempts to write or receive messages to/from a topic that does not yet exist, Pulsar creates that topic under the namespace provided in the [topic name](#topics) automatically.
> If no tenant or namespace is specified when a client creates a topic, the topic is created in the default tenant and namespace. You can also create a topic in a specified tenant and namespace, such as `persistent://my-tenant/my-namespace/my-topic`. `persistent://my-tenant/my-namespace/my-topic` means the `my-topic` topic is created in the `my-namespace` namespace of the `my-tenant` tenant.
>>>>>>> 5068800d

## Namespaces

A namespace is a logical nomenclature within a tenant. A tenant creates namespaces via the [admin API](admin-api-namespaces.md#create). For instance, a tenant with different applications can create a separate namespace for each application. A namespace allows the application to create and manage a hierarchy of topics. The topic `my-tenant/app1` is a namespace for the application `app1` for `my-tenant`. You can create any number of [topics](#topics) under the namespace.

## Subscriptions

A subscription is a named configuration rule that determines how messages are delivered to consumers. Four subscription types are available in Pulsar: [exclusive](#exclusive), [shared](#shared), [failover](#failover), and [key_shared](#key_shared). These types are illustrated in the figure below.

![Subscription types](/assets/pulsar-subscription-types.png)

<<<<<<< HEAD
:::tip
 **Pub-Sub or Queuing**  
  In Pulsar, you can use different subscriptions flexibly.
  * If you want to achieve traditional "fan-out pub-sub messaging" among consumers, specify a unique subscription name for each consumer. It is exclusive subscription type.
  * If you want to achieve "message queuing" among consumers, share the same subscription name among multiple consumers(shared, failover, key_shared).
  * If you want to achieve both effects simultaneously, combine exclusive subscription type with other subscription types for consumers.
:::
=======
> **Pub-Sub or Queuing**
> In Pulsar, you can use different subscriptions flexibly.
> * If you want to achieve traditional "fan-out pub-sub messaging" among consumers, specify a unique subscription name for each consumer. It is exclusive subscription type.
> * If you want to achieve "message queuing" among consumers, share the same subscription name among multiple consumers(shared, failover, key_shared).
> * If you want to achieve both effects simultaneously, combine exclusive subscription type with other subscription types for consumers.
>>>>>>> 5068800d

### Subscription types

When a subscription has no consumers, its subscription type is undefined. The type of a subscription is defined when a consumer connects to it, and the type can be changed by restarting all consumers with a different configuration.

#### Exclusive

In the *Exclusive* type, only a single consumer is allowed to attach to the subscription. If multiple consumers subscribe to a topic using the same subscription, an error occurs. Note that if the topic is partitioned, all partitions will be consumed by the single consumer allowed to be connected to the subscription.

In the diagram below, only **Consumer A-0** is allowed to consume messages.

:::tip
 Exclusive is the default subscription type.
:::

![Exclusive subscriptions](/assets/pulsar-exclusive-subscriptions.png)

#### Failover

In the *Failover* type, multiple consumers can attach to the same subscription. A master consumer is picked for a non-partitioned topic or each partition of a partitioned topic and receives messages. When the master consumer disconnects, all (non-acknowledged and subsequent) messages are delivered to the next consumer in line.

* For partitioned topics, the broker will sort consumers by priority level and lexicographical order of consumer name. The broker will try to evenly assign partitions to consumers with the highest priority level.
* For non-partitioned topics, the broker will pick consumers in the order they subscribe to the non-partitioned topics.

For example, a partitioned topic has 3 partitions, and 15 consumers. Each partition will have 1 active consumer and 4 stand-by consumers.

In the diagram below, **Consumer-B-0** is the master consumer while **Consumer-B-1** would be the next consumer in line to receive messages if **Consumer-B-0** is disconnected.

![Failover subscriptions](/assets/pulsar-failover-subscriptions.png)

#### Shared

In *shared* or *round robin* type, multiple consumers can attach to the same subscription. Messages are delivered in a round-robin distribution across consumers, and any given message is delivered to only one consumer. When a consumer disconnects, all the messages that were sent to it and not acknowledged will be rescheduled for sending to the remaining consumers.

In the diagram below, **Consumer-C-1** and **Consumer-C-2** are able to subscribe to the topic, but **Consumer-C-3** and others could as well.

<<<<<<< HEAD
:::caution
 **Limitations of Shared type**  
 When using Shared type, be aware that:
 * Message ordering is not guaranteed.
 * You cannot use cumulative acknowledgment with Shared type.
:::
=======
> **Limitations of Shared type**
> When using Shared type, be aware that:
> * Message ordering is not guaranteed.
> * You cannot use cumulative acknowledgment with Shared type.
>>>>>>> 5068800d

![Shared subscriptions](/assets/pulsar-shared-subscriptions.png)

#### Key_Shared

In the *Key_Shared* type, multiple consumers can attach to the same subscription. Messages are delivered in distribution across consumers and messages with the same key or same ordering key are delivered to only one consumer. No matter how many times the message is re-delivered, it is delivered to the same consumer. When a consumer connects or disconnects, it causes the served consumer to change some message keys.

![Key_Shared subscriptions](/assets/pulsar-key-shared-subscriptions.png)

Note that when the consumers are using the Key_Shared subscription type, you need to **disable batching** or **use key-based batching** for the producers. There are two reasons why the key-based batching is necessary for the Key_Shared subscription type:
1. The broker dispatches messages according to the keys of the messages, but the default batching approach might fail to pack the messages with the same key to the same batch. 
2. Since it is the consumers instead of the broker who dispatch the messages from the batches, the key of the first message in one batch is considered as the key to all messages in this batch, thereby leading to context errors. 

The key-based batching aims at resolving the above-mentioned issues. This batching method ensures that the producers pack the messages with the same key to the same batch. The messages without a key are packed into one batch and this batch has no key. When the broker dispatches messages from this batch, it uses `NON_KEY` as the key. In addition, each consumer is associated with **only one** key and should receive **only one message batch** for the connected key. By default, you can limit batching by configuring the number of messages that producers are allowed to send.

Below are examples of enabling the key-based batching under the Key_Shared subscription type, with `client` being the Pulsar client that you created.

````mdx-code-block
<Tabs groupId="lang-choice"
  defaultValue="Java"
  values={[{"label":"Java","value":"Java"},{"label":"C++","value":"C++"},{"label":"Python","value":"Python"}]}>
<TabItem value="Java">

```java
Producer<byte[]> producer = client.newProducer()
        .topic("my-topic")
        .batcherBuilder(BatcherBuilder.KEY_BASED)
        .create();
```

</TabItem>
<TabItem value="C++">

```cpp
ProducerConfiguration producerConfig;
producerConfig.setBatchingType(ProducerConfiguration::BatchingType::KeyBasedBatching);
Producer producer;
client.createProducer("my-topic", producerConfig, producer);
```

</TabItem>
<TabItem value="Python">

```python
producer = client.create_producer(topic='my-topic', batching_type=pulsar.BatchingType.KeyBased)
```

</TabItem>

</Tabs>
````

<<<<<<< HEAD
:::caution
**Limitations of Key_Shared type** 

When you use Key_Shared type, be aware that:
  * You need to specify a key or orderingKey for messages.
  * You cannot use cumulative acknowledgment with Key_Shared type.
  * When the position of the newest message in a topic is `X`, a key-shared consumer that is newly attached to the same subscription and connected to the topic will **not** receive any messages until the position of the oldest unacknowledged message in this subscription is newer than or equal to `X`. 
:::
=======
> **Limitations of Key_Shared type**
> When you use Key_Shared type, be aware that:
> * You need to specify a key or orderingKey for messages.
> * You cannot use cumulative acknowledgment with Key_Shared type.
>>>>>>> 5068800d

### Subscription modes

#### What is a subscription mode

The subscription mode indicates the cursor type.

- When a subscription is created, an associated cursor is created to record the last consumed position.

- When a consumer of the subscription restarts, it can continue consuming from the last message it consumes.

Subscription mode | Description | Note
:-----------------|:------------|:------------
`Durable` | The cursor is durable, which retains messages and persists the current position. <br />If a broker restarts from a failure, it can recover the cursor from the persistent storage (BookKeeper), so that messages can continue to be consumed from the last consumed position. | `Durable` is the **default** subscription mode.
`NonDurable` | The cursor is non-durable. <br />Once a broker stops, the cursor is lost and can never be recovered, so that messages **can not** continue to be consumed from the last consumed position. | Reader’s subscription mode is `NonDurable` in nature and it does not prevent data in a topic from being deleted. Reader’s subscription mode **can not** be changed.

A [subscription](#subscriptions) can have one or more consumers. When a consumer subscribes to a topic, it must specify the subscription name. A durable subscription and a non-durable subscription can have the same name, they are independent of each other. If a consumer specifies a subscription which does not exist before, the subscription is automatically created.

#### When to use

By default, messages of a topic without any durable subscriptions are marked as deleted. If you want to prevent the messages from being marked as deleted, you can create a durable subscription for this topic. In this case, only acknowledged messages are marked as deleted. For more information, see [message retention and expiry](cookbooks-retention-expiry.md).

#### How to use

After a consumer is created, the default subscription mode of the consumer is `Durable`. You can change the subscription mode to `NonDurable` by making changes to the consumer’s configuration.

````mdx-code-block
<Tabs
  defaultValue="Durable"
  values={[{"label":"Durable","value":"Durable"},{"label":"Non-durable","value":"Non-durable"}]}>

<TabItem value="Durable">

```java
        Consumer<byte[]> consumer = pulsarClient.newConsumer()
                .topic("my-topic")
                .subscriptionName("my-sub")
                .subscriptionMode(SubscriptionMode.Durable)
                .subscribe();
```

</TabItem>
<TabItem value="Non-durable">

```java
        Consumer<byte[]> consumer = pulsarClient.newConsumer()
                .topic("my-topic")
                .subscriptionName("my-sub")
                .subscriptionMode(SubscriptionMode.NonDurable)
                .subscribe();
```

</TabItem>

</Tabs>
````

For how to create, check, or delete a durable subscription, see [manage subscriptions](admin-api-topics.md/#manage-subscriptions).

## Multi-topic subscriptions

When a consumer subscribes to a Pulsar topic, by default it subscribes to one specific topic, such as `persistent://public/default/my-topic`. As of Pulsar version 1.23.0-incubating, however, Pulsar consumers can simultaneously subscribe to multiple topics. You can define a list of topics in two ways:

* On the basis of a [**reg**ular **ex**pression](https://en.wikipedia.org/wiki/Regular_expression) (regex), for example, `persistent://public/default/finance-.*`
* By explicitly defining a list of topics

:::note
 When subscribing to multiple topics by regex, all topics must be in the same [namespace](#namespaces).
:::

When subscribing to multiple topics, the Pulsar client automatically makes a call to the Pulsar API to discover the topics that match the regex pattern/list, and then subscribe to all of them. If any of the topics do not exist, the consumer auto-subscribes to them once the topics are created.

<<<<<<< HEAD
:::note
 **No ordering guarantees across multiple topics**  
 When a producer sends messages to a single topic, all messages are guaranteed to be read from that topic in the same order. However, these guarantees do not hold across multiple topics. So when a producer sends message to multiple topics, the order in which messages are read from those topics is not guaranteed to be the same.
:::
=======
> **No ordering guarantees across multiple topics**
> When a producer sends messages to a single topic, all messages are guaranteed to be read from that topic in the same order. However, these guarantees do not hold across multiple topics. So when a producer sends message to multiple topics, the order in which messages are read from those topics is not guaranteed to be the same.
>>>>>>> 5068800d

The following are multi-topic subscription examples for Java.

```java
import java.util.regex.Pattern;

import org.apache.pulsar.client.api.Consumer;
import org.apache.pulsar.client.api.PulsarClient;

PulsarClient pulsarClient = // Instantiate Pulsar client object

// Subscribe to all topics in a namespace
Pattern allTopicsInNamespace = Pattern.compile("persistent://public/default/.*");
Consumer<byte[]> allTopicsConsumer = pulsarClient.newConsumer()
                .topicsPattern(allTopicsInNamespace)
                .subscriptionName("subscription-1")
                .subscribe();

// Subscribe to a subsets of topics in a namespace, based on regex
Pattern someTopicsInNamespace = Pattern.compile("persistent://public/default/foo.*");
Consumer<byte[]> someTopicsConsumer = pulsarClient.newConsumer()
                .topicsPattern(someTopicsInNamespace)
                .subscriptionName("subscription-1")
                .subscribe();
```

For code examples, see [Java](client-libraries-java.md#multi-topic-subscriptions).

## Partitioned topics

Normal topics are served only by a single broker, which limits the maximum throughput of the topic. *Partitioned topics* are a special type of topic handled by multiple brokers, thus allowing for higher throughput.

A partitioned topic is implemented as N internal topics, where N is the number of partitions. When publishing messages to a partitioned topic, each message is routed to one of several brokers. The distribution of partitions across brokers is handled automatically by Pulsar.

The diagram below illustrates this:

![](/assets/partitioning.png)

The **Topic1** topic has five partitions (**P0** through **P4**) split across three brokers. Because there are more partitions than brokers, two brokers handle two partitions a piece, while the third handles only one (again, Pulsar handles this distribution of partitions automatically).

Messages for this topic are broadcast to two consumers. The [routing mode](#routing-modes) determines each message should be published to which partition, while the [subscription type](#subscription-types) determines which messages go to which consumers.

Decisions about routing and subscription modes can be made separately in most cases. In general, throughput concerns should guide partitioning/routing decisions while subscription decisions should be guided by application semantics.

There is no difference between partitioned topics and normal topics in terms of how subscription types work, as partitioning only determines what happens between when a message is published by a producer and processed and acknowledged by a consumer.

Partitioned topics need to be explicitly created via the [admin API](admin-api-overview.md). The number of partitions can be specified when creating the topic.

### Routing modes

When publishing to partitioned topics, you must specify a *routing mode*. The routing mode determines which partition---that is, which internal topic---each message should be published to.

There are three {@inject: javadoc:MessageRoutingMode:/client/org/apache/pulsar/client/api/MessageRoutingMode} available:

Mode     | Description
:--------|:------------
`RoundRobinPartition` | If no key is provided, the producer will publish messages across all partitions in round-robin fashion to achieve maximum throughput. Please note that round-robin is not done per individual message but rather it's set to the same boundary of batching delay, to ensure batching is effective. While if a key is specified on the message, the partitioned producer will hash the key and assign message to a particular partition. This is the default mode.
`SinglePartition`     | If no key is provided, the producer will randomly pick one single partition and publish all the messages into that partition. While if a key is specified on the message, the partitioned producer will hash the key and assign message to a particular partition.
`CustomPartition`     | Use custom message router implementation that will be called to determine the partition for a particular message. User can create a custom routing mode by using the [Java client](client-libraries-java.md) and implementing the {@inject: javadoc:MessageRouter:/client/org/apache/pulsar/client/api/MessageRouter} interface.

### Ordering guarantee

The ordering of messages is related to MessageRoutingMode and Message Key. Usually, user would want an ordering of Per-key-partition guarantee.

If there is a key attached to message, the messages will be routed to corresponding partitions based on the hashing scheme specified by {@inject: javadoc:HashingScheme:/client/org/apache/pulsar/client/api/HashingScheme} in {@inject: javadoc:ProducerBuilder:/client/org/apache/pulsar/client/api/ProducerBuilder}, when using either `SinglePartition` or `RoundRobinPartition` mode.

Ordering guarantee | Description | Routing Mode and Key
:------------------|:------------|:------------
Per-key-partition  | All the messages with the same key will be in order and be placed in same partition. | Use either `SinglePartition` or `RoundRobinPartition` mode, and Key is provided by each message.
Per-producer       | All the messages from the same producer will be in order. | Use `SinglePartition` mode, and no Key is provided for each message.

### Hashing scheme

{@inject: javadoc:HashingScheme:/client/org/apache/pulsar/client/api/HashingScheme} is an enum that represents sets of standard hashing functions available when choosing the partition to use for a particular message.

There are 2 types of standard hashing functions available: `JavaStringHash` and `Murmur3_32Hash`. 
The default hashing function for producers is `JavaStringHash`.
Please pay attention that `JavaStringHash` is not useful when producers can be from different multiple language clients, under this use case, it is recommended to use `Murmur3_32Hash`.



## Non-persistent topics

By default, Pulsar persistently stores *all* unacknowledged messages on multiple [BookKeeper](concepts-architecture-overview.md#persistent-storage) bookies (storage nodes). Data for messages on persistent topics can thus survive broker restarts and subscriber failover.

Pulsar also, however, supports **non-persistent topics**, which are topics on which messages are *never* persisted to disk and live only in memory. When using non-persistent delivery, killing a Pulsar broker or disconnecting a subscriber to a topic means that all in-transit messages are lost on that (non-persistent) topic, meaning that clients may see message loss.

Non-persistent topics have names of this form (note the `non-persistent` in the name):

```http
non-persistent://tenant/namespace/topic
```

<<<<<<< HEAD
For more info on using non-persistent topics, see the [Non-persistent messaging cookbook](cookbooks-non-persistent).
=======
> For more info on using non-persistent topics, see the [Non-persistent messaging cookbook](cookbooks-non-persistent.md).

In non-persistent topics, brokers immediately deliver messages to all connected subscribers *without persisting them* in [BookKeeper](concepts-architecture-overview.md#persistent-storage). If a subscriber is disconnected, the broker will not be able to deliver those in-transit messages, and subscribers will never be able to receive those messages again. Eliminating the persistent storage step makes messaging on non-persistent topics slightly faster than on persistent topics in some cases, but with the caveat that some core benefits of Pulsar are lost.
>>>>>>> 5068800d

> With non-persistent topics, message data lives only in memory,  without a specific buffer - which means data *is not* buffered in memory. The received messages are immediately transmitted to all *connected consumers*. If a message broker fails or message data can otherwise not be retrieved from memory, your message data may be lost. Use non-persistent topics only if you're *certain* that your use case requires it and can sustain it.

<<<<<<< HEAD
:::note
With non-persistent topics, message data lives only in memory. If a message broker fails or message data can otherwise not be retrieved from memory, your message data may be lost. Use non-persistent topics only if you're *certain* that your use case requires it and can sustain it.
:::
=======
By default, non-persistent topics are enabled on Pulsar brokers. You can disable them in the broker's [configuration](reference-configuration.md#broker-enableNonPersistentTopics). You can manage non-persistent topics using the `pulsar-admin topics` command. For more information, see [`pulsar-admin`](/tools/pulsar-admin/).
>>>>>>> 5068800d

Currently, non-persistent topics which are not partitioned are not persisted to ZooKeeper, which means if the broker owning them crashes, they do not get re-assigned to another broker because they only exist in the owner broker memory. The current workaround is to set the value of `allowAutoTopicCreation` to `true` and `allowAutoTopicCreationType` to `non-partitioned` (they are default values) in broker configuration.

### Performance

Non-persistent messaging is usually faster than persistent messaging because brokers don't persist messages and immediately send acks back to the producer as soon as that message is delivered to connected brokers. Producers thus see comparatively low publish latency with non-persistent topic.

### Client API

Producers and consumers can connect to non-persistent topics in the same way as persistent topics, with the crucial difference that the topic name must start with `non-persistent`. All the subscription types---[exclusive](#exclusive), [shared](#shared), [key-shared](#key_shared) and [failover](#failover)---are supported for non-persistent topics.

Here's an example [Java consumer](client-libraries-java.md#consumers) for a non-persistent topic:

```java
PulsarClient client = PulsarClient.builder()
        .serviceUrl("pulsar://localhost:6650")
        .build();
String npTopic = "non-persistent://public/default/my-topic";
String subscriptionName = "my-subscription-name";

Consumer<byte[]> consumer = client.newConsumer()
        .topic(npTopic)
        .subscriptionName(subscriptionName)
        .subscribe();
```

Here's an example [Java producer](client-libraries-java.md#producer) for the same non-persistent topic:

```java
Producer<byte[]> producer = client.newProducer()
                .topic(npTopic)
                .create();
```

## System topic

System topic is a predefined topic for internal use within Pulsar. It can be either a persistent or non-persistent topic.

System topics serve to implement certain features and eliminate dependencies on third-party components, such as transactions, heartbeat detections, topic-level policies, and resource group services. System topics empower the implementation of these features to be simplified, dependent, and flexible. Take heartbeat detections for example, you can leverage the system topic for health check to internally enable producer/reader to produce/consume messages under the heartbeat namespace, which can detect whether the current service is still alive.

The following table outlines the available system topics for each specific namespace.

| Namespace | TopicName | Domain | Count | Usage |
|-----------|-----------|--------|-------|-------|
| pulsar/system | `transaction_coordinator_assign_${id}` | Persistent | Default 16 | Transaction coordinator |
| pulsar/system | `__transaction_log_${tc_id}` | Persistent | Default 16 | Transaction log |
| pulsar/system | `resource-usage` | Non-persistent | Default 4 | Resource group service |
| host/port | `heartbeat` | Persistent | 1 | Heartbeat detection |
| User-defined-ns | [`__change_events`](concepts-multi-tenancy.md#namespace-change-events-and-topic-level-policies) | Persistent | Default 4 | Topic events |
| User-defined-ns | `__transaction_buffer_snapshot` | Persistent | One per namespace | Transaction buffer snapshots |
| User-defined-ns | `${topicName}__transaction_pending_ack` | Persistent | One per every topic subscription acknowledged with transactions | Acknowledgments with transactions |

:::note

* You cannot create any system topics. To list system topics, you can add the option `--include-system-topic` when you get the topic list by using [Pulsar admin API](/tools/pulsar-admin).

* Since Pulsar version 2.11.0, system topics are enabled by default.
  In earlier versions, you need to change the following configurations in the `conf/broker.conf` or `conf/standalone.conf` file to enable system topics.

  ```properties
  systemTopicEnabled=true
  topicLevelPoliciesEnabled=true
  ```

:::

## Message redelivery

Apache Pulsar supports graceful failure handling and ensures critical data is not lost. Software will always have unexpected conditions and at times messages may not be delivered successfully. Therefore, it is important to have a built-in mechanism that handles failure, particularly in asynchronous messaging as highlighted in the following examples.

- Consumers get disconnected from the database or the HTTP server. When this happens, the database is temporarily offline while the consumer is writing the data to it and the external HTTP server that the consumer calls are momentarily unavailable.
- Consumers get disconnected from a broker due to consumer crashes, broken connections, etc. As a consequence, unacknowledged messages are delivered to other available consumers.

Apache Pulsar avoids these and other message delivery failures using at-least-once delivery semantics that ensure Pulsar processes a message more than once.

To utilize message redelivery, you need to enable this mechanism before the broker can resend the unacknowledged messages in Apache Pulsar client. You can activate the message redelivery mechanism in Apache Pulsar using three methods.

- [Negative Acknowledgment](#negative-acknowledgment)
- [Acknowledgment Timeout](#acknowledgment-timeout)
- [Retry letter topic](#retry-letter-topic)


## Message retention and expiry

By default, Pulsar message brokers:

* immediately delete *all* messages that have been acknowledged by a consumer, and
* [persistently store](concepts-architecture-overview.md#persistent-storage) all unacknowledged messages in a message backlog.

Pulsar has two features, however, that enable you to override this default behavior:

* Message **retention** enables you to store messages that have been acknowledged by a consumer
* Message **expiry** enables you to set a time to live (TTL) for messages that have not yet been acknowledged

<<<<<<< HEAD
:::tip
All message retention and expiry is managed at the [namespace](#namespaces) level. For a how-to, see the [Message retention and expiry](cookbooks-retention-expiry) cookbook.
:::
=======
> All message retention and expiry is managed at the [namespace](#namespaces) level. For a how-to, see the [Message retention and expiry](cookbooks-retention-expiry.md) cookbook.
>>>>>>> 5068800d

The diagram below illustrates both concepts:

![Message retention and expiry](/assets/retention-expiry.png)

With message retention, shown at the top, a <span style={{color: " #89b557"}}>retention policy</span> applied to all topics in a namespace dictates that some messages are durably stored in Pulsar even though they've already been acknowledged. Acknowledged messages that are not covered by the retention policy are <span style={{color: " #bb3b3e"}}>deleted</span>. Without a retention policy, *all* of the <span style={{color: " #19967d"}}>acknowledged messages</span> would be deleted.

With message expiry, shown at the bottom, some messages are <span style={{color: " #bb3b3e"}}>deleted</span>, even though they <span style={{color: " #337db6"}}>haven't been acknowledged</span>, because they've expired according to the <span style={{color: " #e39441"}}>TTL applied to the namespace</span> (for example because a TTL of 5 minutes has been applied and the messages haven't been acknowledged but are 10 minutes old).

## Message deduplication

Message duplication occurs when a message is [persisted](concepts-architecture-overview.md#persistent-storage) by Pulsar more than once. Message deduplication is an optional Pulsar feature that prevents unnecessary message duplication by processing each message only once, even if the message is received more than once.

The following diagram illustrates what happens when message deduplication is disabled vs. enabled:

![Pulsar message deduplication](/assets/message-deduplication.png)


Message deduplication is disabled in the scenario shown at the top. Here, a producer publishes message 1 on a topic; the message reaches a Pulsar broker and is [persisted](concepts-architecture-overview.md#persistent-storage) to BookKeeper. The producer then sends message 1 again (in this case due to some retry logic), and the message is received by the broker and stored in BookKeeper again, which means that duplication has occurred.

In the second scenario at the bottom, the producer publishes message 1, which is received by the broker and persisted, as in the first scenario. When the producer attempts to publish the message again, however, the broker knows that it has already seen message 1 and thus does not persist the message.

<<<<<<< HEAD
:::tip
Message deduplication is handled at the namespace level or the topic level. For more instructions, see the [message deduplication cookbook](cookbooks-deduplication).
:::
=======
> Message deduplication is handled at the namespace level or the topic level. For more instructions, see the [message deduplication cookbook](cookbooks-deduplication.md).
> You can read the design of Message Deduplication in [PIP-6](https://github.com/aahmed-se/pulsar-wiki/blob/master/PIP-6:-Guaranteed-Message-Deduplication.md)
>>>>>>> 5068800d

### Producer idempotency

The other available approach to message deduplication is to ensure that each message is *only produced once*. This approach is typically called **producer idempotency**. The drawback of this approach is that it defers the work of message deduplication to the application. In Pulsar, this is handled at the [broker](reference-terminology.md#broker) level, so you do not need to modify your Pulsar client code. Instead, you only need to make administrative changes. For details, see [Managing message deduplication](cookbooks-deduplication.md).

### Deduplication and effectively-once semantics

Message deduplication makes Pulsar an ideal messaging system to be used in conjunction with stream processing engines (SPEs) and other systems seeking to provide effectively-once processing semantics. Messaging systems that do not offer automatic message deduplication require the SPE or other system to guarantee deduplication, which means that strict message ordering comes at the cost of burdening the application with the responsibility of deduplication. With Pulsar, strict ordering guarantees come at no application-level cost.


## Delayed message delivery
Delayed message delivery enables you to consume a message later. In this mechanism, a message is stored in BookKeeper. The `DelayedDeliveryTracker` maintains the time index (time -> messageId) in memory after the message is published to a broker. This message will be delivered to a consumer once the specified delay is over.

Delayed message delivery only works in the Shared subscription type. In the Exclusive and Failover subscription types, the delayed message is dispatched immediately.

The diagram below illustrates the concept of delayed message delivery:

![Delayed Message Delivery](/assets/message_delay.png)

A broker saves a message without any check. When a consumer consumes a message, if the message is set to delay, then the message is added to `DelayedDeliveryTracker`. A subscription checks and gets timeout messages from `DelayedDeliveryTracker`.

### Broker
Delayed message delivery is enabled by default. You can change it in the broker configuration file as below:

```conf
# Whether to enable the delayed delivery for messages.
# If disabled, messages are immediately delivered and there is no tracking overhead.
delayedDeliveryEnabled=true

# Control the ticking time for the retry of delayed message delivery,
# affecting the accuracy of the delivery time compared to the scheduled time.
# Note that this time is used to configure the HashedWheelTimer's tick time for the
# InMemoryDelayedDeliveryTrackerFactory (the default DelayedDeliverTrackerFactory).
# Default is 1 second.
delayedDeliveryTickTimeMillis=1000

# When using the InMemoryDelayedDeliveryTrackerFactory (the default DelayedDeliverTrackerFactory), whether
# the deliverAt time is strictly followed. When false (default), messages may be sent to consumers before the deliverAt
# time by as much as the tickTimeMillis. This can reduce the overhead on the broker of maintaining the delayed index
# for a potentially very short time period. When true, messages will not be sent to consumer until the deliverAt time
# has passed, and they may be as late as the deliverAt time plus the tickTimeMillis for the topic plus the
# delayedDeliveryTickTimeMillis.
isDelayedDeliveryDeliverAtTimeStrict=false
```

### Producer
The following is an example of delayed message delivery for a producer in Java:

```java
// message to be delivered at the configured delay interval
producer.newMessage().deliverAfter(3L, TimeUnit.Minute).value("Hello Pulsar!").send();
```
<|MERGE_RESOLUTION|>--- conflicted
+++ resolved
@@ -49,11 +49,7 @@
   nettyMaxFrameSizeBytes=5253120
   ```
 
-<<<<<<< HEAD
-For more information on Pulsar messages, see Pulsar [binary protocol](developing-binary-protocol).
-=======
 > For more information on Pulsar messages, see Pulsar [binary protocol](developing-binary-protocol.md).
->>>>>>> 5068800d
 
 ## Producers
 
@@ -481,11 +477,7 @@
                 .subscribe();
 ```
 
-<<<<<<< HEAD
-Dead letter topic serves message redelivery, which is triggered by [acknowledgement timeout](#acknowledgement-timeout) or [negative acknowledgement](#negative-acknowledgement) or [retry letter topic](#retry-letter-topic) . 
-=======
 Dead letter topic serves message redelivery, which is triggered by [acknowledgment timeout](#acknowledgment-timeout) or [negative acknowledgment](#negative-acknowledgment) or [retry letter topic](#retry-letter-topic). 
->>>>>>> 5068800d
 
 :::note
 
@@ -508,16 +500,12 @@
 `namespace`          | The administrative unit of the topic, which acts as a grouping mechanism for related topics. Most topic configuration is performed at the [namespace](#namespaces) level. Each tenant has one or more namespaces.
 `topic`              | The final part of the name. Topic names have no special meaning in a Pulsar instance.
 
-<<<<<<< HEAD
-:::note
-**No need to explicitly create new topics**  
+:::note
+
 You do not need to explicitly create topics in Pulsar. If a client attempts to write or receive messages to/from a topic that does not yet exist, Pulsar creates that topic under the namespace provided in the [topic name](#topics) automatically.
 If no tenant or namespace is specified when a client creates a topic, the topic is created in the default tenant and namespace. You can also create a topic in a specified tenant and namespace, such as `persistent://my-tenant/my-namespace/my-topic`. `persistent://my-tenant/my-namespace/my-topic` means the `my-topic` topic is created in the `my-namespace` namespace of the `my-tenant` tenant.
-=======
-> **No need to explicitly create new topics**
-> You do not need to explicitly create topics in Pulsar. If a client attempts to write or receive messages to/from a topic that does not yet exist, Pulsar creates that topic under the namespace provided in the [topic name](#topics) automatically.
-> If no tenant or namespace is specified when a client creates a topic, the topic is created in the default tenant and namespace. You can also create a topic in a specified tenant and namespace, such as `persistent://my-tenant/my-namespace/my-topic`. `persistent://my-tenant/my-namespace/my-topic` means the `my-topic` topic is created in the `my-namespace` namespace of the `my-tenant` tenant.
->>>>>>> 5068800d
+
+:::
 
 ## Namespaces
 
@@ -529,21 +517,15 @@
 
 ![Subscription types](/assets/pulsar-subscription-types.png)
 
-<<<<<<< HEAD
 :::tip
- **Pub-Sub or Queuing**  
+
+**Pub-Sub or Queuing**  
   In Pulsar, you can use different subscriptions flexibly.
-  * If you want to achieve traditional "fan-out pub-sub messaging" among consumers, specify a unique subscription name for each consumer. It is exclusive subscription type.
+  * If you want to achieve traditional "fan-out pub-sub messaging" among consumers, specify a unique subscription name for each consumer. It is an exclusive subscription type.
   * If you want to achieve "message queuing" among consumers, share the same subscription name among multiple consumers(shared, failover, key_shared).
-  * If you want to achieve both effects simultaneously, combine exclusive subscription type with other subscription types for consumers.
-:::
-=======
-> **Pub-Sub or Queuing**
-> In Pulsar, you can use different subscriptions flexibly.
-> * If you want to achieve traditional "fan-out pub-sub messaging" among consumers, specify a unique subscription name for each consumer. It is exclusive subscription type.
-> * If you want to achieve "message queuing" among consumers, share the same subscription name among multiple consumers(shared, failover, key_shared).
-> * If you want to achieve both effects simultaneously, combine exclusive subscription type with other subscription types for consumers.
->>>>>>> 5068800d
+  * If you want to achieve both effects simultaneously, combine exclusive subscription types with other subscription types for consumers.
+
+:::
 
 ### Subscription types
 
@@ -556,7 +538,9 @@
 In the diagram below, only **Consumer A-0** is allowed to consume messages.
 
 :::tip
- Exclusive is the default subscription type.
+
+Exclusive is the default subscription type.
+
 :::
 
 ![Exclusive subscriptions](/assets/pulsar-exclusive-subscriptions.png)
@@ -580,19 +564,14 @@
 
 In the diagram below, **Consumer-C-1** and **Consumer-C-2** are able to subscribe to the topic, but **Consumer-C-3** and others could as well.
 
-<<<<<<< HEAD
-:::caution
- **Limitations of Shared type**  
+:::note
+
+**Limitations of Shared type**  
  When using Shared type, be aware that:
  * Message ordering is not guaranteed.
  * You cannot use cumulative acknowledgment with Shared type.
-:::
-=======
-> **Limitations of Shared type**
-> When using Shared type, be aware that:
-> * Message ordering is not guaranteed.
-> * You cannot use cumulative acknowledgment with Shared type.
->>>>>>> 5068800d
+ 
+:::
 
 ![Shared subscriptions](/assets/pulsar-shared-subscriptions.png)
 
@@ -645,21 +624,16 @@
 </Tabs>
 ````
 
-<<<<<<< HEAD
-:::caution
+:::note
+
 **Limitations of Key_Shared type** 
 
 When you use Key_Shared type, be aware that:
-  * You need to specify a key or orderingKey for messages.
+  * You need to specify a key or ordering key for messages.
   * You cannot use cumulative acknowledgment with Key_Shared type.
-  * When the position of the newest message in a topic is `X`, a key-shared consumer that is newly attached to the same subscription and connected to the topic will **not** receive any messages until the position of the oldest unacknowledged message in this subscription is newer than or equal to `X`. 
-:::
-=======
-> **Limitations of Key_Shared type**
-> When you use Key_Shared type, be aware that:
-> * You need to specify a key or orderingKey for messages.
-> * You cannot use cumulative acknowledgment with Key_Shared type.
->>>>>>> 5068800d
+  * When the position of the newest message in a topic is `X`, a key-shared consumer that is newly attached to the same subscription and connected to the topic will **not** receive any messages until all the messages before `X` have been acknowledged. 
+
+:::
 
 ### Subscription modes
 
@@ -676,7 +650,7 @@
 `Durable` | The cursor is durable, which retains messages and persists the current position. <br />If a broker restarts from a failure, it can recover the cursor from the persistent storage (BookKeeper), so that messages can continue to be consumed from the last consumed position. | `Durable` is the **default** subscription mode.
 `NonDurable` | The cursor is non-durable. <br />Once a broker stops, the cursor is lost and can never be recovered, so that messages **can not** continue to be consumed from the last consumed position. | Reader’s subscription mode is `NonDurable` in nature and it does not prevent data in a topic from being deleted. Reader’s subscription mode **can not** be changed.
 
-A [subscription](#subscriptions) can have one or more consumers. When a consumer subscribes to a topic, it must specify the subscription name. A durable subscription and a non-durable subscription can have the same name, they are independent of each other. If a consumer specifies a subscription which does not exist before, the subscription is automatically created.
+A [subscription](#subscriptions) can have one or more consumers. When a consumer subscribes to a topic, it must specify the subscription name. A durable subscription and a non-durable subscription can have the same name, they are independent of each other. If a consumer specifies a subscription that does not exist before, the subscription is automatically created.
 
 #### When to use
 
@@ -727,20 +701,19 @@
 * By explicitly defining a list of topics
 
 :::note
- When subscribing to multiple topics by regex, all topics must be in the same [namespace](#namespaces).
+
+When subscribing to multiple topics by regex, all topics must be in the same [namespace](#namespaces).
+
 :::
 
 When subscribing to multiple topics, the Pulsar client automatically makes a call to the Pulsar API to discover the topics that match the regex pattern/list, and then subscribe to all of them. If any of the topics do not exist, the consumer auto-subscribes to them once the topics are created.
 
-<<<<<<< HEAD
-:::note
+:::note
+
  **No ordering guarantees across multiple topics**  
- When a producer sends messages to a single topic, all messages are guaranteed to be read from that topic in the same order. However, these guarantees do not hold across multiple topics. So when a producer sends message to multiple topics, the order in which messages are read from those topics is not guaranteed to be the same.
-:::
-=======
-> **No ordering guarantees across multiple topics**
-> When a producer sends messages to a single topic, all messages are guaranteed to be read from that topic in the same order. However, these guarantees do not hold across multiple topics. So when a producer sends message to multiple topics, the order in which messages are read from those topics is not guaranteed to be the same.
->>>>>>> 5068800d
+ When a producer sends messages to a single topic, all messages are guaranteed to be read from that topic in the same order. However, these guarantees do not hold across multiple topics. So when a producer sends messages to multiple topics, the order in which messages are read from those topics is not guaranteed to be the same.
+
+:::
 
 The following are multi-topic subscription examples for Java.
 
@@ -834,23 +807,13 @@
 non-persistent://tenant/namespace/topic
 ```
 
-<<<<<<< HEAD
 For more info on using non-persistent topics, see the [Non-persistent messaging cookbook](cookbooks-non-persistent).
-=======
-> For more info on using non-persistent topics, see the [Non-persistent messaging cookbook](cookbooks-non-persistent.md).
 
 In non-persistent topics, brokers immediately deliver messages to all connected subscribers *without persisting them* in [BookKeeper](concepts-architecture-overview.md#persistent-storage). If a subscriber is disconnected, the broker will not be able to deliver those in-transit messages, and subscribers will never be able to receive those messages again. Eliminating the persistent storage step makes messaging on non-persistent topics slightly faster than on persistent topics in some cases, but with the caveat that some core benefits of Pulsar are lost.
->>>>>>> 5068800d
-
-> With non-persistent topics, message data lives only in memory,  without a specific buffer - which means data *is not* buffered in memory. The received messages are immediately transmitted to all *connected consumers*. If a message broker fails or message data can otherwise not be retrieved from memory, your message data may be lost. Use non-persistent topics only if you're *certain* that your use case requires it and can sustain it.
-
-<<<<<<< HEAD
-:::note
-With non-persistent topics, message data lives only in memory. If a message broker fails or message data can otherwise not be retrieved from memory, your message data may be lost. Use non-persistent topics only if you're *certain* that your use case requires it and can sustain it.
-:::
-=======
+
+> With non-persistent topics, message data lives only in memory, without a specific buffer - which means data *is not* buffered in memory. The received messages are immediately transmitted to all *connected consumers*. If a message broker fails or message data can otherwise not be retrieved from memory, your message data may be lost. Use non-persistent topics only if you're *certain* that your use case requires it and can sustain it.
+
 By default, non-persistent topics are enabled on Pulsar brokers. You can disable them in the broker's [configuration](reference-configuration.md#broker-enableNonPersistentTopics). You can manage non-persistent topics using the `pulsar-admin topics` command. For more information, see [`pulsar-admin`](/tools/pulsar-admin/).
->>>>>>> 5068800d
 
 Currently, non-persistent topics which are not partitioned are not persisted to ZooKeeper, which means if the broker owning them crashes, they do not get re-assigned to another broker because they only exist in the owner broker memory. The current workaround is to set the value of `allowAutoTopicCreation` to `true` and `allowAutoTopicCreationType` to `non-partitioned` (they are default values) in broker configuration.
 
@@ -945,13 +908,11 @@
 * Message **retention** enables you to store messages that have been acknowledged by a consumer
 * Message **expiry** enables you to set a time to live (TTL) for messages that have not yet been acknowledged
 
-<<<<<<< HEAD
 :::tip
-All message retention and expiry is managed at the [namespace](#namespaces) level. For a how-to, see the [Message retention and expiry](cookbooks-retention-expiry) cookbook.
-:::
-=======
-> All message retention and expiry is managed at the [namespace](#namespaces) level. For a how-to, see the [Message retention and expiry](cookbooks-retention-expiry.md) cookbook.
->>>>>>> 5068800d
+
+All message retention and expiry are managed at the [namespace](#namespaces) level. For a how-to, see the [Message retention and expiry](cookbooks-retention-expiry.md) cookbook.
+
+:::
 
 The diagram below illustrates both concepts:
 
@@ -974,14 +935,8 @@
 
 In the second scenario at the bottom, the producer publishes message 1, which is received by the broker and persisted, as in the first scenario. When the producer attempts to publish the message again, however, the broker knows that it has already seen message 1 and thus does not persist the message.
 
-<<<<<<< HEAD
-:::tip
-Message deduplication is handled at the namespace level or the topic level. For more instructions, see the [message deduplication cookbook](cookbooks-deduplication).
-:::
-=======
 > Message deduplication is handled at the namespace level or the topic level. For more instructions, see the [message deduplication cookbook](cookbooks-deduplication.md).
-> You can read the design of Message Deduplication in [PIP-6](https://github.com/aahmed-se/pulsar-wiki/blob/master/PIP-6:-Guaranteed-Message-Deduplication.md)
->>>>>>> 5068800d
+> You can read the design of Message Deduplication in [PIP-6](https://github.com/aahmed-se/pulsar-wiki/blob/master/PIP-6:-Guaranteed-Message-Deduplication.md).
 
 ### Producer idempotency
 
