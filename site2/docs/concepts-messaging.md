--- conflicted
+++ resolved
@@ -165,11 +165,7 @@
 
 ## Subscription modes
 
-<<<<<<< HEAD
 A subscription is a named configuration rule that determines how messages are delivered to consumers. There are four available subscription modes in Pulsar: [exclusive](#exclusive), [shared](#shared), [failover](#failover), and [key_shared](#key_shared). These modes are illustrated in the figure below.
-=======
-A subscription is a named configuration rule that determines how messages are delivered to consumers. Four subscription modes are available in Pulsar: [exclusive](#exclusive), [shared](#shared), [failover](#failover) and [Key_Shared](#key_shared). These modes are illustrated in the figure below.
->>>>>>> f28c32ff
 
 ![Subscription modes](assets/pulsar-subscription-modes.png)
 
