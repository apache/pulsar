---
id: concepts-messaging
title: Messaging
sidebar_label: "Messaging"
---

````mdx-code-block
import Tabs from '@theme/Tabs';
import TabItem from '@theme/TabItem';
````


Pulsar is built on the [publish-subscribe](https://en.wikipedia.org/wiki/Publish%E2%80%93subscribe_pattern) pattern (often abbreviated to pub-sub). In this pattern, [producers](#producers) publish messages to [topics](#topics); [consumers](#consumers) [subscribe](#subscription-types) to those topics, process incoming messages, and send [acknowledgements](#acknowledgement) to the broker when processing is finished.

When a subscription is created, Pulsar [retains](concepts-architecture-overview.md#persistent-storage) all messages, even if the consumer is disconnected. The retained messages are discarded only when a consumer acknowledges that all these messages are processed successfully. 

If the consumption of a message fails and you want this message to be consumed again, you can enable [message redelivery mechanism](#message-redelivery) to request the broker to resend this message.

## Messages

Messages are the basic "unit" of Pulsar. The following table lists the components of messages.

Component | Description
:---------|:-------
Value / data payload | The data carried by the message. All Pulsar messages contain raw bytes, although message data can also conform to data [schemas](schema-get-started).
Key | The key (string type) of the message. It is a short name of message key or partition key. Messages are optionally tagged with keys, which is useful for features like [topic compaction](concepts-topic-compaction).
Properties | An optional key/value map of user-defined properties.
Producer name | The name of the producer who produces the message. If you do not specify a producer name, the default name is used. 
Topic name | The name of the topic that the message is published to.
Schema version | The version number of the schema that the message is produced with.
Sequence ID | Each Pulsar message belongs to an ordered sequence on its topic. The sequence ID of a message is initially assigned by its producer, indicating its order in that sequence, and can also be customized.<br />Sequence ID can be used for message deduplication. If `brokerDeduplicationEnabled` is set to `true`, the sequence ID of each message is unique within a producer of a topic (non-partitioned) or a partition.  
Message ID | The message ID of a message is assigned by bookies as soon as the message is persistently stored. Message ID indicates a message’s specific position in a ledger and is unique within a Pulsar cluster.
Publish time | The timestamp of when the message is published. The timestamp is automatically applied by the producer.
Event time | An optional timestamp attached to a message by applications. For example, applications attach a timestamp on when the message is processed. If nothing is set to event time, the value is `0`. 

The default size of a message is 5 MB. You can configure the max size of a message with the following configurations.

- In the `broker.conf` file.

  ```bash
  
  # The max size of a message (in bytes).
  maxMessageSize=5242880
  
  ```

- In the `bookkeeper.conf` file.

  ```bash
  
  # The max size of the netty frame (in bytes). Any messages received larger than this value are rejected. The default value is 5 MB.
  nettyMaxFrameSizeBytes=5253120
  
  ```

> For more information on Pulsar messages, see Pulsar [binary protocol](developing-binary-protocol).

## Producers

A producer is a process that attaches to a topic and publishes messages to a Pulsar [broker](reference-terminology.md#broker). The Pulsar broker processes the messages.

### Send modes

Producers send messages to brokers synchronously (sync) or asynchronously (async).

| Mode       | Description |
|:-----------|-----------|
| Sync send  | The producer waits for an acknowledgement from the broker after sending every message. If the acknowledgment is not received, the producer treats the sending operation as a failure.                                                                                                                                                                                    |
| Async send | The producer puts a message in a blocking queue and returns immediately. The client library sends the message to the broker in the background. If the queue is full (you can [configure](reference-configuration.md#broker) the maximum size), the producer is blocked or fails immediately when calling the API, depending on arguments passed to the producer. |

### Access mode

You can have different types of access modes on topics for producers.

<<<<<<< HEAD
|Access mode | Description
|---|---
`Shared`|Multiple producers can publish on a topic. <br><br>This is the **default** setting.
`Exclusive`|Only one producer can publish on a topic. <br><br>If there is already a producer connected, other producers trying to publish on this topic get errors immediately.<br><br>The “old” producer is evicted and a “new” producer is selected to be the next exclusive producer if the “old” producer experiences a network partition with the broker.
`ExclusiveWithFencing`|Only one producer can publish on a topic. <br /><br />If there is already a producer connected, it will be removed and invalidated immediately.
`WaitForExclusive`|If there is already a producer connected, the producer creation is pending (rather than timing out) until the producer gets the `Exclusive` access.<br><br>The producer that succeeds in becoming the exclusive one is treated as the leader. Consequently, if you want to implement the leader election scheme for your application, you can use this access mode.
=======
Access mode | Description
:-----------|------------
`Shared`           | Multiple producers can publish on a topic. <br /><br />This is the **default** setting.
`Exclusive`        | Only one producer can publish on a topic. <br /><br />If there is already a producer connected, other producers trying to publish on this topic get errors immediately.<br /><br />The “old” producer is evicted and a “new” producer is selected to be the next exclusive producer if the “old” producer experiences a network partition with the broker.
`WaitForExclusive` | If there is already a producer connected, the producer creation is pending (rather than timing out) until the producer gets the `Exclusive` access.<br /><br />The producer that succeeds in becoming the exclusive one is treated as the leader. Consequently, if you want to implement a leader election scheme for your application, you can use this access mode. Note that the leader pattern scheme mentioned refers to using Pulsar as a Write-Ahead Log (WAL) which means the leader writes its "decisions" to the topic. On error cases, the leader will get notified it is no longer the leader *only* when it tries to write a message and fails on appropriate error, by the broker.

:::note
>>>>>>> a6f281e9

Once an application creates a producer with `Exclusive` or `WaitForExclusive` access mode successfully, the instance of this application is guaranteed to be the **only writer** to the topic. Any other producers trying to produce messages on this topic will either get errors immediately or have to wait until they get the `Exclusive` access. 
For more information, see [PIP 68: Exclusive Producer](https://github.com/apache/pulsar/wiki/PIP-68:-Exclusive-Producer).

:::

You can set producer access mode through Java Client API. For more information, see `ProducerAccessMode` in [ProducerBuilder.java](https://github.com/apache/pulsar/blob/fc5768ca3bbf92815d142fe30e6bfad70a1b4fc6/pulsar-client-api/src/main/java/org/apache/pulsar/client/api/ProducerBuilder.java) file.


### Compression

You can compress messages published by producers during transportation. Pulsar currently supports the following types of compression:

* [LZ4](https://github.com/lz4/lz4)
* [ZLIB](https://zlib.net/)
* [ZSTD](https://facebook.github.io/zstd/)
* [SNAPPY](https://google.github.io/snappy/)

### Batching

When batching is enabled, the producer accumulates and sends a batch of messages in a single request. The batch size is defined by the maximum number of messages and the maximum publish latency. Therefore, the backlog size represents the total number of batches instead of the total number of messages.

In Pulsar, batches are tracked and stored as single units rather than as individual messages. Consumer unbundles a batch into individual messages. However, scheduled messages (configured through the `deliverAt` or the `deliverAfter` parameter) are always sent as individual messages even batching is enabled.

In general, a batch is acknowledged when all of its messages are acknowledged by a consumer. It means that when **not all** batch messages are acknowledged, then unexpected failures, negative acknowledgements, or acknowledgement timeouts can result in a redelivery of all messages in this batch.

To avoid redelivering acknowledged messages in a batch to the consumer, Pulsar introduces batch index acknowledgement since Pulsar 2.6.0. When batch index acknowledgement is enabled, the consumer filters out the batch index that has been acknowledged and sends the batch index acknowledgement request to the broker. The broker maintains the batch index acknowledgement status and tracks the acknowledgement status of each batch index to avoid dispatching acknowledged messages to the consumer. The batch is deleted when all indices of the messages in it are acknowledged.

By default, batch index acknowledgement is disabled (`acknowledgmentAtBatchIndexLevelEnabled=false`). You can enable batch index acknowledgement by setting the `acknowledgmentAtBatchIndexLevelEnabled` parameter to `true` at the broker side. Enabling batch index acknowledgement results in more memory overheads. 

### Chunking
Message chunking enables Pulsar to process large payload messages by splitting the message into chunks at the producer side and aggregating chunked messages at the consumer side.

With message chunking enabled, when the size of a message exceeds the allowed maximum payload size (the `maxMessageSize` parameter of broker), the workflow of messaging is as follows:
1. The producer splits the original message into chunked messages and publishes them with chunked metadata to the broker separately and in order. 
2. The broker stores the chunked messages in one managed-ledger in the same way as that of ordinary messages, and it uses the `chunkedMessageRate` parameter to record chunked message rate on the topic.
3. The consumer buffers the chunked messages and aggregates them into the receiver queue when it receives all the chunks of a message.
4. The client consumes the aggregated message from the receiver queue. 

**Limitations:** 
- Chunking is only available for persisted topics.
- Chunking is only available for the exclusive and failover subscription types.
- Chunking cannot be enabled simultaneously with batching.

#### Handle consecutive chunked messages with one ordered consumer

The following figure shows a topic with one producer which publishes a large message payload in chunked messages along with regular non-chunked messages. The producer publishes message M1 in three chunks labeled M1-C1, M1-C2 and M1-C3. The broker stores all the three chunked messages in the [managed-ledger](concepts-architecture-overview.md#managed-ledgers) and dispatches them to the ordered (exclusive/failover) consumer in the same order. The consumer buffers all the chunked messages in memory until it receives all the chunked messages, aggregates them into one message and then hands over the original message M1 to the client.

![](/assets/chunking-01.png)

#### Handle interwoven chunked messages with one ordered consumer

When multiple producers publish chunked messages into a single topic, the broker stores all the chunked messages coming from different producers in the same [managed-ledger](concepts-architecture-overview.md#managed-ledgers). The chunked messages in the managed-ledger can be interwoven with each other. As shown below, Producer 1 publishes message M1 in three chunks M1-C1, M1-C2 and M1-C3. Producer 2 publishes message M2 in three chunks M2-C1, M2-C2 and M2-C3. All chunked messages of the specific message are still in order but might not be consecutive in the managed-ledger.

![](/assets/chunking-02.png)

:::note

In this case, interwoven chunked messages may bring some memory pressure to the consumer because the consumer keeps a separate buffer for each large message to aggregate all its chunks in one message. You can limit the maximum number of chunked messages a consumer maintains concurrently by configuring the `maxPendingChunkedMessage` parameter. When the threshold is reached, the consumer drops pending messages by silently acknowledging them or asking the broker to redeliver them later, optimizing memory utilization.

:::

#### Enable Message Chunking

**Prerequisite:** Disable batching by setting the `enableBatching` parameter to `false`.

The message chunking feature is OFF by default. 
To enable message chunking, set the `chunkingEnabled` parameter to `true` when creating a producer.

:::note

If the consumer fails to receive all chunks of a message within a specified time period, it expires incomplete chunks. The default value is 1 minute. For more information about the `expireTimeOfIncompleteChunkedMessage` parameter, refer to [org.apache.pulsar.client.api](https://pulsar.apache.org/api/client/).

:::

## Consumers

A consumer is a process that attaches to a topic via a subscription and then receives messages.

A consumer sends a [flow permit request](developing-binary-protocol.md#flow-control) to a broker to get messages. There is a queue at the consumer side to receive messages pushed from the broker. You can configure the queue size with the [`receiverQueueSize`](client-libraries-java.md#configure-consumer) parameter. The default size is `1000`). Each time `consumer.receive()` is called, a message is dequeued from the buffer.  

### Receive modes

Messages are received from [brokers](reference-terminology.md#broker) either synchronously (sync) or asynchronously (async).

| Mode          | Description                                                                                                                                                                                                   |
|:--------------|:--------------------------------------------------------------------------------------------------------------------------------------------------------------------------------------------------------------|
| Sync receive  | A sync receive is blocked until a message is available.                                                                                                                                                  |
| Async receive | An async receive returns immediately with a future value—for example, a [`CompletableFuture`](http://www.baeldung.com/java-completablefuture) in Java—that completes once a new message is available. |

### Listeners

Client libraries provide listener implementation for consumers. For example, the [Java client](client-libraries-java) provides a {@inject: javadoc:MesssageListener:/client/org/apache/pulsar/client/api/MessageListener} interface. In this interface, the `received` method is called whenever a new message is received.

### Acknowledgement

The consumer sends an acknowledgement request to the broker after it consumes a message successfully. Then, this consumed message will be permanently stored, and be deleted only after all the subscriptions have acknowledged it. If you want to store the messages that have been acknowledged by a consumer, you need to configure the [message retention policy](concepts-messaging.md#message-retention-and-expiry).

For batch messages, you can enable batch index acknowledgement to avoid dispatching acknowledged messages to the consumer. For details about batch index acknowledgement, see [batching](#batching).

Messages can be acknowledged in one of the following two ways:

- Being acknowledged individually. With individual acknowledgement, the consumer acknowledges each message and sends an acknowledgement request to the broker.
- Being acknowledged cumulatively. With cumulative acknowledgement, the consumer **only** acknowledges the last message it received. All messages in the stream up to (and including) the provided message are not redelivered to that consumer.

If you want to acknowledge messages individually, you can use the following API.

```java

consumer.acknowledge(msg);

```

If you want to acknowledge messages cumulatively, you can use the following API.

```java

consumer.acknowledgeCumulative(msg);

```

:::note

Cumulative acknowledgement cannot be used in [Shared subscription type](#subscription-types), because Shared subscription type involves multiple consumers which have access to the same subscription. In Shared subscription type, messages are acknowledged individually.

:::

### Negative acknowledgement

The [negative acknowledgement](#negative-acknowledgement) mechanism allows you to send a notification to the broker indicating the consumer did not process a message.  When a consumer fails to consume a message and needs to re-consume it, the consumer sends a negative acknowledgement (nack) to the broker, triggering the broker to redeliver this message to the consumer.

Messages are negatively acknowledged individually or cumulatively, depending on the consumption subscription type.

In Exclusive and Failover subscription types, consumers only negatively acknowledge the last message they receive.

In Shared and Key_Shared subscription types, consumers can negatively acknowledge messages individually.

Be aware that negative acknowledgments on ordered subscription types, such as Exclusive, Failover and Key_Shared, might cause failed messages being sent to consumers out of the original order.

If you are going to use negative acknowledgment on a message, make sure it is negatively acknowledged before the acknowledgment timeout.

Use the following API to negatively acknowledge message consumption.

```java

Consumer<byte[]> consumer = pulsarClient.newConsumer()
                .topic(topic)
                .subscriptionName("sub-negative-ack")
                .subscriptionInitialPosition(SubscriptionInitialPosition.Earliest)
                .negativeAckRedeliveryDelay(2, TimeUnit.SECONDS) // the default value is 1 min
                .subscribe();

Message<byte[]> message = consumer.receive();

// call the API to send negative acknowledgement
consumer.negativeAcknowledge(message);

message = consumer.receive();
consumer.acknowledge(message);

```

To redeliver messages with different delays, you can use the **redelivery backoff mechanism** by setting the number of retries to deliver the messages.
Use the following API to enable `Negative Redelivery Backoff`.

```java

Consumer<byte[]> consumer = pulsarClient.newConsumer()
        .topic(topic)
        .subscriptionName("sub-negative-ack")
        .subscriptionInitialPosition(SubscriptionInitialPosition.Earliest)
        .negativeAckRedeliveryBackoff(MultiplierRedeliveryBackoff.builder()
            .minDelayMs(1000)
            .maxDelayMs(60 * 1000)
            .build())
        .subscribe();

```

The message redelivery behavior should be as follows.

Redelivery count | Redelivery delay
:--------------------|:-----------
1 | 10 + 1 seconds
2 | 10 + 2 seconds
3 | 10 + 4 seconds
4 | 10 + 8 seconds
5 | 10 + 16 seconds
6 | 10 + 32 seconds
7 | 10 + 60 seconds
8 | 10 + 60 seconds
:::note

If batching is enabled, all messages in one batch are redelivered to the consumer.

:::

### Acknowledgement timeout

The acknowledgement timeout mechanism allows you to set a time range during which the client tracks the unacknowledged messages. After this acknowledgement timeout (`ackTimeout`) period, the client sends `redeliver unacknowledged messages` request to the broker, thus the broker resends the unacknowledged messages to the consumer.

You can configure the acknowledgement timeout mechanism to redeliver the message if it is not acknowledged after `ackTimeout` or to execute a timer task to check the acknowledgement timeout messages during every `ackTimeoutTickTime` period.

You can also use the redelivery backoff mechanism, redeliver messages with different delays by setting the number 
of times the messages is retried.

If you want to use redelivery backoff, you can use the following API.

```java

consumer.ackTimeout(10, TimeUnit.SECOND)
        .ackTimeoutRedeliveryBackoff(MultiplierRedeliveryBackoff.builder()
        .minDelayMs(1000)
        .maxDelayMs(60000)
        .multiplier(2).build())

```

The message redelivery behavior should be as follows.

Redelivery count | Redelivery delay
:--------------------|:-----------
1 | 10 + 1 seconds
2 | 10 + 2 seconds
3 | 10 + 4 seconds
4 | 10 + 8 seconds
5 | 10 + 16 seconds
6 | 10 + 32 seconds
7 | 10 + 60 seconds
8 | 10 + 60 seconds

:::note

- If batching is enabled, all messages in one batch are redelivered to the consumer.  
- Compared with acknowledgement timeout, negative acknowledgement is preferred. First, it is difficult to set a timeout value. Second, a broker resends messages when the message processing time exceeds the acknowledgement timeout, but these messages might not need to be re-consumed.

:::

Use the following API to enable acknowledgement timeout.

```java

Consumer<byte[]> consumer = pulsarClient.newConsumer()
                .topic(topic)
                .ackTimeout(2, TimeUnit.SECONDS) // the default value is 0
                .ackTimeoutTickTime(1, TimeUnit.SECONDS)
                .subscriptionName("sub")
                .subscriptionInitialPosition(SubscriptionInitialPosition.Earliest)
                .subscribe();

Message<byte[]> message = consumer.receive();

// wait at least 2 seconds
message = consumer.receive();
consumer.acknowledge(message);

```

### Retry letter topic

The retry letter topic allows you to store the messages that failed to be consumed and retry consuming them later. With this method, you can customize the interval at which the messages are redelivered. Consumers on the original topic are automatically subscribed to the retry letter topic as well. Once the maximum number of retries has been reached, the unconsumed messages are moved to a [dead letter topic](#dead-letter-topic) for manual processing.

The diagram below illustrates the concept of the retry letter topic.
![](/assets/retry-letter-topic.svg)

The intention of using retry letter topic is different from using [delayed message delivery](#delayed-message-delivery), even though both are aiming to consume a message later. Retry letter topic serves failure handling through message redelivery to ensure critical data is not lost, while delayed message delivery is intended to deliver a message with a specified time of delay.

By default, automatic retry is disabled. You can set `enableRetry` to `true` to enable automatic retry on the consumer.

Use the following API to consume messages from a retry letter topic. When the value of `maxRedeliverCount` is reached, the unconsumed messages are moved to a dead letter topic.

```java

Consumer<byte[]> consumer = pulsarClient.newConsumer(Schema.BYTES)
                .topic("my-topic")
                .subscriptionName("my-subscription")
                .subscriptionType(SubscriptionType.Shared)
                .enableRetry(true)
                .deadLetterPolicy(DeadLetterPolicy.builder()
                        .maxRedeliverCount(maxRedeliveryCount)
                        .build())
                .subscribe();

```

The default retry letter topic uses this format:

```

<topicname>-<subscriptionname>-RETRY

```

Use the Java client to specify the name of the retry letter topic.

```java

Consumer<byte[]> consumer = pulsarClient.newConsumer(Schema.BYTES)
        .topic("my-topic")
        .subscriptionName("my-subscription")
        .subscriptionType(SubscriptionType.Shared)
        .enableRetry(true)
        .deadLetterPolicy(DeadLetterPolicy.builder()
                .maxRedeliverCount(maxRedeliveryCount)
                .retryLetterTopic("my-retry-letter-topic-name")
                .build())
        .subscribe();

```

The messages in the retry letter topic contain some special properties that are automatically created by the client.

Special property | Description
:--------------------|:-----------
`REAL_TOPIC` | The real topic name.
`ORIGIN_MESSAGE_ID` | The origin message ID. It is crucial for message tracking.
`RECONSUMETIMES`   | The number of retries to consume messages.
`DELAY_TIME`      | Message retry interval in milliseconds.
**Example**

```

REAL_TOPIC = persistent://public/default/my-topic
ORIGIN_MESSAGE_ID = 1:0:-1:0
RECONSUMETIMES = 6
DELAY_TIME = 3000

```

Use the following API to store the messages in a retrial queue.

```java

consumer.reconsumeLater(msg, 3, TimeUnit.SECONDS);

```

Use the following API to add custom properties for the `reconsumeLater` function. In the next attempt to consume, custom properties can be get from message#getProperty.

```java

Map<String, String> customProperties = new HashMap<String, String>();
customProperties.put("custom-key-1", "custom-value-1");
customProperties.put("custom-key-2", "custom-value-2");
consumer.reconsumeLater(msg, customProperties, 3, TimeUnit.SECONDS);

```

:::note

*  Currently, retry letter topic is enabled in Shared subscription types.
*  Compared with negative acknowledgment, retry letter topic is more suitable for messages that require a large number of retries with a configurable retry interval. Because messages in the retry letter topic are persisted to BookKeeper, while messages that need to be retried due to negative acknowledgment are cached on the client side.

:::

### Dead letter topic

Dead letter topic allows you to continue message consumption even some messages are not consumed successfully. The messages that are failed to be consumed are stored in a specific topic, which is called dead letter topic. You can decide how to handle the messages in the dead letter topic.

Enable dead letter topic in a Java client using the default dead letter topic.

```java

Consumer<byte[]> consumer = pulsarClient.newConsumer(Schema.BYTES)
                .topic("my-topic")
                .subscriptionName("my-subscription")
                .subscriptionType(SubscriptionType.Shared)
                .deadLetterPolicy(DeadLetterPolicy.builder()
                      .maxRedeliverCount(maxRedeliveryCount)
                      .build())
                .subscribe();

```

The default dead letter topic uses this format: 

```

<topicname>-<subscriptionname>-DLQ

```

Use the Java client to specify the name of the dead letter topic.

```java

Consumer<byte[]> consumer = pulsarClient.newConsumer(Schema.BYTES)
                .topic("my-topic")
                .subscriptionName("my-subscription")
                .subscriptionType(SubscriptionType.Shared)
                .deadLetterPolicy(DeadLetterPolicy.builder()
                      .maxRedeliverCount(maxRedeliveryCount)
                      .deadLetterTopic("my-dead-letter-topic-name")
                      .build())
                .subscribe();

```

By default, there is no subscription during a DLQ topic creation. Without a just-in-time subscription to the DLQ topic, you may lose messages. To automatically create an initial subscription for the DLQ, you can specify the `initialSubscriptionName` parameter. If this parameter is set but the broker's `allowAutoSubscriptionCreation` is disabled, the DLQ producer will fail to be created.

```java

Consumer<byte[]> consumer = pulsarClient.newConsumer(Schema.BYTES)
                .topic("my-topic")
                .subscriptionName("my-subscription")
                .subscriptionType(SubscriptionType.Shared)
                .deadLetterPolicy(DeadLetterPolicy.builder()
                      .maxRedeliverCount(maxRedeliveryCount)
                      .deadLetterTopic("my-dead-letter-topic-name")
                      .initialSubscriptionName("init-sub")
                      .build())
                .subscribe();

```

Dead letter topic serves message redelivery, which is triggered by [acknowledgement timeout](#acknowledgement-timeout) or [negative acknowledgement](#negative-acknowledgement) or [retry letter topic](#retry-letter-topic) . 
:::note

* Currently, dead letter topic is enabled in Shared and Key_Shared subscription types.

:::

## Topics

As in other pub-sub systems, topics in Pulsar are named channels for transmitting messages from producers to consumers. Topic names are URLs that have a well-defined structure:

```http

{persistent|non-persistent}://tenant/namespace/topic

```

Topic name component | Description
:--------------------|:-----------
`persistent` / `non-persistent` | This identifies the type of topic. Pulsar supports two kind of topics: [persistent](concepts-architecture-overview.md#persistent-storage) and [non-persistent](#non-persistent-topics). The default is persistent, so if you do not specify a type, the topic is persistent. With persistent topics, all messages are durably persisted on disks (if the broker is not standalone, messages are durably persisted on multiple disks), whereas data for non-persistent topics is not persisted to storage disks.
`tenant`             | The topic tenant within the instance. Tenants are essential to multi-tenancy in Pulsar, and spread across clusters.
`namespace`          | The administrative unit of the topic, which acts as a grouping mechanism for related topics. Most topic configuration is performed at the [namespace](#namespaces) level. Each tenant has one or multiple namespaces.
`topic`              | The final part of the name. Topic names have no special meaning in a Pulsar instance.

> **No need to explicitly create new topics**  
> You do not need to explicitly create topics in Pulsar. If a client attempts to write or receive messages to/from a topic that does not yet exist, Pulsar creates that topic under the namespace provided in the [topic name](#topics) automatically.
> If no tenant or namespace is specified when a client creates a topic, the topic is created in the default tenant and namespace. You can also create a topic in a specified tenant and namespace, such as `persistent://my-tenant/my-namespace/my-topic`. `persistent://my-tenant/my-namespace/my-topic` means the `my-topic` topic is created in the `my-namespace` namespace of the `my-tenant` tenant.

## Namespaces

A namespace is a logical nomenclature within a tenant. A tenant creates multiple namespaces via the [admin API](admin-api-namespaces.md#create). For instance, a tenant with different applications can create a separate namespace for each application. A namespace allows the application to create and manage a hierarchy of topics. The topic `my-tenant/app1` is a namespace for the application `app1` for `my-tenant`. You can create any number of [topics](#topics) under the namespace.

## Subscriptions

A subscription is a named configuration rule that determines how messages are delivered to consumers. Four subscription types are available in Pulsar: [exclusive](#exclusive), [shared](#shared), [failover](#failover), and [key_shared](#key_shared). These types are illustrated in the figure below.

![Subscription types](/assets/pulsar-subscription-types.png)

> **Pub-Sub or Queuing**  
> In Pulsar, you can use different subscriptions flexibly.
> * If you want to achieve traditional "fan-out pub-sub messaging" among consumers, specify a unique subscription name for each consumer. It is exclusive subscription type.
> * If you want to achieve "message queuing" among consumers, share the same subscription name among multiple consumers(shared, failover, key_shared).
> * If you want to achieve both effects simultaneously, combine exclusive subscription type with other subscription types for consumers.

### Subscription types

When a subscription has no consumers, its subscription type is undefined. The type of a subscription is defined when a consumer connects to it, and the type can be changed by restarting all consumers with a different configuration.

#### Exclusive

In *Exclusive* type, only a single consumer is allowed to attach to the subscription. If multiple consumers subscribe to a topic using the same subscription, an error occurs.

In the diagram below, only **Consumer A-0** is allowed to consume messages.

> Exclusive is the default subscription type.

![Exclusive subscriptions](/assets/pulsar-exclusive-subscriptions.png)

#### Failover

In *Failover* type, multiple consumers can attach to the same subscription. A master consumer is picked for non-partitioned topic or each partition of partitioned topic and receives messages. When the master consumer disconnects, all (non-acknowledged and subsequent) messages are delivered to the next consumer in line.

For partitioned topics, broker will sort consumers by priority level and lexicographical order of consumer name. Then broker will try to evenly assigns topics to consumers with the highest priority level.

For non-partitioned topic, broker will pick consumer in the order they subscribe to the non partitioned topic.

In the diagram below, **Consumer-B-0** is the master consumer while **Consumer-B-1** would be the next consumer in line to receive messages if **Consumer-B-0** is disconnected.

![Failover subscriptions](/assets/pulsar-failover-subscriptions.png)

#### Shared

In *shared* or *round robin* type, multiple consumers can attach to the same subscription. Messages are delivered in a round robin distribution across consumers, and any given message is delivered to only one consumer. When a consumer disconnects, all the messages that were sent to it and not acknowledged will be rescheduled for sending to the remaining consumers.

In the diagram below, **Consumer-C-1** and **Consumer-C-2** are able to subscribe to the topic, but **Consumer-C-3** and others could as well.

> **Limitations of Shared type**  
> When using Shared type, be aware that:
> * Message ordering is not guaranteed.
> * You cannot use cumulative acknowledgment with Shared type.

![Shared subscriptions](/assets/pulsar-shared-subscriptions.png)

#### Key_Shared

In *Key_Shared* type, multiple consumers can attach to the same subscription. Messages are delivered in a distribution across consumers and message with same key or same ordering key are delivered to only one consumer. No matter how many times the message is re-delivered, it is delivered to the same consumer. When a consumer connected or disconnected will cause served consumer change for some key of message.

![Key_Shared subscriptions](/assets/pulsar-key-shared-subscriptions.png)

Note that when the consumers are using the Key_Shared subscription type, you need to **disable batching** or **use key-based batching** for the producers. There are two reasons why the key-based batching is necessary for Key_Shared subscription type:
1. The broker dispatches messages according to the keys of the messages, but the default batching approach might fail to pack the messages with the same key to the same batch. 
2. Since it is the consumers instead of the broker who dispatch the messages from the batches, the key of the first message in one batch is considered as the key of all messages in this batch, thereby leading to context errors. 

The key-based batching aims at resolving the above-mentioned issues. This batching method ensures that the producers pack the messages with the same key to the same batch. The messages without a key are packed into one batch and this batch has no key. When the broker dispatches messages from this batch, it uses `NON_KEY` as the key. In addition, each consumer is associated with **only one** key and should receive **only one message batch** for the connected key. By default, you can limit batching by configuring the number of messages that producers are allowed to send. 

Below are examples of enabling the key-based batching under the Key_Shared subscription type, with `client` being the Pulsar client that you created.

````mdx-code-block
<Tabs 
  defaultValue="Java"
  values={[{"label":"Java","value":"Java"},{"label":"C++","value":"C++"},{"label":"Python","value":"Python"}]}>
<TabItem value="Java">

```

Producer<byte[]> producer = client.newProducer()
        .topic("my-topic")
        .batcherBuilder(BatcherBuilder.KEY_BASED)
        .create();

```

</TabItem>
<TabItem value="C++">

```

ProducerConfiguration producerConfig;
producerConfig.setBatchingType(ProducerConfiguration::BatchingType::KeyBasedBatching);
Producer producer;
client.createProducer("my-topic", producerConfig, producer);

```

</TabItem>
<TabItem value="Python">

```

producer = client.create_producer(topic='my-topic', batching_type=pulsar.BatchingType.KeyBased)

```

</TabItem>

</Tabs>
````

> **Limitations of Key_Shared type**  
> When you use Key_Shared type, be aware that:
> * You need to specify a key or orderingKey for messages.
> * You cannot use cumulative acknowledgment with Key_Shared type.

### Subscription modes

#### What is a subscription mode

The subscription mode indicates the cursor type. 

- When a subscription is created, an associated cursor is created to record the last consumed position. 

- When a consumer of the subscription restarts, it can continue consuming from the last message it consumes.

Subscription mode | Description | Note
|---|---|---
`Durable`|The cursor is durable, which retains messages and persists the current position. <br />If a broker restarts from a failure, it can recover the cursor from the persistent storage (BookKeeper), so that messages can continue to be consumed from the last consumed position.|`Durable` is the **default** subscription mode.
`NonDurable`|The cursor is non-durable. <br />Once a broker stops, the cursor is lost and can never be recovered, so that messages **can not** continue to be consumed from the last consumed position.|Reader’s subscription mode is `NonDurable` in nature and it does not prevent data in a topic from being deleted. Reader’s subscription mode **can not** be changed. 

A [subscription](#subscriptions) can have one or more consumers. When a consumer subscribes to a topic, it must specify the subscription name. A durable subscription and a non-durable subscription can have the same name, they are independent of each other. If a consumer specifies a subscription which does not exist before, the subscription is automatically created.

#### When to use

By default, messages of a topic without any durable subscriptions are marked as deleted. If you want to prevent the messages being marked as deleted, you can create a durable subscription for this topic. In this case, only acknowledged messages are marked as deleted. For more information, see [message retention and expiry](cookbooks-retention-expiry).

#### How to use

After a consumer is created, the default subscription mode of the consumer is `Durable`. You can change the subscription mode to `NonDurable` by making changes to the consumer’s configuration.

````mdx-code-block
<Tabs 
  defaultValue="Durable"
  values={[{"label":"Durable","value":"Durable"},{"label":"Non-durable","value":"Non-durable"}]}>

<TabItem value="Durable">

```java

        Consumer<byte[]> consumer = pulsarClient.newConsumer()
                .topic("my-topic")
                .subscriptionName("my-sub")
                .subscriptionMode(SubscriptionMode.Durable)
                .subscribe();

```

</TabItem>
<TabItem value="Non-durable">

```java

        Consumer<byte[]> consumer = pulsarClient.newConsumer()
                .topic("my-topic")
                .subscriptionName("my-sub")
                .subscriptionMode(SubscriptionMode.NonDurable)
                .subscribe();

```

</TabItem>

</Tabs>
````

For how to create, check, or delete a durable subscription, see [manage subscriptions](admin-api-topics.md/#manage-subscriptions).

## Multi-topic subscriptions

When a consumer subscribes to a Pulsar topic, by default it subscribes to one specific topic, such as `persistent://public/default/my-topic`. As of Pulsar version 1.23.0-incubating, however, Pulsar consumers can simultaneously subscribe to multiple topics. You can define a list of topics in two ways:

* On the basis of a [**reg**ular **ex**pression](https://en.wikipedia.org/wiki/Regular_expression) (regex), for example `persistent://public/default/finance-.*`
* By explicitly defining a list of topics

> When subscribing to multiple topics by regex, all topics must be in the same [namespace](#namespaces).

When subscribing to multiple topics, the Pulsar client automatically makes a call to the Pulsar API to discover the topics that match the regex pattern/list, and then subscribe to all of them. If any of the topics do not exist, the consumer auto-subscribes to them once the topics are created.

> **No ordering guarantees across multiple topics**  
> When a producer sends messages to a single topic, all messages are guaranteed to be read from that topic in the same order. However, these guarantees do not hold across multiple topics. So when a producer sends message to multiple topics, the order in which messages are read from those topics is not guaranteed to be the same.

The following are multi-topic subscription examples for Java.

```java

import java.util.regex.Pattern;

import org.apache.pulsar.client.api.Consumer;
import org.apache.pulsar.client.api.PulsarClient;

PulsarClient pulsarClient = // Instantiate Pulsar client object

// Subscribe to all topics in a namespace
Pattern allTopicsInNamespace = Pattern.compile("persistent://public/default/.*");
Consumer<byte[]> allTopicsConsumer = pulsarClient.newConsumer()
                .topicsPattern(allTopicsInNamespace)
                .subscriptionName("subscription-1")
                .subscribe();

// Subscribe to a subsets of topics in a namespace, based on regex
Pattern someTopicsInNamespace = Pattern.compile("persistent://public/default/foo.*");
Consumer<byte[]> someTopicsConsumer = pulsarClient.newConsumer()
                .topicsPattern(someTopicsInNamespace)
                .subscriptionName("subscription-1")
                .subscribe();

```

For code examples, see [Java](client-libraries-java.md#multi-topic-subscriptions).

## Partitioned topics

Normal topics are served only by a single broker, which limits the maximum throughput of the topic. *Partitioned topics* are a special type of topic that are handled by multiple brokers, thus allowing for higher throughput.

A partitioned topic is actually implemented as N internal topics, where N is the number of partitions. When publishing messages to a partitioned topic, each message is routed to one of several brokers. The distribution of partitions across brokers is handled automatically by Pulsar.

The diagram below illustrates this:

![](/assets/partitioning.png)

The **Topic1** topic has five partitions (**P0** through **P4**) split across three brokers. Because there are more partitions than brokers, two brokers handle two partitions a piece, while the third handles only one (again, Pulsar handles this distribution of partitions automatically).

Messages for this topic are broadcast to two consumers. The [routing mode](#routing-modes) determines each message should be published to which partition, while the [subscription type](#subscription-types) determines which messages go to which consumers.

Decisions about routing and subscription modes can be made separately in most cases. In general, throughput concerns should guide partitioning/routing decisions while subscription decisions should be guided by application semantics.

There is no difference between partitioned topics and normal topics in terms of how subscription types work, as partitioning only determines what happens between when a message is published by a producer and processed and acknowledged by a consumer.

Partitioned topics need to be explicitly created via the [admin API](admin-api-overview). The number of partitions can be specified when creating the topic.

### Routing modes

When publishing to partitioned topics, you must specify a *routing mode*. The routing mode determines which partition---that is, which internal topic---each message should be published to.

There are three {@inject: javadoc:MessageRoutingMode:/client/org/apache/pulsar/client/api/MessageRoutingMode} available:

Mode     | Description 
:--------|:------------
`RoundRobinPartition` | If no key is provided, the producer will publish messages across all partitions in round-robin fashion to achieve maximum throughput. Please note that round-robin is not done per individual message but rather it's set to the same boundary of batching delay, to ensure batching is effective. While if a key is specified on the message, the partitioned producer will hash the key and assign message to a particular partition. This is the default mode. 
`SinglePartition`     | If no key is provided, the producer will randomly pick one single partition and publish all the messages into that partition. While if a key is specified on the message, the partitioned producer will hash the key and assign message to a particular partition.
`CustomPartition`     | Use custom message router implementation that will be called to determine the partition for a particular message. User can create a custom routing mode by using the [Java client](client-libraries-java) and implementing the {@inject: javadoc:MessageRouter:/client/org/apache/pulsar/client/api/MessageRouter} interface.

### Ordering guarantee

The ordering of messages is related to MessageRoutingMode and Message Key. Usually, user would want an ordering of Per-key-partition guarantee.

If there is a key attached to message, the messages will be routed to corresponding partitions based on the hashing scheme specified by {@inject: javadoc:HashingScheme:/client/org/apache/pulsar/client/api/HashingScheme} in {@inject: javadoc:ProducerBuilder:/client/org/apache/pulsar/client/api/ProducerBuilder}, when using either `SinglePartition` or `RoundRobinPartition` mode.

Ordering guarantee | Description | Routing Mode and Key
:------------------|:------------|:------------
Per-key-partition  | All the messages with the same key will be in order and be placed in same partition. | Use either `SinglePartition` or `RoundRobinPartition` mode, and Key is provided by each message.
Per-producer       | All the messages from the same producer will be in order. | Use `SinglePartition` mode, and no Key is provided for each message.

### Hashing scheme

{@inject: javadoc:HashingScheme:/client/org/apache/pulsar/client/api/HashingScheme} is an enum that represent sets of standard hashing functions available when choosing the partition to use for a particular message.

There are 2 types of standard hashing functions available: `JavaStringHash` and `Murmur3_32Hash`. 
The default hashing function for producer is `JavaStringHash`.
Please pay attention that `JavaStringHash` is not useful when producers can be from different multiple language clients, under this use case, it is recommended to use `Murmur3_32Hash`.



## Non-persistent topics


By default, Pulsar persistently stores *all* unacknowledged messages on multiple [BookKeeper](concepts-architecture-overview.md#persistent-storage) bookies (storage nodes). Data for messages on persistent topics can thus survive broker restarts and subscriber failover.

Pulsar also, however, supports **non-persistent topics**, which are topics on which messages are *never* persisted to disk and live only in memory. When using non-persistent delivery, killing a Pulsar broker or disconnecting a subscriber to a topic means that all in-transit messages are lost on that (non-persistent) topic, meaning that clients may see message loss.

Non-persistent topics have names of this form (note the `non-persistent` in the name):

```http

non-persistent://tenant/namespace/topic

```

> For more info on using non-persistent topics, see the [Non-persistent messaging cookbook](cookbooks-non-persistent).

In non-persistent topics, brokers immediately deliver messages to all connected subscribers *without persisting them* in [BookKeeper](concepts-architecture-overview.md#persistent-storage). If a subscriber is disconnected, the broker will not be able to deliver those in-transit messages, and subscribers will never be able to receive those messages again. Eliminating the persistent storage step makes messaging on non-persistent topics slightly faster than on persistent topics in some cases, but with the caveat that some of the core benefits of Pulsar are lost.

> With non-persistent topics, message data lives only in memory. If a message broker fails or message data can otherwise not be retrieved from memory, your message data may be lost. Use non-persistent topics only if you're *certain* that your use case requires it and can sustain it.

By default, non-persistent topics are enabled on Pulsar brokers. You can disable them in the broker's [configuration](reference-configuration.md#broker-enableNonPersistentTopics). You can manage non-persistent topics using the `pulsar-admin topics` command. For more information, see [`pulsar-admin`](https://pulsar.apache.org/tools/pulsar-admin/).

### Performance

Non-persistent messaging is usually faster than persistent messaging because brokers don't persist messages and immediately send acks back to the producer as soon as that message is delivered to connected brokers. Producers thus see comparatively low publish latency with non-persistent topic.

### Client API

Producers and consumers can connect to non-persistent topics in the same way as persistent topics, with the crucial difference that the topic name must start with `non-persistent`. All three subscription types---[exclusive](#exclusive), [shared](#shared), and [failover](#failover)---are supported for non-persistent topics.

Here's an example [Java consumer](client-libraries-java.md#consumers) for a non-persistent topic:

```java

PulsarClient client = PulsarClient.builder()
        .serviceUrl("pulsar://localhost:6650")
        .build();
String npTopic = "non-persistent://public/default/my-topic";
String subscriptionName = "my-subscription-name";

Consumer<byte[]> consumer = client.newConsumer()
        .topic(npTopic)
        .subscriptionName(subscriptionName)
        .subscribe();

```

Here's an example [Java producer](client-libraries-java.md#producer) for the same non-persistent topic:

```java

Producer<byte[]> producer = client.newProducer()
                .topic(npTopic)
                .create();

```

## Message redelivery

Apache Pulsar supports graceful failure handling and ensures critical data is not lost. Software will always have unexpected conditions and at times messages may not be delivered successfully. Therefore, it is important to have a built-in mechanism that handles failure, particularly in asynchronous messaging as highlighted in the following examples.

- Consumers get disconnected from the database or the HTTP server. When this happens, the database is temporarily offline while the consumer is writing the data to it and the external HTTP server that the consumer calls is momentarily unavailable.
- Consumers get disconnected from a broker due to consumer crashes, broken connections, etc. As a consequence, the unacknowledged messages are delivered to other available consumers.

Apache Pulsar avoids these and other message delivery failures using at-least-once delivery semantics that ensure Pulsar processes a message more than once. 

To utilize message redelivery, you need to enable this mechanism before the broker can resend the unacknowledged messages in Apache Pulsar client. You can activate the message redelivery mechanism in Apache Pulsar using three methods. 

- [Negative Acknowledgment](#negative-acknowledgement)
- [Acknowledgement Timeout](#acknowledgement-timeout)
- [Retry letter topic](#retry-letter-topic)


## Message retention and expiry

By default, Pulsar message brokers:

* immediately delete *all* messages that have been acknowledged by a consumer, and
* [persistently store](concepts-architecture-overview.md#persistent-storage) all unacknowledged messages in a message backlog.

Pulsar has two features, however, that enable you to override this default behavior:

* Message **retention** enables you to store messages that have been acknowledged by a consumer
* Message **expiry** enables you to set a time to live (TTL) for messages that have not yet been acknowledged

> All message retention and expiry is managed at the [namespace](#namespaces) level. For a how-to, see the [Message retention and expiry](cookbooks-retention-expiry) cookbook.

The diagram below illustrates both concepts:

![Message retention and expiry](/assets/retention-expiry.png)

With message retention, shown at the top, a <span style={{color: " #89b557"}}>retention policy</span> applied to all topics in a namespace dictates that some messages are durably stored in Pulsar even though they've already been acknowledged. Acknowledged messages that are not covered by the retention policy are <span style={{color: " #bb3b3e"}}>deleted</span>. Without a retention policy, *all* of the <span style={{color: " #19967d"}}>acknowledged messages</span> would be deleted.

With message expiry, shown at the bottom, some messages are <span style={{color: " #bb3b3e"}}>deleted</span>, even though they <span style={{color: " #337db6"}}>haven't been acknowledged</span>, because they've expired according to the <span style={{color: " #e39441"}}>TTL applied to the namespace</span> (for example because a TTL of 5 minutes has been applied and the messages haven't been acknowledged but are 10 minutes old).

## Message deduplication

Message duplication occurs when a message is [persisted](concepts-architecture-overview.md#persistent-storage) by Pulsar more than once. Message deduplication is an optional Pulsar feature that prevents unnecessary message duplication by processing each message only once, even if the message is received more than once.

The following diagram illustrates what happens when message deduplication is disabled vs. enabled:

![Pulsar message deduplication](/assets/message-deduplication.png)


Message deduplication is disabled in the scenario shown at the top. Here, a producer publishes message 1 on a topic; the message reaches a Pulsar broker and is [persisted](concepts-architecture-overview.md#persistent-storage) to BookKeeper. The producer then sends message 1 again (in this case due to some retry logic), and the message is received by the broker and stored in BookKeeper again, which means that duplication has occurred.

In the second scenario at the bottom, the producer publishes message 1, which is received by the broker and persisted, as in the first scenario. When the producer attempts to publish the message again, however, the broker knows that it has already seen message 1 and thus does not persist the message.

> Message deduplication is handled at the namespace level or the topic level. For more instructions, see the [message deduplication cookbook](cookbooks-deduplication).


### Producer idempotency

The other available approach to message deduplication is to ensure that each message is *only produced once*. This approach is typically called **producer idempotency**. The drawback of this approach is that it defers the work of message deduplication to the application. In Pulsar, this is handled at the [broker](reference-terminology.md#broker) level, so you do not need to modify your Pulsar client code. Instead, you only need to make administrative changes. For details, see [Managing message deduplication](cookbooks-deduplication).

### Deduplication and effectively-once semantics

Message deduplication makes Pulsar an ideal messaging system to be used in conjunction with stream processing engines (SPEs) and other systems seeking to provide effectively-once processing semantics. Messaging systems that do not offer automatic message deduplication require the SPE or other system to guarantee deduplication, which means that strict message ordering comes at the cost of burdening the application with the responsibility of deduplication. With Pulsar, strict ordering guarantees come at no application-level cost.

> You can find more in-depth information in [this post](https://www.splunk.com/en_us/blog/it/exactly-once-is-not-exactly-the-same.html).

## Delayed message delivery
Delayed message delivery enables you to consume a message later. In this mechanism, a message is stored in BookKeeper. The `DelayedDeliveryTracker` maintains the time index (time -> messageId) in memory after the message is published to a broker. This message will be delivered to a consumer once the specified delay is over.  

Delayed message delivery only works in Shared subscription type. In Exclusive and Failover subscription types, the delayed message is dispatched immediately.

The diagram below illustrates the concept of delayed message delivery:

![Delayed Message Delivery](/assets/message_delay.png)

A broker saves a message without any check. When a consumer consumes a message, if the message is set to delay, then the message is added to `DelayedDeliveryTracker`. A subscription checks and gets timeout messages from `DelayedDeliveryTracker`.

### Broker 
Delayed message delivery is enabled by default. You can change it in the broker configuration file as below:

```

# Whether to enable the delayed delivery for messages.
# If disabled, messages are immediately delivered and there is no tracking overhead.
delayedDeliveryEnabled=true

# Control the ticking time for the retry of delayed message delivery,
# affecting the accuracy of the delivery time compared to the scheduled time.
# Default is 1 second.
delayedDeliveryTickTimeMillis=1000

```

### Producer 
The following is an example of delayed message delivery for a producer in Java:

```java

// message to be delivered at the configured delay interval
producer.newMessage().deliverAfter(3L, TimeUnit.Minute).value("Hello Pulsar!").send();

```
<|MERGE_RESOLUTION|>--- conflicted
+++ resolved
@@ -72,22 +72,14 @@
 
 You can have different types of access modes on topics for producers.
 
-<<<<<<< HEAD
-|Access mode | Description
-|---|---
-`Shared`|Multiple producers can publish on a topic. <br><br>This is the **default** setting.
-`Exclusive`|Only one producer can publish on a topic. <br><br>If there is already a producer connected, other producers trying to publish on this topic get errors immediately.<br><br>The “old” producer is evicted and a “new” producer is selected to be the next exclusive producer if the “old” producer experiences a network partition with the broker.
-`ExclusiveWithFencing`|Only one producer can publish on a topic. <br /><br />If there is already a producer connected, it will be removed and invalidated immediately.
-`WaitForExclusive`|If there is already a producer connected, the producer creation is pending (rather than timing out) until the producer gets the `Exclusive` access.<br><br>The producer that succeeds in becoming the exclusive one is treated as the leader. Consequently, if you want to implement the leader election scheme for your application, you can use this access mode.
-=======
 Access mode | Description
 :-----------|------------
 `Shared`           | Multiple producers can publish on a topic. <br /><br />This is the **default** setting.
 `Exclusive`        | Only one producer can publish on a topic. <br /><br />If there is already a producer connected, other producers trying to publish on this topic get errors immediately.<br /><br />The “old” producer is evicted and a “new” producer is selected to be the next exclusive producer if the “old” producer experiences a network partition with the broker.
+`ExclusiveWithFencing`|Only one producer can publish on a topic. <br /><br />If there is already a producer connected, it will be removed and invalidated immediately.
 `WaitForExclusive` | If there is already a producer connected, the producer creation is pending (rather than timing out) until the producer gets the `Exclusive` access.<br /><br />The producer that succeeds in becoming the exclusive one is treated as the leader. Consequently, if you want to implement a leader election scheme for your application, you can use this access mode. Note that the leader pattern scheme mentioned refers to using Pulsar as a Write-Ahead Log (WAL) which means the leader writes its "decisions" to the topic. On error cases, the leader will get notified it is no longer the leader *only* when it tries to write a message and fails on appropriate error, by the broker.
 
 :::note
->>>>>>> a6f281e9
 
 Once an application creates a producer with `Exclusive` or `WaitForExclusive` access mode successfully, the instance of this application is guaranteed to be the **only writer** to the topic. Any other producers trying to produce messages on this topic will either get errors immediately or have to wait until they get the `Exclusive` access. 
 For more information, see [PIP 68: Exclusive Producer](https://github.com/apache/pulsar/wiki/PIP-68:-Exclusive-Producer).
