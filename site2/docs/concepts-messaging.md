--- conflicted
+++ resolved
@@ -632,10 +632,7 @@
   * You need to specify a key or ordering key for messages.
   * You cannot use cumulative acknowledgment with Key_Shared type.
   * When the position of the newest message in a topic is `X`, a key-shared consumer that is newly attached to the same subscription and connected to the topic will **not** receive any messages until all the messages before `X` have been acknowledged. 
-<<<<<<< HEAD
-
-=======
->>>>>>> 8f07c273
+  
 :::
 
 ### Subscription modes
