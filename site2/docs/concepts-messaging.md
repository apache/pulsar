--- conflicted
+++ resolved
@@ -38,29 +38,15 @@
 - In the `broker.conf` file.
 
   ```bash
-<<<<<<< HEAD
   # The max size of a message (in bytes).
   maxMessageSize=5242880
-=======
-
-  # The max size of a message (in bytes).
-  maxMessageSize=5242880
-
->>>>>>> 9529850b
   ```
 
 - In the `bookkeeper.conf` file.
 
   ```bash
-<<<<<<< HEAD
   # The max size of the netty frame (in bytes). Any messages received larger than this value are rejected. The default value is 5 MB.
   nettyMaxFrameSizeBytes=5253120
-=======
-
-  # The max size of the netty frame (in bytes). Any messages received larger than this value are rejected. The default value is 5 MB.
-  nettyMaxFrameSizeBytes=5253120
-
->>>>>>> 9529850b
   ```
 
 > For more information on Pulsar messages, see Pulsar [binary protocol](developing-binary-protocol.md).
@@ -139,13 +125,8 @@
 Message chunking enables Pulsar to process large payload messages by splitting the message into chunks at the producer side and aggregating chunked messages at the consumer side.
 
 With message chunking enabled, when the size of a message exceeds the allowed maximum payload size (the `maxMessageSize` parameter of broker), the workflow of messaging is as follows:
-<<<<<<< HEAD
 1. The producer splits the original message into chunked messages and publishes them with chunked metadata to the broker separately and in order. 
 2. The broker stores the chunked messages in one managed ledger in the same way as that of ordinary messages, and it uses the `chunkedMessageRate` parameter to record chunked message rate on the topic.
-=======
-1. The producer splits the original message into chunked messages and publishes them with chunked metadata to the broker separately and in order.
-2. The broker stores the chunked messages in one managed-ledger in the same way as that of ordinary messages, and it uses the `chunkedMessageRate` parameter to record chunked message rate on the topic.
->>>>>>> 9529850b
 3. The consumer buffers the chunked messages and aggregates them into the receiver queue when it receives all the chunks of a message.
 4. The client consumes the aggregated message from the receiver queue.
 
@@ -307,12 +288,7 @@
 
 You can configure the acknowledgment timeout mechanism to redeliver the message if it is not acknowledged after `ackTimeout` or to execute a timer task to check the acknowledgment timeout messages during every `ackTimeoutTickTime` period.
 
-<<<<<<< HEAD
 You can also use the redelivery backoff mechanism to redeliver messages with different delays by setting the number of times the messages are retried.
-=======
-You can also use the redelivery backoff mechanism, redeliver messages with different delays by setting the number
-of times the messages is retried.
->>>>>>> 9529850b
 
 If you want to use redelivery backoff, you can use the following API.
 
@@ -420,7 +396,7 @@
 
 **Example**
 
-```
+```conf
 REAL_TOPIC = persistent://public/default/my-topic
 ORIGIN_MESSAGE_ID = 1:0:-1:0
 RECONSUMETIMES = 6
@@ -501,12 +477,8 @@
                 .subscribe();
 ```
 
-<<<<<<< HEAD
 Dead letter topic serves message redelivery, which is triggered by [acknowledgment timeout](#acknowledgment-timeout) or [negative acknowledgment](#negative-acknowledgment) or [retry letter topic](#retry-letter-topic). 
 
-=======
-Dead letter topic serves message redelivery, which is triggered by [acknowledgment timeout](#acknowledgment-timeout) or [negative acknowledgment](#negative-acknowledgment) or [retry letter topic](#retry-letter-topic).
->>>>>>> 9529850b
 :::note
 
 Currently, dead letter topic is enabled in Shared and Key_Shared subscription types.
@@ -594,15 +566,9 @@
 
 ![Key_Shared subscriptions](/assets/pulsar-key-shared-subscriptions.png)
 
-<<<<<<< HEAD
 Note that when the consumers are using the Key_Shared subscription type, you need to **disable batching** or **use key-based batching** for the producers. There are two reasons why the key-based batching is necessary for the Key_Shared subscription type:
 1. The broker dispatches messages according to the keys of the messages, but the default batching approach might fail to pack the messages with the same key to the same batch. 
 2. Since it is the consumers instead of the broker who dispatch the messages from the batches, the key of the first message in one batch is considered as the key to all messages in this batch, thereby leading to context errors. 
-=======
-Note that when the consumers are using the Key_Shared subscription type, you need to **disable batching** or **use key-based batching** for the producers. There are two reasons why the key-based batching is necessary for Key_Shared subscription type:
-1. The broker dispatches messages according to the keys of the messages, but the default batching approach might fail to pack the messages with the same key to the same batch.
-2. Since it is the consumers instead of the broker who dispatch the messages from the batches, the key of the first message in one batch is considered as the key of all messages in this batch, thereby leading to context errors.
->>>>>>> 9529850b
 
 The key-based batching aims at resolving the above-mentioned issues. This batching method ensures that the producers pack the messages with the same key to the same batch. The messages without a key are packed into one batch and this batch has no key. When the broker dispatches messages from this batch, it uses `NON_KEY` as the key. In addition, each consumer is associated with **only one** key and should receive **only one message batch** for the connected key. By default, you can limit batching by configuring the number of messages that producers are allowed to send.
 
@@ -794,13 +760,8 @@
 
 {@inject: javadoc:HashingScheme:/client/org/apache/pulsar/client/api/HashingScheme} is an enum that represents sets of standard hashing functions available when choosing the partition to use for a particular message.
 
-<<<<<<< HEAD
 There are 2 types of standard hashing functions available: `JavaStringHash` and `Murmur3_32Hash`. 
 The default hashing function for producers is `JavaStringHash`.
-=======
-There are 2 types of standard hashing functions available: `JavaStringHash` and `Murmur3_32Hash`.
-The default hashing function for producer is `JavaStringHash`.
->>>>>>> 9529850b
 Please pay attention that `JavaStringHash` is not useful when producers can be from different multiple language clients, under this use case, it is recommended to use `Murmur3_32Hash`.
 
 
