--- conflicted
+++ resolved
@@ -13,11 +13,7 @@
 
 ## Dynamic assignments
 
-<<<<<<< HEAD
 Topics are dynamically assigned to brokers based on the load conditions of all brokers in the cluster. The assignment of topics to brokers is not done at the topic level but the **bundle** level (a higher level). Instead of individual topic assignments, each broker takes ownership of a subset of the topics for a namespace. This subset is called a bundle and effectively this subset is a sharding mechanism. 
-=======
-Topics are dynamically assigned to brokers based on the load conditions of all brokers in the cluster. The assignment of topics to brokers is not done at the topic level but at the **bundle** level (a higher level). Instead of individual topic assignments, each broker takes ownership of a subset of the topics for a namespace. This subset is called a bundle and effectively this subset is a sharding mechanism.
->>>>>>> 9529850b
 
 In other words, each namespace is an "administrative" unit and sharded into a list of bundles, with each bundle comprising a portion of the overall hash range of the namespace. Topics are assigned to a particular bundle by taking the hash of the topic name and checking in which bundle the hash falls. Each bundle is independent of the others and thus is independently assigned to different brokers.
 
@@ -36,12 +32,7 @@
 
 When you create a new namespace, a number of bundles are assigned to the namespace. You can set this number in the `conf/broker.conf` file:
 
-<<<<<<< HEAD
-```conf
-=======
-```properties
-
->>>>>>> 9529850b
+```conf
 # When a namespace is created without specifying the number of bundles, this
 # value will be used as the default
 defaultNumberOfNamespaceBundles=4
@@ -70,12 +61,7 @@
 
 To enable bundle split, you need to configure the following settings in the `broker.conf` file, and set `defaultNamespaceBundleSplitAlgorithm` based on your needs.
 
-<<<<<<< HEAD
-```conf
-=======
-```properties
-
->>>>>>> 9529850b
+```conf
 loadBalancerAutoBundleSplitEnabled=true
 loadBalancerAutoUnloadSplitBundlesEnabled=true
 defaultNamespaceBundleSplitAlgorithm=range_equally_divide
@@ -83,12 +69,7 @@
 
 You can configure more parameters for splitting thresholds. Any existing bundle that exceeds any of the thresholds is a candidate to be split. By default, the newly split bundles are immediately reassigned to other brokers, to facilitate the traffic distribution.
 
-<<<<<<< HEAD
-```conf
-=======
-```properties
-
->>>>>>> 9529850b
+```conf
 # maximum topics in a bundle, otherwise bundle split will be triggered
 loadBalancerNamespaceBundleMaxTopics=1000
 
@@ -122,12 +103,7 @@
 
 Additional settings that apply to shedding:
 
-<<<<<<< HEAD
-```conf
-=======
-```properties
-
->>>>>>> 9529850b
+```conf
 # Load shedding interval. Broker periodically checks whether some traffic should be offload from
 # some over-loaded broker to other under-loaded brokers
 loadBalancerSheddingIntervalMinutes=1
@@ -149,12 +125,8 @@
 :::
 
 ### ThresholdShedder
-<<<<<<< HEAD
 
 This strategy tends to shed the bundles if any broker's usage is above the configured threshold. It does this by first computing the average resource usage per broker for the whole cluster. The resource usage for each broker is calculated using the following method `LocalBrokerData#getMaxResourceUsageWithWeight`. Historical observations are included in the running average based on the broker's setting for `loadBalancerHistoryResourcePercentage`. Once the average resource usage is calculated, a broker's current/historical usage is compared to the average broker usage. If a broker's usage is greater than the average usage per broker plus the `loadBalancerBrokerThresholdShedderPercentage`, this load shedder proposes removing enough bundles to bring the unloaded broker 5% below the current average broker usage. Note that recently unloaded bundles are not unloaded again. 
-=======
-This strategy tends to shed the bundles if any broker's usage is above the configured threshold. It does this by first computing the average resource usage per broker for the whole cluster. The resource usage for each broker is calculated using the following method `LocalBrokerData#getMaxResourceUsageWithWeight`. Historical observations are included in the running average based on the broker's setting for `loadBalancerHistoryResourcePercentage`. Once the average resource usage is calculated, a broker's current/historical usage is compared to the average broker usage. If a broker's usage is greater than the average usage per broker plus the `loadBalancerBrokerThresholdShedderPercentage`, this load shedder proposes removing enough bundles to bring the unloaded broker 5% below the current average broker usage. Note that recently unloaded bundles are not unloaded again.
->>>>>>> 9529850b
 
 ![Shedding strategy - ThresholdShedder](/assets/shedding-strategy-thresholdshedder.svg)
 
@@ -165,12 +137,7 @@
 
 You can configure the weights for each resource per broker in the `conf/broker.conf` file.
 
-<<<<<<< HEAD
-```conf
-=======
-```properties
-
->>>>>>> 9529850b
+```conf
 # The BandWithIn usage weight when calculating new resource usage. The range is between 0 and 1.0.
 loadBalancerBandwithInResourceWeight=1.0
 
@@ -288,10 +255,6 @@
 
 ```bash
 pulsar-admin namespaces set-anti-affinity-group <namespace> --group <group-name>
-<<<<<<< HEAD
-=======
-
->>>>>>> 9529850b
 ```
 
 For more information about `anti-affinity-group` related commands, refer to [Pulsar admin doc](/tools/pulsar-admin/).