---
id: tiered-storage-aliyun
title: Use Aliyun OSS offloader with Pulsar
sidebar_label: "Aliyun OSS offloader"
---

This chapter guides you through every step of installing and configuring the Aliyun Object Storage Service (OSS) offloader and using it with Pulsar.

## Installation

Follow the steps below to install the Aliyun OSS offloader.

### Prerequisite

- Pulsar: 2.8.0 or later versions

### Step

This example uses Pulsar 2.8.0.

1. [Download the Pulsar tarball](getting-started-standalone.md#install-pulsar-using-binary-release).

2. Download and untar the Pulsar offloaders package, then copy the Pulsar offloaders as `offloaders` in the Pulsar directory. See [Install tiered storage offloaders](getting-started-standalone.md#install-tiered-storage-offloaders-optional).

   **Output**

<<<<<<< HEAD
   ```bash
   tiered-storage-file-system-2.8.0.nar
   tiered-storage-jcloud-2.8.0.nar
=======
   ```

   tiered-storage-file-system-2.8.0.nar
   tiered-storage-jcloud-2.8.0.nar

>>>>>>> 9529850b
   ```

   :::note

   * If you are running Pulsar in a bare-metal cluster, make sure that `offloaders` tarball is unzipped in every broker's Pulsar directory.
   * If you are running Pulsar in Docker or deploying Pulsar using a Docker image (such as K8s and DCOS), you can use the `apachepulsar/pulsar-all` image. The `apachepulsar/pulsar-all` image has already bundled tiered storage offloaders.

   :::

## Configuration

:::note

Before offloading data from BookKeeper to Aliyun OSS, you need to configure some properties of the Aliyun OSS offload driver. Besides, you can also configure the Aliyun OSS offloader to run it automatically or trigger it manually.

:::

### Configure Aliyun OSS offloader driver

You can configure the Aliyun OSS offloader driver in the configuration file `broker.conf` or `standalone.conf`.

- **Required** configurations are as below.

  | Required configuration | Description | Example value |
  | --- | --- |--- |
  | `managedLedgerOffloadDriver` | Offloader driver name, which is case-insensitive. | aliyun-oss |
  | `offloadersDirectory` | Offloader directory | offloaders |
  | `managedLedgerOffloadBucket` | [Bucket](#bucket-required) | pulsar-topic-offload |
  | `managedLedgerOffloadServiceEndpoint` | [Endpoint](#endpoint-required) | http://oss-cn-hongkong.aliyuncs.com |

- **Optional** configurations are as below.

  | Optional | Description | Default value |
  | --- | --- | --- |
  | `managedLedgerOffloadReadBufferSizeInBytes` | Block size for each individual read when reading back data from S3-compatible storage. | 1 MB |
  | `managedLedgerOffloadMaxBlockSizeInBytes` | Maximum block size sent during a multi-part upload to S3-compatible storage. It **cannot** be smaller than 5 MB. | 64 MB |
  | `managedLedgerMinLedgerRolloverTimeMinutes` | Minimum time between ledger rollover for a topic.<br /><br />It's **not** recommended to change the default value in a production environment. | 2 |
  | `managedLedgerMaxEntriesPerLedger` | Maximum number of entries to append to a ledger before triggering a rollover.<br /><br />**Note**: It's **not** recommended to change the default value in a production environment. | 5000 |

#### Bucket (required)

A bucket is a basic container that holds your data. Everything you store in Aliyun OSS must be contained in a bucket. You can use a bucket to organize your data and control access to your data, but unlike a directory and folder, you cannot nest a bucket.

##### Example

This example names the bucket `pulsar-topic-offload`.

<<<<<<< HEAD
```conf
=======
```properties

>>>>>>> 9529850b
managedLedgerOffloadBucket=pulsar-topic-offload
```

#### Endpoint (required)

The endpoint is the region where a bucket is located.

:::tip

For more information about Aliyun OSS regions and endpoints,  see [International website](https://www.alibabacloud.com/help/doc-detail/31837.htm) or [Chinese website](https://help.aliyun.com/document_detail/31837.html).

:::


##### Example

This example sets the endpoint as `oss-us-west-1-internal`.

```conf
managedLedgerOffloadServiceEndpoint=http://oss-us-west-1-internal.aliyuncs.com
```

#### Authentication (required)

To be able to access Aliyun OSS, you need to authenticate with Aliyun OSS.

Set the environment variables `ALIYUN_OSS_ACCESS_KEY_ID` and `ALIYUN_OSS_ACCESS_KEY_SECRET` in `conf/pulsar_env.sh`.

```bash
export ALIYUN_OSS_ACCESS_KEY_ID=ABC123456789
export ALIYUN_OSS_ACCESS_KEY_SECRET=ded7db27a4558e2ea8bbf0bf37ae0e8521618f366c
```

:::note

Exporting these environment variables makes them available in the environment of spawned processes.

:::

### Run Aliyun OSS offloader automatically

Namespace policy can be configured to offload data automatically once a threshold is reached. The threshold is based on the size of data that a topic has stored in a Pulsar cluster. Once the topic reaches the threshold, an offloading operation is triggered automatically.

| Threshold value | Action |
| --- | --- |
| > 0 | It triggers the offloading operation if the topic storage reaches its threshold. |
| = 0 | It causes a broker to offload data as soon as possible. |
| < 0 | It disables automatic offloading operation. |

Automatic offloading runs when a new segment is added to a topic log. If you set the threshold on a namespace, but few messages are being produced to the topic, the offloader does not work until the current segment is full.

You can configure the threshold size using CLI tools, such as [`pulsar-admin`](/tools/pulsar-admin/).

The offload configurations in `broker.conf` and `standalone.conf` are used for the namespaces that do not have namespace-level offload policies. Each namespace can have its offload policy. If you want to set an offload policy for a specific namespace, use the command [`pulsar-admin namespaces set-offload-policies options`](/tools/pulsar-admin/) command.

#### Example

This example sets the Aliyun OSS offloader threshold size to 10 MB using `pulsar-admin`.

```bash
bin/pulsar-admin namespaces set-offload-threshold --size 10M my-tenant/my-namespace
```

:::tip

For more information about the `pulsar-admin namespaces set-offload-threshold options` command, including flags, descriptions, and default values, see [Pulsar admin docs](/tools/pulsar-admin/).

:::

### Run Aliyun OSS offloader manually

For individual topics, you can trigger the Aliyun OSS offloader manually using one of the following methods:

- Use REST endpoint.

- Use CLI tools, such as [`pulsar-admin`](/tools/pulsar-admin/).

  To trigger it via CLI tools, you need to specify the maximum amount of data (threshold) that should be retained in a Pulsar cluster for a topic. If the size of the topic data on the Pulsar cluster exceeds this threshold, segments from the topic are moved to Aliyun OSS until the threshold is no longer exceeded. Older segments are moved first.

#### Example

- This example triggers the Aliyun OSS offloader to run manually using `pulsar-admin`.

  ```bash
<<<<<<< HEAD
  bin/pulsar-admin topics offload --size-threshold 10M my-tenant/my-namespace/topic1
=======

  bin/pulsar-admin topics offload --size-threshold 10M my-tenant/my-namespace/topic1

>>>>>>> 9529850b
  ```

  **Output**

  ```bash
<<<<<<< HEAD
  Offload triggered for persistent://my-tenant/my-namespace/topic1 for messages before 2:0:-1
=======

  Offload triggered for persistent://my-tenant/my-namespace/topic1 for messages before 2:0:-1

>>>>>>> 9529850b
  ```

  :::tip

  For more information about the `pulsar-admin topics offload options` command, including flags, descriptions, and default values, see [Pulsar admin docs](/tools/pulsar-admin/).

  :::

- This example checks the Aliyun OSS offloader status using `pulsar-admin`.

  ```bash
<<<<<<< HEAD
  bin/pulsar-admin topics offload-status persistent://my-tenant/my-namespace/topic1
=======

  bin/pulsar-admin topics offload-status persistent://my-tenant/my-namespace/topic1

>>>>>>> 9529850b
  ```

  **Output**

  ```bash
<<<<<<< HEAD
  Offload is currently running
=======

  Offload is currently running

>>>>>>> 9529850b
  ```

  To wait for the Aliyun OSS offloader to complete the job, add the `-w` flag.

  ```bash
<<<<<<< HEAD
  bin/pulsar-admin topics offload-status -w persistent://my-tenant/my-namespace/topic1
=======

  bin/pulsar-admin topics offload-status -w persistent://my-tenant/my-namespace/topic1

>>>>>>> 9529850b
  ```

  **Output**

<<<<<<< HEAD
  ```bash
  Offload was a success
=======
  ```

  Offload was a success

>>>>>>> 9529850b
  ```

  If there is an error in offloading, the error is propagated to the `pulsar-admin topics offload-status` command.

  ```bash
<<<<<<< HEAD
  bin/pulsar-admin topics offload-status persistent://my-tenant/my-namespace/topic1
=======

  bin/pulsar-admin topics offload-status persistent://my-tenant/my-namespace/topic1

>>>>>>> 9529850b
  ```

  **Output**

  ```
<<<<<<< HEAD
=======

>>>>>>> 9529850b
  Error in offload
  null

  Reason: Error offloading: org.apache.bookkeeper.mledger.ManagedLedgerException: java.util.concurrent.CompletionException: com.amazonaws.services.s3.model.AmazonS3Exception: Anonymous users cannot initiate multipart uploads.  Please authenticate. (Service: Amazon S3; Status Code: 403; Error Code: AccessDenied; Request ID: 798758DE3F1776DF; S3 Extended Request ID: dhBFz/lZm1oiG/oBEepeNlhrtsDlzoOhocuYMpKihQGXe6EG8puRGOkK6UwqzVrMXTWBxxHcS+g=), S3 Extended Request ID: dhBFz/lZm1oiG/oBEepeNlhrtsDlzoOhocuYMpKihQGXe6EG8puRGOkK6UwqzVrMXTWBxxHcS+g=
<<<<<<< HEAD
=======

>>>>>>> 9529850b
  ```

  :::tip

  For more information about the `pulsar-admin topics offload-status options` command, including flags, descriptions, and default values, see [Pulsar admin docs](/tools/pulsar-admin/).

  :::
<|MERGE_RESOLUTION|>--- conflicted
+++ resolved
@@ -24,17 +24,9 @@
 
    **Output**
 
-<<<<<<< HEAD
    ```bash
    tiered-storage-file-system-2.8.0.nar
    tiered-storage-jcloud-2.8.0.nar
-=======
-   ```
-
-   tiered-storage-file-system-2.8.0.nar
-   tiered-storage-jcloud-2.8.0.nar
-
->>>>>>> 9529850b
    ```
 
    :::note
@@ -82,12 +74,7 @@
 
 This example names the bucket `pulsar-topic-offload`.
 
-<<<<<<< HEAD
 ```conf
-=======
-```properties
-
->>>>>>> 9529850b
 managedLedgerOffloadBucket=pulsar-topic-offload
 ```
 
@@ -172,25 +159,13 @@
 - This example triggers the Aliyun OSS offloader to run manually using `pulsar-admin`.
 
   ```bash
-<<<<<<< HEAD
   bin/pulsar-admin topics offload --size-threshold 10M my-tenant/my-namespace/topic1
-=======
-
-  bin/pulsar-admin topics offload --size-threshold 10M my-tenant/my-namespace/topic1
-
->>>>>>> 9529850b
-  ```
-
-  **Output**
-
-  ```bash
-<<<<<<< HEAD
+  ```
+
+  **Output**
+
+  ```bash
   Offload triggered for persistent://my-tenant/my-namespace/topic1 for messages before 2:0:-1
-=======
-
-  Offload triggered for persistent://my-tenant/my-namespace/topic1 for messages before 2:0:-1
-
->>>>>>> 9529850b
   ```
 
   :::tip
@@ -202,79 +177,40 @@
 - This example checks the Aliyun OSS offloader status using `pulsar-admin`.
 
   ```bash
-<<<<<<< HEAD
   bin/pulsar-admin topics offload-status persistent://my-tenant/my-namespace/topic1
-=======
-
+  ```
+
+  **Output**
+
+  ```bash
+  Offload is currently running
+  ```
+
+  To wait for the Aliyun OSS offloader to complete the job, add the `-w` flag.
+
+  ```bash
+  bin/pulsar-admin topics offload-status -w persistent://my-tenant/my-namespace/topic1
+  ```
+
+  **Output**
+
+  ```bash
+  Offload was a success
+  ```
+
+  If there is an error in offloading, the error is propagated to the `pulsar-admin topics offload-status` command.
+
+  ```bash
   bin/pulsar-admin topics offload-status persistent://my-tenant/my-namespace/topic1
-
->>>>>>> 9529850b
-  ```
-
-  **Output**
-
-  ```bash
-<<<<<<< HEAD
-  Offload is currently running
-=======
-
-  Offload is currently running
-
->>>>>>> 9529850b
-  ```
-
-  To wait for the Aliyun OSS offloader to complete the job, add the `-w` flag.
-
-  ```bash
-<<<<<<< HEAD
-  bin/pulsar-admin topics offload-status -w persistent://my-tenant/my-namespace/topic1
-=======
-
-  bin/pulsar-admin topics offload-status -w persistent://my-tenant/my-namespace/topic1
-
->>>>>>> 9529850b
-  ```
-
-  **Output**
-
-<<<<<<< HEAD
-  ```bash
-  Offload was a success
-=======
-  ```
-
-  Offload was a success
-
->>>>>>> 9529850b
-  ```
-
-  If there is an error in offloading, the error is propagated to the `pulsar-admin topics offload-status` command.
-
-  ```bash
-<<<<<<< HEAD
-  bin/pulsar-admin topics offload-status persistent://my-tenant/my-namespace/topic1
-=======
-
-  bin/pulsar-admin topics offload-status persistent://my-tenant/my-namespace/topic1
-
->>>>>>> 9529850b
-  ```
-
-  **Output**
-
-  ```
-<<<<<<< HEAD
-=======
-
->>>>>>> 9529850b
+  ```
+
+  **Output**
+
+  ```
   Error in offload
   null
 
   Reason: Error offloading: org.apache.bookkeeper.mledger.ManagedLedgerException: java.util.concurrent.CompletionException: com.amazonaws.services.s3.model.AmazonS3Exception: Anonymous users cannot initiate multipart uploads.  Please authenticate. (Service: Amazon S3; Status Code: 403; Error Code: AccessDenied; Request ID: 798758DE3F1776DF; S3 Extended Request ID: dhBFz/lZm1oiG/oBEepeNlhrtsDlzoOhocuYMpKihQGXe6EG8puRGOkK6UwqzVrMXTWBxxHcS+g=), S3 Extended Request ID: dhBFz/lZm1oiG/oBEepeNlhrtsDlzoOhocuYMpKihQGXe6EG8puRGOkK6UwqzVrMXTWBxxHcS+g=
-<<<<<<< HEAD
-=======
-
->>>>>>> 9529850b
   ```
 
   :::tip
