--- conflicted
+++ resolved
@@ -407,13 +407,10 @@
 |---|---|---|
 |`--auth_params`|Authentication parameters in the form of key1:val1,key2:val2||
 |`--auth_plugin`|Authentication plugin class name||
-<<<<<<< HEAD
+|`-b`, `--batch-time-window`|Batch messages in a window of the specified number of milliseconds|1|
 |`--acks-delay-millis`|Acknowlegments grouping delay in millis|100|
 |`-k`, `--encryption-key-name`|The private key name to decrypt payload||
 |`-v`, `--encryption-key-value-file`|The file which contains the private key to decrypt payload||
-=======
-|`-b`, `--batch-time-window`|Batch messages in a window of the specified number of milliseconds|1|
->>>>>>> 14390dad
 |`--conf-file`|Configuration file||
 |`-c`, `--max-connections`|Max number of TCP connections to a single broker|100|
 |`-n`, `--num-consumers`|Number of consumers (per topic)|1|
@@ -442,11 +439,7 @@
 |`--auth_params`|Authentication parameters in the form of key1:val1,key2:val2||
 |`--auth_plugin`|Authentication plugin class name||
 |`-b`, `--batch-time-window`|Batch messages in a window of the specified number of milliseconds|1|
-<<<<<<< HEAD
-|`-z`, `--compression`|Compress messages’ payload. Possible values are NONE, LZ4, or ZLIB.|NONE|
-=======
 |`-z`, `--compression`|Compress messages’ payload. Possible values are NONE, LZ4, ZLIB or ZSTD.||
->>>>>>> 14390dad
 |`--conf-file`|Configuration file||
 |`-c`, `--max-connections`|Max number of TCP connections to a single broker|100|
 |`-o`, `--max-outstanding`|Max number of outstanding messages|1000|
