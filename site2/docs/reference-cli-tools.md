---
id: reference-cli-tools
title: Pulsar command-line tools
sidebar_label: Pulsar CLI tools
---

Pulsar offers several command-line tools that you can use for managing Pulsar installations, performance testing, using command-line producers and consumers, and more.

All Pulsar command-line tools can be run from the `bin` directory of your [installed Pulsar package](getting-started-standalone.md). The following tools are currently documented:

* [`pulsar`](#pulsar)
* [`pulsar-client`](#pulsar-client)
* [`pulsar-daemon`](#pulsar-daemon)
* [`pulsar-perf`](#pulsar-perf)
* [`bookkeeper`](#bookkeeper)
* [`broker-tool`](#broker-tool)

> ### Getting help
> You can get help for any CLI tool, command, or subcommand using the `--help` flag, or `-h` for short. Here's an example:
> ```shell
> $ bin/pulsar broker --help
> ```

## `pulsar`

The pulsar tool is used to start Pulsar components, such as bookies and ZooKeeper, in the foreground.

These processes can also be started in the background, using nohup, using the pulsar-daemon tool, which has the same command interface as pulsar.

Usage:
```bash
$ pulsar command
```
Commands:
* `bookie`
* `broker`
* `compact-topic`
* `discovery`
* `configuration-store`
* `initialize-cluster-metadata`
* `proxy`
* `standalone`
* `websocket`
* `zookeeper`
* `zookeeper-shell`

Example:
```bash
$ PULSAR_BROKER_CONF=/path/to/broker.conf pulsar broker
```

The table below lists the environment variables that you can use to configure the `pulsar` tool.

|Variable|Description|Default|
|---|---|---|
|`PULSAR_LOG_CONF`|Log4j configuration file|`conf/log4j2.yaml`|
|`PULSAR_BROKER_CONF`|Configuration file for broker|`conf/broker.conf`|
|`PULSAR_BOOKKEEPER_CONF`|description: Configuration file for bookie|`conf/bookkeeper.conf`|
|`PULSAR_ZK_CONF`|Configuration file for zookeeper|`conf/zookeeper.conf`|
|`PULSAR_CONFIGURATION_STORE_CONF`|Configuration file for the configuration store|`conf/global_zookeeper.conf`|
|`PULSAR_DISCOVERY_CONF`|Configuration file for discovery service|`conf/discovery.conf`|
|`PULSAR_WEBSOCKET_CONF`|Configuration file for websocket proxy|`conf/websocket.conf`|
|`PULSAR_STANDALONE_CONF`|Configuration file for standalone|`conf/standalone.conf`|
|`PULSAR_EXTRA_OPTS`|Extra options to be passed to the jvm||
|`PULSAR_EXTRA_CLASSPATH`|Extra paths for Pulsar's classpath||
|`PULSAR_PID_DIR`|Folder where the pulsar server PID file should be stored||
|`PULSAR_STOP_TIMEOUT`|Wait time before forcefully killing the Bookie server instance if attempts to stop it are not successful||



### `bookie`

Starts up a bookie server

Usage:
```bash
$ pulsar bookie options
```

Options

|Option|Description|Default|
|---|---|---|
|`-readOnly`|Force start a read-only bookie server|false|
|`-withAutoRecovery`|Start auto-recover service bookie server|false|


Example
```bash
$ PULSAR_BOOKKEEPER_CONF=/path/to/bookkeeper.conf pulsar bookie \
  -readOnly \
  -withAutoRecovery
```

### `broker`

Starts up a Pulsar broker

Usage
```bash
$ pulsar broker options
```

Options

|Option|Description|Default|
|---|---|---|
|`-bc` , `--bookie-conf`|Configuration file for BookKeeper||
|`-rb` , `--run-bookie`|Run a BookKeeper bookie on the same host as the Pulsar broker|false|
|`-ra` , `--run-bookie-autorecovery`|Run a BookKeeper autorecovery daemon on the same host as the Pulsar broker|false|

Example
```bash
$ PULSAR_BROKER_CONF=/path/to/broker.conf pulsar broker
```

### `compact-topic`

Run compaction against a Pulsar topic (in a new process)

Usage
```bash
$ pulsar compact-topic options
```
Options

|Flag|Description|Default|
|---|---|---|
|`-t` , `--topic`|The Pulsar topic that you would like to compact||

Example
```bash
$ pulsar compact-topic --topic topic-to-compact
```

### `discovery`

Run a discovery server

Usage
```bash
$ pulsar discovery
```

Example
```bash
$ PULSAR_DISCOVERY_CONF=/path/to/discovery.conf pulsar discovery
```

### `configuration-store`

Starts up the Pulsar configuration store

Usage
```bash
$ pulsar configuration-store
```

Example
```bash
$ PULSAR_CONFIGURATION_STORE_CONF=/path/to/configuration_store.conf pulsar configuration-store
```

### `initialize-cluster-metadata`

One-time cluster metadata initialization

Usage
```bash
$ pulsar initialize-cluster-metadata options
```

Options

|Flag|Description|Default|
|---|---|---|
|`-ub` , `--broker-service-url`|The broker service URL for the new cluster||
|`-tb` , `--broker-service-url-tls`|The broker service URL for the new cluster with TLS encryption||
|`-c` , `--cluster`|Cluster name||
|`-cs` , `--configuration-store`|The configuration store quorum connection string||
|`--existing-bk-metadata-service-uri`|The metadata service URI of the existing BookKeeper cluster that you want to use||
|`-h` , `--help`|Cluster name|false|
|`--initial-num-stream-storage-containers`|The number of storage containers of BookKeeper stream storage|16|
|`--initial-num-transaction-coordinators`|The number of transaction coordinators assigned in a cluster|16|
|`-uw` , `--web-service-url`|The web service URL for the new cluster||
|`-tw` , `--web-service-url-tls`|The web service URL for the new cluster with TLS encryption||
|`-zk` , `--zookeeper`|The local ZooKeeper quorum connection string||
|`--zookeeper-session-timeout-ms`|The local ZooKeeper session timeout. The time unit is in millisecond(ms)|30000|


### `proxy`

Manages the Pulsar proxy

Usage
```bash
$ pulsar proxy options
```

Options

|Flag|Description|Default|
|---|---|---|
|`--configuration-store`|Configuration store connection string||
|`-zk` , `--zookeeper-servers`|Local ZooKeeper connection string||

Example
```bash
$ PULSAR_PROXY_CONF=/path/to/proxy.conf pulsar proxy \
  --zookeeper-servers zk-0,zk-1,zk2 \
  --configuration-store zk-0,zk-1,zk-2
```

### `standalone`

Run a broker service with local bookies and local ZooKeeper

Usage
```bash
$ pulsar standalone options
```

Options

|Flag|Description|Default|
|---|---|---|
|`-a` , `--advertised-address`|The standalone broker advertised address||
|`--bookkeeper-dir`|Local bookies’ base data directory|data/standalone/bookeeper|
|`--bookkeeper-port`|Local bookies’ base port|3181|
|`--no-broker`|Only start ZooKeeper and BookKeeper services, not the broker|false|
|`--num-bookies`|The number of local bookies|1|
|`--only-broker`|Only start the Pulsar broker service (not ZooKeeper or BookKeeper)||
|`--wipe-data`|Clean up previous ZooKeeper/BookKeeper data||
|`--zookeeper-dir`|Local ZooKeeper’s data directory|data/standalone/zookeeper|
|`--zookeeper-port` |Local ZooKeeper’s port|2181|

Example
```bash
$ PULSAR_STANDALONE_CONF=/path/to/standalone.conf pulsar standalone
```

### `websocket`

Usage
```bash
$ pulsar websocket
```

Example
```bash
$ PULSAR_WEBSOCKET_CONF=/path/to/websocket.conf pulsar websocket
```

### `zookeeper`

Starts up a ZooKeeper cluster

Usage
```bash
$ pulsar zookeeper
```

Example
```bash
$ PULSAR_ZK_CONF=/path/to/zookeeper.conf pulsar zookeeper
```


### `zookeeper-shell`

Connects to a running ZooKeeper cluster using the ZooKeeper shell

Usage
```bash
$ pulsar zookeeper-shell options
```

Options

|Flag|Description|Default|
|---|---|---|
|`-c`, `--conf`|Configuration file for ZooKeeper||
|`-server`|Configuration zk address, eg: `127.0.0.1:2181`||



## `pulsar-client`

The pulsar-client tool

Usage
```bash
$ pulsar-client command
```

Commands
* `produce`
* `consume`


Options

|Flag|Description|Default|
|---|---|---|
|`--auth-params`|Authentication parameters, whose format is determined by the implementation of method `configure` in authentication plugin class, for example "key1:val1,key2:val2" or "{\"key1\":\"val1\",\"key2\":\"val2\"}"|{"saslJaasClientSectionName":"PulsarClient", "serverType":"broker"}|
|`--auth-plugin`|Authentication plugin class name|org.apache.pulsar.client.impl.auth.AuthenticationSasl|
|`--listener-name`|Listener name for the broker||
|`--proxy-protocol`|Proxy protocol to select type of routing at proxy||
|`--proxy-url`|Proxy-server URL to which to connect||
|`--url`|Broker URL to which to connect|pulsar://localhost:6650/ </br> ws://localhost:8080 |
| `-v`, `--version` | Get the version of the Pulsar client
|`-h`, `--help`|Show this help


### `produce`
Send a message or messages to a specific broker and topic

Usage
```bash
$ pulsar-client produce topic options
```

Options

|Flag|Description|Default|
|---|---|---|
|`-f`, `--files`|Comma-separated file paths to send; either -m or -f must be specified|[]|
|`-m`, `--messages`|Comma-separated string of messages to send; either -m or -f must be specified|[]|
|`-n`, `--num-produce`|The number of times to send the message(s); the count of messages/files * num-produce should be below 1000|1|
|`-r`, `--rate`|Rate (in messages per second) at which to produce; a value 0 means to produce messages as fast as possible|0.0|
|`-c`, `--chunking`|Split the message and publish in chunks if the message size is larger than the allowed max size|false|
|`-s`, `--separator`|Character to split messages string with.|","|
|`-k`, `--key`|Message key to add|key=value string, like k1=v1,k2=v2.|
|`-p`, `--properties`|Properties to add. If you want to add multiple properties, use the comma as the separator, e.g. `k1=v1,k2=v2`.| |
|`-ekn`, `--encryption-key-name`|The public key name to encrypt payload.| |
|`-ekv`, `--encryption-key-value`|The URI of public key to encrypt payload. For example, `file:///path/to/public.key` or `data:application/x-pem-file;base64,*****`.| |


### `consume`
Consume messages from a specific broker and topic

Usage
```bash
$ pulsar-client consume topic options
```

Options

|Flag|Description|Default|
|---|---|---|
|`--hex`|Display binary messages in hexadecimal format.|false|
|`-n`, `--num-messages`|Number of messages to consume, 0 means to consume forever.|1|
|`-r`, `--rate`|Rate (in messages per second) at which to consume; a value 0 means to consume messages as fast as possible|0.0|
|`--regex`|Indicate the topic name is a regex pattern|false|
|`-s`, `--subscription-name`|Subscription name||
|`-t`, `--subscription-type`|The type of the subscription. Possible values: Exclusive, Shared, Failover, Key_Shared.|Exclusive|
|`-p`, `--subscription-position`|The position of the subscription. Possible values: Latest, Earliest.|Latest|
|`-m`, `--subscription-mode`|Subscription mode.|Durable|
|`-q`, `--queue-size`|The size of consumer's receiver queue.|0|
|`-mc`, `--max_chunked_msg`|Max pending chunk messages.|0|
|`-ac`, `--auto_ack_chunk_q_full`|Auto ack for the oldest message in consumer's receiver queue if the queue full.|false|
|`--hide-content`|Do not print the message to the console.|false|
|`-st`, `--schema-type`|Set the schema type. Use `auto_consume` to dump AVRO and other structured data types. Possible values: bytes, auto_consume.|bytes|
|`-ekv`, `--encryption-key-value`|The URI of public key to encrypt payload. For example, `file:///path/to/public.key` or `data:application/x-pem-file;base64,*****`.| |
|`-pm`, `--pool-messages`|Use the pooled message.|true|

## `pulsar-daemon`
A wrapper around the pulsar tool that’s used to start and stop processes, such as ZooKeeper, bookies, and Pulsar brokers, in the background using nohup.

pulsar-daemon has a similar interface to the pulsar command but adds start and stop commands for various services. For a listing of those services, run pulsar-daemon to see the help output or see the documentation for the pulsar command.

Usage
```bash
$ pulsar-daemon command
```

Commands
* `start`
* `stop`


### `start`
Start a service in the background using nohup.

Usage
```bash
$ pulsar-daemon start service
```

### `stop`
Stop a service that’s already been started using start.

Usage
```bash
$ pulsar-daemon stop service options
```

Options

|Flag|Description|Default|
|---|---|---|
|-force|Stop the service forcefully if not stopped by normal shutdown.|false|



## `pulsar-perf`
A tool for performance testing a Pulsar broker.

Usage
```bash
$ pulsar-perf command
```

Commands
* `consume`
* `produce`
* `read`
* `websocket-producer`
* `managed-ledger`
* `monitor-brokers`
* `simulation-client`
* `simulation-controller`
* `help`

Environment variables

The table below lists the environment variables that you can use to configure the pulsar-perf tool.

|Variable|Description|Default|
|---|---|---|
|`PULSAR_LOG_CONF`|Log4j configuration file|conf/log4j2.yaml|
|`PULSAR_CLIENT_CONF`|Configuration file for the client|conf/client.conf|
|`PULSAR_EXTRA_OPTS`|Extra options to be passed to the JVM||
|`PULSAR_EXTRA_CLASSPATH`|Extra paths for Pulsar's classpath||


### `consume`
Run a consumer

Usage
```
$ pulsar-perf consume options
```

Options

|Flag|Description|Default|
|---|---|---|
|`--auth-params`|Authentication parameters, whose format is determined by the implementation of method `configure` in authentication plugin class. For example, `key1:val1,key2:val2` or `{"key1":"val1","key2":"val2"}`.||
|`--auth_plugin`|Authentication plugin class name||
|`-ac`, `--auto_ack_chunk_q_full`|Auto ack for the oldest message in consumer's receiver queue if the queue full|false|
|`--listener-name`|Listener name for the broker||
|`--acks-delay-millis`|Acknowledgements grouping delay in millis|100|
|`--batch-index-ack`|Enable or disable the batch index acknowledgment|false|
|`-bw`, `--busy-wait`|Enable or disable Busy-Wait on the Pulsar client|false|
|`-v`, `--encryption-key-value-file`|The file which contains the private key to decrypt payload||
|`-h`, `--help`|Help message|false|
|`--conf-file`|Configuration file||
|`-m`, `--num-messages`|Number of messages to consume in total. If the value is equal to or smaller than 0, it keeps consuming messages.|0|
|`-e`, `--expire_time_incomplete_chunked_messages`|The expiration time for incomplete chunk messages (in milliseconds)|0|
|`-c`, `--max-connections`|Max number of TCP connections to a single broker|100|
|`-mc`, `--max_chunked_msg`|Max pending chunk messages|0|
|`-n`, `--num-consumers`|Number of consumers (per topic)|1|
|`-ioThreads`, `--num-io-threads`|Set the number of threads to be used for handling connections to brokers|1|
|`-ns`, `--num-subscriptions`|Number of subscriptions (per topic)|1|
|`-t`, `--num-topics`|The number of topics|1|
|`-pm`, `--pool-messages`|Use the pooled message|true|
|`-r`, `--rate`|Simulate a slow message consumer (rate in msg/s)|0|
|`-q`, `--receiver-queue-size`|Size of the receiver queue|1000|
|`-p`, `--receiver-queue-size-across-partitions`|Max total size of the receiver queue across partitions|50000|
|`--replicated`|Whether the subscription status should be replicated|false|
|`-u`, `--service-url`|Pulsar service URL||
|`-i`, `--stats-interval-seconds`|Statistics interval seconds. If 0, statistics will be disabled|0|
|`-s`, `--subscriber-name`|Subscriber name prefix||
|`-ss`, `--subscriptions`|A list of subscriptions to consume on (e.g. sub1,sub2)|sub|
|`-st`, `--subscription-type`|Subscriber type. Possible values are Exclusive, Shared, Failover, Key_Shared.|Exclusive|
|`-sp`, `--subscription-position`|Subscriber position. Possible values are Latest, Earliest.|Latest|
<<<<<<< HEAD
|`-time`, `--test-duration`|Test duration (in seconds). If the value is 0 or smaller than 0, it keeps consuming messages|0|
=======
|`-time`, `--test-duration`|Test duration (in seconds). If this value is less than or equal to 0, it keeps consuming messages.|0|
>>>>>>> 9516e5db
|`--trust-cert-file`|Path for the trusted TLS certificate file||
|`--tls-allow-insecure`|Allow insecure TLS connection||


### `produce`
Run a producer

Usage
```bash
$ pulsar-perf produce options
```

Options

|Flag|Description|Default|
|---|---|---|
|`-am`, `--access-mode`|Producer access mode. Valid values are `Shared`, `Exclusive` and `WaitForExclusive`|Shared|
|`-au`, `--admin-url`|Pulsar admin URL||
|`--auth-params`|Authentication parameters, whose format is determined by the implementation of method `configure` in authentication plugin class. For example, `key1:val1,key2:val2` or `{"key1":"val1","key2":"val2"}`.||
|`--auth_plugin`|Authentication plugin class name||
|`--listener-name`|Listener name for the broker||
|`-b`, `--batch-time-window`|Batch messages in a window of the specified number of milliseconds|1|
|`-bb`, `--batch-max-bytes`|Maximum number of bytes per batch|4194304|
|`-bm`, `--batch-max-messages`|Maximum number of messages per batch|1000|
|`-bw`, `--busy-wait`|Enable or disable Busy-Wait on the Pulsar client|false|
|`-ch`, `--chunking`|Split the message and publish in chunks if the message size is larger than allowed max size|false|
|`-d`, `--delay`|Mark messages with a given delay in seconds|0s|
|`-z`, `--compression`|Compress messages’ payload. Possible values are NONE, LZ4, ZLIB, ZSTD or SNAPPY.||
|`--conf-file`|Configuration file||
|`-k`, `--encryption-key-name`|The public key name to encrypt payload||
|`-v`, `--encryption-key-value-file`|The file which contains the public key to encrypt payload||
|`-ef`, `--exit-on-failure`|Exit from the process on publish failure|false|
|`-fc`, `--format-class`|Custom Formatter class name|org.apache.pulsar.testclient.DefaultMessageFormatter|
|`-fp`, `--format-payload`|Format %i as a message index in the stream from producer and/or %t as the timestamp nanoseconds|false|
|`-h`, `--help`|Help message|false|
|`-c`, `--max-connections`|Max number of TCP connections to a single broker|100|
|`-o`, `--max-outstanding`|Max number of outstanding messages|1000|
|`-p`, `--max-outstanding-across-partitions`|Max number of outstanding messages across partitions|50000|
<<<<<<< HEAD
|`-mk`, `--message-key-generation-mode`|The generation mode of message key. Valid options are `autoIncrement`, `random`||
|`-ioThreads`, `--num-io-threads`|Set the number of threads to be used for handling connections to brokers|1|
|`-m`, `--num-messages`|Number of messages to publish in total. If the value is 0 or smaller than 0, it keeps publishing messages.|0|
=======
|`-m`, `--num-messages`|Number of messages to publish in total. If this value is less than or equal to 0, it keeps publishing messages.|0|
>>>>>>> 9516e5db
|`-n`, `--num-producers`|The number of producers (per topic)|1|
|`-threads`, `--num-test-threads`|Number of test threads|1|
|`-t`, `--num-topic`|The number of topics|1|
|`-np`, `--partitions`|Create partitioned topics with the given number of partitions. Setting this value to 0 means not trying to create a topic||
|`-f`, `--payload-file`|Use payload from an UTF-8 encoded text file and a payload will be randomly selected when publishing messages||
|`-e`, `--payload-delimiter`|The delimiter used to split lines when using payload from a file|\n|
|`-pn`, `--producer-name`|Producer Name||
|`-r`, `--rate`|Publish rate msg/s across topics|100|
|`--send-timeout`|Set the sendTimeout|0|
|`--separator`|Separator between the topic and topic number|-|
|`-u`, `--service-url`|Pulsar service URL||
|`-s`, `--size`|Message size (in bytes)|1024|
|`-i`, `--stats-interval-seconds`|Statistics interval seconds. If 0, statistics will be disabled.|0|
<<<<<<< HEAD
|`-time`, `--test-duration`|Test duration (in seconds). If the value is 0 or smaller than 0, it keeps publishing messages.|0|
=======
|`-time`, `--test-duration`|Test duration (in seconds). If this value is less than or equal to 0, it keeps publishing messages.|0|
>>>>>>> 9516e5db
|`--trust-cert-file`|Path for the trusted TLS certificate file||
|`--warmup-time`|Warm-up time in seconds|1|
|`--tls-allow-insecure`|Allow insecure TLS connection||


### `read`
Run a topic reader

Usage
```bash
$ pulsar-perf read options
```

Options

|Flag|Description|Default|
|---|---|---|
|`--auth-params`|Authentication parameters, whose format is determined by the implementation of method `configure` in authentication plugin class. For example, `key1:val1,key2:val2` or `{"key1":"val1","key2":"val2"}`.||
|`--auth_plugin`|Authentication plugin class name||
|`--listener-name`|Listener name for the broker||
|`--conf-file`|Configuration file||
|`-h`, `--help`|Help message|false|
|`-n`, `--num-messages`|Number of messages to consume in total. If the value is equal to or smaller than 0, it keeps consuming messages.|0|
|`-c`, `--max-connections`|Max number of TCP connections to a single broker|100|
|`-ioThreads`, `--num-io-threads`|Set the number of threads to be used for handling connections to brokers|1|
|`-t`, `--num-topics`|The number of topics|1|
|`-r`, `--rate`|Simulate a slow message reader (rate in msg/s)|0|
|`-q`, `--receiver-queue-size`|Size of the receiver queue|1000|
|`-u`, `--service-url`|Pulsar service URL||
|`-m`, `--start-message-id`|Start message id. This can be either 'earliest', 'latest' or a specific message id by using 'lid:eid'|earliest|
|`-i`, `--stats-interval-seconds`|Statistics interval seconds. If 0, statistics will be disabled.|0|
<<<<<<< HEAD
|`-time`, `--test-duration`|Test duration (in seconds). If the value is 0 or smaller than 0, it keeps consuming messages.|0|
=======
|`-time`, `--test-duration`|Test duration (in seconds). If this value is less than or equal to 0, it keeps consuming messages.|0|
>>>>>>> 9516e5db
|`--trust-cert-file`|Path for the trusted TLS certificate file||
|`--use-tls`|Use TLS encryption on the connection|false|
|`--tls-allow-insecure`|Allow insecure TLS connection||

### `websocket-producer`
Run a websocket producer

Usage
```bash
$ pulsar-perf websocket-producer options
```

Options

|Flag|Description|Default|
|---|---|---|
|`--auth-params`|Authentication parameters, whose format is determined by the implementation of method `configure` in authentication plugin class. For example, `key1:val1,key2:val2` or `{"key1":"val1","key2":"val2"}`.||
|`--auth_plugin`|Authentication plugin class name||
|`--conf-file`|Configuration file||
|`-h`, `--help`|Help message|false|
<<<<<<< HEAD
|`-m`, `--num-messages`|Number of messages to publish in total. If the value is 0 or smaller than 0, it keeps publishing messages|0|
=======
|`-m`, `--num-messages`|Number of messages to publish in total. If this value is less than or equal to 0, it keeps publishing messages.|0|
>>>>>>> 9516e5db
|`-t`, `--num-topic`|The number of topics|1|
|`-f`, `--payload-file`|Use payload from a file instead of empty buffer||
|`-u`, `--proxy-url`|Pulsar Proxy URL, e.g., "ws://localhost:8080/"||
|`-r`, `--rate`|Publish rate msg/s across topics|100|
|`-s`, `--size`|Message size in byte|1024|
<<<<<<< HEAD
|`-time`, `--test-duration`|Test duration (in seconds). If the value is 0 or smaller than 0, it keeps publishing messages|0|
=======
|`-time`, `--test-duration`|Test duration (in seconds). If this value is less than or equal to 0, it keeps publishing messages.|0|
>>>>>>> 9516e5db


### `managed-ledger`
Write directly on managed-ledgers

Usage
```bash
$ pulsar-perf managed-ledger options
```

Options

|Flag|Description|Default|
|---|---|---|
|`-a`, `--ack-quorum`|Ledger ack quorum|1|
|`-dt`, `--digest-type`|BookKeeper digest type. Possible Values: [CRC32, MAC, CRC32C, DUMMY]|CRC32C|
|`-e`, `--ensemble-size`|Ledger ensemble size|1|
|`-h`, `--help`|Help message|false|
|`-c`, `--max-connections`|Max number of TCP connections to a single bookie|1|
|`-o`, `--max-outstanding`|Max number of outstanding requests|1000|
<<<<<<< HEAD
|`-m`, `--num-messages`|Number of messages to publish in total. If the value is 0 or smaller than 0, it keeps publishing messages|0|
|`-t`, `--num-topic`|Number of managed ledgers|1|
|`-r`, `--rate`|Write rate msg/s across managed ledgers|100|
|`-s`, `--size`|Message size in byte|1024|
|`-time`, `--test-duration`|Test duration (in seconds). If the value is 0 or smaller than 0, it keeps publishing messages|0|
=======
|`-m`, `--num-messages`|Number of messages to publish in total. If this value is less than or equal to 0, it keeps publishing messages.|0|
|`-t`, `--num-topic`|Number of managed ledgers|1|
|`-r`, `--rate`|Write rate msg/s across managed ledgers|100|
|`-s`, `--size`|Message size in byte|1024|
|`-time`, `--test-duration`|Test duration (in seconds). If this value is less than or equal to 0, it keeps publishing messages.|0|
>>>>>>> 9516e5db
|`--threads`|Number of threads writing|1|
|`-w`, `--write-quorum`|Ledger write quorum|1|
|`-zk`, `--zookeeperServers`|ZooKeeper connection string||


### `monitor-brokers`
Continuously receive broker data and/or load reports

Usage
```bash
$ pulsar-perf monitor-brokers options
```

Options

|Flag|Description|Default|
|---|---|---|
|`--connect-string`|A connection string for one or more ZooKeeper servers||
|`-h`, `--help`|Help message|false|


### `simulation-client`
Run a simulation server acting as a Pulsar client. Uses the client configuration specified in `conf/client.conf`.

Usage
```bash
$ pulsar-perf simulation-client options
```

Options

|Flag|Description|Default|
|---|---|---|
|`--port`|Port to listen on for controller|0|
|`--service-url`|Pulsar Service URL||
|`-h`, `--help`|Help message|false|

### `simulation-controller`
Run a simulation controller to give commands to servers

Usage
```bash
$ pulsar-perf simulation-controller options
```

Options

|Flag|Description|Default|
|---|---|---|
|`--client-port`|The port that the clients are listening on|0|
|`--clients`|Comma-separated list of client hostnames||
|`--cluster`|The cluster to test on||
|`-h`, `--help`|Help message|false|


### `help`
This help message

Usage
```bash
$ pulsar-perf help
```


## `bookkeeper`
A tool for managing BookKeeper.

Usage
```bash
$ bookkeeper command
```

Commands
* `auto-recovery`
* `bookie`
* `localbookie`
* `upgrade`
* `shell`


Environment variables

The table below lists the environment variables that you can use to configure the bookkeeper tool.

|Variable|Description|Default|
|---|---|---|
|BOOKIE_LOG_CONF|Log4j configuration file|conf/log4j2.yaml|
|BOOKIE_CONF|BookKeeper configuration file|conf/bk_server.conf|
|BOOKIE_EXTRA_OPTS|Extra options to be passed to the JVM||
|BOOKIE_EXTRA_CLASSPATH|Extra paths for BookKeeper's classpath||
|ENTRY_FORMATTER_CLASS|The Java class used to format entries||
|BOOKIE_PID_DIR|Folder where the BookKeeper server PID file should be stored||
|BOOKIE_STOP_TIMEOUT|Wait time before forcefully killing the Bookie server instance if attempts to stop it are not successful||


### `auto-recovery`
Runs an auto-recovery service daemon

Usage
```bash
$ bookkeeper auto-recovery options
```

Options

|Flag|Description|Default|
|---|---|---|
|`-c`, `--conf`|Configuration for the auto-recovery daemon||


### `bookie`
Starts up a BookKeeper server (aka bookie)

Usage
```bash
$ bookkeeper bookie options
```

Options

|Flag|Description|Default|
|---|---|---|
|`-c`, `--conf`|Configuration for the auto-recovery daemon||
|-readOnly|Force start a read-only bookie server|false|
|-withAutoRecovery|Start auto-recovery service bookie server|false|


### `localbookie`
Runs a test ensemble of N bookies locally

Usage
```bash
$ bookkeeper localbookie N
```

### `upgrade`
Upgrade the bookie’s filesystem

Usage
```bash
$ bookkeeper upgrade options
```

Options

|Flag|Description|Default|
|---|---|---|
|`-c`, `--conf`|Configuration for the auto-recovery daemon||
|`-u`, `--upgrade`|Upgrade the bookie’s directories||


### `shell`
Run shell for admin commands. To see a full listing of those commands, run bookkeeper shell without an argument.

Usage
```bash
$ bookkeeper shell
```

Example
```bash
$ bookkeeper shell bookiesanity
```

## `broker-tool`

The `broker- tool` is used for operations on a specific broker.

Usage
```bash
$ broker-tool command
```
Commands
* `load-report`
* `help`

Example
Two ways to get more information about a command as below:

```bash
$ broker-tool help command
$ broker-tool command --help
```

### `load-report`

Collect the load report of a specific broker. 
The command is run on a broker, and used for troubleshooting why broker can’t collect right load report.

Options

|Flag|Description|Default|
|---|---|---|
|`-i`, `--interval`| Interval to collect load report, in milliseconds ||
|`-h`, `--help`| Display help information ||
<|MERGE_RESOLUTION|>--- conflicted
+++ resolved
@@ -475,11 +475,7 @@
 |`-ss`, `--subscriptions`|A list of subscriptions to consume on (e.g. sub1,sub2)|sub|
 |`-st`, `--subscription-type`|Subscriber type. Possible values are Exclusive, Shared, Failover, Key_Shared.|Exclusive|
 |`-sp`, `--subscription-position`|Subscriber position. Possible values are Latest, Earliest.|Latest|
-<<<<<<< HEAD
-|`-time`, `--test-duration`|Test duration (in seconds). If the value is 0 or smaller than 0, it keeps consuming messages|0|
-=======
 |`-time`, `--test-duration`|Test duration (in seconds). If this value is less than or equal to 0, it keeps consuming messages.|0|
->>>>>>> 9516e5db
 |`--trust-cert-file`|Path for the trusted TLS certificate file||
 |`--tls-allow-insecure`|Allow insecure TLS connection||
 
@@ -518,13 +514,9 @@
 |`-c`, `--max-connections`|Max number of TCP connections to a single broker|100|
 |`-o`, `--max-outstanding`|Max number of outstanding messages|1000|
 |`-p`, `--max-outstanding-across-partitions`|Max number of outstanding messages across partitions|50000|
-<<<<<<< HEAD
+|`-m`, `--num-messages`|Number of messages to publish in total. If this value is less than or equal to 0, it keeps publishing messages.|0|
 |`-mk`, `--message-key-generation-mode`|The generation mode of message key. Valid options are `autoIncrement`, `random`||
 |`-ioThreads`, `--num-io-threads`|Set the number of threads to be used for handling connections to brokers|1|
-|`-m`, `--num-messages`|Number of messages to publish in total. If the value is 0 or smaller than 0, it keeps publishing messages.|0|
-=======
-|`-m`, `--num-messages`|Number of messages to publish in total. If this value is less than or equal to 0, it keeps publishing messages.|0|
->>>>>>> 9516e5db
 |`-n`, `--num-producers`|The number of producers (per topic)|1|
 |`-threads`, `--num-test-threads`|Number of test threads|1|
 |`-t`, `--num-topic`|The number of topics|1|
@@ -538,11 +530,7 @@
 |`-u`, `--service-url`|Pulsar service URL||
 |`-s`, `--size`|Message size (in bytes)|1024|
 |`-i`, `--stats-interval-seconds`|Statistics interval seconds. If 0, statistics will be disabled.|0|
-<<<<<<< HEAD
-|`-time`, `--test-duration`|Test duration (in seconds). If the value is 0 or smaller than 0, it keeps publishing messages.|0|
-=======
 |`-time`, `--test-duration`|Test duration (in seconds). If this value is less than or equal to 0, it keeps publishing messages.|0|
->>>>>>> 9516e5db
 |`--trust-cert-file`|Path for the trusted TLS certificate file||
 |`--warmup-time`|Warm-up time in seconds|1|
 |`--tls-allow-insecure`|Allow insecure TLS connection||
@@ -574,11 +562,7 @@
 |`-u`, `--service-url`|Pulsar service URL||
 |`-m`, `--start-message-id`|Start message id. This can be either 'earliest', 'latest' or a specific message id by using 'lid:eid'|earliest|
 |`-i`, `--stats-interval-seconds`|Statistics interval seconds. If 0, statistics will be disabled.|0|
-<<<<<<< HEAD
-|`-time`, `--test-duration`|Test duration (in seconds). If the value is 0 or smaller than 0, it keeps consuming messages.|0|
-=======
 |`-time`, `--test-duration`|Test duration (in seconds). If this value is less than or equal to 0, it keeps consuming messages.|0|
->>>>>>> 9516e5db
 |`--trust-cert-file`|Path for the trusted TLS certificate file||
 |`--use-tls`|Use TLS encryption on the connection|false|
 |`--tls-allow-insecure`|Allow insecure TLS connection||
@@ -599,21 +583,13 @@
 |`--auth_plugin`|Authentication plugin class name||
 |`--conf-file`|Configuration file||
 |`-h`, `--help`|Help message|false|
-<<<<<<< HEAD
-|`-m`, `--num-messages`|Number of messages to publish in total. If the value is 0 or smaller than 0, it keeps publishing messages|0|
-=======
 |`-m`, `--num-messages`|Number of messages to publish in total. If this value is less than or equal to 0, it keeps publishing messages.|0|
->>>>>>> 9516e5db
 |`-t`, `--num-topic`|The number of topics|1|
 |`-f`, `--payload-file`|Use payload from a file instead of empty buffer||
 |`-u`, `--proxy-url`|Pulsar Proxy URL, e.g., "ws://localhost:8080/"||
 |`-r`, `--rate`|Publish rate msg/s across topics|100|
 |`-s`, `--size`|Message size in byte|1024|
-<<<<<<< HEAD
-|`-time`, `--test-duration`|Test duration (in seconds). If the value is 0 or smaller than 0, it keeps publishing messages|0|
-=======
 |`-time`, `--test-duration`|Test duration (in seconds). If this value is less than or equal to 0, it keeps publishing messages.|0|
->>>>>>> 9516e5db
 
 
 ### `managed-ledger`
@@ -634,19 +610,11 @@
 |`-h`, `--help`|Help message|false|
 |`-c`, `--max-connections`|Max number of TCP connections to a single bookie|1|
 |`-o`, `--max-outstanding`|Max number of outstanding requests|1000|
-<<<<<<< HEAD
-|`-m`, `--num-messages`|Number of messages to publish in total. If the value is 0 or smaller than 0, it keeps publishing messages|0|
-|`-t`, `--num-topic`|Number of managed ledgers|1|
-|`-r`, `--rate`|Write rate msg/s across managed ledgers|100|
-|`-s`, `--size`|Message size in byte|1024|
-|`-time`, `--test-duration`|Test duration (in seconds). If the value is 0 or smaller than 0, it keeps publishing messages|0|
-=======
 |`-m`, `--num-messages`|Number of messages to publish in total. If this value is less than or equal to 0, it keeps publishing messages.|0|
 |`-t`, `--num-topic`|Number of managed ledgers|1|
 |`-r`, `--rate`|Write rate msg/s across managed ledgers|100|
 |`-s`, `--size`|Message size in byte|1024|
 |`-time`, `--test-duration`|Test duration (in seconds). If this value is less than or equal to 0, it keeps publishing messages.|0|
->>>>>>> 9516e5db
 |`--threads`|Number of threads writing|1|
 |`-w`, `--write-quorum`|Ledger write quorum|1|
 |`-zk`, `--zookeeperServers`|ZooKeeper connection string||
