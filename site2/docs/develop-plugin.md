---
id: develop-plugin
title: Pulsar plugin development
sidebar_label: "Plugin"
---

You can develop various plugins for Pulsar, such as entry filters, protocol handlers, interceptors, and so on.

## Entry filter

This chapter describes what the entry filter is and shows how to use the entry filter.

### What is an entry filter?

The entry filter is an extension point for implementing a custom message entry strategy. With an entry filter, you can decide **whether to send messages to consumers** (brokers can use the return values of entry filters to determine whether the messages need to be sent or discarded) or **send messages to specific consumers.**

To implement features such as tagged messages or custom delayed messages, use [`subscriptionProperties`](https://github.com/apache/pulsar/blob/ec0a44058d249a7510bb3d05685b2ee5e0874eb6/pulsar-client-api/src/main/java/org/apache/pulsar/client/api/ConsumerBuilder.java?_pjax=%23js-repo-pjax-container%2C%20div%5Bitemtype%3D%22http%3A%2F%2Fschema.org%2FSoftwareSourceCode%22%5D%20main%2C%20%5Bdata-pjax-container%5D#L174), [`​​properties`](https://github.com/apache/pulsar/blob/ec0a44058d249a7510bb3d05685b2ee5e0874eb6/pulsar-client-api/src/main/java/org/apache/pulsar/client/api/ConsumerBuilder.java?_pjax=%23js-repo-pjax-container%2C%20div%5Bitemtype%3D%22http%3A%2F%2Fschema.org%2FSoftwareSourceCode%22%5D%20main%2C%20%5Bdata-pjax-container%5D#L533), and entry filters.

### How to use an entry filter?

Follow the steps below:

1. Create a Maven project.

2. Implement the `EntryFilter` interface.

3. Package the implementation class into a NAR file.

4. Configure the `broker.conf` file (or the `standalone.conf` file) and restart your broker.

#### Step 1: Create a Maven project

For how to create a Maven project, see [here](https://maven.apache.org/guides/getting-started/maven-in-five-minutes.html).

#### Step 2: Implement the `EntryFilter` interface

1. Add a dependency for Pulsar broker in the `pom.xml` file to display. Otherwise, you can not find the [`EntryFilter` interface](https://github.com/apache/pulsar/blob/master/pulsar-broker/src/main/java/org/apache/pulsar/broker/service/plugin/EntryFilter.java).

   ```xml
<<<<<<< HEAD
=======

>>>>>>> 9529850b
   <dependency>
   <groupId>org.apache.pulsar</groupId>
   <artifactId>pulsar-broker</artifactId>
   <version>${pulsar.version}</version>
   <scope>provided</scope>
   </dependency>
<<<<<<< HEAD
=======

>>>>>>> 9529850b
   ```

2. Implement the [`FilterResult filterEntry(Entry entry, FilterContext context);` method](https://github.com/apache/pulsar/blob/2adb6661d5b82c5705ee00ce3ebc9941c99635d5/pulsar-broker/src/main/java/org/apache/pulsar/broker/service/plugin/EntryFilter.java#L34).

   - If the method returns `ACCEPT` or NULL, this message is sent to consumers.

   - If the method returns `REJECT`, this message is filtered out and it does not consume message permits.

   - If there are multiple entry filters, this message passes through all filters in the pipeline in a round-robin manner. If any entry filter returns `REJECT`, this message is discarded.

   You can get entry metadata, subscriptions, and other information through `FilterContext`.

3. Describe a NAR file.

   Create an `entry_filter.yml` or `entry_filter.yaml` file in the `resources/META-INF/services` directory to describe a NAR file.

<<<<<<< HEAD
   ```conf
=======
   ```properties

>>>>>>> 9529850b
   # Entry filter name, which should be configured in the broker.conf file later
   name: entryFilter
   # Entry filter description
   description: entry filter
   # Implementation class name of entry filter
   entryFilterClass: com.xxxx.xxxx.xxxx.DefaultEntryFilterImpl
<<<<<<< HEAD
=======

>>>>>>> 9529850b
   ```

#### Step 3: package implementation class of entry filter into a NAR file

1. Add the compiled plugin of the NAR file to your `pom.xml` file.

   ```xml
<<<<<<< HEAD
=======

>>>>>>> 9529850b
   <build>
           <finalName>${project.artifactId}</finalName>
           <plugins>
               <plugin>
                   <groupId>org.apache.nifi</groupId>
                   <artifactId>nifi-nar-maven-plugin</artifactId>
                   <version>1.2.0</version>
                   <extensions>true</extensions>
                   <configuration>
                       <finalName>${project.artifactId}-${project.version}</finalName>
                   </configuration>
                   <executions>
                       <execution>
                           <id>default-nar</id>
                           <phase>package</phase>
                           <goals>
                               <goal>nar</goal>
                           </goals>
                       </execution>
                   </executions>
               </plugin>
           </plugins>
       </build>
<<<<<<< HEAD
=======

>>>>>>> 9529850b
   ```

2. Generate a NAR file in the `target` directory.

   ```script
<<<<<<< HEAD
   mvn clean install
=======

   mvn clean install

>>>>>>> 9529850b
   ```

#### Step 4: configure and restart broker

1. Configure the following parameters in the `broker.conf` file (or the `standalone.conf` file).

<<<<<<< HEAD
   ```conf
=======
   ```properties

>>>>>>> 9529850b
   # Class name of pluggable entry filters
   # Multiple classes need to be separated by commas.
   entryFilterNames=entryFilter1,entryFilter2,entryFilter3
   # The directory for all entry filter implementations
   entryFiltersDirectory=tempDir
<<<<<<< HEAD
=======

>>>>>>> 9529850b
   ```

2. Restart your broker.

   You can see the following broker log if the plug-in is successfully loaded.

   ```text
<<<<<<< HEAD
   Successfully loaded entry filter for name `{name of your entry filter}`
=======

   Successfully loaded entry filter for name `{name of your entry filter}`

>>>>>>> 9529850b
   ```
<|MERGE_RESOLUTION|>--- conflicted
+++ resolved
@@ -14,7 +14,7 @@
 
 The entry filter is an extension point for implementing a custom message entry strategy. With an entry filter, you can decide **whether to send messages to consumers** (brokers can use the return values of entry filters to determine whether the messages need to be sent or discarded) or **send messages to specific consumers.**
 
-To implement features such as tagged messages or custom delayed messages, use [`subscriptionProperties`](https://github.com/apache/pulsar/blob/ec0a44058d249a7510bb3d05685b2ee5e0874eb6/pulsar-client-api/src/main/java/org/apache/pulsar/client/api/ConsumerBuilder.java?_pjax=%23js-repo-pjax-container%2C%20div%5Bitemtype%3D%22http%3A%2F%2Fschema.org%2FSoftwareSourceCode%22%5D%20main%2C%20%5Bdata-pjax-container%5D#L174), [`​​properties`](https://github.com/apache/pulsar/blob/ec0a44058d249a7510bb3d05685b2ee5e0874eb6/pulsar-client-api/src/main/java/org/apache/pulsar/client/api/ConsumerBuilder.java?_pjax=%23js-repo-pjax-container%2C%20div%5Bitemtype%3D%22http%3A%2F%2Fschema.org%2FSoftwareSourceCode%22%5D%20main%2C%20%5Bdata-pjax-container%5D#L533), and entry filters.
+To implement features such as tagged messages or custom delayed messages, use [`subscriptionProperties`](https://github.com/apache/pulsar/blob/ec0a44058d249a7510bb3d05685b2ee5e0874eb6/pulsar-client-api/src/main/java/org/apache/pulsar/client/api/ConsumerBuilder.java?_pjax=%23js-repo-pjax-container%2C%20div%5Bitemtype%3D%22http%3A%2F%2Fschema.org%2FSoftwareSourceCode%22%5D%20main%2C%20%5Bdata-pjax-container%5D#L174), [`properties`](https://github.com/apache/pulsar/blob/ec0a44058d249a7510bb3d05685b2ee5e0874eb6/pulsar-client-api/src/main/java/org/apache/pulsar/client/api/ConsumerBuilder.java?_pjax=%23js-repo-pjax-container%2C%20div%5Bitemtype%3D%22http%3A%2F%2Fschema.org%2FSoftwareSourceCode%22%5D%20main%2C%20%5Bdata-pjax-container%5D#L533), and entry filters.
 
 ### How to use an entry filter?
 
@@ -37,20 +37,12 @@
 1. Add a dependency for Pulsar broker in the `pom.xml` file to display. Otherwise, you can not find the [`EntryFilter` interface](https://github.com/apache/pulsar/blob/master/pulsar-broker/src/main/java/org/apache/pulsar/broker/service/plugin/EntryFilter.java).
 
    ```xml
-<<<<<<< HEAD
-=======
-
->>>>>>> 9529850b
    <dependency>
    <groupId>org.apache.pulsar</groupId>
    <artifactId>pulsar-broker</artifactId>
    <version>${pulsar.version}</version>
    <scope>provided</scope>
    </dependency>
-<<<<<<< HEAD
-=======
-
->>>>>>> 9529850b
    ```
 
 2. Implement the [`FilterResult filterEntry(Entry entry, FilterContext context);` method](https://github.com/apache/pulsar/blob/2adb6661d5b82c5705ee00ce3ebc9941c99635d5/pulsar-broker/src/main/java/org/apache/pulsar/broker/service/plugin/EntryFilter.java#L34).
@@ -67,22 +59,13 @@
 
    Create an `entry_filter.yml` or `entry_filter.yaml` file in the `resources/META-INF/services` directory to describe a NAR file.
 
-<<<<<<< HEAD
    ```conf
-=======
-   ```properties
-
->>>>>>> 9529850b
    # Entry filter name, which should be configured in the broker.conf file later
    name: entryFilter
    # Entry filter description
    description: entry filter
    # Implementation class name of entry filter
    entryFilterClass: com.xxxx.xxxx.xxxx.DefaultEntryFilterImpl
-<<<<<<< HEAD
-=======
-
->>>>>>> 9529850b
    ```
 
 #### Step 3: package implementation class of entry filter into a NAR file
@@ -90,10 +73,6 @@
 1. Add the compiled plugin of the NAR file to your `pom.xml` file.
 
    ```xml
-<<<<<<< HEAD
-=======
-
->>>>>>> 9529850b
    <build>
            <finalName>${project.artifactId}</finalName>
            <plugins>
@@ -117,43 +96,24 @@
                </plugin>
            </plugins>
        </build>
-<<<<<<< HEAD
-=======
-
->>>>>>> 9529850b
    ```
 
 2. Generate a NAR file in the `target` directory.
 
    ```script
-<<<<<<< HEAD
    mvn clean install
-=======
-
-   mvn clean install
-
->>>>>>> 9529850b
    ```
 
 #### Step 4: configure and restart broker
 
 1. Configure the following parameters in the `broker.conf` file (or the `standalone.conf` file).
 
-<<<<<<< HEAD
    ```conf
-=======
-   ```properties
-
->>>>>>> 9529850b
    # Class name of pluggable entry filters
    # Multiple classes need to be separated by commas.
    entryFilterNames=entryFilter1,entryFilter2,entryFilter3
    # The directory for all entry filter implementations
    entryFiltersDirectory=tempDir
-<<<<<<< HEAD
-=======
-
->>>>>>> 9529850b
    ```
 
 2. Restart your broker.
@@ -161,11 +121,5 @@
    You can see the following broker log if the plug-in is successfully loaded.
 
    ```text
-<<<<<<< HEAD
    Successfully loaded entry filter for name `{name of your entry filter}`
-=======
-
-   Successfully loaded entry filter for name `{name of your entry filter}`
-
->>>>>>> 9529850b
    ```
