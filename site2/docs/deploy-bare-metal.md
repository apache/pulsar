---
id: deploy-bare-metal
title: Deploy a cluster on bare metal
sidebar_label: "Bare metal"
---

:::tip

1. You can use single-cluster Pulsar installation in most use cases, such as experimenting with Pulsar or using Pulsar in a startup or in a single team. If you need to run a multi-cluster Pulsar instance, see the [guide](deploy-bare-metal-multi-cluster.md).
2. If you want to use all built-in [Pulsar IO](io-overview.md) connectors, you need to download `apache-pulsar-io-connectors`package and install `apache-pulsar-io-connectors` under `connectors` directory in the pulsar directory on every broker node or on every function-worker node if you have run a separate cluster of function workers for [Pulsar Functions](functions-overview.md).
3. If you want to use [Tiered Storage](concepts-tiered-storage.md) feature in your Pulsar deployment, you need to download `apache-pulsar-offloaders`package and install `apache-pulsar-offloaders` under `offloaders` directory in the Pulsar directory on every broker node. For more details of how to configure this feature, you can refer to the [Tiered storage cookbook](cookbooks-tiered-storage.md).

:::

Deploying a Pulsar cluster consists of the following steps:

1. Deploy a [ZooKeeper](#deploy-a-zookeeper-cluster) cluster (optional)
2. Initialize [cluster metadata](#initialize-cluster-metadata)
3. Deploy a [BookKeeper](#deploy-a-bookkeeper-cluster) cluster
4. Deploy one or more Pulsar [brokers](#deploy-pulsar-brokers)

## Preparation

### Requirements

Currently, Pulsar is available for 64-bit **macOS**, **Linux**, and **Windows**. To use Pulsar, you need to install 64-bit JRE/JDK.
For the runtime Java version, please refer to [Pulsar Runtime Java Version Recommendation](https://github.com/apache/pulsar/blob/master/README.md#pulsar-runtime-java-version-recommendation) according to your target Pulsar version.

:::tip

You can reuse existing Zookeeper clusters.

:::

To run Pulsar on bare metal, the following configuration is recommended:

* At least 6 Linux machines or VMs
  * 3 for running [ZooKeeper](https://zookeeper.apache.org)
  * 3 for running a Pulsar broker, and a [BookKeeper](https://bookkeeper.apache.org) bookie
* A single [DNS](https://en.wikipedia.org/wiki/Domain_Name_System) name covering all of the Pulsar broker hosts

:::note

* Broker is only supported on 64-bit JVM.
* If you do not have enough machines, or you want to test Pulsar in cluster mode (and expand the cluster later), You can fully deploy Pulsar on a node on which ZooKeeper, bookie and broker run.
* If you do not have a DNS server, you can use the multi-host format in the service URL instead.
* Each machine in your cluster needs to have the recommended Java version installed (e.g. [Java 17](https://adoptium.net/?variant=openjdk17)). Please refer to [Pulsar Runtime Java Version Recommendation](https://github.com/apache/pulsar/blob/master/README.md#pulsar-runtime-java-version-recommendation) according to your target Pulsar version.

:::

The following is a diagram showing the basic setup:

![alt-text](/assets/pulsar-basic-setup.png)

In this diagram, connecting clients need to communicate with the Pulsar cluster using a single URL. In this case, `pulsar-cluster.acme.com` abstracts over all of the message-handling brokers. Pulsar message brokers run on machines alongside BookKeeper bookies; brokers and bookies, in turn, rely on ZooKeeper.

### Hardware considerations

If you deploy a Pulsar cluster, keep in mind the following basic better choices when you do the capacity planning.

#### ZooKeeper

For machines running ZooKeeper, it is recommended to use less powerful machines or VMs. Pulsar uses ZooKeeper only for periodic coordination-related and configuration-related tasks, not for basic operations. If you run Pulsar on [Amazon Web Services](https://aws.amazon.com/) (AWS), for example, a [t2.small](http://docs.aws.amazon.com/AWSEC2/latest/UserGuide/t2-instances.html) instance might likely suffice.

#### Bookies and Brokers

For machines running a bookie and a Pulsar broker, more powerful machines are required. For an AWS deployment, for example, [i3.4xlarge](https://aws.amazon.com/blogs/aws/now-available-i3-instances-for-demanding-io-intensive-applications/) instances may be appropriate. On those machines you can use the following:

* Fast CPUs and 10Gbps [NIC](https://en.wikipedia.org/wiki/Network_interface_controller) (for Pulsar brokers)
* Small and fast [solid-state drives](https://en.wikipedia.org/wiki/Solid-state_drive) (SSDs) or [hard disk drives](https://en.wikipedia.org/wiki/Hard_disk_drive) (HDDs) with a [RAID](https://en.wikipedia.org/wiki/RAID) controller and a battery-backed write cache (for BookKeeper bookies)

#### Hardware recommendations

To start a Pulsar instance, below are the minimum and the recommended hardware settings.

A cluster consists of 3 broker nodes, 3 bookie nodes, and 3 ZooKeeper nodes. The following recommendation is suitable for one node.

- The minimum hardware settings (**250 Pulsar topics**)

   Component | CPU|Memory|Storage|Throughput |Rate
   |---|---|---|---|---|---
   Broker|0.2|256 MB|/|Write throughput: 3 MB/s<br /><br />Read throughput: 6 MB/s<br /><br />|Write rate: 350 entries/s<br /><br />Read rate: 650 entries/s
   Bookie|0.2|256 MB|Journal: 8 GB<br /><br />PD-SSDLedger: 16 GB, PD-STANDARD|Write throughput: 2 MB/s<br /><br />Read throughput: 2 MB/s<br /><br />|Write rate: 200 entries/s<br /><br />Read rate: 200 entries/s
   ZooKeeper|0.05|256 MB|Log: 8 GB, PD-SSD<br /><br />Data: 2 GB, PD-STANDARD|/|/

- The recommended hardware settings (**1000 Pulsar topics**)

   Component | CPU|Memory|Storage|Throughput |Rate
   |---|---|---|---|---|---
   Broker|8|8 GB|/|Write throughput: 100 MB/s<br /><br />Read throughput: 200 MB/s<br /><br />|Write rate: 10,000 entries/s<br /><br />Read rate: 20,000 entries/s
   Bookie|4|8GB|Journal: 256 GB<br /><br />PD-SSDLedger: 2 TB, PD-STANDARD|Write throughput: 75 MB/s<br /><br />Read throughput: 75 MB/s<br /><br />|Write rate: 7,500 entries/s<br /><br />Read rate: 7,500 entries/s
   ZooKeeper|1|2 GB|Log: 64 GB, PD-SSD<br /><br />Data: 256 GB, PD-STANDARD|/|/

## Install the Pulsar binary package

> You need to install the Pulsar binary package on each machine in the cluster, including machines running ZooKeeper and BookKeeper.

To get started deploying a Pulsar cluster on bare metal, you need to download a binary tarball release in one of the following ways:

* By clicking on the link below directly, which automatically triggers a download:
  * <a href="pulsar:binary_release_url" download>Pulsar @pulsar:version@ binary release</a>
* From the Pulsar [downloads page](pulsar:download_page_url)
* From the Pulsar [releases page](https://github.com/apache/pulsar/releases/latest) on GitHub
* Using [wget](https://www.gnu.org/software/wget):

```bash
wget pulsar:binary_release_url
```

Once you download the tarball, untar it and `cd` into the resulting directory:

```bash
tar xvzf apache-pulsar-@pulsar:version@-bin.tar.gz
cd apache-pulsar-@pulsar:version@
```

The extracted directory contains the following subdirectories:

Directory | Contains
:---------|:--------
`bin` |[command-line tools](reference-cli-tools.md) of Pulsar, such as [`pulsar`](reference-cli-tools.md#pulsar) and [`pulsar-admin`](/tools/pulsar-admin/)
`conf` | Configuration files for Pulsar, including for [broker configuration](reference-configuration.md#broker), [ZooKeeper configuration](reference-configuration.md#zookeeper), and more
`data` | The data storage directory that ZooKeeper and BookKeeper use
`lib` | The [JAR](https://en.wikipedia.org/wiki/JAR_(file_format)) files that Pulsar uses
`logs` | Logs that the installation creates

## [Install Built-in Connectors (optional)](/standalone.md#install-built-in-connectors-optional)

> Since Pulsar release `2.1.0-incubating`, Pulsar provides a separate binary distribution, containing all the `built-in` connectors.
> To enable the `built-in` connectors (optional), you can follow the instructions below.

To use `built-in` connectors, you need to download the connectors tarball release on every broker node in one of the following ways :

* by clicking the link below and downloading the release from an Apache mirror:

  * <a href="pulsar:connector_release_url" download>Pulsar IO Connectors @pulsar:version@ release</a>

* from the Pulsar [downloads page](pulsar:download_page_url)
* from the Pulsar [releases page](https://github.com/apache/pulsar/releases/latest)
* using [wget](https://www.gnu.org/software/wget):

  ```shell
<<<<<<< HEAD
  wget pulsar:connector_release_url/{connector}-@pulsar:version@.nar
=======

  $ wget pulsar:connector_release_url/{connector}-@pulsar:version@.nar

>>>>>>> 9529850b
  ```

Once you download the .nar file, copy the file to directory `connectors` in the pulsar directory.
For example, if you download the connector file `pulsar-io-aerospike-@pulsar:version@.nar`:

```bash
mkdir connectors
mv pulsar-io-aerospike-@pulsar:version@.nar connectors

ls connectors
pulsar-io-aerospike-@pulsar:version@.nar
...
```

## [Install Tiered Storage Offloaders (optional)](/standalone.md#install-tiered-storage-offloaders-optional)

> Since Pulsar release `2.2.0`, Pulsar releases a separate binary distribution, containing the tiered storage offloaders.
> If you want to enable tiered storage feature, you can follow the instructions as below; otherwise you can
> skip this section for now.

To use tiered storage offloaders, you need to download the offloaders tarball release on every broker node in one of the following ways:

* by clicking the link below and downloading the release from an Apache mirror:

  * <a href="pulsar:offloader_release_url" download>Pulsar Tiered Storage Offloaders @pulsar:version@ release</a>

* from the Pulsar [downloads page](pulsar:download_page_url)
* from the Pulsar [releases page](https://github.com/apache/pulsar/releases/latest)
* using [wget](https://www.gnu.org/software/wget):

  ```shell
<<<<<<< HEAD
  wget pulsar:offloader_release_url
=======

  $ wget pulsar:offloader_release_url

>>>>>>> 9529850b
  ```

Once you download the tarball, in the Pulsar directory, untar the offloaders package and copy the offloaders as `offloaders` in the Pulsar directory:

```bash
tar xvfz apache-pulsar-offloaders-@pulsar:version@-bin.tar.gz

// you can find a directory named `apache-pulsar-offloaders-@pulsar:version@` in the pulsar directory
// then copy the offloaders

mv apache-pulsar-offloaders-@pulsar:version@/offloaders offloaders

ls offloaders
tiered-storage-jcloud-@pulsar:version@.nar
```

For more details of how to configure tiered storage feature, you can refer to the [Tiered storage cookbook](cookbooks-tiered-storage.md)


## Deploy a ZooKeeper cluster

> If you already have an existing zookeeper cluster and want to use it, you can skip this section.

[ZooKeeper](https://zookeeper.apache.org) manages a variety of essential coordination-related and configuration-related tasks for Pulsar. To deploy a Pulsar cluster, you need to deploy ZooKeeper first. A 3-node ZooKeeper cluster is the recommended configuration. Pulsar does not make heavy use of ZooKeeper, so the lightweight machines or VMs should suffice for running ZooKeeper.

To begin, add all ZooKeeper servers to the configuration specified in [`conf/zookeeper.conf`](reference-configuration.md#zookeeper) (in the Pulsar directory that you create [above](#install-the-pulsar-binary-package)). The following is an example:

```properties
server.1=zk1.us-west.example.com:2888:3888
server.2=zk2.us-west.example.com:2888:3888
server.3=zk3.us-west.example.com:2888:3888
```

> If you only have one machine on which to deploy Pulsar, you only need to add one server entry in the configuration file.

> If your machines are behind NAT use 0.0.0.0 as server entry for the local address. If the node use external IP in configuration for itself, behind NAT, zookeper service won't start because it tries to put a listener on an external ip that the linux box doesn't own. Using 0.0.0.0 start a listener on ALL ip, so that NAT network traffic can reach it.

Example of configuration on _server.3_

```properties
server.1=zk1.us-west.example.com:2888:3888
server.2=zk2.us-west.example.com:2888:3888
server.3=0.0.0.0:2888:3888
```

On each host, you need to specify the ID of the node in the `myid` file, which is in the `data/zookeeper` folder of each server by default (you can change the file location via the [`dataDir`](reference-configuration.md#zookeeper-dataDir) parameter).

> See the [Multi-server setup guide](https://zookeeper.apache.org/doc/r3.4.10/zookeeperAdmin.html#sc_zkMulitServerSetup) in the ZooKeeper documentation for detailed information on `myid` and more.

For example, on a ZooKeeper server like `zk1.us-west.example.com`, you can set the `myid` value as follows:

```bash
mkdir -p data/zookeeper
echo 1 > data/zookeeper/myid
```

On `zk2.us-west.example.com`, the command is `echo 2 > data/zookeeper/myid` and so on.

Once you add each server to the `zookeeper.conf` configuration and have the appropriate `myid` entry, you can start ZooKeeper on all hosts (in the background, using nohup) with the [`pulsar-daemon`](reference-cli-tools.md#pulsar-daemon) CLI tool:

```bash
bin/pulsar-daemon start zookeeper
```

> If you plan to deploy Zookeeper with the Bookie on the same node, you need to start zookeeper by using different stats
> port by configuring the `metricsProvider.httpPort` in zookeeper.conf.

## Initialize cluster metadata

Once you deploy ZooKeeper for your cluster, you need to write some metadata to ZooKeeper. You only need to write this data **once**.

You can initialize this metadata using the [`initialize-cluster-metadata`](reference-cli-tools.md#pulsar-initialize-cluster-metadata) command of the [`pulsar`](reference-cli-tools.md#pulsar) CLI tool. This command can be run on any machine in your Pulsar cluster, so the metadata can be initialized from a ZooKeeper, broker, or bookie machine. The following is an example:

```shell
bin/pulsar initialize-cluster-metadata \
--cluster pulsar-cluster-1 \
--metadata-store zk:zk1.us-west.example.com:2181,zk2.us-west.example.com:2181/my-chroot-path \
--configuration-metadata-store zk:zk1.us-west.example.com:2181,zk2.us-west.example.com:2181/my-chroot-path \
--web-service-url http://pulsar.us-west.example.com:8080 \
--web-service-url-tls https://pulsar.us-west.example.com:8443 \
--broker-service-url pulsar://pulsar.us-west.example.com:6650 \
--broker-service-url-tls pulsar+ssl://pulsar.us-west.example.com:6651
```

As you can see from the example above, you will need to specify the following:

Flag | Description
:----|:-----------
`--cluster` | A name for the cluster
`--metadata-store` | A "local" metadata store connection string for the cluster. This connection string only needs to include *one* machine in the ZooKeeper cluster.
`--configuration-metadata-store` | The configuration metadata store connection string for the entire instance. As with the `--metadata-store` flag, this connection string only needs to include *one* machine in the ZooKeeper cluster.
`--web-service-url` | The web service URL for the cluster, plus a port. This URL should be a standard DNS name. The default port is 8080 (you had better not use a different port).
`--web-service-url-tls` | If you use [TLS](security-tls-transport.md), you also need to specify a TLS web service URL for the cluster. The default port is 8443 (you had better not use a different port).
`--broker-service-url` | A broker service URL enabling interaction with the brokers in the cluster. This URL should not use the same DNS name as the web service URL but should use the `pulsar` scheme instead. The default port is 6650 (you had better not use a different port).
`--broker-service-url-tls` | If you use [TLS](security-tls-transport.md), you also need to specify a TLS web service URL for the cluster as well as a TLS broker service URL for the brokers in the cluster. The default port is 6651 (you had better not use a different port).


> If you do not have a DNS server, you can use multi-host format in the service URL with the following settings:
>
> ```shell
<<<<<<< HEAD
=======
>
>>>>>>> 9529850b
> --web-service-url http://host1:8080,host2:8080,host3:8080 \
> --web-service-url-tls https://host1:8443,host2:8443,host3:8443 \
> --broker-service-url pulsar://host1:6650,host2:6650,host3:6650 \
> --broker-service-url-tls pulsar+ssl://host1:6651,host2:6651,host3:6651
<<<<<<< HEAD
=======
>
>
>>>>>>> 9529850b
> ```
>
> If you want to use an existing BookKeeper cluster, you can add the `--existing-bk-metadata-service-uri` flag as follows:
>
> ```shell
<<<<<<< HEAD
=======
>
>>>>>>> 9529850b
> --existing-bk-metadata-service-uri "zk+null://zk1:2181;zk2:2181/ledgers" \
> --web-service-url http://host1:8080,host2:8080,host3:8080 \
> --web-service-url-tls https://host1:8443,host2:8443,host3:8443 \
> --broker-service-url pulsar://host1:6650,host2:6650,host3:6650 \
> --broker-service-url-tls pulsar+ssl://host1:6651,host2:6651,host3:6651
<<<<<<< HEAD
=======
>
>
>>>>>>> 9529850b
> ```

> You can obtain the metadata service URI of the existing BookKeeper cluster by using the `bin/bookkeeper shell whatisinstanceid` command. You must enclose the value in double quotes since the multiple metadata service URIs are separated with semicolons.

## Deploy a BookKeeper cluster

[BookKeeper](https://bookkeeper.apache.org) handles all persistent data storage in Pulsar. You need to deploy a cluster of BookKeeper bookies to use Pulsar. You can choose to run a **3-bookie BookKeeper cluster**.

You can configure BookKeeper bookies using the [`conf/bookkeeper.conf`](reference-configuration.md#bookkeeper) configuration file. The most important step in configuring bookies for our purposes here is ensuring that [`zkServers`](reference-configuration.md#bookkeeper-zkServers) is set to the connection string for the ZooKeeper cluster. The following is an example:

```properties
zkServers=zk1.us-west.example.com:2181,zk2.us-west.example.com:2181,zk3.us-west.example.com:2181
```

Once you appropriately modify the `zkServers` parameter, you can make any other configuration changes that you require. You can find a full listing of the available BookKeeper configuration parameters [here](reference-configuration.md#bookkeeper). However, consulting the [BookKeeper documentation](https://bookkeeper.apache.org/docs/next/reference/config/) for a more in-depth guide might be a better choice.

Once you apply the desired configuration in `conf/bookkeeper.conf`, you can start up a bookie on each of your BookKeeper hosts. You can start up each bookie either in the background, using [nohup](https://en.wikipedia.org/wiki/Nohup), or in the foreground.

To start the bookie in the background, use the [`pulsar-daemon`](reference-cli-tools.md#pulsar-daemon) CLI tool:

```bash
bin/pulsar-daemon start bookie
```

To start the bookie in the foreground:

```bash
bin/pulsar bookie
```

You can verify that a bookie works properly by running the `bookiesanity` command on the [BookKeeper shell](reference-cli-tools.md#shell):

```bash
bin/bookkeeper shell bookiesanity
```

This command creates an ephemeral BookKeeper ledger on the local bookie, writes a few entries, reads them back, and finally deletes the ledger.

After you start all the bookies, you can use `simpletest` command for [BookKeeper shell](reference-cli-tools.md#shell) on any bookie node, to verify all the bookies in the cluster are up running.

```bash
bin/bookkeeper shell simpletest --ensemble <num-bookies> --writeQuorum <num-bookies> --ackQuorum <num-bookies> --numEntries <num-entries>
```

This command creates a `num-bookies` sized ledger on the cluster, writes a few entries, and finally deletes the ledger.


## Deploy Pulsar brokers

Pulsar brokers are the last thing you need to deploy in your Pulsar cluster. Brokers handle Pulsar messages and provide the administrative interface of Pulsar. A good choice is to run **3 brokers**, one for each machine that already runs a BookKeeper bookie.

### Configure Brokers

The most important element of broker configuration is ensuring that each broker is aware of the ZooKeeper cluster that you have deployed. Ensure that the [`metadataStoreUrl`](reference-configuration.md#broker) and [`configurationMetadataStoreUrl`](reference-configuration.md#broker) parameters are correct. In this case, since you only have 1 cluster and no configuration store setup, the `configurationMetadataStoreUrl` point to the same `metadataStoreUrl`.

```properties
metadataStoreUrl=zk1.us-west.example.com:2181,zk2.us-west.example.com:2181,zk3.us-west.example.com:2181
configurationMetadataStoreUrl=zk1.us-west.example.com:2181,zk2.us-west.example.com:2181,zk3.us-west.example.com:2181
```

You also need to specify the cluster name (matching the name that you provided when you [initialize the metadata of the cluster](#initialize-cluster-metadata)):

```properties
clusterName=pulsar-cluster-1
```

In addition, you need to match the broker and web service ports provided when you initialize the metadata of the cluster (especially when you use a different port than the default):

```properties
brokerServicePort=6650
brokerServicePortTls=6651
webServicePort=8080
webServicePortTls=8443
```

> If you deploy Pulsar in a one-node cluster, you should update the replication settings in `conf/broker.conf` to `1`.
>
> ```properties
<<<<<<< HEAD
=======
>
>>>>>>> 9529850b
> # Number of bookies to use when creating a ledger
> managedLedgerDefaultEnsembleSize=1
>
> # Number of copies to store for each message
> managedLedgerDefaultWriteQuorum=1
>
> # Number of guaranteed copies (acks to wait before write is complete)
> managedLedgerDefaultAckQuorum=1
<<<<<<< HEAD
=======
>
>
>>>>>>> 9529850b
> ```


### Enable Pulsar Functions (optional)

If you want to enable [Pulsar Functions](functions-overview.md), you can follow the instructions as below:

1. Edit `conf/broker.conf` to enable functions worker, by setting `functionsWorkerEnabled` to `true`.

<<<<<<< HEAD
   ```conf
   functionsWorkerEnabled=true
=======
   ```properties

   functionsWorkerEnabled=true

>>>>>>> 9529850b
   ```

2. Edit `conf/functions_worker.yml` and set `pulsarFunctionsCluster` to the cluster name that you provide when you [initialize the metadata of the cluster](#initialize-cluster-metadata).

   ```properties

<<<<<<< HEAD
   ```conf
   pulsarFunctionsCluster: pulsar-cluster-1
=======
   pulsarFunctionsCluster: pulsar-cluster-1

>>>>>>> 9529850b
   ```

If you want to learn more options about deploying the functions worker, check out [Deploy and manage functions worker](functions-worker.md).

### Start Brokers

You can then provide any other configuration changes that you want in the [`conf/broker.conf`](reference-configuration.md#broker) file. Once you decide on a configuration, you can start up the brokers for your Pulsar cluster. Like ZooKeeper and BookKeeper, you can start brokers either in the foreground or in the background, using nohup.

You can start a broker in the foreground using the [`pulsar broker`](reference-cli-tools.md#pulsar-broker) command:

```bash
bin/pulsar broker
```

You can start a broker in the background using the [`pulsar-daemon`](reference-cli-tools.md#pulsar-daemon) CLI tool:

```bash
bin/pulsar-daemon start broker
```

Once you successfully start up all the brokers that you intend to use, your Pulsar cluster should be ready to go!

## Connect to the running cluster

Once your Pulsar cluster is up and running, you should be able to connect with it using Pulsar clients. One such client is the [`pulsar-client`](reference-cli-tools.md#pulsar-client) tool, which is included with the Pulsar binary package. The `pulsar-client` tool can publish messages to and consume messages from Pulsar topics and thus provide a simple way to make sure that your cluster runs properly.

To use the `pulsar-client` tool, first modify the client configuration file in [`conf/client.conf`](reference-configuration.md#client) in your binary package. You need to change the values for `webServiceUrl` and `brokerServiceUrl`, substituting `localhost` (which is the default), with the DNS name that you assign to your broker/bookie hosts. The following is an example:

```properties
webServiceUrl=http://us-west.example.com:8080
brokerServiceurl=pulsar://us-west.example.com:6650
```

> If you do not have a DNS server, you can specify multi-host in service URL as follows:
>
> ```properties
<<<<<<< HEAD
> webServiceUrl=http://host1:8080,host2:8080,host3:8080
> brokerServiceurl=pulsar://host1:6650,host2:6650,host3:6650
=======
>
> webServiceUrl=http://host1:8080,host2:8080,host3:8080
> brokerServiceurl=pulsar://host1:6650,host2:6650,host3:6650
>
>
>>>>>>> 9529850b
> ```


Once that is complete, you can publish a message to the Pulsar topic:

```bash
bin/pulsar-client produce \
persistent://public/default/test \
-n 1 \
-m "Hello Pulsar"
```

This command publishes a single message to the Pulsar topic. In addition, you can subscribe to the Pulsar topic in a different terminal before publishing messages as below:

```bash
bin/pulsar-client consume \
persistent://public/default/test \
-n 100 \
-s "consumer-test" \
-t "Exclusive"
```

Once you successfully publish the above message to the topic, you should see it in the standard output:

```bash
----- got message -----
Hello Pulsar
```

## Run Functions

> If you have [enabled](#enable-pulsar-functions-optional) Pulsar Functions, you can try out the Pulsar Functions now.

Create an ExclamationFunction `exclamation`.

```bash
bin/pulsar-admin functions create \
--jar examples/api-examples.jar \
--classname org.apache.pulsar.functions.api.examples.ExclamationFunction \
--inputs persistent://public/default/exclamation-input \
--output persistent://public/default/exclamation-output \
--tenant public \
--namespace default \
--name exclamation
```

Check whether the function runs as expected by [triggering](functions-deploy-trigger.md) the function.

```bash
bin/pulsar-admin functions trigger --name exclamation --trigger-value "hello world"
```

You should see the following output:

```shell
hello world!
```
<|MERGE_RESOLUTION|>--- conflicted
+++ resolved
@@ -140,13 +140,7 @@
 * using [wget](https://www.gnu.org/software/wget):
 
   ```shell
-<<<<<<< HEAD
   wget pulsar:connector_release_url/{connector}-@pulsar:version@.nar
-=======
-
-  $ wget pulsar:connector_release_url/{connector}-@pulsar:version@.nar
-
->>>>>>> 9529850b
   ```
 
 Once you download the .nar file, copy the file to directory `connectors` in the pulsar directory.
@@ -178,13 +172,7 @@
 * using [wget](https://www.gnu.org/software/wget):
 
   ```shell
-<<<<<<< HEAD
   wget pulsar:offloader_release_url
-=======
-
-  $ wget pulsar:offloader_release_url
-
->>>>>>> 9529850b
   ```
 
 Once you download the tarball, in the Pulsar directory, untar the offloaders package and copy the offloaders as `offloaders` in the Pulsar directory:
@@ -285,38 +273,20 @@
 > If you do not have a DNS server, you can use multi-host format in the service URL with the following settings:
 >
 > ```shell
-<<<<<<< HEAD
-=======
->
->>>>>>> 9529850b
 > --web-service-url http://host1:8080,host2:8080,host3:8080 \
 > --web-service-url-tls https://host1:8443,host2:8443,host3:8443 \
 > --broker-service-url pulsar://host1:6650,host2:6650,host3:6650 \
 > --broker-service-url-tls pulsar+ssl://host1:6651,host2:6651,host3:6651
-<<<<<<< HEAD
-=======
->
->
->>>>>>> 9529850b
 > ```
 >
 > If you want to use an existing BookKeeper cluster, you can add the `--existing-bk-metadata-service-uri` flag as follows:
 >
 > ```shell
-<<<<<<< HEAD
-=======
->
->>>>>>> 9529850b
 > --existing-bk-metadata-service-uri "zk+null://zk1:2181;zk2:2181/ledgers" \
 > --web-service-url http://host1:8080,host2:8080,host3:8080 \
 > --web-service-url-tls https://host1:8443,host2:8443,host3:8443 \
 > --broker-service-url pulsar://host1:6650,host2:6650,host3:6650 \
 > --broker-service-url-tls pulsar+ssl://host1:6651,host2:6651,host3:6651
-<<<<<<< HEAD
-=======
->
->
->>>>>>> 9529850b
 > ```
 
 > You can obtain the metadata service URI of the existing BookKeeper cluster by using the `bin/bookkeeper shell whatisinstanceid` command. You must enclose the value in double quotes since the multiple metadata service URIs are separated with semicolons.
@@ -395,10 +365,6 @@
 > If you deploy Pulsar in a one-node cluster, you should update the replication settings in `conf/broker.conf` to `1`.
 >
 > ```properties
-<<<<<<< HEAD
-=======
->
->>>>>>> 9529850b
 > # Number of bookies to use when creating a ledger
 > managedLedgerDefaultEnsembleSize=1
 >
@@ -407,11 +373,6 @@
 >
 > # Number of guaranteed copies (acks to wait before write is complete)
 > managedLedgerDefaultAckQuorum=1
-<<<<<<< HEAD
-=======
->
->
->>>>>>> 9529850b
 > ```
 
 
@@ -421,28 +382,14 @@
 
 1. Edit `conf/broker.conf` to enable functions worker, by setting `functionsWorkerEnabled` to `true`.
 
-<<<<<<< HEAD
    ```conf
    functionsWorkerEnabled=true
-=======
-   ```properties
-
-   functionsWorkerEnabled=true
-
->>>>>>> 9529850b
    ```
 
 2. Edit `conf/functions_worker.yml` and set `pulsarFunctionsCluster` to the cluster name that you provide when you [initialize the metadata of the cluster](#initialize-cluster-metadata).
 
-   ```properties
-
-<<<<<<< HEAD
    ```conf
    pulsarFunctionsCluster: pulsar-cluster-1
-=======
-   pulsarFunctionsCluster: pulsar-cluster-1
-
->>>>>>> 9529850b
    ```
 
 If you want to learn more options about deploying the functions worker, check out [Deploy and manage functions worker](functions-worker.md).
@@ -479,16 +426,8 @@
 > If you do not have a DNS server, you can specify multi-host in service URL as follows:
 >
 > ```properties
-<<<<<<< HEAD
 > webServiceUrl=http://host1:8080,host2:8080,host3:8080
 > brokerServiceurl=pulsar://host1:6650,host2:6650,host3:6650
-=======
->
-> webServiceUrl=http://host1:8080,host2:8080,host3:8080
-> brokerServiceurl=pulsar://host1:6650,host2:6650,host3:6650
->
->
->>>>>>> 9529850b
 > ```
 
 
