--- conflicted
+++ resolved
@@ -596,7 +596,6 @@
 
 The code sample above shows pointing the `Reader` object to a specific message (by ID), but you can also use `MessageId.earliest` to point to the earliest available message on the topic of `MessageId.latest` to point to the most recent available message.
 
-<<<<<<< HEAD
 If you create a reader, you may use the `loadConf` configuration. Below are the available parameters used in `loadConf`.
 
 | Type | Name | <div style="width:300px">Description</div> | Default
@@ -611,10 +610,7 @@
 boolean|`readCompacted`|If `readCompacted` is enabled, a consumer reads messages from a compacted topic rather than reading a full message backlog of a topic.<br/><br/> This means if a topic has been compacted, a consumer only see the latest value for each key in the topic, up until the point in the topic message when backlog that has been compacted. Beyond that point, the messages are sent as normal.<br/><br/>`readCompacted` can only be enabled on subscriptions to persistent topics, which have a single active consumer (for example, failure or exclusive subscriptions). <br/><br/>Attempting to enable it on subscriptions to non-persistent topics or on shared subscriptions leads to a subscription call throwing a `PulsarClientException`.|false
 boolean|`resetIncludeHead`|If set to true, the first message to be returned is the one specified by `messageId`.<br/><br/>If set to false, the first message to be returned is the one next to the message specified by `messageId`.|false
 
-## Schemas
-=======
 ## Schema
->>>>>>> f43526cf
 
 In Pulsar, all message data consists of byte arrays "under the hood." [Message schemas](concepts-schema-registry.md) enable you to use other types of data when constructing and handling messages (from simple types like strings to more complex, application-specific types). If you construct, say, a [producer](#producers) without specifying a schema, then the producer can only produce messages of type `byte[]`. Here's an example:
 
