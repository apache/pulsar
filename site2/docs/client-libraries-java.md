---
id: client-libraries-java
title: Pulsar Java client
sidebar_label: "Java"
---

````mdx-code-block
import Tabs from '@theme/Tabs';
import TabItem from '@theme/TabItem';
````


You can use a Pulsar Java client to create the Java [producer](#producer), [consumer](#consumer), [reader](#reader) and [TableView](#tableview) of messages and to perform [administrative tasks](admin-api-overview.md). The current Java client version is **@pulsar:version@**.

All the methods in [producer](#producer), [consumer](#consumer), [reader](#reader) and [TableView](#tableview) of a Java client are thread-safe.

Javadoc for the Pulsar client is divided into two domains by package as follows.

Package | Description | Maven Artifact
:-------|:------------|:--------------
[`org.apache.pulsar.client.api`](/api/client) | [The producer and consumer API](/api/client/) | [org.apache.pulsar:pulsar-client:@pulsar:version@](http://search.maven.org/#artifactdetails%7Corg.apache.pulsar%7Cpulsar-client%7C@pulsar:version@%7Cjar)
[`org.apache.pulsar.client.admin`](/api/admin) | The Java [admin API](admin-api-overview.md) | [org.apache.pulsar:pulsar-client-admin:@pulsar:version@](http://search.maven.org/#artifactdetails%7Corg.apache.pulsar%7Cpulsar-client-admin%7C@pulsar:version@%7Cjar)
`org.apache.pulsar.client.all` |Include both `pulsar-client` and `pulsar-client-admin`<br /> Both `pulsar-client` and `pulsar-client-admin` are shaded packages and they shade dependencies independently. Consequently, the applications using both `pulsar-client` and `pulsar-client-admin` have redundant shaded classes. It would be troublesome if you introduce new dependencies but forget to update shading rules. <br /> In this case, you can use `pulsar-client-all`, which shades dependencies only one time and reduces the size of dependencies.  |[org.apache.pulsar:pulsar-client-all:@pulsar:version@](http://search.maven.org/#artifactdetails%7Corg.apache.pulsar%7Cpulsar-client-all%7C@pulsar:version@%7Cjar)

This document focuses only on the client API for producing and consuming messages on Pulsar topics. For how to use the Java admin client, see [Pulsar admin interface](admin-api-overview.md).

## Installation

The latest version of the Pulsar Java client library is available via [Maven Central](http://search.maven.org/#artifactdetails%7Corg.apache.pulsar%7Cpulsar-client%7C@pulsar:version@%7Cjar). To use the latest version, add the `pulsar-client` library to your build configuration.

:::tip

- [`pulsar-client`](https://search.maven.org/artifact/org.apache.pulsar/pulsar-client) and [`pulsar-client-admin`](https://search.maven.org/artifact/org.apache.pulsar/pulsar-client-admin) shade dependencies via [maven-shade-plugin](https://maven.apache.org/plugins/maven-shade-plugin/) to avoid conflicts of the underlying dependency packages (such as Netty). If you do not want to manage dependency conflicts manually, you can use them.
- [`pulsar-client-original`](https://search.maven.org/artifact/org.apache.pulsar/pulsar-client-original) and [`pulsar-client-admin-original`](https://search.maven.org/artifact/org.apache.pulsar/pulsar-client-admin-original) **does not** shade dependencies. If you want to manage dependencies manually, you can use them.

:::

### Maven

If you use Maven, add the following information to the `pom.xml` file.

```xml
<!-- in your <properties> block -->
<pulsar.version>@pulsar:version@</pulsar.version>

<!-- in your <dependencies> block -->
<dependency>
  <groupId>org.apache.pulsar</groupId>
  <artifactId>pulsar-client</artifactId>
  <version>${pulsar.version}</version>
</dependency>
```

### Gradle

If you use Gradle, add the following information to the `build.gradle` file.

```groovy
def pulsarVersion = '@pulsar:version@'

dependencies {
    compile group: 'org.apache.pulsar', name: 'pulsar-client', version: pulsarVersion
}
```

## Connection URLs

To connect to Pulsar using client libraries, you need to specify a [Pulsar protocol](developing-binary-protocol.md) URL.

You can assign Pulsar protocol URLs to specific clusters and use the `pulsar` scheme. The following is an example of `localhost` with the default port `6650`:

```http
pulsar://localhost:6650
```

If you have multiple brokers, separate `IP:port` by commas:

```http
pulsar://localhost:6550,localhost:6651,localhost:6652
```

If you use [TLS](security-tls-authentication.md) authentication, add `+ssl` in the scheme:

```http
pulsar+ssl://pulsar.us-west.example.com:6651
```

## Client 

You can instantiate a {@inject: javadoc:PulsarClient:/client/org/apache/pulsar/client/api/PulsarClient} object using just a URL for the target Pulsar [cluster](reference-terminology.md#cluster) like this:

```java
PulsarClient client = PulsarClient.builder()
        .serviceUrl("pulsar://localhost:6650")
        .build();
```

If you have multiple brokers, you can initiate a PulsarClient like this:

```java
PulsarClient client = PulsarClient.builder()
        .serviceUrl("pulsar://localhost:6650,localhost:6651,localhost:6652")
        .build();
```

:::note

If you run a cluster in [standalone mode](getting-started-standalone.md), the broker is available at the `pulsar://localhost:6650` URL by default.

:::

If you create a client, you can use the `loadConf` configuration. The following parameters are available in `loadConf`.

| Name | Type |  <div>Description</div> | Default
|---|---|---|---
`serviceUrl` | String | Service URL provider for Pulsar service | None
`authPluginClassName` | String | Name of the authentication plugin | None
 `authParams` | String | Parameters for the authentication plugin <br /><br />**Example**<br /> key1:val1,key2:val2|None
`operationTimeoutMs`|long|`operationTimeoutMs`|Operation timeout |30000
`statsIntervalSeconds`|long|Interval between each stats information<br /><br />Stats is activated with positive `statsInterval`<br /><br />Set `statsIntervalSeconds` to 1 second at least. |60
`numIoThreads`| int| The number of threads used for handling connections to brokers | 1 
`numListenerThreads`|int|The number of threads used for handling message listeners. The listener thread pool is shared across all the consumers and readers using the "listener" model to get messages. For a given consumer, the listener is always invoked from the same thread to ensure ordering. If you want multiple threads to process a single topic, you need to create a [`shared`](/concepts-messaging.md#shared) subscription and multiple consumers for this subscription. This does not ensure ordering.| 1 
`useTcpNoDelay`| boolean| Whether to use TCP no-delay flag on the connection to disable Nagle algorithm |true
`enableTls` |boolean | Whether to use TLS encryption on the connection. Note that this parameter is **deprecated**. If you want to enable TLS, use `pulsar+ssl://` in `serviceUrl` instead. | false
 `tlsTrustCertsFilePath` |string |Path to the trusted TLS certificate file|None
`tlsAllowInsecureConnection`|boolean|Whether the Pulsar client accepts untrusted TLS certificate from broker | false
`tlsHostnameVerificationEnable` |boolean |  Whether to enable TLS hostname verification|false
`concurrentLookupRequest`|int|The number of concurrent lookup requests allowed to send on each broker connection to prevent overload on broker|5000
`maxLookupRequest`|int|The maximum number of lookup requests allowed on each broker connection to prevent overload on broker | 50000
`maxNumberOfRejectedRequestPerConnection`|int|The maximum number of rejected requests of a broker in a certain time frame (60 seconds) after the current connection is closed and the client creates a new connection to connect to a different broker|50
`keepAliveIntervalSeconds`|int|Seconds of keeping alive interval for each client broker connection|30
`connectionTimeoutMs`|int|Duration of waiting for a connection to a broker to be established <br /><br />If the duration passes without a response from a broker, the connection attempt is dropped|10000
`requestTimeoutMs`|int|Maximum duration for completing a request |60000
`defaultBackoffIntervalNanos`|int| Default duration for a backoff interval | TimeUnit.MILLISECONDS.toNanos(100);
`maxBackoffIntervalNanos`|long|Maximum duration for a backoff interval|TimeUnit.SECONDS.toNanos(30)
`socks5ProxyAddress`|SocketAddress|SOCKS5 proxy address | None
`socks5ProxyUsername`|string|SOCKS5 proxy username | None
`socks5ProxyPassword`|string|SOCKS5 proxy password | None
`connectionMaxIdleSeconds`|int|Release the connection if it is not used for more than `connectionMaxIdleSeconds` seconds.If `connectionMaxIdleSeconds` < 0, disabled the feature that auto release the idle connection|180

Check out the Javadoc for the {@inject: javadoc:PulsarClient:/client/org/apache/pulsar/client/api/PulsarClient} class for a full list of configurable parameters.

> In addition to client-level configuration, you can also apply [producer](#configure-producer) and [consumer](#configure-consumer) specific configuration as described in sections below.

### Client memory allocator configuration
You can set the client memory allocator configurations through Java properties.<br />

| Property | Type |  <div>Description</div> | Default | Available values
|---|---|---|---|---
`pulsar.allocator.pooled` | String | If set to `true`, the client uses a direct memory pool. <br /> If set to `false`, the client uses a heap memory without pool | true | <li> true </li> <li> false </li> 
`pulsar.allocator.exit_on_oom` | String | Whether to exit the JVM when OOM happens | false |  <li> true </li> <li> false </li>
`pulsar.allocator.leak_detection` | String | The leak detection policy for Pulsar bytebuf allocator. <li> **Disabled**: No leak detection and no overhead. </li> <li> **Simple**: Instruments 1% of the allocated buffer to track for leaks. </li> <li> **Advanced**: Instruments 1% of the allocated buffer to track for leaks, reporting stack traces of places where the buffer is used. </li> <li> **Paranoid**: Instruments 100% of the allocated buffer to track for leaks, reporting stack traces of places where the buffer is used and introduces a significant overhead. </li> | Disabled | <li> Disabled </li> <li> Simple </li> <li> Advanced </li> <li> Paranoid </li>
`pulsar.allocator.out_of_memory_policy` | String | When an OOM occurs, the client throws an exception or fallbacks to heap | FallbackToHeap | <li> ThrowException </li> <li> FallbackToHeap </li>

**Example**

```conf
Dpulsar.allocator.pooled=true
Dpulsar.allocator.exit_on_oom=false
Dpulsar.allocator.leak_detection=Disabled
Dpulsar.allocator.out_of_memory_policy=ThrowException
```

## Producer

In Pulsar, producers write messages to topics. Once you've instantiated a {@inject: javadoc:PulsarClient:/client/org/apache/pulsar/client/api/PulsarClient} object (as in the section [above](#client-configuration)), you can create a {@inject: javadoc:Producer:/client/org/apache/pulsar/client/api/Producer} for a specific Pulsar [topic](reference-terminology.md#topic).

```java
Producer<byte[]> producer = client.newProducer()
        .topic("my-topic")
        .create();

// You can then send messages to the broker and topic you specified:
producer.send("My message".getBytes());
```

By default, producers produce messages that consist of byte arrays. You can produce different types by specifying a message [schema](#schema).

```java
Producer<String> stringProducer = client.newProducer(Schema.STRING)
        .topic("my-topic")
        .create();
stringProducer.send("My message");
```

> Make sure that you close your producers, consumers, and clients when you do not need them.

> ```java
> producer.close();
> consumer.close();
> client.close();
> ```

>
> Close operations can also be asynchronous:

> ```java
> producer.closeAsync()
>    .thenRun(() -> System.out.println("Producer closed"))
>    .exceptionally((ex) -> {
>        System.err.println("Failed to close producer: " + ex);
>        return null;
>    });
> ```


### Configure producer

If you instantiate a `Producer` object by specifying only a topic name as the example above, the default configuration of producer is used.

If you create a producer, you can use the `loadConf` configuration. The following parameters are available in `loadConf`.

Name| Type |  <div>Description</div>|  Default
|---|---|---|---
`topicName`| string|		Topic name| null|
`producerName`| string|Producer name| null
`sendTimeoutMs`| long|Message send timeout in ms.<br />If a message is not acknowledged by a server before the `sendTimeout` expires, an error occurs.|30000
`blockIfQueueFull`|boolean|If it is set to `true`, when the outgoing message queue is full, the `Send` and `SendAsync` methods of producer block, rather than failing and throwing errors. <br />If it is set to `false`, when the outgoing message queue is full, the `Send` and `SendAsync` methods of producer fail and `ProducerQueueIsFullError` exceptions occur.<br /><br />The `MaxPendingMessages` parameter determines the size of the outgoing message queue.|false
`maxPendingMessages`| int|The maximum size of a queue holding pending messages.<br /><br />For example, a message waiting to receive an acknowledgment from a [broker](reference-terminology.md#broker). <br /><br />By default, when the queue is full, all calls to the `Send` and `SendAsync` methods fail **unless** you set `BlockIfQueueFull` to `true`.|1000
`maxPendingMessagesAcrossPartitions`|int|The maximum number of pending messages across partitions. <br /><br />Use the setting to lower the max pending messages for each partition ({@link #setMaxPendingMessages(int)}) if the total number exceeds the configured value.|50000
`messageRoutingMode`| MessageRoutingMode|Message routing logic for producers on [partitioned topics](concepts-architecture-overview.md#partitioned-topics).<br /> Apply the logic only when setting no key on messages. <br />Available options are as follows: <br /><li>`pulsar.RoundRobinDistribution`: round robin</li><li>`pulsar.UseSinglePartition`: publish all messages to a single partition</li><li>`pulsar.CustomPartition`: a custom partitioning scheme</li>|<li>`pulsar.RoundRobinDistribution`</li>
`hashingScheme`| HashingScheme|Hashing function determining the partition where you publish a particular message (**partitioned topics only**).<br />Available options are as follows:<br /><li> `pulsar.JavastringHash`: the equivalent of `string.hashCode()` in Java</li><li> `pulsar.Murmur3_32Hash`: applies the [Murmur3](https://en.wikipedia.org/wiki/MurmurHash) hashing function</li><li>`pulsar.BoostHash`: applies the hashing function from C++'s [Boost](https://www.boost.org/doc/libs/1_62_0/doc/html/hash.html) library</li> |`HashingScheme.JavastringHash`
`cryptoFailureAction`| ProducerCryptoFailureAction|Producer should take action when encryption fails.<br /><li>**FAIL**: if encryption fails, unencrypted messages fail to send.</li><li> **SEND**: if encryption fails, unencrypted messages are sent.</li> |`ProducerCryptoFailureAction.FAIL`
`batchingMaxPublishDelayMicros`| long|Batching time period of sending messages.|TimeUnit.MILLISECONDS.toMicros(1)
`batchingMaxMessages` |int|The maximum number of messages permitted in a batch.|1000
`batchingEnabled`| boolean|Enable batching of messages. |true
`chunkingEnabled` | boolean | Enable chunking of messages. |false
`compressionType`|CompressionType|Message data compression type used by a producer. <br />Available options:<li>[`LZ4`](https://github.com/lz4/lz4)</li><li>[`ZLIB`](https://zlib.net/)<br /></li><li>[`ZSTD`](https://facebook.github.io/zstd/)</li><li>[`SNAPPY`](https://google.github.io/snappy/)</li>| No compression
`initialSubscriptionName`|string|Use this configuration to automatically create an initial subscription when creating a topic. If this field is not set, the initial subscription is not created.|null

You can configure parameters if you do not want to use the default configuration.

For a full list, see the Javadoc for the {@inject: javadoc:ProducerBuilder:/client/org/apache/pulsar/client/api/ProducerBuilder} class. The following is an example.

```java
Producer<byte[]> producer = client.newProducer()
    .topic("my-topic")
    .batchingMaxPublishDelay(10, TimeUnit.MILLISECONDS)
    .sendTimeout(10, TimeUnit.SECONDS)
    .blockIfQueueFull(true)
    .create();
```

### Publish to partitioned topics

By default, Pulsar topics are served by a single broker, which limits the maximum throughput of a topic. *Partitioned topics* can span multiple brokers and thus allow for higher throughput.

You can publish messages to partitioned topics using Pulsar client libraries. When publishing messages to partitioned topics, you must specify a routing mode. If you do not specify any routing mode when you create a new producer, the round-robin routing mode is used.

#### Routing mode

You can specify the routing mode in the `ProducerConfiguration` object used to configure your producer. The routing mode determines which partition (internal topic) each message should be published to.

The following {@inject: javadoc:MessageRoutingMode:/client/org/apache/pulsar/client/api/MessageRoutingMode} options are available.

Mode     | Description
:--------|:------------
`RoundRobinPartition` | If no key is provided, the producer publishes messages across all partitions in the round-robin policy to achieve the maximum throughput. Round-robin is not done per individual message. It is set to the same boundary of batching delay to ensure that batching is effective. If a key is specified on the message, the partitioned producer hashes the key and assigns the message to a particular partition. This is the default mode.
`SinglePartition`     | If no key is provided, the producer picks a single partition randomly and publishes all messages into that partition. If a key is specified on the message, the partitioned producer hashes the key and assigns the message to a particular partition.
`CustomPartition`     | Use custom message router implementation that is called to determine the partition for a particular message. You can create a custom routing mode by using the Java client and implementing the {@inject: javadoc:MessageRouter:/client/org/apache/pulsar/client/api/MessageRouter} interface.

The following is an example:

```java
String pulsarBrokerRootUrl = "pulsar://localhost:6650";
String topic = "persistent://my-tenant/my-namespace/my-topic";

PulsarClient pulsarClient = PulsarClient.builder().serviceUrl(pulsarBrokerRootUrl).build();
Producer<byte[]> producer = pulsarClient.newProducer()
        .topic(topic)
        .messageRoutingMode(MessageRoutingMode.SinglePartition)
        .create();
producer.send("Partitioned topic message".getBytes());
```

#### Custom message router

To use a custom message router, you need to provide an implementation of the {@inject: javadoc:MessageRouter:/client/org/apache/pulsar/client/api/MessageRouter} interface, which has just one `choosePartition` method:

```java
public interface MessageRouter extends Serializable {
    int choosePartition(Message msg);
}
```

The following router routes every message to partition 10:

```java
public class AlwaysTenRouter implements MessageRouter {
    public int choosePartition(Message msg) {
        return 10;
    }
}
```

With that implementation, you can send messages to partitioned topics as below.

```java
String pulsarBrokerRootUrl = "pulsar://localhost:6650";
String topic = "persistent://my-tenant/my-cluster-my-namespace/my-topic";

PulsarClient pulsarClient = PulsarClient.builder().serviceUrl(pulsarBrokerRootUrl).build();
Producer<byte[]> producer = pulsarClient.newProducer()
        .topic(topic)
        .messageRouter(new AlwaysTenRouter())
        .create();
producer.send("Partitioned topic message".getBytes());
```

#### How to choose partitions when using a key
If a message has a key, it supersedes the round robin routing policy. The following example illustrates how to choose the partition when using a key.

```java
// If the message has a key, it supersedes the round robin routing policy
        if (msg.hasKey()) {
            return signSafeMod(hash.makeHash(msg.getKey()), topicMetadata.numPartitions());
        }

        if (isBatchingEnabled) { // if batching is enabled, choose partition on `partitionSwitchMs` boundary.
            long currentMs = clock.millis();
            return signSafeMod(currentMs / partitionSwitchMs + startPtnIdx, topicMetadata.numPartitions());
        } else {
            return signSafeMod(PARTITION_INDEX_UPDATER.getAndIncrement(this), topicMetadata.numPartitions());
        }
```

### Async send

You can publish messages [asynchronously](concepts-messaging.md#send-modes) using the Java client. With async send, the producer puts the message in a blocking queue and returns it immediately. Then the client library sends the message to the broker in the background. If the queue is full (max size configurable), the producer is blocked or fails immediately when calling the API, depending on arguments passed to the producer.

The following is an example.

```java
producer.sendAsync("my-async-message".getBytes()).thenAccept(msgId -> {
    System.out.println("Message with ID " + msgId + " successfully sent");
});
```

As you can see from the example above, async send operations return a {@inject: javadoc:MessageId:/client/org/apache/pulsar/client/api/MessageId} wrapped in a [`CompletableFuture`](http://www.baeldung.com/java-completablefuture).

### Configure messages

In addition to a value, you can set additional items on a given message:

```java
producer.newMessage()
    .key("my-message-key")
    .value("my-async-message".getBytes())
    .property("my-key", "my-value")
    .property("my-other-key", "my-other-value")
    .send();
```

You can terminate the builder chain with `sendAsync()` and get a future return.

### Enable chunking

Message [chunking](concepts-messaging.md#chunking) enables Pulsar to process large payload messages by splitting the message into chunks at the producer side and aggregating chunked messages on the consumer side. 

The message chunking feature is OFF by default. The following is an example of how to enable message chunking when creating a producer.

```java
Producer<byte[]> producer = client.newProducer()
        .topic(topic)
        .enableChunking(true)
        .enableBatching(false)
        .create();
```

By default, producer chunks the large message based on max message size (`maxMessageSize`) configured at broker (eg: 5MB). However, client can also configure max chunked size using producer configuration `chunkMaxMessageSize`.

:::note

To enable chunking, you need to disable batching (`enableBatching`=`false`) concurrently.

:::

### Intercept messages

`ProducerInterceptor` intercepts and possibly mutates messages received by the producer before they are published to the brokers.

The interface has three main events:
* `eligible` checks if the interceptor can be applied to the message.
* `beforeSend` is triggered before the producer sends the message to the broker. You can modify messages within this event.
* `onSendAcknowledgement` is triggered when the message is acknowledged by the broker or the sending failed.

To intercept messages, you can add a `ProducerInterceptor` or multiple ones when creating a `Producer` as follows.

```java
Producer<byte[]> producer = client.newProducer()
        .topic(topic)
        .intercept(new ProducerInterceptor {
			@Override
			boolean eligible(Message message) {
			    return true;  // process all messages
			}

			@Override
			Message beforeSend(Producer producer, Message message) {
			    // user-defined processing logic
			}

			@Override
			void onSendAcknowledgement(Producer producer, Message message, MessageId msgId, Throwable exception) {
			    // user-defined processing logic
			}
        })
        .create();
```

:::note

Multiple interceptors apply in the order they are passed to the `intercept` method.

:::

## Consumer

In Pulsar, consumers subscribe to topics and handle messages that producers publish to those topics. You can instantiate a new [consumer](reference-terminology.md#consumer) by first instantiating a {@inject: javadoc:PulsarClient:/client/org/apache/pulsar/client/api/PulsarClient} object and passing it a URL for a Pulsar broker (as [above](#client-configuration)).

Once you've instantiated a {@inject: javadoc:PulsarClient:/client/org/apache/pulsar/client/api/PulsarClient} object, you can create a {@inject: javadoc:Consumer:/client/org/apache/pulsar/client/api/Consumer} by specifying a [topic](reference-terminology.md#topic) and a [subscription](concepts-messaging.md#subscription-types).

```java
Consumer consumer = client.newConsumer()
        .topic("my-topic")
        .subscriptionName("my-subscription")
        .subscribe();
```

The `subscribe` method will auto-subscribe the consumer to the specified topic and subscription. One way to make the consumer listen to the topic is to set up a `while` loop. In this example loop, the consumer listens for messages, prints the contents of any received message, and then [acknowledges](reference-terminology.md#acknowledgment-ack) that the message has been processed. If the processing logic fails, you can use [negative acknowledgment](reference-terminology.md#acknowledgment-ack) to redeliver the message later.

```java
while (true) {
  // Wait for a message
  Message msg = consumer.receive();

  try {
      // Do something with the message
      System.out.println("Message received: " + new String(msg.getData()));

      // Acknowledge the message so that it can be deleted by the message broker
      consumer.acknowledge(msg);
  } catch (Exception e) {
      // Message failed to process, redeliver later
      consumer.negativeAcknowledge(msg);
  }
}
```

If you don't want to block your main thread and rather listen constantly for new messages, consider using a `MessageListener`.

```java
MessageListener myMessageListener = (consumer, msg) -> {
  try {
      System.out.println("Message received: " + new String(msg.getData()));
      consumer.acknowledge(msg);
  } catch (Exception e) {
      consumer.negativeAcknowledge(msg);
  }
}

Consumer consumer = client.newConsumer()
     .topic("my-topic")
     .subscriptionName("my-subscription")
     .messageListener(myMessageListener)
     .subscribe();
```

### Configure consumer

If you instantiate a `Consumer` object by specifying only a topic and subscription name as in the example above, the consumer uses the default configuration. 

When you create a consumer, you can use the `loadConf` configuration. The following parameters are available in `loadConf`.

 Name|Type | <div>Description</div>|  Default
|---|---|---|---
`topicNames`| Set&lt;String&gt;|		Topic name|	Sets.newTreeSet()
 `topicsPattern`|Pattern|  	Topic pattern	|None
`subscriptionName`|String|		Subscription name|	None
`subscriptionType`|SubscriptionType| 	Subscription type <br />Four subscription types are available:<li>Exclusive</li><li>Failover</li><li>Shared</li><li>Key_Shared</li>|SubscriptionType.Exclusive
`receiverQueueSize` |int |  Size of a consumer's receiver queue. <br /><br />For example, the number of messages accumulated by a consumer before an application calls `Receive`. <br /><br />A value higher than the default value increases consumer throughput, though at the expense of more memory utilization.| 1000
`acknowledgementsGroupTimeMicros`|long|Group a consumer acknowledgment for a specified time.<br /><br />By default, a consumer uses 100ms grouping time to send out acknowledgments to a broker.<br /><br />Setting a group time of 0 sends out acknowledgments immediately. <br /><br />A longer ack group time is more efficient at the expense of a slight increase in message re-deliveries after a failure.|TimeUnit.MILLISECONDS.toMicros(100)
`negativeAckRedeliveryDelayMicros`|long|Delay to wait before redelivering messages that failed to be processed.<br /><br /> When an application uses {@link Consumer#negativeAcknowledge(Message)}, failed messages are redelivered after a fixed timeout. |TimeUnit.MINUTES.toMicros(1)
`maxTotalReceiverQueueSizeAcrossPartitions`|int |The max total receiver queue size across partitions.<br /><br />This setting reduces the receiver queue size for individual partitions if the total receiver queue size exceeds this value.|50000
`consumerName`|String|Consumer name|null
`ackTimeoutMillis`|long|Timeout of unacked messages|0
`tickDurationMillis`|long|Granularity of the ack-timeout redelivery.<br /><br />Using an higher `tickDurationMillis` reduces the memory overhead to track messages when setting ack-timeout to a bigger value (for example, 1 hour).|1000
`priorityLevel`|int|Priority level for a consumer to which a broker gives more priority while dispatching messages in Shared subscription type. It can be set at the consumer level so all topics being consumed will have the same priority level or each topic being consumed can be given a different priority level.<br /><br />The broker follows descending priorities. For example, 0=max-priority, 1, 2,...<br /><br />In Shared subscription type, the broker **first dispatches messages to the max priority level consumers if they have permits**. Otherwise, the broker considers next priority level consumers.<br /><br /> **Example 1**<br />If a subscription has consumerA with `priorityLevel` 0 and consumerB with `priorityLevel` 1, then the broker **only dispatches messages to consumerA until it runs out permits** and then starts dispatching messages to consumerB.<br /><br />**Example 2**<br />Consumer Priority, Level, Permits<br />C1, 0, 2<br />C2, 0, 1<br />C3, 0, 1<br />C4, 1, 2<br />C5, 1, 1<br /><br />Order in which a broker dispatches messages to consumers is: C1, C2, C3, C1, C4, C5, C4.|0
`cryptoFailureAction`|ConsumerCryptoFailureAction|Consumer should take action when it receives a message that can not be decrypted.<br /><li>**FAIL**: this is the default option to fail messages until crypto succeeds.</li><li> **DISCARD**:silently acknowledge and not deliver message to an application.</li><li>**CONSUME**: deliver encrypted messages to applications. It is the application's responsibility to decrypt the message.</li><br />The decompression of message fails. <br /><br />If messages contain batch messages, a client is not be able to retrieve individual messages in batch.<br /><br />Delivered encrypted message contains {@link EncryptionContext} which contains encryption and compression information in it using which application can decrypt consumed message payload.|<li>ConsumerCryptoFailureAction.FAIL</li>
`properties`|SortedMap<String, String>|A name or value property of this consumer.<br /><br />`properties` is application defined metadata attached to a consumer. <br /><br />When getting a topic stats, associate this metadata with the consumer stats for easier identification.|new TreeMap()
`readCompacted`|boolean|If enabling `readCompacted`, a consumer reads messages from a compacted topic rather than reading a full message backlog of a topic.<br /><br /> A consumer only sees the latest value for each key in the compacted topic, up until reaching the point in the topic message when compacting backlog. Beyond that point, send messages as normal.<br /><br />Only enabling `readCompacted` on subscriptions to persistent topics, which have a single active consumer (like failure or exclusive subscriptions). <br /><br />Attempting to enable it on subscriptions to non-persistent topics or on shared subscriptions leads to a subscription call throwing a `PulsarClientException`.|false
`subscriptionInitialPosition`|SubscriptionInitialPosition|Initial position at which to set cursor when subscribing to a topic at first time.|SubscriptionInitialPosition.Latest
`patternAutoDiscoveryPeriod`|int|Topic auto discovery period when using a pattern for topic's consumer.<br /><br />The default and minimum value is 1 minute.|1
`regexSubscriptionMode`|RegexSubscriptionMode|When subscribing to a topic using a regular expression, you can pick a certain type of topics.<br /><br /><li>**PersistentOnly**: only subscribe to persistent topics.</li><li>**NonPersistentOnly**: only subscribe to non-persistent topics.</li><li>**AllTopics**: subscribe to both persistent and non-persistent topics.</li>|RegexSubscriptionMode.PersistentOnly
`deadLetterPolicy`|DeadLetterPolicy|Dead letter policy for consumers.<br /><br />By default, some messages are probably redelivered many times, even to the extent that it never stops.<br /><br />By using the dead letter mechanism, messages have the max redelivery count. **When exceeding the maximum number of redeliveries, messages are sent to the Dead Letter Topic and acknowledged automatically**.<br /><br />You can enable the dead letter mechanism by setting `deadLetterPolicy`.<br /><br />**Example**<br /><br /><code>client.newConsumer()<br />.deadLetterPolicy(DeadLetterPolicy.builder().maxRedeliverCount(10).build())<br />.subscribe();</code><br /><br />Default dead letter topic name is `{TopicName}-{Subscription}-DLQ`.<br /><br />To set a custom dead letter topic name:<br /><code>client.newConsumer()<br />.deadLetterPolicy(DeadLetterPolicy.builder().maxRedeliverCount(10)<br />.deadLetterTopic("your-topic-name").build())<br />.subscribe();</code><br /><br />When specifying the dead letter policy while not specifying `ackTimeoutMillis`, you can set the ack timeout to 30000 millisecond.|None
`autoUpdatePartitions`|boolean|If `autoUpdatePartitions` is enabled, a consumer subscribes to partition increasement automatically.<br /><br />**Note**: this is only for partitioned consumers.|true
`replicateSubscriptionState`|boolean|If `replicateSubscriptionState` is enabled, a subscription state is replicated to geo-replicated clusters.|false
`negativeAckRedeliveryBackoff`|RedeliveryBackoff|Interface for custom message is negativeAcked policy. You can specify `RedeliveryBackoff` for a consumer.| `MultiplierRedeliveryBackoff`
`ackTimeoutRedeliveryBackoff`|RedeliveryBackoff|Interface for custom message is ackTimeout policy. You can specify `RedeliveryBackoff` for a consumer.| `MultiplierRedeliveryBackoff`
`autoAckOldestChunkedMessageOnQueueFull`|boolean|Whether to automatically acknowledge pending chunked messages when the threashold of `maxPendingChunkedMessage` is reached. If set to `false`, these messages will be redelivered by their broker. |true
`maxPendingChunkedMessage`|int| The maximum size of a queue holding pending chunked messages. When the threshold is reached, the consumer drops pending messages to optimize memory utilization.|10
`expireTimeOfIncompleteChunkedMessageMillis`|long|The time interval to expire incomplete chunks if a consumer fails to receive all the chunks in the specified time period. The default value is 1 minute. | 60000
`ackReceiptEnabled`|boolean| If `ackReceiptEnabled` is enabled, ACK returns a receipt. The client got the ack receipt means the broker has processed the ack request, but if without transaction, the broker does not guarantee persistence of acknowledgments, which means the messages still have a chance to be redelivered after the broker crashes. With the transaction, the client can only get the receipt after the acknowledgments have been persistent. | false

You can configure parameters if you do not want to use the default configuration. For a full list, see the Javadoc for the {@inject: javadoc:ConsumerBuilder:/client/org/apache/pulsar/client/api/ConsumerBuilder} class. 

The following is an example.

```java
Consumer consumer = client.newConsumer()
        .topic("my-topic")
        .subscriptionName("my-subscription")
        .ackTimeout(10, TimeUnit.SECONDS)
        .subscriptionType(SubscriptionType.Exclusive)
        .subscribe();
```

### Async receive

The `receive` method receives messages synchronously (the consumer process is blocked until a message is available). You can also use [async receive](concepts-messaging.md#receive-modes), which returns a [`CompletableFuture`](http://www.baeldung.com/java-completablefuture) object immediately once a new message is available.

The following is an example.

```java
CompletableFuture<Message> asyncMessage = consumer.receiveAsync();
```

Async receive operations return a {@inject: javadoc:Message:/client/org/apache/pulsar/client/api/Message} wrapped inside of a [`CompletableFuture`](http://www.baeldung.com/java-completablefuture).

### Batch receive

Use `batchReceive` to receive multiple messages for each call. 

The following is an example.

```java
Messages messages = consumer.batchReceive();
for (Object message : messages) {
  // do something
}
consumer.acknowledge(messages)
```

:::note

Batch receive policy limits the number and bytes of messages in a single batch. You can specify a timeout to wait for enough messages.
The batch receive is completed if any of the following conditions are met: enough number of messages, bytes of messages, wait timeout.

```java
Consumer consumer = client.newConsumer()
.topic("my-topic")
.subscriptionName("my-subscription")
.batchReceivePolicy(BatchReceivePolicy.builder()
.maxNumMessages(100)
.maxNumBytes(1024 * 1024)
.timeout(200, TimeUnit.MILLISECONDS)
.build())
.subscribe();
```

The default batch receive policy is:

```java
BatchReceivePolicy.builder()
.maxNumMessage(-1)
.maxNumBytes(10 * 1024 * 1024)
.timeout(100, TimeUnit.MILLISECONDS)
.build();
```

:::

### Configure chunking

You can limit the maximum number of chunked messages a consumer maintains concurrently by configuring the `maxPendingChunkedMessage` and `autoAckOldestChunkedMessageOnQueueFull` parameters. When the threshold is reached, the consumer drops pending messages by silently acknowledging them or asking the broker to redeliver them later. The `expireTimeOfIncompleteChunkedMessage` parameter decides the time interval to expire incomplete chunks if the consumer fails to receive all chunks of a message within the specified time period.

The following is an example of how to configure message chunking.

```java
Consumer<byte[]> consumer = client.newConsumer()
        .topic(topic)
        .subscriptionName("test")
        .autoAckOldestChunkedMessageOnQueueFull(true)
        .maxPendingChunkedMessage(100)
        .expireTimeOfIncompleteChunkedMessage(10, TimeUnit.MINUTES)
        .subscribe();
```

### Negative acknowledgment redelivery backoff

The `RedeliveryBackoff` introduces a redelivery backoff mechanism. You can achieve redelivery with different delays by setting `redeliveryCount ` of messages. 

```java
Consumer consumer =  client.newConsumer()
        .topic("my-topic")
        .subscriptionName("my-subscription")
        .negativeAckRedeliveryBackoff(MultiplierRedeliveryBackoff.builder()
                .minDelayMs(1000)
                .maxDelayMs(60 * 1000)
                .build())
        .subscribe();
```

### Acknowledgment timeout redelivery backoff

The `RedeliveryBackoff` introduces a redelivery backoff mechanism. You can redeliver messages with different delays by setting the number of times the messages are retried.

```java
Consumer consumer =  client.newConsumer()
        .topic("my-topic")
        .subscriptionName("my-subscription")
        .ackTimeout(10, TimeUnit.SECOND)
        .ackTimeoutRedeliveryBackoff(MultiplierRedeliveryBackoff.builder()
                .minDelayMs(1000)
                .maxDelayMs(60000)
                .multiplier(2)
                .build())
        .subscribe();
```

The message redelivery behavior should be as follows.

Redelivery count | Redelivery delay
:--------------------|:-----------
1 | 10 + 1 seconds
2 | 10 + 2 seconds
3 | 10 + 4 seconds
4 | 10 + 8 seconds
5 | 10 + 16 seconds
6 | 10 + 32 seconds
7 | 10 + 60 seconds
8 | 10 + 60 seconds

:::note

- The `negativeAckRedeliveryBackoff` does not work with `consumer.negativeAcknowledge(MessageId messageId)` because you are not able to get the redelivery count from the message ID.
- If a consumer crashes, it triggers the redelivery of unacked messages. In this case, `RedeliveryBackoff` does not take effect and the messages might get redelivered earlier than the delay time from the backoff.

:::

### Multi-topic subscriptions

In addition to subscribing a consumer to a single Pulsar topic, you can also subscribe to multiple topics simultaneously using [multi-topic subscriptions](concepts-messaging.md#multi-topic-subscriptions). To use multi-topic subscriptions you can supply either a regular expression (regex) or a `List` of topics. If you select topics via regex, all topics must be within the same Pulsar namespace.

The followings are some examples.

```java
import org.apache.pulsar.client.api.Consumer;
import org.apache.pulsar.client.api.PulsarClient;

import java.util.Arrays;
import java.util.List;
import java.util.regex.Pattern;

ConsumerBuilder consumerBuilder = pulsarClient.newConsumer()
        .subscriptionName(subscription);

// Subscribe to all topics in a namespace
Pattern allTopicsInNamespace = Pattern.compile("public/default/.*");
Consumer allTopicsConsumer = consumerBuilder
        .topicsPattern(allTopicsInNamespace)
        .subscribe();

// Subscribe to a subsets of topics in a namespace, based on regex
Pattern someTopicsInNamespace = Pattern.compile("public/default/foo.*");
Consumer allTopicsConsumer = consumerBuilder
        .topicsPattern(someTopicsInNamespace)
        .subscribe();
```

In the above example, the consumer subscribes to the `persistent` topics that can match the topic name pattern. If you want the consumer subscribes to all `persistent` and `non-persistent` topics that can match the topic name pattern, set `subscriptionTopicsMode` to `RegexSubscriptionMode.AllTopics`.

```java
Pattern pattern = Pattern.compile("public/default/.*");
pulsarClient.newConsumer()
        .subscriptionName("my-sub")
        .topicsPattern(pattern)
        .subscriptionTopicsMode(RegexSubscriptionMode.AllTopics)
        .subscribe();
```

:::note

By default, the `subscriptionTopicsMode` of the consumer is `PersistentOnly`. Available options of `subscriptionTopicsMode` are `PersistentOnly`, `NonPersistentOnly`, and `AllTopics`.

:::

You can also subscribe to an explicit list of topics (across namespaces if you wish):

```java
List<String> topics = Arrays.asList(
        "topic-1",
        "topic-2",
        "topic-3"
);

Consumer multiTopicConsumer = consumerBuilder
        .topics(topics)
        .subscribe();

// Alternatively:
Consumer multiTopicConsumer = consumerBuilder
        .topic(
            "topic-1",
            "topic-2",
            "topic-3"
        )
        .subscribe();
```

You can also subscribe to multiple topics asynchronously using the `subscribeAsync` method rather than the synchronous `subscribe` method. The following is an example.

```java
Pattern allTopicsInNamespace = Pattern.compile("persistent://public/default.*");
consumerBuilder
        .topics(topics)
        .subscribeAsync()
        .thenAccept(this::receiveMessageFromConsumer);

private void receiveMessageFromConsumer(Object consumer) {
    ((Consumer)consumer).receiveAsync().thenAccept(message -> {
                // Do something with the received message
                receiveMessageFromConsumer(consumer);
            });
}
```

### Subscription types

Pulsar has various [subscription types](concepts-messaging.md#subscription-types) to match different scenarios. A topic can have multiple subscriptions with different subscription types. However, a subscription can only have one subscription type at a time.

A subscription is identical to the subscription name; a subscription name can specify only one subscription type at a time. To change the subscription type, you should first stop all consumers of this subscription.

Different subscription types have different message distribution types. This section describes the differences between subscription types and how to use them.

To better describe their differences, assume you have a topic named "my-topic", and the producer has published 10 messages.

```java
Producer<String> producer = client.newProducer(Schema.STRING)
        .topic("my-topic")
        .enableBatching(false)
        .create();
// 3 messages with "key-1", 3 messages with "key-2", 2 messages with "key-3" and 2 messages with "key-4"
producer.newMessage().key("key-1").value("message-1-1").send();
producer.newMessage().key("key-1").value("message-1-2").send();
producer.newMessage().key("key-1").value("message-1-3").send();
producer.newMessage().key("key-2").value("message-2-1").send();
producer.newMessage().key("key-2").value("message-2-2").send();
producer.newMessage().key("key-2").value("message-2-3").send();
producer.newMessage().key("key-3").value("message-3-1").send();
producer.newMessage().key("key-3").value("message-3-2").send();
producer.newMessage().key("key-4").value("message-4-1").send();
producer.newMessage().key("key-4").value("message-4-2").send();
```

#### Exclusive

Create a new consumer and subscribe with the `Exclusive` subscription type.

```java
Consumer consumer = client.newConsumer()
        .topic("my-topic")
        .subscriptionName("my-subscription")
        .subscriptionType(SubscriptionType.Exclusive)
        .subscribe()
```

Only the first consumer is allowed to the subscription, other consumers receive an error. The first consumer receives all 10 messages, and the consuming order is the same as the producing order.

:::note

If topic is a partitioned topic, the first consumer subscribes to all partitioned topics, other consumers are not assigned with partitions and receive an error. 

:::

#### Failover

Create new consumers and subscribe with the`Failover` subscription type.

```java
Consumer consumer1 = client.newConsumer()
        .topic("my-topic")
        .subscriptionName("my-subscription")
        .subscriptionType(SubscriptionType.Failover)
        .subscribe()
Consumer consumer2 = client.newConsumer()
        .topic("my-topic")
        .subscriptionName("my-subscription")
        .subscriptionType(SubscriptionType.Failover)
        .subscribe()
//conumser1 is the active consumer, consumer2 is the standby consumer.
//consumer1 receives 5 messages and then crashes, consumer2 takes over as an  active consumer.
```

Multiple consumers can attach to the same subscription, yet only the first consumer is active, and others are standby. When the active consumer is disconnected, messages will be dispatched to one of standby consumers, and the standby consumer then becomes the active consumer. 

If the first active consumer is disconnected after receiving 5 messages, the standby consumer becomes active consumer. Consumer1 will receive:

```
("key-1", "message-1-1")
("key-1", "message-1-2")
("key-1", "message-1-3")
("key-2", "message-2-1")
("key-2", "message-2-2")
```

consumer2 will receive:

```
("key-2", "message-2-3")
("key-3", "message-3-1")
("key-3", "message-3-2")
("key-4", "message-4-1")
("key-4", "message-4-2")
```

:::note

If a topic is a partitioned topic, each partition has only one active consumer, messages of one partition are distributed to only one consumer, and messages of multiple partitions are distributed to multiple consumers. 

:::

#### Shared

Create new consumers and subscribe with `Shared` subscription type.

```java
Consumer consumer1 = client.newConsumer()
        .topic("my-topic")
        .subscriptionName("my-subscription")
        .subscriptionType(SubscriptionType.Shared)
        .subscribe()
  
Consumer consumer2 = client.newConsumer()
        .topic("my-topic")
        .subscriptionName("my-subscription")
        .subscriptionType(SubscriptionType.Shared)
        .subscribe()
//Both consumer1 and consumer2 are active consumers.
```

In Shared subscription type, multiple consumers can attach to the same subscription and messages are delivered in a round-robin distribution across consumers.

If a broker dispatches only one message at a time, consumer1 receives the following information.

```
("key-1", "message-1-1")
("key-1", "message-1-3")
("key-2", "message-2-2")
("key-3", "message-3-1")
("key-4", "message-4-1")
```

consumer2 receives the following information.

```
("key-1", "message-1-2")
("key-2", "message-2-1")
("key-2", "message-2-3")
("key-3", "message-3-2")
("key-4", "message-4-2")
```

The `Shared` subscription is different from the `Exclusive` and `Failover` subscription types. `Shared` subscription has better flexibility, but cannot provide an ordering guarantee.

#### Key_shared

This is a new subscription type since 2.4.0 release. Create new consumers and subscribe with `Key_Shared` subscription type.

```java
Consumer consumer1 = client.newConsumer()
        .topic("my-topic")
        .subscriptionName("my-subscription")
        .subscriptionType(SubscriptionType.Key_Shared)
        .subscribe()
  
Consumer consumer2 = client.newConsumer()
        .topic("my-topic")
        .subscriptionName("my-subscription")
        .subscriptionType(SubscriptionType.Key_Shared)
        .subscribe()
//Both consumer1 and consumer2 are active consumers.
```

Just like in the `Shared` subscription, all consumers in the `Key_Shared` subscription type can attach to the same subscription. But the `Key_Shared` subscription type is different from the `Shared` subscription. In the `Key_Shared` subscription type, messages with the same key are delivered to only one consumer in order. The possible distribution of messages between different consumers (by default we do not know in advance which keys will be assigned to a consumer, but a key will only be assigned to a consumer at the same time).

consumer1 receives the following information.

```
("key-1", "message-1-1")
("key-1", "message-1-2")
("key-1", "message-1-3")
("key-3", "message-3-1")
("key-3", "message-3-2")
```

consumer2 receives the following information.

```
("key-2", "message-2-1")
("key-2", "message-2-2")
("key-2", "message-2-3")
("key-4", "message-4-1")
("key-4", "message-4-2")
```

If batching is enabled at the producer side, messages with different keys are added to a batch by default. The broker will dispatch the batch to the consumer, so the default batch mechanism may break the Key_Shared subscription guaranteed message distribution semantics. The producer needs to use the `KeyBasedBatcher`.

```java
Producer producer = client.newProducer()
        .topic("my-topic")
        .batcherBuilder(BatcherBuilder.KEY_BASED)
        .create();
```

Or the producer can disable batching.

```java
Producer producer = client.newProducer()
        .topic("my-topic")
        .enableBatching(false)
        .create();
```

:::note

If the message key is not specified, messages without keys are dispatched to one consumer in order by default.

:::

### Intercept messages

`ConsumerInterceptor`s intercept and possibly mutate messages received by the consumer.

The interface has six main events:
* `beforeConsume` is triggered before the message is returned by `receive()` or `receiveAsync()`. You can modify messages within this event.
* `onAcknowledge` is triggered before the consumer sends the acknowledgement to the broker.
* `onAcknowledgeCumulative` is triggered before the consumer sends the cumulative acknowledgement to the broker.
* `onNegativeAcksSend` is triggered when a redelivery from a negative acknowledgement occurs.
* `onAckTimeoutSend` is triggered when a redelivery from an acknowledgement timeout occurs.
* `onPartitionsChange` is triggered when the partitions of the (partitioned) topic change.

To intercept messages, you can add one or multiple `ConsumerInterceptor`s when creating a `Consumer` as follows.

```java

Consumer<String> consumer = client.newConsumer()
        .topic("my-topic")
        .subscriptionName("my-subscription")
        .intercept(new ConsumerInterceptor<String> {
              @Override
              public Message<String> beforeConsume(Consumer<String> consumer, Message<String> message) {
                  // user-defined processing logic
              }

              @Override
              public void onAcknowledge(Consumer<String> consumer, MessageId messageId, Throwable cause) {
                  // user-defined processing logic
              }

              @Override
              public void onAcknowledgeCumulative(Consumer<String> consumer, MessageId messageId, Throwable cause) {
                  // user-defined processing logic
              }

              @Override
              public void onNegativeAcksSend(Consumer<String> consumer, Set<MessageId> messageIds) {
                  // user-defined processing logic
              }

              @Override
              public void onAckTimeoutSend(Consumer<String> consumer, Set<MessageId> messageIds) {
                  // user-defined processing logic
              }

              @Override
              public void onPartitionsChange(String topicName, int partitions) {
                  // user-defined processing logic
              }
        })
        .subscribe();

```

:::note

If you are using multiple interceptors, they apply in the order they are passed to the `intercept` method.

:::

## Reader 

With the [reader interface](concepts-clients.md#reader-interface), Pulsar clients can "manually position" themselves within a topic and read all messages from a specified message onward. The Pulsar API for Java enables you to create {@inject: javadoc:Reader:/client/org/apache/pulsar/client/api/Reader} objects by specifying a topic and a {@inject: javadoc:MessageId:/client/org/apache/pulsar/client/api/MessageId}.

The following is an example.

```java
byte[] msgIdBytes = // Some message ID byte array
MessageId id = MessageId.fromByteArray(msgIdBytes);
Reader reader = pulsarClient.newReader()
        .topic(topic)
        .startMessageId(id)
        .create();

while (true) {
    Message message = reader.readNext();
    // Process message
}
```

In the example above, a `Reader` object is instantiated for a specific topic and message (by ID); the reader iterates over each message in the topic after the message is identified by `msgIdBytes` (how that value is obtained depends on the application).

The code sample above shows pointing the `Reader` object to a specific message (by ID), but you can also use `MessageId.earliest` to point to the earliest available message on the topic of `MessageId.latest` to point to the most recent available message.

### Configure reader
When you create a reader, you can use the `loadConf` configuration. The following parameters are available in `loadConf`.

| Name | Type|  <div>Description</div> | Default
|---|---|---|---
`topicName`|String|Topic name. |None
`receiverQueueSize`|int|Size of a consumer's receiver queue.<br /><br />For example, the number of messages that can be accumulated by a consumer before an application calls `Receive`.<br /><br />A value higher than the default value increases consumer throughput, though at the expense of more memory utilization.|1000
`readerListener`|ReaderListener&lt;T&gt;|A listener that is called for message received.|None
`readerName`|String|Reader name.|null
`subscriptionName`|String| Subscription name|When there is a single topic, the default subscription name is `"reader-" + 10-digit UUID`.<br />When there are multiple topics, the default subscription name is `"multiTopicsReader-" + 10-digit UUID`.
`subscriptionRolePrefix`|String|Prefix of subscription role. |null
`cryptoKeyReader`|CryptoKeyReader|Interface that abstracts the access to a key store.|null
`cryptoFailureAction`|ConsumerCryptoFailureAction|Consumer should take action when it receives a message that can not be decrypted.<br /><li>**FAIL**: this is the default option to fail messages until crypto succeeds.</li><li> **DISCARD**: silently acknowledge and not deliver message to an application.</li><li>**CONSUME**: deliver encrypted messages to applications. It is the application's responsibility to decrypt the message.</li><br />The message decompression fails. <br /><br />If messages contain batch messages, a client is not be able to retrieve individual messages in batch.<br /><br />Delivered encrypted message contains {@link EncryptionContext} which contains encryption and compression information in it using which application can decrypt consumed message payload.|<li>ConsumerCryptoFailureAction.FAIL</li>
`readCompacted`|boolean|If enabling `readCompacted`, a consumer reads messages from a compacted topic rather than a full message backlog of a topic.<br /><br /> A consumer only sees the latest value for each key in the compacted topic, up until reaching the point in the topic message when compacting backlog. Beyond that point, send messages as normal.<br /><br />`readCompacted` can only be enabled on subscriptions to persistent topics, which have a single active consumer (for example, failure or exclusive subscriptions). <br /><br />Attempting to enable it on subscriptions to non-persistent topics or on shared subscriptions leads to a subscription call throwing a `PulsarClientException`.|false
`resetIncludeHead`|boolean|If set to true, the first message to be returned is the one specified by `messageId`.<br /><br />If set to false, the first message to be returned is the one next to the message specified by `messageId`.|false

### Sticky key range reader

In a sticky key range reader, broker only dispatches messages which hash of the message key contains by the specified key hash range. Multiple key hash ranges can be specified on a reader.

The following is an example to create a sticky key range reader.

```java
pulsarClient.newReader()
        .topic(topic)
        .startMessageId(MessageId.earliest)
        .keyHashRange(Range.of(0, 10000), Range.of(20001, 30000))
        .create();
```

The total hash range size is 65536, so the max end of the range should be less than or equal to 65535.


### Configure chunking

Configuring chunking for readers is similar to that for consumers. See [configure chunking for consumers](#configure-chunking) for more information.

The following is an example of how to configure message chunking for a reader.

```java
Reader<byte[]> reader = pulsarClient.newReader()
        .topic(topicName)
        .startMessageId(MessageId.earliest)
        .maxPendingChunkedMessage(12)
        .autoAckOldestChunkedMessageOnQueueFull(true)
        .expireTimeOfIncompleteChunkedMessage(12, TimeUnit.MILLISECONDS)
        .create();
```

### Create reader with interceptor

Pulsar reader interceptor intercepts and possibly mutates messages with user-defined processing before [Pulsar reader](concepts-clients.md#reader-interface) reads them. With reader interceptors, you can apply unified messaging processes before messages can be read, such as modifying messages, adding properties, collecting statistics and etc, without creating similar mechanisms respectively.

![Reader interceptor](/assets/reader-interceptor.svg)

Pulsar reader interceptor works on top of Pulsar consumer interceptor. The plugin interface `ReaderInterceptor` can be treated as a subset of `ConsumerInterceptor` and it has two main events.
* `beforeRead` is triggered before readers read messages. You can modify messages within this event.
* `onPartitionsChange` is triggered when changes on partitions have been detected.

To perceive triggered events and perform customized processing, you can add `ReaderInterceptor` when creating a `Reader` as follows.

```java
PulsarClient pulsarClient = PulsarClient.builder().serviceUrl("pulsar://localhost:6650").build();
Reader<byte[]> reader = pulsarClient.newReader()
        .topic("t1")
        .autoUpdatePartitionsInterval(5, TimeUnit.SECONDS)
        .intercept(new ReaderInterceptor<byte[]>() {
            @Override
            public void close() {
            }

            @Override
            public Message<byte[]> beforeRead(Reader<byte[]> reader, Message<byte[]> message) {
                // user-defined processing logic
                return message;
            }

            @Override
            public void onPartitionsChange(String topicName, int partitions) {
                // user-defined processing logic
            }
        })
        .startMessageId(MessageId.earliest)
        .create();
```

## TableView

The TableView interface serves an encapsulated access pattern, providing a continuously updated key-value map view of the compacted topic data. Messages without keys will be ignored.

With TableView, Pulsar clients can fetch all the message updates from a topic and construct a map with the latest values of each key. These values can then be used to build a local cache of data. In addition, you can register consumers with the TableView by specifying a listener to perform a scan of the map and then receive notifications when new messages are received. Consequently, event handling can be triggered to serve use cases, such as event-driven applications and message monitoring.

:::note

Each TableView uses one Reader instance per partition, and reads the topic starting from the compacted view by default. It is highly recommended to enable automatic compaction by [configuring the topic compaction policies](cookbooks-compaction.md#configure-compaction-to-run-automatically) for the given topic or namespace. More frequent compaction results in shorter startup times because less data is replayed to reconstruct the TableView of the topic.

:::

The following figure illustrates the dynamic construction of a TableView updated with newer values of each key.
![TableView](/assets/tableview.png)

### Configure TableView
 
The following is an example of how to configure a TableView.

```java
TableView<String> tv = client.newTableViewBuilder(Schema.STRING)
  .topic("my-tableview")
  .create()
```

You can use the available parameters in the `loadConf` configuration or related [API](/api/client/2.10.0-SNAPSHOT/org/apache/pulsar/client/api/TableViewBuilder.html) to customize your TableView.

| Name | Type| Required? |  <div>Description</div> | Default
|---|---|---|---|---
| `topic` | string | yes | The topic name of the TableView. | N/A
| `autoUpdatePartitionInterval` | int | no | The interval to check for newly added partitions. | 60 (seconds)

### Register listeners
 
You can register listeners for both existing messages on a topic and new messages coming into the topic by using `forEachAndListen`, and specify to perform operations for all existing messages by using `forEach`.

The following is an example of how to register listeners with TableView.

```java
// Register listeners for all existing and incoming messages
tv.forEachAndListen((key, value) -> /*operations on all existing and incoming messages*/)

// Register action for all existing messages
tv.forEach((key, value) -> /*operations on all existing messages*/)
```

## Schema

In Pulsar, all message data consists of byte arrays "under the hood." [Message schemas](schema-overview.md) enable you to use other types of data when constructing and handling messages (from simple types like strings to more complex, application-specific types). If you construct, say, a [producer](#producer) without specifying a schema, then the producer can only produce messages of type `byte[]`. The following is an example.

```java
Producer<byte[]> producer = client.newProducer()
        .topic(topic)
        .create();
```

The producer above is equivalent to a `Producer<byte[]>` (in fact, you should *always* explicitly specify the type). If you'd like to use a producer for a different type of data, you need to specify a **schema** that informs Pulsar which data type will be transmitted over the topic. For more examples, see [Schema - Get started](schema-get-started.md).

<<<<<<< HEAD
### AvroBaseStructSchema example

Let's say that you have a `SensorReading` class that you'd like to transmit over a Pulsar topic:

```java
public class SensorReading {
    public float temperature;

    public SensorReading(float temperature) {
        this.temperature = temperature;
    }

    // A no-arg constructor is required
    public SensorReading() {
    }

    public float getTemperature() {
        return temperature;
    }

    public void setTemperature(float temperature) {
        this.temperature = temperature;
    }
}
```

You could then create a `Producer<SensorReading>` (or `Consumer<SensorReading>`) like this:

```java
Producer<SensorReading> producer = client.newProducer(JSONSchema.of(SensorReading.class))
        .topic("sensor-readings")
        .create();
```

The following schema formats are currently available for Java:

* No schema or the byte array schema (which can be applied using `Schema.BYTES`):

  ```java
  Producer<byte[]> bytesProducer = client.newProducer(Schema.BYTES)
      .topic("some-raw-bytes-topic")
      .create();
  ```

  Or, equivalently:

  ```java
  Producer<byte[]> bytesProducer = client.newProducer()
      .topic("some-raw-bytes-topic")
      .create();
  ```

* `String` for normal UTF-8-encoded string data. Apply the schema using `Schema.STRING`:

  ```java
  Producer<String> stringProducer = client.newProducer(Schema.STRING)
      .topic("some-string-topic")
      .create();
  ```

* Create JSON schemas for POJOs using `Schema.JSON`. The following is an example.

  ```java
  Producer<MyPojo> pojoProducer = client.newProducer(Schema.JSON(MyPojo.class))
      .topic("some-pojo-topic")
      .create();
  ```

* Generate Protobuf schemas using `Schema.PROTOBUF`. The following example shows how to create the Protobuf schema and use it to instantiate a new producer:

  ```java
  Producer<MyProtobuf> protobufProducer = client.newProducer(Schema.PROTOBUF(MyProtobuf.class))
      .topic("some-protobuf-topic")
      .create();
  ```

* Define Avro schemas with `Schema.AVRO`. The following code snippet demonstrates how to create and use Avro schema.

  ```java
  Producer<MyAvro> avroProducer = client.newProducer(Schema.AVRO(MyAvro.class))
      .topic("some-avro-topic")
      .create();
  ```

### ProtobufNativeSchema example

For examples of `ProtobufNativeSchema`, see [schema definition](schema-understand.md#complex-type).
=======
>>>>>>> a2c15340

## Authentication

Pulsar Java clients currently support the following authentication mechansims:
* [TLS](security-tls-authentication.md#configure-tls-authentication-in-pulsar-clients)
* [JWT](security-jwt.md#configure-jwt-authentication-in-pulsar-clients)
* [Athenz](security-athenz.md#configure-athenz-authentication-in-pulsar-clients)
* [Kerberos](security-kerberos.md#configure-kerberos-authentication-in-pulsar-clients)
* [OAuth2](security-oauth2.md#configure-oauth2-authentication-in-pulsar-clients)
* [HTTP basic](security-basic-auth.md#configure-basic-authentication-in-pulsar-clients)


## Cluster-level failover

For more concepts and reference information about cluster-level failover, including concepts, benefits, use cases, constraints, usage and working principles, see [Cluster-level failover](concepts-cluster-level-failover.md). 

:::tip

- You should configure cluster-level failover only when the cluster contains sufficient resources to handle all possible consequences. Workload intensity on the backup cluster may increase significantly.

- Connect clusters to an uninterruptible power supply (UPS) unit to reduce the risk of unexpected power loss.

:::

**Requirements**

* Pulsar client 2.10 or later versions.

* For backup clusters:

  * The number of BookKeeper nodes should be equal to or greater than the ensemble quorum.

  * The number of ZooKeeper nodes should be equal to or greater than 3.

* **Turn on geo-replication** between the primary cluster and any dependent cluster (primary to backup or backup to backup) to prevent data loss.

* Set `replicateSubscriptionState` to `true` when creating consumers.

````mdx-code-block
<Tabs groupId="failover-choice"
  defaultValue="Automatic cluster-level failover"
  values={[{"label":"Automatic cluster-level failover","value":"Automatic cluster-level failover"},{"label":"Controlled cluster-level failover","value":"Controlled cluster-level failover"}]}>
<TabItem value="Automatic cluster-level failover">

This is an example of how to construct a Java Pulsar client to use automatic cluster-level failover. The switchover is triggered automatically.

```java
private PulsarClient getAutoFailoverClient() throws PulsarClientException {
    ServiceUrlProvider failover = AutoClusterFailover.builder()
            .primary("pulsar://localhost:6650")
            .secondary(Collections.singletonList("pulsar://other1:6650", "pulsar://other2:6650"))
            .failoverDelay(30, TimeUnit.SECONDS)
            .switchBackDelay(60, TimeUnit.SECONDS)
            .checkInterval(1000, TimeUnit.MILLISECONDS)
            .secondaryTlsTrustCertsFilePath("/path/to/ca.cert.pem")
            .secondaryAuthentication("org.apache.pulsar.client.impl.auth.AuthenticationTls",
                    "tlsCertFile:/path/to/my-role.cert.pem,tlsKeyFile:/path/to/my-role.key-pk8.pem")

            .build();

    PulsarClient pulsarClient = PulsarClient.builder()
            .build();

    failover.initialize(pulsarClient);
    return pulsarClient;
}
```

Configure the following parameters:

Parameter|Default value|Required?|Description
|---|---|---|---
`primary`|N/A|Yes|Service URL of the primary cluster.
`secondary`|N/A|Yes|Service URL(s) of one or several backup clusters.<br /><br />You can specify several backup clusters using a comma-separated list.<br /><br /> Note that:<br />- The backup cluster is chosen in the sequence shown in the list. <br />- If all backup clusters are available, the Pulsar client chooses the first backup cluster.
`failoverDelay`|N/A|Yes|The delay before the Pulsar client switches from the primary cluster to the backup cluster.<br /><br />Automatic failover is controlled by a probe task: <br />1) The probe task first checks the health status of the primary cluster. <br /> 2) If the probe task finds the continuous failure time of the primary cluster exceeds `failoverDelayMs`, it switches the Pulsar client to the backup cluster. 
`switchBackDelay`|N/A|Yes|The delay before the Pulsar client switches from the backup cluster to the primary cluster.<br /><br />Automatic failover switchover is controlled by a probe task: <br /> 1) After the Pulsar client switches from the primary cluster to the backup cluster, the probe task continues to check the status of the primary cluster. <br /> 2) If the primary cluster functions well and continuously remains active longer than `switchBackDelay`, the Pulsar client switches back to the primary cluster.
`checkInterval`|30s|No|Frequency of performing a probe task (in seconds).
`secondaryTlsTrustCertsFilePath`|N/A|No|Path to the trusted TLS certificate file of the backup cluster.
`secondaryAuthentication`|N/A|No|Authentication of the backup cluster.

</TabItem>
<TabItem value="Controlled cluster-level failover">

This is an example of how to construct a Java Pulsar client to use controlled cluster-level failover. The switchover is triggered by administrators manually.

**Note**: you can have one or several backup clusters but can only specify one.

```java
public PulsarClient getControlledFailoverClient() throws IOException {
    Map<String, String> header = new HashMap();
    header.put("service_user_id", "my-user");
    header.put("service_password", "tiger");
    header.put("clusterA", "tokenA");
    header.put("clusterB", "tokenB");

    ServiceUrlProvider provider =
            ControlledClusterFailover.builder()
                    .defaultServiceUrl("pulsar://localhost:6650")
                    .checkInterval(1, TimeUnit.MINUTES)
                    .urlProvider("http://localhost:8080/test")
                    .urlProviderHeader(header)
                    .build();

    PulsarClient pulsarClient =
            PulsarClient.builder()
                    .build();

    provider.initialize(pulsarClient);
    return pulsarClient;
}
```

Parameter|Default value|Required?|Description
|---|---|---|---
`defaultServiceUrl`|N/A|Yes|Pulsar service URL.
`checkInterval`|30s|No|Frequency of performing a probe task (in seconds).
`urlProvider`|N/A|Yes|URL provider service.
`urlProviderHeader`|N/A|No|`urlProviderHeader` is a map containing tokens and credentials. <br /><br />If you enable authentication or authorization between Pulsar clients and primary and backup clusters, you need to provide `urlProviderHeader`.

Here is an example of how `urlProviderHeader` works.

![How urlProviderHeader works](/assets/cluster-level-failover-3.png)

Assume that you want to connect Pulsar client 1 to cluster A.

1. Pulsar client 1 sends the token *t1* to the URL provider service.

2. The URL provider service returns the credential *c1* and the cluster A URL to the Pulsar client.
   
   The URL provider service manages all tokens and credentials. It returns different credentials based on different tokens and different target cluster URLs to different Pulsar clients.

   **Note**: **the credential must be in a JSON file and contain parameters as shown**.

   ```java
   {
   "serviceUrl": "pulsar+ssl://target:6651", 
   "tlsTrustCertsFilePath": "/security/ca.cert.pem",
   "authPluginClassName":"org.apache.pulsar.client.impl.auth.AuthenticationTls",
   "authParamsString": " \"tlsCertFile\": \"/security/client.cert.pem\" 
       \"tlsKeyFile\": \"/security/client-pk8.pem\" "
   }
   ```

3. Pulsar client 1 connects to cluster A using credential *c1*.

</TabItem>

</Tabs>
````<|MERGE_RESOLUTION|>--- conflicted
+++ resolved
@@ -1156,96 +1156,6 @@
 
 The producer above is equivalent to a `Producer<byte[]>` (in fact, you should *always* explicitly specify the type). If you'd like to use a producer for a different type of data, you need to specify a **schema** that informs Pulsar which data type will be transmitted over the topic. For more examples, see [Schema - Get started](schema-get-started.md).
 
-<<<<<<< HEAD
-### AvroBaseStructSchema example
-
-Let's say that you have a `SensorReading` class that you'd like to transmit over a Pulsar topic:
-
-```java
-public class SensorReading {
-    public float temperature;
-
-    public SensorReading(float temperature) {
-        this.temperature = temperature;
-    }
-
-    // A no-arg constructor is required
-    public SensorReading() {
-    }
-
-    public float getTemperature() {
-        return temperature;
-    }
-
-    public void setTemperature(float temperature) {
-        this.temperature = temperature;
-    }
-}
-```
-
-You could then create a `Producer<SensorReading>` (or `Consumer<SensorReading>`) like this:
-
-```java
-Producer<SensorReading> producer = client.newProducer(JSONSchema.of(SensorReading.class))
-        .topic("sensor-readings")
-        .create();
-```
-
-The following schema formats are currently available for Java:
-
-* No schema or the byte array schema (which can be applied using `Schema.BYTES`):
-
-  ```java
-  Producer<byte[]> bytesProducer = client.newProducer(Schema.BYTES)
-      .topic("some-raw-bytes-topic")
-      .create();
-  ```
-
-  Or, equivalently:
-
-  ```java
-  Producer<byte[]> bytesProducer = client.newProducer()
-      .topic("some-raw-bytes-topic")
-      .create();
-  ```
-
-* `String` for normal UTF-8-encoded string data. Apply the schema using `Schema.STRING`:
-
-  ```java
-  Producer<String> stringProducer = client.newProducer(Schema.STRING)
-      .topic("some-string-topic")
-      .create();
-  ```
-
-* Create JSON schemas for POJOs using `Schema.JSON`. The following is an example.
-
-  ```java
-  Producer<MyPojo> pojoProducer = client.newProducer(Schema.JSON(MyPojo.class))
-      .topic("some-pojo-topic")
-      .create();
-  ```
-
-* Generate Protobuf schemas using `Schema.PROTOBUF`. The following example shows how to create the Protobuf schema and use it to instantiate a new producer:
-
-  ```java
-  Producer<MyProtobuf> protobufProducer = client.newProducer(Schema.PROTOBUF(MyProtobuf.class))
-      .topic("some-protobuf-topic")
-      .create();
-  ```
-
-* Define Avro schemas with `Schema.AVRO`. The following code snippet demonstrates how to create and use Avro schema.
-
-  ```java
-  Producer<MyAvro> avroProducer = client.newProducer(Schema.AVRO(MyAvro.class))
-      .topic("some-avro-topic")
-      .create();
-  ```
-
-### ProtobufNativeSchema example
-
-For examples of `ProtobufNativeSchema`, see [schema definition](schema-understand.md#complex-type).
-=======
->>>>>>> a2c15340
 
 ## Authentication
 
