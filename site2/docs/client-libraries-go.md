--- conflicted
+++ resolved
@@ -35,19 +35,10 @@
 Write a sample script in the `test_dir` directory (such as `test_example.go`) and write `package main` at the beginning of the file.
 
 ```bash
-<<<<<<< HEAD
 go mod init test_dir 
 go mod tidy && go mod download
 go build test_example.go
 ./test_example
-=======
-
-$ go mod init test_dir
-$ go mod tidy && go mod download
-$ go build test_example.go
-$ ./test_example
-
->>>>>>> 9529850b
 ```
 
 ## Connection URLs
