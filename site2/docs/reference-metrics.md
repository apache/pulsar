--- conflicted
+++ resolved
@@ -111,11 +111,7 @@
   - [Authentication metrics](#authentication-metrics)
   - [Connection metrics](#connection-metrics)
   - [Jetty metrics](#jetty-metrics)
-<<<<<<< HEAD
-  - [Offload metrics](#offload-metrics)
-=======
   - [Schema metrics](#schema-metrics)
->>>>>>> 732049fc
 - [Pulsar Functions](#pulsar-functions)
 - [Proxy](#proxy)
 - [Pulsar SQL Worker](#pulsar-sql-worker)
@@ -279,16 +275,6 @@
 | pulsar_ml_AddEntryBytesRate | Gauge | The bytes/s rate of messages added |
 | pulsar_ml_AddEntryWithReplicasBytesRate | Gauge | The bytes/s rate of messages added with replicas |
 | pulsar_ml_AddEntryErrors | Gauge | The number of addEntry requests that failed |
-<<<<<<< HEAD
-| pulsar_ml_AddEntryLatencyBuckets | Histogram | The add entry latency of a ledger with a given quantile (threshold).<br /> Available quantile: <br /><ul><li> quantile="0.0_0.5" is AddEntryLatency between (0.0ms, 0.5ms]</li> <li>quantile="0.5_1.0" is AddEntryLatency between (0.5ms, 1.0ms]</li><li>quantile="1.0_5.0" is AddEntryLatency between (1ms, 5ms]</li><li>quantile="5.0_10.0" is AddEntryLatency between (5ms, 10ms]</li><li>quantile="10.0_20.0" is AddEntryLatency between (10ms, 20ms]</li><li>quantile="20.0_50.0" is AddEntryLatency between (20ms, 50ms]</li><li>quantile="50.0_100.0" is AddEntryLatency between (50ms, 100ms]</li><li>quantile="100.0_200.0" is AddEntryLatency between (100ms, 200ms]</li><li>quantile="200.0_1000.0" is AddEntryLatency between (200ms, 1s]</li></ul>|
-| pulsar_ml_AddEntryLatencyBuckets_OVERFLOW | Gauge | The add entry latency > 1s |
-| pulsar_ml_AddEntryMessagesRate | Gauge | The msg/s rate of messages added |
-| pulsar_ml_AddEntrySucceed | Gauge | The number of addEntry requests that succeeded |
-| pulsar_ml_EntrySizeBuckets | Histogram | The add entry size of a ledger with given quantile.<br /> Available quantile: <br /><ul><li>quantile="0.0_128.0" is EntrySize between (0byte, 128byte]</li><li>quantile="128.0_512.0" is EntrySize between (128byte, 512byte]</li><li>quantile="512.0_1024.0" is EntrySize between (512byte, 1KB]</li><li>quantile="1024.0_2048.0" is EntrySize between (1KB, 2KB]</li><li>quantile="2048.0_4096.0" is EntrySize between (2KB, 4KB]</li><li>quantile="4096.0_16384.0" is EntrySize between (4KB, 16KB]</li><li>quantile="16384.0_102400.0" is EntrySize between (16KB, 100KB]</li><li>quantile="102400.0_1232896.0" is EntrySize between (100KB, 1MB]</li></ul> |
-| pulsar_ml_EntrySizeBuckets_OVERFLOW |Gauge  | The add entry size > 1MB |
-| pulsar_ml_LedgerSwitchLatencyBuckets | Histogram | The ledger switch latency with given quantile. <br /> Available quantile: <br /><ul><li>quantile="0.0_0.5" is EntrySize between (0ms, 0.5ms]</li><li>quantile="0.5_1.0" is EntrySize between (0.5ms, 1ms]</li><li>quantile="1.0_5.0" is EntrySize between (1ms, 5ms]</li><li>quantile="5.0_10.0" is EntrySize between (5ms, 10ms]</li><li>quantile="10.0_20.0" is EntrySize between (10ms, 20ms]</li><li>quantile="20.0_50.0" is EntrySize between (20ms, 50ms]</li><li>quantile="50.0_100.0" is EntrySize between (50ms, 100ms]</li><li>quantile="100.0_200.0" is EntrySize between (100ms, 200ms]</li><li>quantile="200.0_1000.0" is EntrySize between (200ms, 1000ms]</li></ul> |
-| pulsar_ml_LedgerSwitchLatencyBuckets_OVERFLOW | Gauge | The ledger switch latency > 1s |
-=======
 | pulsar_ml_AddEntryLatencyBuckets | Histogram | The latency of adding a ledger entry with a given quantile (threshold), including time spent on waiting in queue on the broker side.<br> Available quantile: <br><ul><li> quantile="0.0_0.5" is AddEntryLatency between (0.0ms, 0.5ms]</li> <li>quantile="0.5_1.0" is AddEntryLatency between (0.5ms, 1.0ms]</li><li>quantile="1.0_5.0" is AddEntryLatency between (1ms, 5ms]</li><li>quantile="5.0_10.0" is AddEntryLatency between (5ms, 10ms]</li><li>quantile="10.0_20.0" is AddEntryLatency between (10ms, 20ms]</li><li>quantile="20.0_50.0" is AddEntryLatency between (20ms, 50ms]</li><li>quantile="50.0_100.0" is AddEntryLatency between (50ms, 100ms]</li><li>quantile="100.0_200.0" is AddEntryLatency between (100ms, 200ms]</li><li>quantile="200.0_1000.0" is AddEntryLatency between (200ms, 1s]</li></ul>|
 | pulsar_ml_AddEntryLatencyBuckets_OVERFLOW | Gauge | The number of times the AddEntryLatency is longer than 1 second |
 | pulsar_ml_AddEntryMessagesRate | Gauge | The msg/s rate of messages added |
@@ -299,7 +285,6 @@
 | pulsar_ml_LedgerSwitchLatencyBuckets_OVERFLOW | Gauge | The number of times the ledger switch latency is longer than 1 second |
 | pulsar_ml_LedgerAddEntryLatencyBuckets | Histogram | The latency for bookie client to persist a ledger entry from broker to BookKeeper service with a given quantile (threshold). <br /> Available quantile: <br /><ul><li> quantile="0.0_0.5" is LedgerAddEntryLatency between (0.0ms, 0.5ms]</li> <li>quantile="0.5_1.0" is LedgerAddEntryLatency between (0.5ms, 1.0ms]</li><li>quantile="1.0_5.0" is LedgerAddEntryLatency between (1ms, 5ms]</li><li>quantile="5.0_10.0" is LedgerAddEntryLatency between (5ms, 10ms]</li><li>quantile="10.0_20.0" is LedgerAddEntryLatency between (10ms, 20ms]</li><li>quantile="20.0_50.0" is LedgerAddEntryLatency between (20ms, 50ms]</li><li>quantile="50.0_100.0" is LedgerAddEntryLatency between (50ms, 100ms]</li><li>quantile="100.0_200.0" is LedgerAddEntryLatency between (100ms, 200ms]</li><li>quantile="200.0_1000.0" is LedgerAddEntryLatency between (200ms, 1s]</li></ul>|
 | pulsar_ml_LedgerAddEntryLatencyBuckets_OVERFLOW | Gauge | The number of times the LedgerAddEntryLatency is longer than 1 second |
->>>>>>> 732049fc
 | pulsar_ml_MarkDeleteRate | Gauge | The rate of mark-delete ops/s |
 | pulsar_ml_NumberOfMessagesInBacklog | Gauge | The number of backlog messages for all the consumers |
 | pulsar_ml_ReadEntriesBytesRate | Gauge | The bytes/s rate of messages read |
@@ -433,18 +418,9 @@
 
 | Name | Type | Description |
 | --- | --- | --- |
-<<<<<<< HEAD
-| pulsar_managedLedger_client_bookkeeper_ml_scheduler_completed_tasks_* | Gauge |  The number of tasks the scheduler executor execute completed. <br />The number of metrics determined by the scheduler executor thread number configured by `managedLedgerNumSchedulerThreads` in `broker.conf`. <br /> |
-| pulsar_managedLedger_client_bookkeeper_ml_scheduler_queue_* | Gauge | The number of tasks queued in the scheduler executor's queue. <br />The number of metrics determined by scheduler executor's thread number configured by `managedLedgerNumSchedulerThreads` in `broker.conf`. <br /> |
-| pulsar_managedLedger_client_bookkeeper_ml_scheduler_total_tasks_* | Gauge | The total number of tasks the scheduler executor received. <br />The number of metrics determined by scheduler executor's thread number configured by `managedLedgerNumSchedulerThreads` in `broker.conf`. <br /> |
-| pulsar_managedLedger_client_bookkeeper_ml_workers_completed_tasks_* | Gauge | The number of tasks the worker executor execute completed. <br />The number of metrics determined by the number of worker task thread number configured by `managedLedgerNumWorkerThreads` in `broker.conf` <br /> |
-| pulsar_managedLedger_client_bookkeeper_ml_workers_queue_* | Gauge | The number of tasks queued in the worker executor's queue. <br />The number of metrics determined by scheduler executor's thread number configured by `managedLedgerNumWorkerThreads` in `broker.conf`. <br /> |
-| pulsar_managedLedger_client_bookkeeper_ml_workers_total_tasks_* | Gauge | The total number of tasks the worker executor received. <br />The number of metrics determined by worker executor's thread number configured by `managedLedgerNumWorkerThreads` in `broker.conf`. <br /> |
-=======
 | pulsar_managedLedger_client_bookkeeper_ml_scheduler_completed_tasks_* | Gauge |  The number of tasks the scheduler executor execute completed. <br>The number of metrics determined by the scheduler executor thread number configured by `managedLedgerNumSchedulerThreads` in `broker.conf`. <br> |
 | pulsar_managedLedger_client_bookkeeper_ml_scheduler_queue_* | Gauge | The number of tasks queued in the scheduler executor's queue. <br>The number of metrics determined by scheduler executor's thread number configured by `managedLedgerNumSchedulerThreads` in `broker.conf`. <br> |
 | pulsar_managedLedger_client_bookkeeper_ml_scheduler_total_tasks_* | Gauge | The total number of tasks the scheduler executor received. <br>The number of metrics determined by scheduler executor's thread number configured by `managedLedgerNumSchedulerThreads` in `broker.conf`. <br> |
->>>>>>> 732049fc
 | pulsar_managedLedger_client_bookkeeper_ml_scheduler_task_execution | Summary | The scheduler task execution latency calculated in milliseconds. |
 | pulsar_managedLedger_client_bookkeeper_ml_scheduler_task_queued | Summary | The scheduler task queued latency calculated in milliseconds. |
 
@@ -520,33 +496,6 @@
 | jetty_stats_seconds | Gauge | Time in seconds stats have been collected for. |
 | jetty_responses_bytes_total | Counter | Total number of bytes across all responses. |
 
-<<<<<<< HEAD
-
-### Offload metrics
-
-All the offload metrics are labelled with the following labels:
-
-- *cluster*: `cluster=${pulsar_cluster}`. `${pulsar_cluster}` is the cluster name that you configured in `broker.conf`.
-- *namespace*: `namespace=${pulsar_namespace}`. `${pulsar_namespace}` is the namespace name.
-- *topic*: `topic=${pulsar_topic}`. `${pulsar_topic}` is the topic name.
-
-| Name | Type | Description |
-|---|---|---|
-| pulsar_ledgeroffloader_offloadError | Gauge | The number of offload requests that failed. |
-| pulsar_ledgeroffloader_offloadTime | Gauge | The total time (in milliseconds) spent on the offload. |
-| pulsar_ledgeroffloader_writeRate | Gauge | The total number of bytes written in one second. |
-| pulsar_ledgeroffloader_writeError | Gauge | The total number of write requests that failed. |
-| pulsar_ledgeroffloader_readOffloadError | Gauge | The number of read requests that failed at Blobstore and Filesystem. |
-| pulsar_ledgeroffloader_readOffloadRate | Gauge | The number of bytes read from Blobstore and Filesystem in one second. |
-| pulsar_ledgeroffloader_streamingWriteRate | Gauge | The number of bytes written to Blobstore in one second. <br />This metric doesn't apply to the Filesystem offloader. |
-| pulsar_ledgeroffloader_streamingWriteError | Gauge | The number of write requests that failed at Blobstore. <br />This metric doesn't apply to the Filesystem offloader. |
-| pulsar_ledgeroffloader_writeToStorageBuckets | Gauge | The time (in microseconds) spent on writing to the storage buckets. |
-| pulsar_ledgeroffloader_readLedgerLatencyBuckets | Gauge | The time (in microseconds) spent on reading bookies. |
-| pulsar_readOffload_indexLatencyBuckets | Gauge | The time (in microseconds) spent on reading indexes. |
-| pulsar_readOffload_dataLatencyBuckets | Gauge | The time (in microseconds) spent on reading Blobstore and Filesystem. |
-
-
-=======
 ### Schema metrics
 
 > For a functions-worker running separately from brokers, its schema metrics are only exposed when `includeStandardPrometheusMetrics` is set to `true`.
@@ -565,7 +514,6 @@
 | pulsar_schema_del_ops_latency | Summary | Latency of successful operations to delete schemas. |
 | pulsar_schema_get_ops_latency | Summary | Latency of successful operations to get schemas. |
 | pulsar_schema_put_ops_latency | Summary | Latency of successful operations to send schemas. |
->>>>>>> 732049fc
 
 ## Pulsar Functions
 
