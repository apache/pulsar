--- conflicted
+++ resolved
@@ -605,32 +605,21 @@
 
 ### Metadata store metrics
 
-<<<<<<< HEAD
-All the offload metrics are labelled with the following labels:
+All the metadata store metrics are labeled with the following labels:
 
 - *cluster*: `cluster=${pulsar_cluster}`. `${pulsar_cluster}` is the cluster name that you configured in `broker.conf`.
-- *name*: `name=${metadata-store-x}`. `${name}` is the metadata store name.
-
-| Name                                       | Type      | Description                                                   |
-|--------------------------------------------|-----------|---------------------------------------------------------------|
+- *name*: `name=${metadata-store|configuration-metadata-store|state-metadata-store}`. `${name}` is the metadata store name.
+
+| Name                                   | Type      | Description                                                                                  |
+|----------------------------------------|-----------|----------------------------------------------------------------------------------------------|
+| pulsar_metadata_store_ops_latency      | Histogram | The latency of getting/deleting/putting data fail/success operations from/to metadata store. |
+| pulsar_metadata_store_put_bytes_total  | Counter   | The number of data put to metadata store.                                                    |
 | pulsar_metadata_store_queueing_read        | Gauge     | The number of metadata store queueing read operations.        |
 | pulsar_metadata_store_queueing_write       | Gauge     | The number of metadata store queueing write operations.       |
 | pulsar_metadata_store_executor_queue_size  | Gauge     | The number of blocking operations in metadata store executor. |
 | pulsar_metadata_store_read_overflow_total  | Counter   | The number of read operations can't be queued.                |
 | pulsar_metadata_store_write_overflow_total | Counter   | The number of write operations can't be queued.               |
 | pulsar_metadata_store_waiting_ms           | Histogram | The waiting time of batch operations.                         |
-=======
-All the metadata store metrics are labelled with the following labels:
-
-- *cluster*: `cluster=${pulsar_cluster}`. `${pulsar_cluster}` is the cluster name that you configured in `broker.conf`.
-- *name*: `name=${metadata-store|configuration-metadata-store|state-metadata-store}`. `${name}` is the metadata store name.
-
-| Name                                   | Type      | Description                                                                                  |
-|----------------------------------------|-----------|----------------------------------------------------------------------------------------------|
-| pulsar_metadata_store_ops_latency      | Histogram | The latency of getting/deleting/putting data fail/success operations from/to metadata store. |
-| pulsar_metadata_store_put_bytes_total  | Counter   | The number of data put to metadata store.                                                    |
-
->>>>>>> 0c3c175e
 
 ## Pulsar Functions
 
