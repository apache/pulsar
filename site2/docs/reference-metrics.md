---
id: reference-metrics
title: Pulsar Metrics
sidebar_label: Pulsar Metrics
---

<style type="text/css">
  table{
    font-size: 80%;
  }
</style>

Pulsar exposes the following metrics in Prometheus format. You can monitor your clusters with those metrics.

* [ZooKeeper](#zookeeper)
* [BookKeeper](#bookkeeper)
* [Broker](#broker)
* [Pulsar Functions](#pulsar-functions)
* [Proxy](#proxy)
* [Pulsar SQL Worker](#pulsar-sql-worker)
* [Pulsar transaction](#pulsar-transaction)

The following types of metrics are available:

- [Counter](https://prometheus.io/docs/concepts/metric_types/#counter): a cumulative metric that represents a single monotonically increasing counter. The value increases by default. You can reset the value to zero or restart your cluster.
- [Gauge](https://prometheus.io/docs/concepts/metric_types/#gauge): a metric that represents a single numerical value that can arbitrarily go up and down.
- [Histogram](https://prometheus.io/docs/concepts/metric_types/#histogram): a histogram samples observations (usually things like request durations or response sizes) and counts them in configurable buckets. The `_bucket` suffix is the number of observations within a histogram bucket, configured with parameter `{le="<upper inclusive bound>"}`. The `_count` suffix is the number of observations, shown as a time series and behaves like a counter. The `_sum` suffix is the sum of observed values, also shown as a time series and behaves like a counter. These suffixes are together denoted by `_*` in this doc.
- [Summary](https://prometheus.io/docs/concepts/metric_types/#summary): similar to a histogram, a summary samples observations (usually things like request durations and response sizes). While it also provides a total count of observations and a sum of all observed values, it calculates configurable quantiles over a sliding time window.

## ZooKeeper

The ZooKeeper metrics are exposed under "/metrics" at port `8000`. You can use a different port by configuring the `metricsProvider.httpPort` in conf/zookeeper.conf.

ZooKeeper provides a New Metrics System since 3.6.0, more detailed metrics can refer [ZooKeeper Monitor Guide](https://zookeeper.apache.org/doc/r3.7.0/zookeeperMonitor.html).

## BookKeeper

The BookKeeper metrics are exposed under "/metrics" at port `8000`. You can change the port by updating `prometheusStatsHttpPort`
in the `bookkeeper.conf` configuration file.

### Server metrics

| Name | Type | Description |
|---|---|---|
| bookie_SERVER_STATUS | Gauge | The server status for bookie server. <br><ul><li>1: the bookie is running in writable mode.</li><li>0: the bookie is running in readonly mode.</li></ul> |
| bookkeeper_server_ADD_ENTRY_count | Counter | The total number of ADD_ENTRY requests received at the bookie. The `success` label is used to distinguish successes and failures. |
| bookkeeper_server_READ_ENTRY_count | Counter | The total number of READ_ENTRY requests received at the bookie. The `success` label is used to distinguish successes and failures. |
| bookie_WRITE_BYTES | Counter | The total number of bytes written to the bookie. |
| bookie_READ_BYTES | Counter | The total number of bytes read from the bookie. |
| bookkeeper_server_ADD_ENTRY_REQUEST | Summary | The summary of request latency of ADD_ENTRY requests at the bookie. The `success` label is used to distinguish successes and failures. |
| bookkeeper_server_READ_ENTRY_REQUEST | Summary | The summary of request latency of READ_ENTRY requests at the bookie. The `success` label is used to distinguish successes and failures. |
| bookkeeper_server_BookieReadThreadPool_queue_{thread_id}|Gauge|The number of requests to be processed in a read thread queue.|
| bookkeeper_server_BookieReadThreadPool_task_queued|Summary | The waiting time of a task to be processed in a read thread queue. |
| bookkeeper_server_BookieReadThreadPool_task_execution|Summary | The execution time of a task in a read thread queue.|

### Journal metrics

| Name | Type | Description |
|---|---|---|
| bookie_journal_JOURNAL_SYNC_count | Counter | The total number of journal fsync operations happening at the bookie. The `success` label is used to distinguish successes and failures. |
| bookie_journal_JOURNAL_QUEUE_SIZE | Gauge | The total number of requests pending in the journal queue. |
| bookie_journal_JOURNAL_FORCE_WRITE_QUEUE_SIZE | Gauge | The total number of force write (fsync) requests pending in the force-write queue. |
| bookie_journal_JOURNAL_CB_QUEUE_SIZE | Gauge | The total number of callbacks pending in the callback queue. |
| bookie_journal_JOURNAL_ADD_ENTRY | Summary | The summary of request latency of adding entries to the journal. |
| bookie_journal_JOURNAL_SYNC | Summary | The summary of fsync latency of syncing data to the journal disk. |
| bookie_journal_JOURNAL_CREATION_LATENCY| Summary | The latency created by a journal log file. |

### Storage metrics

| Name | Type | Description |
|---|---|---|
| bookie_ledgers_count | Gauge | The total number of ledgers stored in the bookie. |
| bookie_entries_count | Gauge | The total number of entries stored in the bookie. |
| bookie_write_cache_size | Gauge | The bookie write cache size (in bytes). |
| bookie_read_cache_size | Gauge | The bookie read cache size (in bytes). |
| bookie_DELETED_LEDGER_COUNT | Counter | The total number of ledgers deleted since the bookie has started. |
| bookie_ledger_writable_dirs | Gauge | The number of writable directories in the bookie. |
| bookie_flush | Gauge| The table flush latency of bookie memory. |
| bookie_throttled_write_requests | Counter | The number of write requests to be throttled. |

## Broker

The broker metrics are exposed under "/metrics" at port `8080`. You can change the port by updating `webServicePort` to a different port
in the `broker.conf` configuration file.

All the metrics exposed by a broker are labelled with `cluster=${pulsar_cluster}`. The name of Pulsar cluster is the value of `${pulsar_cluster}`, which you have configured in the `broker.conf` file.

The following metrics are available for broker:

- [ZooKeeper](#zookeeper)
  - [Server metrics](#server-metrics)
  - [Request metrics](#request-metrics)
- [BookKeeper](#bookkeeper)
  - [Server metrics](#server-metrics-1)
  - [Journal metrics](#journal-metrics)
  - [Storage metrics](#storage-metrics)
- [Broker](#broker)
  - [Namespace metrics](#namespace-metrics)
    - [Replication metrics](#replication-metrics)
  - [Topic metrics](#topic-metrics)
    - [Replication metrics](#replication-metrics-1)
  - [ManagedLedgerCache metrics](#managedledgercache-metrics)
  - [ManagedLedger metrics](#managedledger-metrics)
  - [LoadBalancing metrics](#loadbalancing-metrics)
    - [BundleUnloading metrics](#bundleunloading-metrics)
    - [BundleSplit metrics](#bundlesplit-metrics)
  - [Subscription metrics](#subscription-metrics)
  - [Consumer metrics](#consumer-metrics)
  - [Managed ledger bookie client metrics](#managed-ledger-bookie-client-metrics)
  - [Token metrics](#token-metrics)
  - [Authentication metrics](#authentication-metrics)
  - [Connection metrics](#connection-metrics)
  - [Jetty metrics](#jetty-metrics)
<<<<<<< HEAD
  - [Web service executor metrics](#web-service-executor-metrics)
=======
  - [Schema metrics](#schema-metrics)
>>>>>>> 087350f2
- [Pulsar Functions](#pulsar-functions)
- [Proxy](#proxy)
- [Pulsar SQL Worker](#pulsar-sql-worker)
- [Pulsar transaction](#pulsar-transaction)

### BookKeeper client metrics

All the BookKeeper client metric are labelled with the following label:

- *cluster*: `cluster=${pulsar_cluster}`. `${pulsar_cluster}` is the cluster name that you configured in `broker.conf`.

| Name | Type | Description |
|---|---|---|
| pulsar_managedLedger_client_bookkeeper_client_BOOKIE_QUARANTINE | Counter | The number of bookie clients to be quarantined.<br /><br />If you want to expose this metric, set `bookkeeperClientExposeStatsToPrometheus` to `true` in the `broker.conf` file.|

### Namespace metrics

> Namespace metrics are only exposed when `exposeTopicLevelMetricsInPrometheus` is set to `false`.

All the namespace metrics are labelled with the following labels:

- *cluster*: `cluster=${pulsar_cluster}`. `${pulsar_cluster}` is the cluster name that you configured in `broker.conf`.
- *namespace*: `namespace=${pulsar_namespace}`. `${pulsar_namespace}` is the namespace name.

| Name | Type | Description |
|---|---|---|
| pulsar_topics_count | Gauge | The number of Pulsar topics of the namespace owned by this broker. |
| pulsar_subscriptions_count | Gauge | The number of Pulsar subscriptions of the namespace served by this broker. |
| pulsar_producers_count | Gauge | The number of active producers of the namespace connected to this broker. |
| pulsar_consumers_count | Gauge | The number of active consumers of the namespace connected to this broker. |
| pulsar_rate_in | Gauge | The total message rate of the namespace coming into this broker (messages/second). |
| pulsar_rate_out | Gauge | The total message rate of the namespace going out from this broker (messages/second). |
| pulsar_throughput_in | Gauge | The total throughput of the namespace coming into this broker (bytes/second). |
| pulsar_throughput_out | Gauge | The total throughput of the namespace going out from this broker (bytes/second). |
| pulsar_storage_size | Gauge | The total storage size of the topics in this namespace owned by this broker (bytes). |
| pulsar_storage_logical_size | Gauge | The storage size of topics in the namespace owned by the broker without replicas (in bytes). |
| pulsar_storage_backlog_size | Gauge | The total backlog size of the topics of this namespace owned by this broker (messages). |
| pulsar_storage_offloaded_size | Gauge | The total amount of the data in this namespace offloaded to the tiered storage (bytes). |
| pulsar_storage_write_rate | Gauge | The total message batches (entries) written to the storage for this namespace (message batches / second). |
| pulsar_storage_read_rate | Gauge | The total message batches (entries) read from the storage for this namespace (message batches / second). |
| pulsar_subscription_delayed | Gauge | The total message batches (entries) are delayed for dispatching. |
| pulsar_storage_write_latency_le_* | Histogram | The entry rate of a namespace that the storage write latency is smaller with a given threshold.<br> Available thresholds: <br><ul><li>pulsar_storage_write_latency_le_0_5: <= 0.5ms </li><li>pulsar_storage_write_latency_le_1: <= 1ms</li><li>pulsar_storage_write_latency_le_5: <= 5ms</li><li>pulsar_storage_write_latency_le_10: <= 10ms</li><li>pulsar_storage_write_latency_le_20: <= 20ms</li><li>pulsar_storage_write_latency_le_50: <= 50ms</li><li>pulsar_storage_write_latency_le_100: <= 100ms</li><li>pulsar_storage_write_latency_le_200: <= 200ms</li><li>pulsar_storage_write_latency_le_1000: <= 1s</li><li>pulsar_storage_write_latency_le_overflow: > 1s</li></ul> |
| pulsar_entry_size_le_* | Histogram | The entry rate of a namespace that the entry size is smaller with a given threshold.<br> Available thresholds: <br><ul><li>pulsar_entry_size_le_128: <= 128 bytes </li><li>pulsar_entry_size_le_512: <= 512 bytes</li><li>pulsar_entry_size_le_1_kb: <= 1 KB</li><li>pulsar_entry_size_le_2_kb: <= 2 KB</li><li>pulsar_entry_size_le_4_kb: <= 4 KB</li><li>pulsar_entry_size_le_16_kb: <= 16 KB</li><li>pulsar_entry_size_le_100_kb: <= 100 KB</li><li>pulsar_entry_size_le_1_mb: <= 1 MB</li><li>pulsar_entry_size_le_overflow: > 1 MB</li></ul> |

#### Replication metrics

If a namespace is configured to be replicated among multiple Pulsar clusters, the corresponding replication metrics is also exposed when `replicationMetricsEnabled` is enabled.

All the replication metrics are also labelled with `remoteCluster=${pulsar_remote_cluster}`.

| Name | Type | Description |
|---|---|---|
| pulsar_replication_rate_in | Gauge | The total message rate of the namespace replicating from remote cluster (messages/second). |
| pulsar_replication_rate_out | Gauge | The total message rate of the namespace replicating to remote cluster (messages/second). |
| pulsar_replication_throughput_in | Gauge | The total throughput of the namespace replicating from remote cluster (bytes/second). |
| pulsar_replication_throughput_out | Gauge | The total throughput of the namespace replicating to remote cluster (bytes/second). |
| pulsar_replication_backlog | Gauge | The total backlog of the namespace replicating to remote cluster (messages). |
| pulsar_replication_rate_expired | Gauge | Total rate of messages expired (messages/second). |
| pulsar_replication_connected_count | Gauge | The count of replication-subscriber up and running to replicate to remote cluster. |
| pulsar_replication_delay_in_seconds | Gauge | Time in seconds from the time a message was produced to the time when it is about to be replicated. |


### Topic metrics

> Topic metrics are only exposed when `exposeTopicLevelMetricsInPrometheus` is set to `true`.

All the topic metrics are labelled with the following labels:

- *cluster*: `cluster=${pulsar_cluster}`. `${pulsar_cluster}` is the cluster name that you configured in `broker.conf`.
- *namespace*: `namespace=${pulsar_namespace}`. `${pulsar_namespace}` is the namespace name.
- *topic*: `topic=${pulsar_topic}`. `${pulsar_topic}` is the topic name.

| Name | Type | Description |
|---|---|---|
| pulsar_subscriptions_count | Gauge | The number of Pulsar subscriptions of the topic served by this broker. |
| pulsar_producers_count | Gauge | The number of active producers of the topic connected to this broker. |
| pulsar_consumers_count | Gauge | The number of active consumers of the topic connected to this broker. |
| pulsar_rate_in | Gauge | The total message rate of the topic coming into this broker (messages/second). |
| pulsar_rate_out | Gauge | The total message rate of the topic going out from this broker (messages/second). |
| pulsar_publish_rate_limit_times | Gauge | The number of times the publish rate limit is triggered. |
| pulsar_throughput_in | Gauge | The total throughput of the topic coming into this broker (bytes/second). |
| pulsar_throughput_out | Gauge | The total throughput of the topic going out from this broker (bytes/second). |
| pulsar_storage_size | Gauge | The total storage size of the topics in this topic owned by this broker (bytes). |
| pulsar_storage_logical_size | Gauge | The storage size of topics in the namespace owned by the broker without replicas (in bytes). |
| pulsar_storage_backlog_size | Gauge | The total backlog size of the topics of this topic owned by this broker (messages). |
| pulsar_storage_offloaded_size | Gauge | The total amount of the data in this topic offloaded to the tiered storage (bytes). |
| pulsar_storage_backlog_quota_limit | Gauge | The total amount of the data in this topic that limit the backlog quota (bytes). |
| pulsar_storage_write_rate | Gauge | The total message batches (entries) written to the storage for this topic (message batches / second). |
| pulsar_storage_read_rate | Gauge | The total message batches (entries) read from the storage for this topic (message batches / second). |
| pulsar_subscription_delayed | Gauge | The total message batches (entries) are delayed for dispatching. |
| pulsar_storage_write_latency_le_* | Histogram | The entry rate of a topic that the storage write latency is smaller with a given threshold.<br> Available thresholds: <br><ul><li>pulsar_storage_write_latency_le_0_5: <= 0.5ms </li><li>pulsar_storage_write_latency_le_1: <= 1ms</li><li>pulsar_storage_write_latency_le_5: <= 5ms</li><li>pulsar_storage_write_latency_le_10: <= 10ms</li><li>pulsar_storage_write_latency_le_20: <= 20ms</li><li>pulsar_storage_write_latency_le_50: <= 50ms</li><li>pulsar_storage_write_latency_le_100: <= 100ms</li><li>pulsar_storage_write_latency_le_200: <= 200ms</li><li>pulsar_storage_write_latency_le_1000: <= 1s</li><li>pulsar_storage_write_latency_le_overflow: > 1s</li></ul> |
| pulsar_entry_size_le_* | Histogram | The entry rate of a topic that the entry size is smaller with a given threshold.<br> Available thresholds: <br><ul><li>pulsar_entry_size_le_128: <= 128 bytes </li><li>pulsar_entry_size_le_512: <= 512 bytes</li><li>pulsar_entry_size_le_1_kb: <= 1 KB</li><li>pulsar_entry_size_le_2_kb: <= 2 KB</li><li>pulsar_entry_size_le_4_kb: <= 4 KB</li><li>pulsar_entry_size_le_16_kb: <= 16 KB</li><li>pulsar_entry_size_le_100_kb: <= 100 KB</li><li>pulsar_entry_size_le_1_mb: <= 1 MB</li><li>pulsar_entry_size_le_overflow: > 1 MB</li></ul> |
| pulsar_in_bytes_total | Counter | The total number of messages in bytes received for this topic. |
| pulsar_in_messages_total | Counter | The total number of messages received for this topic. |
| pulsar_out_bytes_total | Counter | The total number of messages in bytes read from this topic. |
| pulsar_out_messages_total | Counter | The total number of messages read from this topic. |
| pulsar_compaction_removed_event_count | Gauge | The total number of removed events of the compaction. |
| pulsar_compaction_succeed_count | Gauge | The total number of successes of the compaction. |
| pulsar_compaction_failed_count | Gauge | The total number of failures of the compaction. |
| pulsar_compaction_duration_time_in_mills | Gauge | The duration time of the compaction. |
| pulsar_compaction_read_throughput | Gauge | The read throughput of the compaction. |
| pulsar_compaction_write_throughput | Gauge | The write throughput of the compaction. |
| pulsar_compaction_latency_le_* | Histogram | The compaction latency with given quantile. <br> Available thresholds: <br><ul><li>pulsar_compaction_latency_le_0_5: <= 0.5ms </li><li>pulsar_compaction_latency_le_1: <= 1ms</li><li>pulsar_compaction_latency_le_5: <= 5ms</li><li>pulsar_compaction_latency_le_10: <= 10ms</li><li>pulsar_compaction_latency_le_20: <= 20ms</li><li>pulsar_compaction_latency_le_50: <= 50ms</li><li>pulsar_compaction_latency_le_100: <= 100ms</li><li>pulsar_compaction_latency_le_200: <= 200ms</li><li>pulsar_compaction_latency_le_1000: <= 1s</li><li>pulsar_compaction_latency_le_overflow: > 1s</li></ul> |
| pulsar_compaction_compacted_entries_count | Gauge | The total number of the compacted entries. |
| pulsar_compaction_compacted_entries_size |Gauge  | The total size of the compacted entries. |

#### Replication metrics

If a namespace that a topic belongs to is configured to be replicated among multiple Pulsar clusters, the corresponding replication metrics is also exposed when `replicationMetricsEnabled` is enabled.

All the replication metrics are labelled with `remoteCluster=${pulsar_remote_cluster}`.

| Name | Type | Description |
|---|---|---|
| pulsar_replication_rate_in | Gauge | The total message rate of the topic replicating from remote cluster (messages/second). |
| pulsar_replication_rate_out | Gauge | The total message rate of the topic replicating to remote cluster (messages/second). |
| pulsar_replication_throughput_in | Gauge | The total throughput of the topic replicating from remote cluster (bytes/second). |
| pulsar_replication_throughput_out | Gauge | The total throughput of the topic replicating to remote cluster (bytes/second). |
| pulsar_replication_backlog | Gauge | The total backlog of the topic replicating to remote cluster (messages). |

#### Topic lookup metrics

| Name | Type | Description |
|---|---|---|
| pulsar_broker_load_manager_bundle_assignment | Gauge | The summary of latency of bundles ownership operations. |
| pulsar_broker_lookup | Gauge | The latency of all lookup operations. |
| pulsar_broker_lookup_redirects | Gauge | The number of lookup redirected requests. |
| pulsar_broker_lookup_answers | Gauge | The number of lookup responses (i.e. not redirected requests). |
| pulsar_broker_lookup_failures | Gauge | The number of lookup failures. |
| pulsar_broker_lookup_pending_requests | Gauge | The number of pending lookups in broker. When it is up to the threshold, new requests are rejected. |
| pulsar_broker_topic_load_pending_requests | Gauge | The load of pending topic operations. |

### ManagedLedgerCache metrics
All the ManagedLedgerCache metrics are labelled with the following labels:
- cluster: cluster=${pulsar_cluster}. ${pulsar_cluster} is the cluster name that you have configured in the `broker.conf` file.

| Name | Type | Description |
| --- | --- | --- |
| pulsar_ml_cache_evictions | Gauge | The number of cache evictions during the last minute. |
| pulsar_ml_cache_hits_rate | Gauge | The number of cache hits per second on the broker side. |
| pulsar_ml_cache_hits_throughput | Gauge | The amount of data is retrieved from the cache on the broker side (in byte/s).  |
| pulsar_ml_cache_misses_rate | Gauge | The number of cache misses per second on the broker side. |
| pulsar_ml_cache_misses_throughput | Gauge | The amount of data is not retrieved from the cache on the broker side (in byte/s). |
| pulsar_ml_cache_pool_active_allocations | Gauge | The number of currently active allocations in direct arena |
| pulsar_ml_cache_pool_active_allocations_huge | Gauge | The number of currently active huge allocation in direct arena |
| pulsar_ml_cache_pool_active_allocations_normal | Gauge | The number of currently active normal allocations in direct arena |
| pulsar_ml_cache_pool_active_allocations_small | Gauge | The number of currently active small allocations in direct arena |
| pulsar_ml_cache_pool_allocated | Gauge | The total allocated memory of chunk lists in direct arena |
| pulsar_ml_cache_pool_used | Gauge | The total used memory of chunk lists in direct arena |
| pulsar_ml_cache_used_size | Gauge | The size in byte used to store the entries payloads |
| pulsar_ml_count | Gauge | The number of currently opened managed ledgers  |

### ManagedLedger metrics
All the managedLedger metrics are labelled with the following labels:
- cluster: cluster=${pulsar_cluster}. ${pulsar_cluster} is the cluster name that you have configured in the `broker.conf` file.
- namespace: namespace=${pulsar_namespace}. ${pulsar_namespace} is the namespace name.
- quantile: quantile=${quantile}. Quantile is only for `Histogram` type metric, and represents the threshold for given Buckets.

| Name | Type | Description |
| --- | --- | --- |
| pulsar_ml_AddEntryBytesRate | Gauge | The bytes/s rate of messages added |
| pulsar_ml_AddEntryWithReplicasBytesRate | Gauge | The bytes/s rate of messages added with replicas |
| pulsar_ml_AddEntryErrors | Gauge | The number of addEntry requests that failed |
| pulsar_ml_AddEntryLatencyBuckets | Histogram | The latency of adding a ledger entry with a given quantile (threshold), including time spent on waiting in queue on the broker side.<br> Available quantile: <br><ul><li> quantile="0.0_0.5" is AddEntryLatency between (0.0ms, 0.5ms]</li> <li>quantile="0.5_1.0" is AddEntryLatency between (0.5ms, 1.0ms]</li><li>quantile="1.0_5.0" is AddEntryLatency between (1ms, 5ms]</li><li>quantile="5.0_10.0" is AddEntryLatency between (5ms, 10ms]</li><li>quantile="10.0_20.0" is AddEntryLatency between (10ms, 20ms]</li><li>quantile="20.0_50.0" is AddEntryLatency between (20ms, 50ms]</li><li>quantile="50.0_100.0" is AddEntryLatency between (50ms, 100ms]</li><li>quantile="100.0_200.0" is AddEntryLatency between (100ms, 200ms]</li><li>quantile="200.0_1000.0" is AddEntryLatency between (200ms, 1s]</li></ul>|
| pulsar_ml_AddEntryLatencyBuckets_OVERFLOW | Gauge | The number of times the AddEntryLatency is longer than 1 second |
| pulsar_ml_AddEntryMessagesRate | Gauge | The msg/s rate of messages added |
| pulsar_ml_AddEntrySucceed | Gauge | The number of addEntry requests that succeeded |
| pulsar_ml_EntrySizeBuckets | Histogram | The added entry size of a ledger with a given quantile.<br> Available quantile: <br><ul><li>quantile="0.0_128.0" is EntrySize between (0byte, 128byte]</li><li>quantile="128.0_512.0" is EntrySize between (128byte, 512byte]</li><li>quantile="512.0_1024.0" is EntrySize between (512byte, 1KB]</li><li>quantile="1024.0_2048.0" is EntrySize between (1KB, 2KB]</li><li>quantile="2048.0_4096.0" is EntrySize between (2KB, 4KB]</li><li>quantile="4096.0_16384.0" is EntrySize between (4KB, 16KB]</li><li>quantile="16384.0_102400.0" is EntrySize between (16KB, 100KB]</li><li>quantile="102400.0_1232896.0" is EntrySize between (100KB, 1MB]</li></ul> |
| pulsar_ml_EntrySizeBuckets_OVERFLOW |Gauge  | The number of times the EntrySize is larger than 1MB |
| pulsar_ml_LedgerSwitchLatencyBuckets | Histogram | The ledger switch latency with a given quantile. <br> Available quantile: <br><ul><li>quantile="0.0_0.5" is EntrySize between (0ms, 0.5ms]</li><li>quantile="0.5_1.0" is EntrySize between (0.5ms, 1ms]</li><li>quantile="1.0_5.0" is EntrySize between (1ms, 5ms]</li><li>quantile="5.0_10.0" is EntrySize between (5ms, 10ms]</li><li>quantile="10.0_20.0" is EntrySize between (10ms, 20ms]</li><li>quantile="20.0_50.0" is EntrySize between (20ms, 50ms]</li><li>quantile="50.0_100.0" is EntrySize between (50ms, 100ms]</li><li>quantile="100.0_200.0" is EntrySize between (100ms, 200ms]</li><li>quantile="200.0_1000.0" is EntrySize between (200ms, 1000ms]</li></ul> |
| pulsar_ml_LedgerSwitchLatencyBuckets_OVERFLOW | Gauge | The number of times the ledger switch latency is longer than 1 second |
| pulsar_ml_LedgerAddEntryLatencyBuckets | Histogram | The latency for bookie client to persist a ledger entry from broker to BookKeeper service with a given quantile (threshold). <br /> Available quantile: <br /><ul><li> quantile="0.0_0.5" is LedgerAddEntryLatency between (0.0ms, 0.5ms]</li> <li>quantile="0.5_1.0" is LedgerAddEntryLatency between (0.5ms, 1.0ms]</li><li>quantile="1.0_5.0" is LedgerAddEntryLatency between (1ms, 5ms]</li><li>quantile="5.0_10.0" is LedgerAddEntryLatency between (5ms, 10ms]</li><li>quantile="10.0_20.0" is LedgerAddEntryLatency between (10ms, 20ms]</li><li>quantile="20.0_50.0" is LedgerAddEntryLatency between (20ms, 50ms]</li><li>quantile="50.0_100.0" is LedgerAddEntryLatency between (50ms, 100ms]</li><li>quantile="100.0_200.0" is LedgerAddEntryLatency between (100ms, 200ms]</li><li>quantile="200.0_1000.0" is LedgerAddEntryLatency between (200ms, 1s]</li></ul>|
| pulsar_ml_LedgerAddEntryLatencyBuckets_OVERFLOW | Gauge | The number of times the LedgerAddEntryLatency is longer than 1 second |
| pulsar_ml_MarkDeleteRate | Gauge | The rate of mark-delete ops/s |
| pulsar_ml_NumberOfMessagesInBacklog | Gauge | The number of backlog messages for all the consumers |
| pulsar_ml_ReadEntriesBytesRate | Gauge | The bytes/s rate of messages read |
| pulsar_ml_ReadEntriesErrors | Gauge | The number of readEntries requests that failed |
| pulsar_ml_ReadEntriesRate | Gauge | The msg/s rate of messages read |
| pulsar_ml_ReadEntriesSucceeded | Gauge | The number of readEntries requests that succeeded |
| pulsar_ml_StoredMessagesSize | Gauge | The total size of the messages in active ledgers (accounting for the multiple copies stored) |

### Managed cursor acknowledgment state

The acknowledgment state is persistent to the ledger first. When the acknowledgment state fails to be persistent to the ledger, they are persistent to ZooKeeper. To track the stats of acknowledgment, you can configure the metrics for the managed cursor.

All the cursor acknowledgment state metrics are labelled with the following labels:

- namespace: `namespace=${pulsar_namespace}`. `${pulsar_namespace}` is the namespace name.

- ledger_name: `ledger_name=${pulsar_ledger_name}`. `${pulsar_ledger_name}` is the ledger name.

- cursor_name: `ledger_name=${pulsar_cursor_name}`. `${pulsar_cursor_name}` is the cursor name.

Name	|Type	|Description
|---|---|---
brk_ml_cursor_persistLedgerSucceed|Gauge|The number of acknowledgment states that is persistent to a ledger.|
brk_ml_cursor_persistLedgerErrors|Gauge|The number of ledger errors occurred when acknowledgment states fail to be persistent to the ledger.|
brk_ml_cursor_persistZookeeperSucceed|Gauge|The number of acknowledgment states that is persistent to ZooKeeper.
brk_ml_cursor_persistZookeeperErrors|Gauge|The number of ledger errors occurred when acknowledgment states fail to be persistent to ZooKeeper.
brk_ml_cursor_nonContiguousDeletedMessagesRange|Gauge|The number of non-contiguous deleted messages ranges.
brk_ml_cursor_writeLedgerSize|Gauge|The size of write to ledger.
brk_ml_cursor_writeLedgerLogicalSize|Gauge|The size of write to ledger (accounting for without replicas).
brk_ml_cursor_readLedgerSize|Gauge|The size of read from ledger.

### LoadBalancing metrics
All the loadbalancing metrics are labelled with the following labels:
- cluster: cluster=${pulsar_cluster}. ${pulsar_cluster} is the cluster name that you have configured in the `broker.conf` file.
- broker: broker=${broker}. ${broker} is the IP address of the broker
- metric: metric="loadBalancing".

| Name | Type | Description |
| --- | --- | --- |
| pulsar_lb_bandwidth_in_usage | Gauge | The broker inbound bandwith usage (in percent). |
| pulsar_lb_bandwidth_out_usage | Gauge | The broker outbound bandwith usage (in percent). |
| pulsar_lb_cpu_usage | Gauge | The broker cpu usage (in percent). |
| pulsar_lb_directMemory_usage | Gauge | The broker process direct memory usage (in percent). | 
| pulsar_lb_memory_usage | Gauge | The broker process memory usage (in percent). |

#### BundleUnloading metrics
All the bundleUnloading metrics are labelled with the following labels:
- cluster: cluster=${pulsar_cluster}. ${pulsar_cluster} is the cluster name that you have configured in the `broker.conf` file.
- metric: metric="bundleUnloading".

| Name | Type | Description |
| --- | --- | --- |
| pulsar_lb_unload_broker_count | Counter | Unload broker count in this bundle unloading |
| pulsar_lb_unload_bundle_count | Counter | Bundle unload count in this bundle unloading |

#### BundleSplit metrics
All the bundleUnloading metrics are labelled with the following labels:
- cluster: cluster=${pulsar_cluster}. ${pulsar_cluster} is the cluster name that you have configured in the `broker.conf` file.
- metric: metric="bundlesSplit".

| Name | Type | Description |
| --- | --- | --- |
| pulsar_lb_bundles_split_count | Counter | bundle split count in this bundle splitting check interval |

#### Bundle metrics
All the bundle metrics are labelled with the following labels:
- cluster: cluster=${pulsar_cluster}. ${pulsar_cluster} is the cluster name that you have configured in the `broker.conf` file.
- broker: broker=${broker}. ${broker} is the IP address of the broker
- bundle: bundle=${bundle}. ${bundle} is the bundle range on this broker
- metric: metric="bundle".

| Name | Type | Description |
| --- | --- | --- |
| pulsar_bundle_msg_rate_in | Gauge | The total message rate coming into the topics in this bundle  (messages/second). |
| pulsar_bundle_msg_rate_out | Gauge | The total message rate going out from the topics in this bundle  (messages/second).  |
| pulsar_bundle_topics_count | Gauge | The topic count in this bundle.  |
| pulsar_bundle_consumer_count | Gauge | The consumer count of the topics in this bundle. |
| pulsar_bundle_producer_count | Gauge | The producer count of the topics in this bundle. |
| pulsar_bundle_msg_throughput_in | Gauge | The total throughput coming into the topics in this bundle (bytes/second). |
| pulsar_bundle_msg_throughput_out | Gauge | The total throughput going out from the topics in this bundle (bytes/second). |

### Subscription metrics

> Subscription metrics are only exposed when `exposeTopicLevelMetricsInPrometheus` is set to `true`.

All the subscription metrics are labelled with the following labels:

- *cluster*: `cluster=${pulsar_cluster}`. `${pulsar_cluster}` is the cluster name that you have configured in the `broker.conf` file.
- *namespace*: `namespace=${pulsar_namespace}`. `${pulsar_namespace}` is the namespace name.
- *topic*: `topic=${pulsar_topic}`. `${pulsar_topic}` is the topic name.
- *subscription*: `subscription=${subscription}`. `${subscription}` is the topic subscription name.

| Name | Type | Description |
|---|---|---|
| pulsar_subscription_back_log | Gauge | The total backlog of a subscription (entries). |
| pulsar_subscription_back_log_no_delayed | Gauge | The backlog of a subscription that do not contain the delay messages (entries). |
| pulsar_subscription_delayed | Gauge | The total number of messages are delayed to be dispatched for a subscription (messages). |
| pulsar_subscription_msg_rate_redeliver | Gauge | The total message rate for message being redelivered (messages/second). |
| pulsar_subscription_unacked_messages | Gauge | The total number of unacknowledged messages of a subscription (messages). |
| pulsar_subscription_blocked_on_unacked_messages | Gauge | Indicate whether a subscription is blocked on unacknowledged messages or not. <br> <ul><li>1 means the subscription is blocked on waiting unacknowledged messages to be acked.</li><li>0 means the subscription is not blocked on waiting unacknowledged messages to be acked.</li></ul> |
| pulsar_subscription_msg_rate_out | Gauge | The total message dispatch rate for a subscription (messages/second). |
| pulsar_subscription_msg_throughput_out | Gauge | The total message dispatch throughput for a subscription (bytes/second). |

### Consumer metrics

> Consumer metrics are only exposed when both `exposeTopicLevelMetricsInPrometheus` and `exposeConsumerLevelMetricsInPrometheus` are set to `true`.

All the consumer metrics are labelled with the following labels:

- *cluster*: `cluster=${pulsar_cluster}`. `${pulsar_cluster}` is the cluster name that you have configured in the `broker.conf` file.
- *namespace*: `namespace=${pulsar_namespace}`. `${pulsar_namespace}` is the namespace name.
- *topic*: `topic=${pulsar_topic}`. `${pulsar_topic}` is the topic name.
- *subscription*: `subscription=${subscription}`. `${subscription}` is the topic subscription name.
- *consumer_name*: `consumer_name=${consumer_name}`. `${consumer_name}` is the topic consumer name.
- *consumer_id*: `consumer_id=${consumer_id}`. `${consumer_id}` is the topic consumer id.

| Name | Type | Description |
|---|---|---|
| pulsar_consumer_msg_rate_redeliver | Gauge | The total message rate for message being redelivered (messages/second). |
| pulsar_consumer_unacked_messages | Gauge | The total number of unacknowledged messages of a consumer (messages). |
| pulsar_consumer_blocked_on_unacked_messages | Gauge | Indicate whether a consumer is blocked on unacknowledged messages or not. <br> <ul><li>1 means the consumer is blocked on waiting unacknowledged messages to be acked.</li><li>0 means the consumer is not blocked on waiting unacknowledged messages to be acked.</li></ul> |
| pulsar_consumer_msg_rate_out | Gauge | The total message dispatch rate for a consumer (messages/second). |
| pulsar_consumer_msg_throughput_out | Gauge | The total message dispatch throughput for a consumer (bytes/second). |
| pulsar_consumer_available_permits | Gauge | The available permits for for a consumer. |

### Managed ledger bookie client metrics

All the managed ledger bookie client metrics are labelled with the following labels:

- *cluster*: `cluster=${pulsar_cluster}`. `${pulsar_cluster}` is the cluster name that you have configured in the `broker.conf` file.

| Name | Type | Description |
| --- | --- | --- |
| pulsar_managedLedger_client_bookkeeper_ml_scheduler_completed_tasks_* | Gauge |  The number of tasks the scheduler executor execute completed. <br>The number of metrics determined by the scheduler executor thread number configured by `managedLedgerNumSchedulerThreads` in `broker.conf`. <br> |
| pulsar_managedLedger_client_bookkeeper_ml_scheduler_queue_* | Gauge | The number of tasks queued in the scheduler executor's queue. <br>The number of metrics determined by scheduler executor's thread number configured by `managedLedgerNumSchedulerThreads` in `broker.conf`. <br> |
| pulsar_managedLedger_client_bookkeeper_ml_scheduler_total_tasks_* | Gauge | The total number of tasks the scheduler executor received. <br>The number of metrics determined by scheduler executor's thread number configured by `managedLedgerNumSchedulerThreads` in `broker.conf`. <br> |
| pulsar_managedLedger_client_bookkeeper_ml_scheduler_task_execution | Summary | The scheduler task execution latency calculated in milliseconds. |
| pulsar_managedLedger_client_bookkeeper_ml_scheduler_task_queued | Summary | The scheduler task queued latency calculated in milliseconds. |

### Token metrics

All the token metrics are labelled with the following labels:

- *cluster*: `cluster=${pulsar_cluster}`. `${pulsar_cluster}` is the cluster name that you have configured in the `broker.conf` file.

| Name | Type | Description |
|---|---|---|
| pulsar_expired_token_count | Counter | The number of expired tokens in Pulsar. |
| pulsar_expiring_token_minutes | Histogram | The remaining time of expiring tokens in minutes. |

### Authentication metrics

All the authentication metrics are labelled with the following labels:

- *cluster*: `cluster=${pulsar_cluster}`. `${pulsar_cluster}` is the cluster name that you have configured in the `broker.conf` file.
- *provider_name*: `provider_name=${provider_name}`. `${provider_name}` is the class name of the authentication provider.
- *auth_method*: `auth_method=${auth_method}`. `${auth_method}` is the authentication method of the authentication provider.
- *reason*: `reason=${reason}`. `${reason}` is the reason for failing authentication operation. (This label is only for `pulsar_authentication_failures_count`.)

| Name | Type | Description |
|---|---|---|
| pulsar_authentication_success_count| Counter | The number of successful authentication operations. |
| pulsar_authentication_failures_count | Counter | The number of failing authentication operations. |

### Connection metrics

All the connection metrics are labelled with the following labels:

- *cluster*: `cluster=${pulsar_cluster}`. `${pulsar_cluster}` is the cluster name that you have configured in the `broker.conf` file.
- *broker*: `broker=${advertised_address}`. `${advertised_address}` is the advertised address of the broker.
- *metric*: `metric=${metric}`. `${metric}` is the connection metric collective name.

| Name | Type | Description |
|---|---|---|
| pulsar_active_connections| Gauge | The number of active connections. |
| pulsar_connection_created_total_count | Gauge | The total number of connections. |
| pulsar_connection_create_success_count | Gauge | The number of successfully created connections. |
| pulsar_connection_create_fail_count | Gauge | The number of failed connections. |
| pulsar_connection_closed_total_count | Gauge | The total number of closed connections. |
| pulsar_broker_throttled_connections | Gauge | The number of throttled connections. |
| pulsar_broker_throttled_connections_global_limit | Gauge | The number of throttled connections because of per-connection limit. |

### Jetty metrics

> For a functions-worker running separately from brokers, its Jetty metrics are only exposed when `includeStandardPrometheusMetrics` is set to `true`.

All the jetty metrics are labelled with the following labels:

- *cluster*: `cluster=${pulsar_cluster}`. `${pulsar_cluster}` is the cluster name that you have configured in the `broker.conf` file.

| Name | Type | Description |
|---|---|---|
| jetty_requests_total | Counter | Number of requests. |
| jetty_requests_active | Gauge | Number of requests currently active. |
| jetty_requests_active_max | Gauge | Maximum number of requests that have been active at once. |
| jetty_request_time_max_seconds | Gauge | Maximum time spent handling requests. |
| jetty_request_time_seconds_total | Counter | Total time spent in all request handling. |
| jetty_dispatched_total | Counter | Number of dispatches. |
| jetty_dispatched_active | Gauge | Number of dispatches currently active. |
| jetty_dispatched_active_max | Gauge | Maximum number of active dispatches being handled. |
| jetty_dispatched_time_max | Gauge | Maximum time spent in dispatch handling. |
| jetty_dispatched_time_seconds_total | Counter | Total time spent in dispatch handling. |
| jetty_async_requests_total | Counter | Total number of async requests. |
| jetty_async_requests_waiting | Gauge | Currently waiting async requests. |
| jetty_async_requests_waiting_max | Gauge | Maximum number of waiting async requests. |
| jetty_async_dispatches_total | Counter | Number of requested that have been asynchronously dispatched. |
| jetty_expires_total | Counter | Number of async requests requests that have expired. |
| jetty_responses_total | Counter | Number of responses, labeled by status code. The `code` label can be "1xx", "2xx", "3xx", "4xx", or "5xx". |
| jetty_stats_seconds | Gauge | Time in seconds stats have been collected for. |
| jetty_responses_bytes_total | Counter | Total number of bytes across all responses. |

<<<<<<< HEAD
### Web service executor metrics

> For functions workers running separately from brokers, their Jetty metrics are only exposed when `includeStandardPrometheusMetrics` is set to `true`.

All the web service executor metrics are labelled with the following labels:
=======
### Schema metrics

> For a functions-worker running separately from brokers, its schema metrics are only exposed when `includeStandardPrometheusMetrics` is set to `true`.

All the schema metrics are labelled with the following labels:
>>>>>>> 087350f2

- *cluster*: `cluster=${pulsar_cluster}`. `${pulsar_cluster}` is the cluster name that you have configured in the `broker.conf` file.

| Name | Type | Description |
|---|---|---|
<<<<<<< HEAD
| pulsar_web_executor_max_threads | GAUGE | The max threads of pulsar-web  thread pool |
| pulsar_web_executor_min_threads | GAUGE | The min threads of pulsar-web thread pool |
| pulsar_web_executor_idle_threads | GAUGE | The idle threads of pulsar-web thread pool |
| pulsar_web_executor_active_threads | GAUGE | The number of threads performing tasks of pulsar-web thread pool |
| pulsar_web_executor_current_threads | GAUGE | The number of threads in the pulsar-web thread pool |
=======
| pulsar_schema_del_ops_failed_count | Counter | Number of failed operations to delete schemas. |
| pulsar_schema_get_ops_failed_count | Counter | Number of failed operations to get schemas. |
| pulsar_schema_put_ops_failed_count | Counter | Number of failed operations to send schemas. |
| pulsar_schema_compatible_count | Counter | Number of compatible schemas. |
| pulsar_schema_incompatible_count | Counter | Number of incompatible schemas. |
| pulsar_schema_del_ops_latency | Summary | Latency of successful operations to delete schemas. |
| pulsar_schema_get_ops_latency | Summary | Latency of successful operations to get schemas. |
| pulsar_schema_put_ops_latency | Summary | Latency of successful operations to send schemas. |
>>>>>>> 087350f2

## Pulsar Functions

All the Pulsar Functions metrics are labelled with the following labels:

- *cluster*: `cluster=${pulsar_cluster}`. `${pulsar_cluster}` is the cluster name that you have configured in the `broker.conf` file.
- *namespace*: `namespace=${pulsar_namespace}`. `${pulsar_namespace}` is the namespace name.

| Name | Type | Description |
|---|---|---|
| pulsar_function_processed_successfully_total | Counter | The total number of messages processed successfully. |
| pulsar_function_processed_successfully_total_1min | Counter | The total number of messages processed successfully in the last 1 minute. |
| pulsar_function_system_exceptions_total | Counter | The total number of system exceptions. |
| pulsar_function_system_exceptions_total_1min | Counter | The total number of system exceptions in the last 1 minute. |
| pulsar_function_user_exceptions_total | Counter | The total number of user exceptions. |
| pulsar_function_user_exceptions_total_1min | Counter | The total number of user exceptions in the last 1 minute. |
| pulsar_function_process_latency_ms | Summary | The process latency in milliseconds. |
| pulsar_function_process_latency_ms_1min | Summary | The process latency in milliseconds in the last 1 minute. |
| pulsar_function_last_invocation | Gauge | The timestamp of the last invocation of the function. |
| pulsar_function_received_total | Counter | The total number of messages received from source. |
| pulsar_function_received_total_1min | Counter | The total number of messages received from source in the last 1 minute. |
pulsar_function_user_metric_ | Summary|The user-defined metrics.

## Connectors

All the Pulsar connector metrics are labelled with the following labels:

- *cluster*: `cluster=${pulsar_cluster}`. `${pulsar_cluster}` is the cluster name that you have configured in the `broker.conf` file.
- *namespace*: `namespace=${pulsar_namespace}`. `${pulsar_namespace}` is the namespace name.

Connector metrics contain **source** metrics and **sink** metrics.

- **Source** metrics

  | Name | Type | Description |
  |---|---|---|
  pulsar_source_written_total|Counter|The total number of records written to a Pulsar topic.
  pulsar_source_written_total_1min|Counter|The total number of records written to a Pulsar topic in the last 1 minute.
  pulsar_source_received_total|Counter|The total number of records received from source.
  pulsar_source_received_total_1min|Counter|The total number of records received from source in the last 1 minute.
  pulsar_source_last_invocation|Gauge|The timestamp of the last invocation of the source.
  pulsar_source_source_exception|Gauge|The exception from a source.
  pulsar_source_source_exceptions_total|Counter|The total number of source exceptions.
  pulsar_source_source_exceptions_total_1min |Counter|The total number of source exceptions in the last 1 minute.
  pulsar_source_system_exception|Gauge|The exception from system code.
  pulsar_source_system_exceptions_total|Counter|The total number of system exceptions.
  pulsar_source_system_exceptions_total_1min|Counter|The total number of system exceptions in the last 1 minute.
  pulsar_source_user_metric_ | Summary|The user-defined metrics.

- **Sink** metrics

  | Name | Type | Description |
  |---|---|---|
  pulsar_sink_written_total|Counter| The total number of records processed by a sink.
  pulsar_sink_written_total_1min|Counter| The total number of records processed by a sink in the last 1 minute.
  pulsar_sink_received_total_1min|Counter| The total number of messages that a sink has received from Pulsar topics in the last 1 minute.
  pulsar_sink_received_total|Counter| The total number of records that a sink has received from Pulsar topics.
  pulsar_sink_last_invocation|Gauge|The timestamp of the last invocation of the sink.
  pulsar_sink_sink_exception|Gauge|The exception from a sink.
  pulsar_sink_sink_exceptions_total|Counter|The total number of sink exceptions.
  pulsar_sink_sink_exceptions_total_1min |Counter|The total number of sink exceptions in the last 1 minute.
  pulsar_sink_system_exception|Gauge|The exception from system code.
  pulsar_sink_system_exceptions_total|Counter|The total number of system exceptions.
  pulsar_sink_system_exceptions_total_1min|Counter|The total number of system exceptions in the last 1 minute.
  pulsar_sink_user_metric_ | Summary|The user-defined metrics.

## Proxy

All the proxy metrics are labelled with the following labels:

- *cluster*: `cluster=${pulsar_cluster}`. `${pulsar_cluster}` is the cluster name that you have configured in the `broker.conf` file.
- *kubernetes_pod_name*: `kubernetes_pod_name=${kubernetes_pod_name}`. `${kubernetes_pod_name}` is the kubernetes pod name.

| Name | Type | Description |
|---|---|---|
| pulsar_proxy_active_connections | Gauge | Number of connections currently active in the proxy. |
| pulsar_proxy_new_connections | Counter | Counter of connections being opened in the proxy. |
| pulsar_proxy_rejected_connections | Counter | Counter for connections rejected due to throttling. |
| pulsar_proxy_binary_ops | Counter | Counter of proxy operations. |
| pulsar_proxy_binary_bytes | Counter | Counter of proxy bytes. |

## Pulsar SQL Worker

| Name | Type | Description |
|---|---|---|
| split_bytes_read | Counter | Number of bytes read from BookKeeper. |
| split_num_messages_deserialized | Counter | Number of messages deserialized. |
| split_num_record_deserialized | Counter | Number of records deserialized. |
| split_bytes_read_per_query | Summary | Total number of bytes read per query. |
| split_entry_deserialize_time | Summary | Time spent on derserializing entries. |
| split_entry_deserialize_time_per_query | Summary | Time spent on derserializing entries per query. |
| split_entry_queue_dequeue_wait_time | Summary | Time spend on waiting to get entry from entry queue because it is empty. |
| split_entry_queue_dequeue_wait_time_per_query | Summary | Total time spent on waiting to get entry from entry queue per query. |
| split_message_queue_dequeue_wait_time_per_query | Summary | Time spent on waiting to dequeue from message queue because is is empty per query. |
| split_message_queue_enqueue_wait_time | Summary | Time spent on waiting for message queue enqueue because the message queue is full. |
| split_message_queue_enqueue_wait_time_per_query | Summary | Time spent on waiting for message queue enqueue because the message queue is full per query. |
| split_num_entries_per_batch | Summary | Number of entries per batch. |
| split_num_entries_per_query | Summary | Number of entries per query. |
| split_num_messages_deserialized_per_entry | Summary | Number of messages deserialized per entry. |
| split_num_messages_deserialized_per_query | Summary | Number of messages deserialized per query. |
| split_read_attempts | Summary | Number of read attempts (fail if queues are full). |
| split_read_attempts_per_query | Summary | Number of read attempts per query. |
| split_read_latency_per_batch | Summary | Latency of reads per batch. |
| split_read_latency_per_query | Summary | Total read latency per query. |
| split_record_deserialize_time | Summary | Time spent on deserializing message to record. For example, Avro, JSON, and so on. |
| split_record_deserialize_time_per_query | Summary | Time spent on deserializing message to record per query. |
| split_total_execution_time | Summary | The total execution time. |

## Pulsar transaction

All the transaction metrics are labelled with the following labels:

- *cluster*: `cluster=${pulsar_cluster}`. `${pulsar_cluster}` is the cluster name that you have configured in the `broker.conf` file.
- *coordinator_id*: `coordinator_id=${coordinator_id}`. `${coordinator_id}` is the coordinator id.

| Name | Type | Description |
|---|---|---|
| pulsar_txn_active_count | Gauge | Number of active transactions. |
| pulsar_txn_created_count | Counter | Number of created transactions. |
| pulsar_txn_committed_count | Counter | Number of committed transactions. |
| pulsar_txn_aborted_count | Counter | Number of aborted transactions of this coordinator. |
| pulsar_txn_timeout_count | Counter | Number of timeout transactions. |
| pulsar_txn_append_log_count | Counter | Number of append transaction logs. |
| pulsar_txn_execution_latency_le_* | Histogram | Transaction execution latency. <br> Available latencies are as below: <br><ul><li> latency="10" is TransactionExecutionLatency between (0ms, 10ms]</li> <li>latency="20" is TransactionExecutionLatency between (10ms, 20ms]</li><li>latency="50" is TransactionExecutionLatency between (20ms, 50ms]</li><li>latency="100" is TransactionExecutionLatency between (50ms, 100ms]</li><li>latency="500" is TransactionExecutionLatency between (100ms, 500ms]</li><li>latency="1000" is TransactionExecutionLatency between (500ms, 1000ms]</li><li>latency="5000" is TransactionExecutionLatency between (1s, 5s]</li><li>latency="15000" is TransactionExecutionLatency between (5s, 15s]</li><li>latency="30000" is TransactionExecutionLatency between (15s, 30s]</li></li><li>latency="60000" is TransactionExecutionLatency between (30s, 60s]</li><li>latency="300000" is TransactionExecutionLatency between (1m,5m]</li><li>latency="1500000" is TransactionExecutionLatency between (5m,15m]</li><li>latency="3000000" is TransactionExecutionLatency between (15m,30m]</li><li>latency="overflow" is TransactionExecutionLatency between (30m,∞]</li></ul>|<|MERGE_RESOLUTION|>--- conflicted
+++ resolved
@@ -111,11 +111,8 @@
   - [Authentication metrics](#authentication-metrics)
   - [Connection metrics](#connection-metrics)
   - [Jetty metrics](#jetty-metrics)
-<<<<<<< HEAD
+  - [Schema metrics](#schema-metrics)
   - [Web service executor metrics](#web-service-executor-metrics)
-=======
-  - [Schema metrics](#schema-metrics)
->>>>>>> 087350f2
 - [Pulsar Functions](#pulsar-functions)
 - [Proxy](#proxy)
 - [Pulsar SQL Worker](#pulsar-sql-worker)
@@ -500,31 +497,16 @@
 | jetty_stats_seconds | Gauge | Time in seconds stats have been collected for. |
 | jetty_responses_bytes_total | Counter | Total number of bytes across all responses. |
 
-<<<<<<< HEAD
-### Web service executor metrics
-
-> For functions workers running separately from brokers, their Jetty metrics are only exposed when `includeStandardPrometheusMetrics` is set to `true`.
-
-All the web service executor metrics are labelled with the following labels:
-=======
 ### Schema metrics
 
 > For a functions-worker running separately from brokers, its schema metrics are only exposed when `includeStandardPrometheusMetrics` is set to `true`.
 
 All the schema metrics are labelled with the following labels:
->>>>>>> 087350f2
-
-- *cluster*: `cluster=${pulsar_cluster}`. `${pulsar_cluster}` is the cluster name that you have configured in the `broker.conf` file.
-
-| Name | Type | Description |
-|---|---|---|
-<<<<<<< HEAD
-| pulsar_web_executor_max_threads | GAUGE | The max threads of pulsar-web  thread pool |
-| pulsar_web_executor_min_threads | GAUGE | The min threads of pulsar-web thread pool |
-| pulsar_web_executor_idle_threads | GAUGE | The idle threads of pulsar-web thread pool |
-| pulsar_web_executor_active_threads | GAUGE | The number of threads performing tasks of pulsar-web thread pool |
-| pulsar_web_executor_current_threads | GAUGE | The number of threads in the pulsar-web thread pool |
-=======
+
+- *cluster*: `cluster=${pulsar_cluster}`. `${pulsar_cluster}` is the cluster name that you have configured in the `broker.conf` file.
+
+| Name | Type | Description |
+|---|---|---|
 | pulsar_schema_del_ops_failed_count | Counter | Number of failed operations to delete schemas. |
 | pulsar_schema_get_ops_failed_count | Counter | Number of failed operations to get schemas. |
 | pulsar_schema_put_ops_failed_count | Counter | Number of failed operations to send schemas. |
@@ -533,7 +515,22 @@
 | pulsar_schema_del_ops_latency | Summary | Latency of successful operations to delete schemas. |
 | pulsar_schema_get_ops_latency | Summary | Latency of successful operations to get schemas. |
 | pulsar_schema_put_ops_latency | Summary | Latency of successful operations to send schemas. |
->>>>>>> 087350f2
+
+### Web service executor metrics
+
+> For functions workers running separately from brokers, their Jetty metrics are only exposed when `includeStandardPrometheusMetrics` is set to `true`.
+
+All the web service executor metrics are labelled with the following labels:
+
+- *cluster*: `cluster=${pulsar_cluster}`. `${pulsar_cluster}` is the cluster name that you have configured in the `broker.conf` file.
+
+| Name | Type | Description |
+|---|---|---|
+| pulsar_web_executor_max_threads | GAUGE | The max threads of pulsar-web  thread pool |
+| pulsar_web_executor_min_threads | GAUGE | The min threads of pulsar-web thread pool |
+| pulsar_web_executor_idle_threads | GAUGE | The idle threads of pulsar-web thread pool |
+| pulsar_web_executor_active_threads | GAUGE | The number of threads performing tasks of pulsar-web thread pool |
+| pulsar_web_executor_current_threads | GAUGE | The number of threads in the pulsar-web thread pool |
 
 ## Pulsar Functions
 
