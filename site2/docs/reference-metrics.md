---
id: reference-metrics
title: Pulsar Metrics
sidebar_label: Pulsar Metrics
---

<style type="text/css">
  table{
    font-size: 80%;
  }
</style>

Pulsar exposes the following metrics in Prometheus format. You can monitor your clusters with those metrics.

* [ZooKeeper](#zookeeper)
* [BookKeeper](#bookkeeper)
* [Broker](#broker)
* [Pulsar Functions](#pulsar-functions)
* [Proxy](#proxy)
* [Pulsar SQL Worker](#pulsar-sql-worker)
* [Pulsar transaction](#pulsar-transaction)

The following types of metrics are available:

- [Counter](https://prometheus.io/docs/concepts/metric_types/#counter): a cumulative metric that represents a single monotonically increasing counter. The value increases by default. You can reset the value to zero or restart your cluster.
- [Gauge](https://prometheus.io/docs/concepts/metric_types/#gauge): a metric that represents a single numerical value that can arbitrarily go up and down.
- [Histogram](https://prometheus.io/docs/concepts/metric_types/#histogram): a histogram samples observations (usually things like request durations or response sizes) and counts them in configurable buckets. The `_bucket` suffix is the number of observations within a histogram bucket, configured with parameter `{le="<upper inclusive bound>"}`. The `_count` suffix is the number of observations, shown as a time series and behaves like a counter. The `_sum` suffix is the sum of observed values, also shown as a time series and behaves like a counter. These suffixes are together denoted by `_*` in this doc.
- [Summary](https://prometheus.io/docs/concepts/metric_types/#summary): similar to a histogram, a summary samples observations (usually things like request durations and response sizes). While it also provides a total count of observations and a sum of all observed values, it calculates configurable quantiles over a sliding time window.

## ZooKeeper

The ZooKeeper metrics are exposed under "/metrics" at port `8000`. You can use a different port by configuring the `metricsProvider.httpPort` in conf/zookeeper.conf.

ZooKeeper provides a New Metrics System since 3.6.0, more detailed metrics can refer [ZooKeeper Monitor Guide](https://zookeeper.apache.org/doc/r3.7.0/zookeeperMonitor.html).

## BookKeeper

The BookKeeper metrics are exposed under "/metrics" at port `8000`. You can change the port by updating `prometheusStatsHttpPort`
in the `bookkeeper.conf` configuration file.

### Server metrics

| Name | Type | Description |
|---|---|---|
| bookie_SERVER_STATUS | Gauge | The server status for bookie server. <br /><ul><li>1: the bookie is running in writable mode.</li><li>0: the bookie is running in readonly mode.</li></ul> |
| bookkeeper_server_ADD_ENTRY_count | Counter | The total number of ADD_ENTRY requests received at the bookie. The `success` label is used to distinguish successes and failures. |
| bookkeeper_server_READ_ENTRY_count | Counter | The total number of READ_ENTRY requests received at the bookie. The `success` label is used to distinguish successes and failures. |
| bookie_WRITE_BYTES | Counter | The total number of bytes written to the bookie. |
| bookie_READ_BYTES | Counter | The total number of bytes read from the bookie. |
| bookkeeper_server_ADD_ENTRY_REQUEST | Summary | The summary of request latency of ADD_ENTRY requests at the bookie. The `success` label is used to distinguish successes and failures. |
| bookkeeper_server_READ_ENTRY_REQUEST | Summary | The summary of request latency of READ_ENTRY requests at the bookie. The `success` label is used to distinguish successes and failures. |
| bookkeeper_server_BookieReadThreadPool_queue_{thread_id}|Gauge|The number of requests to be processed in a read thread queue.|
| bookkeeper_server_BookieReadThreadPool_task_queued|Summary | The waiting time of a task to be processed in a read thread queue. |
| bookkeeper_server_BookieReadThreadPool_task_execution|Summary | The execution time of a task in a read thread queue.|

### Journal metrics

| Name | Type | Description |
|---|---|---|
| bookie_journal_JOURNAL_SYNC_count | Counter | The total number of journal fsync operations happening at the bookie. The `success` label is used to distinguish successes and failures. |
| bookie_journal_JOURNAL_QUEUE_SIZE | Gauge | The total number of requests pending in the journal queue. |
| bookie_journal_JOURNAL_FORCE_WRITE_QUEUE_SIZE | Gauge | The total number of force write (fsync) requests pending in the force-write queue. |
| bookie_journal_JOURNAL_CB_QUEUE_SIZE | Gauge | The total number of callbacks pending in the callback queue. |
| bookie_journal_JOURNAL_ADD_ENTRY | Summary | The summary of request latency of adding entries to the journal. |
| bookie_journal_JOURNAL_SYNC | Summary | The summary of fsync latency of syncing data to the journal disk. |
| bookie_journal_JOURNAL_CREATION_LATENCY| Summary | The latency created by a journal log file. |

### Storage metrics

| Name | Type | Description |
|---|---|---|
| bookie_ledgers_count | Gauge | The total number of ledgers stored in the bookie. |
| bookie_entries_count | Gauge | The total number of entries stored in the bookie. |
| bookie_write_cache_size | Gauge | The bookie write cache size (in bytes). |
| bookie_read_cache_size | Gauge | The bookie read cache size (in bytes). |
| bookie_DELETED_LEDGER_COUNT | Counter | The total number of ledgers deleted since the bookie has started. |
| bookie_ledger_writable_dirs | Gauge | The number of writable directories in the bookie. |
| bookie_flush | Gauge| The table flush latency of bookie memory. |
| bookie_throttled_write_requests | Counter | The number of write requests to be throttled. |

## Broker

The broker metrics are exposed under "/metrics" at port `8080`. You can change the port by updating `webServicePort` to a different port
in the `broker.conf` configuration file.

All the metrics exposed by a broker are labelled with `cluster=${pulsar_cluster}`. The name of Pulsar cluster is the value of `${pulsar_cluster}`, which you have configured in the `broker.conf` file.

The following metrics are available for broker:

- [ZooKeeper](#zookeeper)
  - [Server metrics](#server-metrics)
  - [Request metrics](#request-metrics)
- [BookKeeper](#bookkeeper)
  - [Server metrics](#server-metrics-1)
  - [Journal metrics](#journal-metrics)
  - [Storage metrics](#storage-metrics)
- [Broker](#broker)
  - [Namespace metrics](#namespace-metrics)
    - [Replication metrics](#replication-metrics)
  - [Topic metrics](#topic-metrics)
    - [Replication metrics](#replication-metrics-1)
  - [ManagedLedgerCache metrics](#managedledgercache-metrics)
  - [ManagedLedger metrics](#managedledger-metrics)
  - [LoadBalancing metrics](#loadbalancing-metrics)
    - [BundleUnloading metrics](#bundleunloading-metrics)
    - [BundleSplit metrics](#bundlesplit-metrics)
  - [Subscription metrics](#subscription-metrics)
  - [Consumer metrics](#consumer-metrics)
  - [Managed ledger bookie client metrics](#managed-ledger-bookie-client-metrics)
  - [Token metrics](#token-metrics)
  - [Authentication metrics](#authentication-metrics)
  - [Connection metrics](#connection-metrics)
  - [Jetty metrics](#jetty-metrics)
  - [Schema metrics](#schema-metrics)
<<<<<<< HEAD
  - [Web service executor metrics](#web-service-executor-metrics)
=======
  - [Offload metrics](#offload-metrics)
>>>>>>> 0975cdc2
- [Pulsar Functions](#pulsar-functions)
- [Proxy](#proxy)
- [Pulsar SQL Worker](#pulsar-sql-worker)
- [Pulsar transaction](#pulsar-transaction)

### BookKeeper client metrics

All the BookKeeper client metric are labelled with the following label:

- *cluster*: `cluster=${pulsar_cluster}`. `${pulsar_cluster}` is the cluster name that you configured in `broker.conf`.

| Name | Type | Description |
|---|---|---|
| pulsar_managedLedger_client_bookkeeper_client_BOOKIE_QUARANTINE | Counter | The number of bookie clients to be quarantined.<br /><br />If you want to expose this metric, set `bookkeeperClientExposeStatsToPrometheus` to `true` in the `broker.conf` file.|

### Namespace metrics

> Namespace metrics are only exposed when `exposeTopicLevelMetricsInPrometheus` is set to `false`.

All the namespace metrics are labelled with the following labels:

- *cluster*: `cluster=${pulsar_cluster}`. `${pulsar_cluster}` is the cluster name that you configured in `broker.conf`.
- *namespace*: `namespace=${pulsar_namespace}`. `${pulsar_namespace}` is the namespace name.

| Name | Type | Description |
|---|---|---|
| pulsar_topics_count | Gauge | The number of Pulsar topics of the namespace owned by this broker. |
| pulsar_subscriptions_count | Gauge | The number of Pulsar subscriptions of the namespace served by this broker. |
| pulsar_producers_count | Gauge | The number of active producers of the namespace connected to this broker. |
| pulsar_consumers_count | Gauge | The number of active consumers of the namespace connected to this broker. |
| pulsar_rate_in | Gauge | The total message rate of the namespace coming into this broker (message per second). |
| pulsar_rate_out | Gauge | The total message rate of the namespace going out from this broker (message per second). |
| pulsar_throughput_in | Gauge | The total throughput of the namespace coming into this broker (byte per second). |
| pulsar_throughput_out | Gauge | The total throughput of the namespace going out from this broker (byte per second). |
| pulsar_storage_size | Gauge | The total storage size of the topics in this namespace owned by this broker (bytes). |
| pulsar_storage_logical_size | Gauge | The storage size of topics in the namespace owned by the broker without replicas (in bytes). |
| pulsar_storage_backlog_size | Gauge | The total backlog size of the topics of this namespace owned by this broker (in bytes). |
| pulsar_storage_offloaded_size | Gauge | The total amount of the data in this namespace offloaded to the tiered storage (bytes). |
| pulsar_storage_write_rate | Gauge | The total message batches (entries) written to the storage for this namespace (message batch per second). |
| pulsar_storage_read_rate | Gauge | The total message batches (entries) read from the storage for this namespace (message batch per second). |
| pulsar_subscription_delayed | Gauge | The total message batches (entries) are delayed for dispatching. |
| pulsar_storage_write_latency_le_* | Histogram | The entry rate of a namespace that the storage write latency is smaller with a given threshold.<br /> Available thresholds: <br /><ul><li>pulsar_storage_write_latency_le_0_5: <= 0.5ms </li><li>pulsar_storage_write_latency_le_1: <= 1ms</li><li>pulsar_storage_write_latency_le_5: <= 5ms</li><li>pulsar_storage_write_latency_le_10: <= 10ms</li><li>pulsar_storage_write_latency_le_20: <= 20ms</li><li>pulsar_storage_write_latency_le_50: <= 50ms</li><li>pulsar_storage_write_latency_le_100: <= 100ms</li><li>pulsar_storage_write_latency_le_200: <= 200ms</li><li>pulsar_storage_write_latency_le_1000: <= 1s</li><li>pulsar_storage_write_latency_le_overflow: > 1s</li></ul> |
| pulsar_entry_size_le_* | Histogram | The entry rate of a namespace that the entry size is smaller with a given threshold.<br /> Available thresholds: <br /><ul><li>pulsar_entry_size_le_128: <= 128 bytes </li><li>pulsar_entry_size_le_512: <= 512 bytes</li><li>pulsar_entry_size_le_1_kb: <= 1 KB</li><li>pulsar_entry_size_le_2_kb: <= 2 KB</li><li>pulsar_entry_size_le_4_kb: <= 4 KB</li><li>pulsar_entry_size_le_16_kb: <= 16 KB</li><li>pulsar_entry_size_le_100_kb: <= 100 KB</li><li>pulsar_entry_size_le_1_mb: <= 1 MB</li><li>pulsar_entry_size_le_overflow: > 1 MB</li></ul> |

#### Replication metrics

If a namespace is configured to be replicated among multiple Pulsar clusters, the corresponding replication metrics is also exposed when `replicationMetricsEnabled` is enabled.

All the replication metrics are also labelled with `remoteCluster=${pulsar_remote_cluster}`.

| Name | Type | Description |
|---|---|---|
| pulsar_replication_rate_in | Gauge | The total message rate of the namespace replicating from remote cluster (message per second). |
| pulsar_replication_rate_out | Gauge | The total message rate of the namespace replicating to remote cluster (message per second). |
| pulsar_replication_throughput_in | Gauge | The total throughput of the namespace replicating from remote cluster (byte per second). |
| pulsar_replication_throughput_out | Gauge | The total throughput of the namespace replicating to remote cluster (byte per second). |
| pulsar_replication_backlog | Gauge | The total backlog of the namespace replicating to remote cluster (messages). |
| pulsar_replication_rate_expired | Gauge | Total rate of messages expired (message per second). |
| pulsar_replication_connected_count | Gauge | The count of replication-subscriber up and running to replicate to remote cluster. |
| pulsar_replication_delay_in_seconds | Gauge | Time in seconds from the time a message was produced to the time when it is about to be replicated. |


### Topic metrics

> Topic metrics are only exposed when `exposeTopicLevelMetricsInPrometheus` is set to `true`.

All the topic metrics are labelled with the following labels:

- *cluster*: `cluster=${pulsar_cluster}`. `${pulsar_cluster}` is the cluster name that you configured in `broker.conf`.
- *namespace*: `namespace=${pulsar_namespace}`. `${pulsar_namespace}` is the namespace name.
- *topic*: `topic=${pulsar_topic}`. `${pulsar_topic}` is the topic name.

| Name | Type | Description |
|---|---|---|
| pulsar_subscriptions_count | Gauge | The number of Pulsar subscriptions of the topic served by this broker. |
| pulsar_producers_count | Gauge | The number of active producers of the topic connected to this broker. |
| pulsar_consumers_count | Gauge | The number of active consumers of the topic connected to this broker. |
| pulsar_rate_in | Gauge | The total message rate of the topic coming into this broker (message per second). |
| pulsar_rate_out | Gauge | The total message rate of the topic going out from this broker (message per second). |
| pulsar_publish_rate_limit_times | Gauge | The number of times the publish rate limit is triggered. |
| pulsar_throughput_in | Gauge | The total throughput of the topic coming into this broker (byte per second). |
| pulsar_throughput_out | Gauge | The total throughput of the topic going out from this broker (byte per second). |
| pulsar_storage_size | Gauge | The total storage size of the topics in this topic owned by this broker (bytes). |
| pulsar_storage_logical_size | Gauge | The storage size of topics in the namespace owned by the broker without replicas (in bytes). |
| pulsar_storage_backlog_size | Gauge | The total backlog size of the topics of this topic owned by this broker (in bytes). |
| pulsar_storage_offloaded_size | Gauge | The total amount of the data in this topic offloaded to the tiered storage (bytes). |
| pulsar_storage_backlog_quota_limit | Gauge | The total amount of the data in this topic that limit the backlog quota (bytes). |
| pulsar_storage_write_rate | Gauge | The total message batches (entries) written to the storage for this topic (message batch per second). |
| pulsar_storage_read_rate | Gauge | The total message batches (entries) read from the storage for this topic (message batch per second). |
| pulsar_subscription_delayed | Gauge | The total message batches (entries) are delayed for dispatching. |
| pulsar_storage_write_latency_le_* | Histogram | The entry rate of a topic that the storage write latency is smaller with a given threshold.<br /> Available thresholds: <br /><ul><li>pulsar_storage_write_latency_le_0_5: <= 0.5ms </li><li>pulsar_storage_write_latency_le_1: <= 1ms</li><li>pulsar_storage_write_latency_le_5: <= 5ms</li><li>pulsar_storage_write_latency_le_10: <= 10ms</li><li>pulsar_storage_write_latency_le_20: <= 20ms</li><li>pulsar_storage_write_latency_le_50: <= 50ms</li><li>pulsar_storage_write_latency_le_100: <= 100ms</li><li>pulsar_storage_write_latency_le_200: <= 200ms</li><li>pulsar_storage_write_latency_le_1000: <= 1s</li><li>pulsar_storage_write_latency_le_overflow: > 1s</li></ul> |
| pulsar_entry_size_le_* | Histogram | The entry rate of a topic that the entry size is smaller with a given threshold.<br /> Available thresholds: <br /><ul><li>pulsar_entry_size_le_128: <= 128 bytes </li><li>pulsar_entry_size_le_512: <= 512 bytes</li><li>pulsar_entry_size_le_1_kb: <= 1 KB</li><li>pulsar_entry_size_le_2_kb: <= 2 KB</li><li>pulsar_entry_size_le_4_kb: <= 4 KB</li><li>pulsar_entry_size_le_16_kb: <= 16 KB</li><li>pulsar_entry_size_le_100_kb: <= 100 KB</li><li>pulsar_entry_size_le_1_mb: <= 1 MB</li><li>pulsar_entry_size_le_overflow: > 1 MB</li></ul> |
| pulsar_in_bytes_total | Counter | The total number of messages in bytes received for this topic. |
| pulsar_in_messages_total | Counter | The total number of messages received for this topic. |
| pulsar_out_bytes_total | Counter | The total number of messages in bytes read from this topic. |
| pulsar_out_messages_total | Counter | The total number of messages read from this topic. |
| pulsar_compaction_removed_event_count | Gauge | The total number of removed events of the compaction. |
| pulsar_compaction_succeed_count | Gauge | The total number of successes of the compaction. |
| pulsar_compaction_failed_count | Gauge | The total number of failures of the compaction. |
| pulsar_compaction_duration_time_in_mills | Gauge | The duration time of the compaction. |
| pulsar_compaction_read_throughput | Gauge | The read throughput of the compaction. |
| pulsar_compaction_write_throughput | Gauge | The write throughput of the compaction. |
| pulsar_compaction_latency_le_* | Histogram | The compaction latency with given quantile. <br /> Available thresholds: <br /><ul><li>pulsar_compaction_latency_le_0_5: <= 0.5ms </li><li>pulsar_compaction_latency_le_1: <= 1ms</li><li>pulsar_compaction_latency_le_5: <= 5ms</li><li>pulsar_compaction_latency_le_10: <= 10ms</li><li>pulsar_compaction_latency_le_20: <= 20ms</li><li>pulsar_compaction_latency_le_50: <= 50ms</li><li>pulsar_compaction_latency_le_100: <= 100ms</li><li>pulsar_compaction_latency_le_200: <= 200ms</li><li>pulsar_compaction_latency_le_1000: <= 1s</li><li>pulsar_compaction_latency_le_overflow: > 1s</li></ul> |
| pulsar_compaction_compacted_entries_count | Gauge | The total number of the compacted entries. |
| pulsar_compaction_compacted_entries_size |Gauge  | The total size of the compacted entries. |

#### Replication metrics

If a namespace that a topic belongs to is configured to be replicated among multiple Pulsar clusters, the corresponding replication metrics is also exposed when `replicationMetricsEnabled` is enabled.

All the replication metrics are labelled with `remoteCluster=${pulsar_remote_cluster}`.

| Name | Type | Description |
|---|---|---|
| pulsar_replication_rate_in | Gauge | The total message rate of the topic replicating from remote cluster (message per second). |
| pulsar_replication_rate_out | Gauge | The total message rate of the topic replicating to remote cluster (message per second). |
| pulsar_replication_throughput_in | Gauge | The total throughput of the topic replicating from remote cluster (byte per second). |
| pulsar_replication_throughput_out | Gauge | The total throughput of the topic replicating to remote cluster (byte per second). |
| pulsar_replication_backlog | Gauge | The total backlog of the topic replicating to remote cluster (messages). |

#### Topic lookup metrics

| Name | Type | Description |
|---|---|---|
| pulsar_broker_load_manager_bundle_assignment | Gauge | The summary of latency of bundles ownership operations. |
| pulsar_broker_lookup | Gauge | The latency of all lookup operations. |
| pulsar_broker_lookup_redirects | Gauge | The number of lookup redirected requests. |
| pulsar_broker_lookup_answers | Gauge | The number of lookup responses (i.e. not redirected requests). |
| pulsar_broker_lookup_failures | Gauge | The number of lookup failures. |
| pulsar_broker_lookup_pending_requests | Gauge | The number of pending lookups in broker. When it is up to the threshold, new requests are rejected. |
| pulsar_broker_topic_load_pending_requests | Gauge | The load of pending topic operations. |

### ManagedLedgerCache metrics
All the ManagedLedgerCache metrics are labelled with the following labels:
- cluster: cluster=${pulsar_cluster}. ${pulsar_cluster} is the cluster name that you have configured in the `broker.conf` file.

| Name | Type | Description |
| --- | --- | --- |
| pulsar_ml_cache_evictions | Gauge | The number of cache evictions during the last minute. |
| pulsar_ml_cache_hits_rate | Gauge | The number of cache hits per second on the broker side. |
| pulsar_ml_cache_hits_throughput | Gauge | The amount of data is retrieved from the cache on the broker side (in byte/s).  |
| pulsar_ml_cache_misses_rate | Gauge | The number of cache misses per second on the broker side. |
| pulsar_ml_cache_misses_throughput | Gauge | The amount of data is not retrieved from the cache on the broker side (in byte/s). |
| pulsar_ml_cache_pool_active_allocations | Gauge | The number of currently active allocations in direct arena |
| pulsar_ml_cache_pool_active_allocations_huge | Gauge | The number of currently active huge allocation in direct arena |
| pulsar_ml_cache_pool_active_allocations_normal | Gauge | The number of currently active normal allocations in direct arena |
| pulsar_ml_cache_pool_active_allocations_small | Gauge | The number of currently active small allocations in direct arena |
| pulsar_ml_cache_pool_allocated | Gauge | The total allocated memory of chunk lists in direct arena |
| pulsar_ml_cache_pool_used | Gauge | The total used memory of chunk lists in direct arena |
| pulsar_ml_cache_used_size | Gauge | The size in byte used to store the entries payloads |
| pulsar_ml_count | Gauge | The number of currently opened managed ledgers  |

### ManagedLedger metrics
All the managedLedger metrics are labelled with the following labels:
- cluster: cluster=${pulsar_cluster}. ${pulsar_cluster} is the cluster name that you have configured in the `broker.conf` file.
- namespace: namespace=${pulsar_namespace}. ${pulsar_namespace} is the namespace name.
- quantile: quantile=${quantile}. Quantile is only for `Histogram` type metric, and represents the threshold for given Buckets.

| Name | Type | Description |
| --- | --- | --- |
| pulsar_ml_AddEntryBytesRate | Gauge | The B/s rate of messages added |
| pulsar_ml_AddEntryWithReplicasBytesRate | Gauge | The B/s rate of messages added with replicas |
| pulsar_ml_AddEntryErrors | Gauge | The number of addEntry requests that failed |
| pulsar_ml_AddEntryLatencyBuckets | Histogram | The latency of adding a ledger entry with a given quantile (threshold), including time spent on waiting in queue on the broker side.<br> Available quantile: <br><ul><li> quantile="0.0_0.5" is AddEntryLatency between (0.0ms, 0.5ms]</li> <li>quantile="0.5_1.0" is AddEntryLatency between (0.5ms, 1.0ms]</li><li>quantile="1.0_5.0" is AddEntryLatency between (1ms, 5ms]</li><li>quantile="5.0_10.0" is AddEntryLatency between (5ms, 10ms]</li><li>quantile="10.0_20.0" is AddEntryLatency between (10ms, 20ms]</li><li>quantile="20.0_50.0" is AddEntryLatency between (20ms, 50ms]</li><li>quantile="50.0_100.0" is AddEntryLatency between (50ms, 100ms]</li><li>quantile="100.0_200.0" is AddEntryLatency between (100ms, 200ms]</li><li>quantile="200.0_1000.0" is AddEntryLatency between (200ms, 1s]</li></ul>|
| pulsar_ml_AddEntryLatencyBuckets_OVERFLOW | Gauge | The number of times the AddEntryLatency is longer than 1 second |
| pulsar_ml_AddEntryMessagesRate | Gauge | The msg/s rate of messages added |
| pulsar_ml_AddEntrySucceed | Gauge | The number of addEntry requests that succeeded |
| pulsar_ml_EntrySizeBuckets | Histogram | The added entry size of a ledger with a given quantile.<br> Available quantile: <br><ul><li>quantile="0.0_128.0" is EntrySize between (0byte, 128byte]</li><li>quantile="128.0_512.0" is EntrySize between (128byte, 512byte]</li><li>quantile="512.0_1024.0" is EntrySize between (512byte, 1KB]</li><li>quantile="1024.0_2048.0" is EntrySize between (1KB, 2KB]</li><li>quantile="2048.0_4096.0" is EntrySize between (2KB, 4KB]</li><li>quantile="4096.0_16384.0" is EntrySize between (4KB, 16KB]</li><li>quantile="16384.0_102400.0" is EntrySize between (16KB, 100KB]</li><li>quantile="102400.0_1232896.0" is EntrySize between (100KB, 1MB]</li></ul> |
| pulsar_ml_EntrySizeBuckets_OVERFLOW |Gauge  | The number of times the EntrySize is larger than 1MB |
| pulsar_ml_LedgerSwitchLatencyBuckets | Histogram | The ledger switch latency with a given quantile. <br> Available quantile: <br><ul><li>quantile="0.0_0.5" is EntrySize between (0ms, 0.5ms]</li><li>quantile="0.5_1.0" is EntrySize between (0.5ms, 1ms]</li><li>quantile="1.0_5.0" is EntrySize between (1ms, 5ms]</li><li>quantile="5.0_10.0" is EntrySize between (5ms, 10ms]</li><li>quantile="10.0_20.0" is EntrySize between (10ms, 20ms]</li><li>quantile="20.0_50.0" is EntrySize between (20ms, 50ms]</li><li>quantile="50.0_100.0" is EntrySize between (50ms, 100ms]</li><li>quantile="100.0_200.0" is EntrySize between (100ms, 200ms]</li><li>quantile="200.0_1000.0" is EntrySize between (200ms, 1000ms]</li></ul> |
| pulsar_ml_LedgerSwitchLatencyBuckets_OVERFLOW | Gauge | The number of times the ledger switch latency is longer than 1 second |
| pulsar_ml_LedgerAddEntryLatencyBuckets | Histogram | The latency for bookie client to persist a ledger entry from broker to BookKeeper service with a given quantile (threshold). <br /> Available quantile: <br /><ul><li> quantile="0.0_0.5" is LedgerAddEntryLatency between (0.0ms, 0.5ms]</li> <li>quantile="0.5_1.0" is LedgerAddEntryLatency between (0.5ms, 1.0ms]</li><li>quantile="1.0_5.0" is LedgerAddEntryLatency between (1ms, 5ms]</li><li>quantile="5.0_10.0" is LedgerAddEntryLatency between (5ms, 10ms]</li><li>quantile="10.0_20.0" is LedgerAddEntryLatency between (10ms, 20ms]</li><li>quantile="20.0_50.0" is LedgerAddEntryLatency between (20ms, 50ms]</li><li>quantile="50.0_100.0" is LedgerAddEntryLatency between (50ms, 100ms]</li><li>quantile="100.0_200.0" is LedgerAddEntryLatency between (100ms, 200ms]</li><li>quantile="200.0_1000.0" is LedgerAddEntryLatency between (200ms, 1s]</li></ul>|
| pulsar_ml_LedgerAddEntryLatencyBuckets_OVERFLOW | Gauge | The number of times the LedgerAddEntryLatency is longer than 1 second |
| pulsar_ml_MarkDeleteRate | Gauge | The rate of mark-delete ops/s |
| pulsar_ml_NumberOfMessagesInBacklog | Gauge | The number of backlog messages for all the consumers |
| pulsar_ml_ReadEntriesBytesRate | Gauge | The B/s rate of messages read |
| pulsar_ml_ReadEntriesErrors | Gauge | The number of readEntries requests that failed |
| pulsar_ml_ReadEntriesRate | Gauge | The msg/s rate of messages read |
| pulsar_ml_ReadEntriesSucceeded | Gauge | The number of readEntries requests that succeeded |
| pulsar_ml_StoredMessagesSize | Gauge | The total size of the messages in active ledgers (accounting for the multiple copies stored) |

### Managed cursor acknowledgment state

The acknowledgment state is persistent to the ledger first. When the acknowledgment state fails to be persistent to the ledger, they are persistent to ZooKeeper. To track the stats of acknowledgment, you can configure the metrics for the managed cursor.

All the cursor acknowledgment state metrics are labelled with the following labels:

- namespace: `namespace=${pulsar_namespace}`. `${pulsar_namespace}` is the namespace name.

- ledger_name: `ledger_name=${pulsar_ledger_name}`. `${pulsar_ledger_name}` is the ledger name.

- cursor_name: `ledger_name=${pulsar_cursor_name}`. `${pulsar_cursor_name}` is the cursor name.

Name	|Type	|Description
|---|---|---
brk_ml_cursor_persistLedgerSucceed|Gauge|The number of acknowledgment states that is persistent to a ledger.|
brk_ml_cursor_persistLedgerErrors|Gauge|The number of ledger errors occurred when acknowledgment states fail to be persistent to the ledger.|
brk_ml_cursor_persistZookeeperSucceed|Gauge|The number of acknowledgment states that is persistent to ZooKeeper.
brk_ml_cursor_persistZookeeperErrors|Gauge|The number of ledger errors occurred when acknowledgment states fail to be persistent to ZooKeeper.
brk_ml_cursor_nonContiguousDeletedMessagesRange|Gauge|The number of non-contiguous deleted messages ranges.
brk_ml_cursor_writeLedgerSize|Gauge|The size of write to ledger.
brk_ml_cursor_writeLedgerLogicalSize|Gauge|The size of write to ledger (accounting for without replicas).
brk_ml_cursor_readLedgerSize|Gauge|The size of read from ledger.

### LoadBalancing metrics
All the loadbalancing metrics are labelled with the following labels:
- cluster: cluster=${pulsar_cluster}. ${pulsar_cluster} is the cluster name that you have configured in the `broker.conf` file.
- broker: broker=${broker}. ${broker} is the IP address of the broker
- metric: metric="loadBalancing".

| Name | Type | Description |
| --- | --- | --- |
| pulsar_lb_bandwidth_in_usage | Gauge | The broker inbound bandwith usage (in percent). |
| pulsar_lb_bandwidth_out_usage | Gauge | The broker outbound bandwith usage (in percent). |
| pulsar_lb_cpu_usage | Gauge | The broker cpu usage (in percent). |
| pulsar_lb_directMemory_usage | Gauge | The broker process direct memory usage (in percent). | 
| pulsar_lb_memory_usage | Gauge | The broker process memory usage (in percent). |

#### BundleUnloading metrics
All the bundleUnloading metrics are labelled with the following labels:
- cluster: cluster=${pulsar_cluster}. ${pulsar_cluster} is the cluster name that you have configured in the `broker.conf` file.
- metric: metric="bundleUnloading".

| Name | Type | Description |
| --- | --- | --- |
| pulsar_lb_unload_broker_count | Counter | Unload broker count in this bundle unloading |
| pulsar_lb_unload_bundle_count | Counter | Bundle unload count in this bundle unloading |

#### BundleSplit metrics
All the bundleUnloading metrics are labelled with the following labels:
- cluster: cluster=${pulsar_cluster}. ${pulsar_cluster} is the cluster name that you have configured in the `broker.conf` file.
- metric: metric="bundlesSplit".

| Name | Type | Description |
| --- | --- | --- |
| pulsar_lb_bundles_split_count | Counter | bundle split count in this bundle splitting check interval |

#### Bundle metrics
All the bundle metrics are labelled with the following labels:
- cluster: cluster=${pulsar_cluster}. ${pulsar_cluster} is the cluster name that you have configured in the `broker.conf` file.
- broker: broker=${broker}. ${broker} is the IP address of the broker
- bundle: bundle=${bundle}. ${bundle} is the bundle range on this broker
- metric: metric="bundle".

| Name | Type | Description |
| --- | --- | --- |
| pulsar_bundle_msg_rate_in | Gauge | The total message rate coming into the topics in this bundle  (message per second). |
| pulsar_bundle_msg_rate_out | Gauge | The total message rate going out from the topics in this bundle  (message per second).  |
| pulsar_bundle_topics_count | Gauge | The topic count in this bundle.  |
| pulsar_bundle_consumer_count | Gauge | The consumer count of the topics in this bundle. |
| pulsar_bundle_producer_count | Gauge | The producer count of the topics in this bundle. |
| pulsar_bundle_msg_throughput_in | Gauge | The total throughput coming into the topics in this bundle (byte per second). |
| pulsar_bundle_msg_throughput_out | Gauge | The total throughput going out from the topics in this bundle (byte per second). |

### Subscription metrics

> Subscription metrics are only exposed when `exposeTopicLevelMetricsInPrometheus` is set to `true`.

All the subscription metrics are labelled with the following labels:

- *cluster*: `cluster=${pulsar_cluster}`. `${pulsar_cluster}` is the cluster name that you have configured in the `broker.conf` file.
- *namespace*: `namespace=${pulsar_namespace}`. `${pulsar_namespace}` is the namespace name.
- *topic*: `topic=${pulsar_topic}`. `${pulsar_topic}` is the topic name.
- *subscription*: `subscription=${subscription}`. `${subscription}` is the topic subscription name.

| Name | Type | Description |
|---|---|---|
| pulsar_subscription_back_log | Gauge | The total backlog of a subscription (entries). |
| pulsar_subscription_back_log_no_delayed | Gauge | The backlog of a subscription that do not contain the delay messages (entries). |
| pulsar_subscription_delayed | Gauge | The total number of messages are delayed to be dispatched for a subscription (messages). |
| pulsar_subscription_msg_rate_redeliver | Gauge | The total message rate for message being redelivered (message per second). |
| pulsar_subscription_unacked_messages | Gauge | The total number of unacknowledged messages of a subscription (messages). |
| pulsar_subscription_blocked_on_unacked_messages | Gauge | Indicate whether a subscription is blocked on unacknowledged messages or not. <br /> <ul><li>1 means the subscription is blocked on waiting unacknowledged messages to be acked.</li><li>0 means the subscription is not blocked on waiting unacknowledged messages to be acked.</li></ul> |
| pulsar_subscription_msg_rate_out | Gauge | The total message dispatch rate for a subscription (message per second). |
| pulsar_subscription_msg_throughput_out | Gauge | The total message dispatch throughput for a subscription (byte per second). |

### Consumer metrics

> Consumer metrics are only exposed when both `exposeTopicLevelMetricsInPrometheus` and `exposeConsumerLevelMetricsInPrometheus` are set to `true`.

All the consumer metrics are labelled with the following labels:

- *cluster*: `cluster=${pulsar_cluster}`. `${pulsar_cluster}` is the cluster name that you have configured in the `broker.conf` file.
- *namespace*: `namespace=${pulsar_namespace}`. `${pulsar_namespace}` is the namespace name.
- *topic*: `topic=${pulsar_topic}`. `${pulsar_topic}` is the topic name.
- *subscription*: `subscription=${subscription}`. `${subscription}` is the topic subscription name.
- *consumer_name*: `consumer_name=${consumer_name}`. `${consumer_name}` is the topic consumer name.
- *consumer_id*: `consumer_id=${consumer_id}`. `${consumer_id}` is the topic consumer id.

| Name | Type | Description |
|---|---|---|
| pulsar_consumer_msg_rate_redeliver | Gauge | The total message rate for message being redelivered (message per second). |
| pulsar_consumer_unacked_messages | Gauge | The total number of unacknowledged messages of a consumer (messages). |
| pulsar_consumer_blocked_on_unacked_messages | Gauge | Indicate whether a consumer is blocked on unacknowledged messages or not. <br /> <ul><li>1 means the consumer is blocked on waiting unacknowledged messages to be acked.</li><li>0 means the consumer is not blocked on waiting unacknowledged messages to be acked.</li></ul> |
| pulsar_consumer_msg_rate_out | Gauge | The total message dispatch rate for a consumer (message per second). |
| pulsar_consumer_msg_throughput_out | Gauge | The total message dispatch throughput for a consumer (byte per second). |
| pulsar_consumer_available_permits | Gauge | The available permits for for a consumer. |

### Managed ledger bookie client metrics

All the managed ledger bookie client metrics are labelled with the following labels:

- *cluster*: `cluster=${pulsar_cluster}`. `${pulsar_cluster}` is the cluster name that you have configured in the `broker.conf` file.

| Name | Type | Description |
| --- | --- | --- |
| pulsar_managedLedger_client_bookkeeper_ml_scheduler_completed_tasks_* | Gauge |  The number of tasks the scheduler executor execute completed. <br>The number of metrics determined by the scheduler executor thread number configured by `managedLedgerNumSchedulerThreads` in `broker.conf`. <br> |
| pulsar_managedLedger_client_bookkeeper_ml_scheduler_queue_* | Gauge | The number of tasks queued in the scheduler executor's queue. <br>The number of metrics determined by scheduler executor's thread number configured by `managedLedgerNumSchedulerThreads` in `broker.conf`. <br> |
| pulsar_managedLedger_client_bookkeeper_ml_scheduler_total_tasks_* | Gauge | The total number of tasks the scheduler executor received. <br>The number of metrics determined by scheduler executor's thread number configured by `managedLedgerNumSchedulerThreads` in `broker.conf`. <br> |
| pulsar_managedLedger_client_bookkeeper_ml_scheduler_task_execution | Summary | The scheduler task execution latency calculated in milliseconds. |
| pulsar_managedLedger_client_bookkeeper_ml_scheduler_task_queued | Summary | The scheduler task queued latency calculated in milliseconds. |

### Token metrics

All the token metrics are labelled with the following labels:

- *cluster*: `cluster=${pulsar_cluster}`. `${pulsar_cluster}` is the cluster name that you have configured in the `broker.conf` file.

| Name | Type | Description |
|---|---|---|
| pulsar_expired_token_count | Counter | The number of expired tokens in Pulsar. |
| pulsar_expiring_token_minutes | Histogram | The remaining time of expiring tokens in minutes. |

### Authentication metrics

All the authentication metrics are labelled with the following labels:

- *cluster*: `cluster=${pulsar_cluster}`. `${pulsar_cluster}` is the cluster name that you have configured in the `broker.conf` file.
- *provider_name*: `provider_name=${provider_name}`. `${provider_name}` is the class name of the authentication provider.
- *auth_method*: `auth_method=${auth_method}`. `${auth_method}` is the authentication method of the authentication provider.
- *reason*: `reason=${reason}`. `${reason}` is the reason for failing authentication operation. (This label is only for `pulsar_authentication_failures_count`.)

| Name | Type | Description |
|---|---|---|
| pulsar_authentication_success_count| Counter | The number of successful authentication operations. |
| pulsar_authentication_failures_count | Counter | The number of failing authentication operations. |

### Connection metrics

All the connection metrics are labelled with the following labels:

- *cluster*: `cluster=${pulsar_cluster}`. `${pulsar_cluster}` is the cluster name that you have configured in the `broker.conf` file.
- *broker*: `broker=${advertised_address}`. `${advertised_address}` is the advertised address of the broker.
- *metric*: `metric=${metric}`. `${metric}` is the connection metric collective name.

| Name | Type | Description |
|---|---|---|
| pulsar_active_connections| Gauge | The number of active connections. |
| pulsar_connection_created_total_count | Gauge | The total number of connections. |
| pulsar_connection_create_success_count | Gauge | The number of successfully created connections. |
| pulsar_connection_create_fail_count | Gauge | The number of failed connections. |
| pulsar_connection_closed_total_count | Gauge | The total number of closed connections. |
| pulsar_broker_throttled_connections | Gauge | The number of throttled connections. |
| pulsar_broker_throttled_connections_global_limit | Gauge | The number of throttled connections because of per-connection limit. |

### Jetty metrics

> For a functions-worker running separately from brokers, its Jetty metrics are only exposed when `includeStandardPrometheusMetrics` is set to `true`.

All the jetty metrics are labelled with the following labels:

- *cluster*: `cluster=${pulsar_cluster}`. `${pulsar_cluster}` is the cluster name that you have configured in the `broker.conf` file.

| Name | Type | Description |
|---|---|---|
| jetty_requests_total | Counter | Number of requests. |
| jetty_requests_active | Gauge | Number of requests currently active. |
| jetty_requests_active_max | Gauge | Maximum number of requests that have been active at once. |
| jetty_request_time_max_seconds | Gauge | Maximum time spent handling requests. |
| jetty_request_time_seconds_total | Counter | Total time spent in all request handling. |
| jetty_dispatched_total | Counter | Number of dispatches. |
| jetty_dispatched_active | Gauge | Number of dispatches currently active. |
| jetty_dispatched_active_max | Gauge | Maximum number of active dispatches being handled. |
| jetty_dispatched_time_max | Gauge | Maximum time spent in dispatch handling. |
| jetty_dispatched_time_seconds_total | Counter | Total time spent in dispatch handling. |
| jetty_async_requests_total | Counter | Total number of async requests. |
| jetty_async_requests_waiting | Gauge | Currently waiting async requests. |
| jetty_async_requests_waiting_max | Gauge | Maximum number of waiting async requests. |
| jetty_async_dispatches_total | Counter | Number of requested that have been asynchronously dispatched. |
| jetty_expires_total | Counter | Number of async requests requests that have expired. |
| jetty_responses_total | Counter | Number of responses, labeled by status code. The `code` label can be "1xx", "2xx", "3xx", "4xx", or "5xx". |
| jetty_stats_seconds | Gauge | Time in seconds stats have been collected for. |
| jetty_responses_bytes_total | Counter | Total number of bytes across all responses. |

### Schema metrics

> For a functions-worker running separately from brokers, its schema metrics are only exposed when `includeStandardPrometheusMetrics` is set to `true`.

All the schema metrics are labelled with the following labels:

- *cluster*: `cluster=${pulsar_cluster}`. `${pulsar_cluster}` is the cluster name that you have configured in the `broker.conf` file.

| Name | Type | Description |
|---|---|---|
| pulsar_schema_del_ops_failed_count | Counter | Number of failed operations to delete schemas. |
| pulsar_schema_get_ops_failed_count | Counter | Number of failed operations to get schemas. |
| pulsar_schema_put_ops_failed_count | Counter | Number of failed operations to send schemas. |
| pulsar_schema_compatible_count | Counter | Number of compatible schemas. |
| pulsar_schema_incompatible_count | Counter | Number of incompatible schemas. |
| pulsar_schema_del_ops_latency | Summary | Latency of successful operations to delete schemas. |
| pulsar_schema_get_ops_latency | Summary | Latency of successful operations to get schemas. |
| pulsar_schema_put_ops_latency | Summary | Latency of successful operations to send schemas. |

<<<<<<< HEAD
### Web service executor metrics

> For functions workers running separately from brokers, their Jetty metrics are only exposed when `includeStandardPrometheusMetrics` is set to `true`.

All the web service executor metrics are labelled with the following labels:

- *cluster*: `cluster=${pulsar_cluster}`. `${pulsar_cluster}` is the cluster name that you have configured in the `broker.conf` file.

| Name | Type | Description |
|---|---|---|
| pulsar_web_executor_max_threads | GAUGE | The max threads of pulsar-web  thread pool |
| pulsar_web_executor_min_threads | GAUGE | The min threads of pulsar-web thread pool |
| pulsar_web_executor_idle_threads | GAUGE | The idle threads of pulsar-web thread pool |
| pulsar_web_executor_active_threads | GAUGE | The number of threads performing tasks of pulsar-web thread pool |
| pulsar_web_executor_current_threads | GAUGE | The number of threads in the pulsar-web thread pool |
=======
### Offload metrics

All the offload metrics are labelled with the following labels:

- *cluster*: `cluster=${pulsar_cluster}`. `${pulsar_cluster}` is the cluster name that you configured in `broker.conf`.
- *namespace*: `namespace=${pulsar_namespace}`. `${pulsar_namespace}` is the namespace name.
- *topic*: `topic=${pulsar_topic}`. `${pulsar_topic}` is the topic name.

| Name                                           | Type    | Description                                                                     |
|------------------------------------------------|---------|---------------------------------------------------------------------------------|
| brk_ledgeroffloader_offload_error              | Counter | The number of failed operations to offload.                                     |
| brk_ledgeroffloader_offload_rate               | Gauge   | The rate of offloading(byte per second).                                        |
| brk_ledgeroffloader_read_offload_error         | Counter | The number of failed operations to read offload ledgers.                        |
| brk_ledgeroffloader_read_offload_rate          | Gauge   | The rate of reading entries from offload ledgers(byte per second).              |
| brk_ledgeroffloader_write_storage_error        | Counter | The number of failed operations to write to storage.                            |
| brk_ledgeroffloader_read_offload_index_latency | Summary | The latency of reading index from offload ledgers.                              |
| brk_ledgeroffloader_read_offload_data_latency  | Summary | The latency of reading data from offload ledgers.                               |
| brk_ledgeroffloader_read_ledger_latency        | Summary | The latency of reading entries from BookKeeper.                                 |
| brk_ledgeroffloader_delete_offload_ops         | Counter | The total number of successful and failed operations to delete offload ledgers. |

>>>>>>> 0975cdc2

## Pulsar Functions

All the Pulsar Functions metrics are labelled with the following labels:

- *cluster*: `cluster=${pulsar_cluster}`. `${pulsar_cluster}` is the cluster name that you have configured in the `broker.conf` file.
- *namespace*: `namespace=${pulsar_namespace}`. `${pulsar_namespace}` is the namespace name.

| Name | Type | Description |
|---|---|---|
| pulsar_function_processed_successfully_total | Counter | The total number of messages processed successfully. |
| pulsar_function_processed_successfully_total_1min | Counter | The total number of messages processed successfully in the last 1 minute. |
| pulsar_function_system_exceptions_total | Counter | The total number of system exceptions. |
| pulsar_function_system_exceptions_total_1min | Counter | The total number of system exceptions in the last 1 minute. |
| pulsar_function_user_exceptions_total | Counter | The total number of user exceptions. |
| pulsar_function_user_exceptions_total_1min | Counter | The total number of user exceptions in the last 1 minute. |
| pulsar_function_process_latency_ms | Summary | The process latency in milliseconds. |
| pulsar_function_process_latency_ms_1min | Summary | The process latency in milliseconds in the last 1 minute. |
| pulsar_function_last_invocation | Gauge | The timestamp of the last invocation of the function. |
| pulsar_function_received_total | Counter | The total number of messages received from source. |
| pulsar_function_received_total_1min | Counter | The total number of messages received from source in the last 1 minute. |
pulsar_function_user_metric_ | Summary|The user-defined metrics.

## Connectors

All the Pulsar connector metrics are labelled with the following labels:

- *cluster*: `cluster=${pulsar_cluster}`. `${pulsar_cluster}` is the cluster name that you have configured in the `broker.conf` file.
- *namespace*: `namespace=${pulsar_namespace}`. `${pulsar_namespace}` is the namespace name.

Connector metrics contain **source** metrics and **sink** metrics.

- **Source** metrics

  | Name | Type | Description |
  |---|---|---|
  pulsar_source_written_total|Counter|The total number of records written to a Pulsar topic.
  pulsar_source_written_total_1min|Counter|The total number of records written to a Pulsar topic in the last 1 minute.
  pulsar_source_received_total|Counter|The total number of records received from source.
  pulsar_source_received_total_1min|Counter|The total number of records received from source in the last 1 minute.
  pulsar_source_last_invocation|Gauge|The timestamp of the last invocation of the source.
  pulsar_source_source_exception|Gauge|The exception from a source.
  pulsar_source_source_exceptions_total|Counter|The total number of source exceptions.
  pulsar_source_source_exceptions_total_1min |Counter|The total number of source exceptions in the last 1 minute.
  pulsar_source_system_exception|Gauge|The exception from system code.
  pulsar_source_system_exceptions_total|Counter|The total number of system exceptions.
  pulsar_source_system_exceptions_total_1min|Counter|The total number of system exceptions in the last 1 minute.
  pulsar_source_user_metric_ | Summary|The user-defined metrics.

- **Sink** metrics

  | Name | Type | Description |
  |---|---|---|
  pulsar_sink_written_total|Counter| The total number of records processed by a sink.
  pulsar_sink_written_total_1min|Counter| The total number of records processed by a sink in the last 1 minute.
  pulsar_sink_received_total_1min|Counter| The total number of messages that a sink has received from Pulsar topics in the last 1 minute.
  pulsar_sink_received_total|Counter| The total number of records that a sink has received from Pulsar topics.
  pulsar_sink_last_invocation|Gauge|The timestamp of the last invocation of the sink.
  pulsar_sink_sink_exception|Gauge|The exception from a sink.
  pulsar_sink_sink_exceptions_total|Counter|The total number of sink exceptions.
  pulsar_sink_sink_exceptions_total_1min |Counter|The total number of sink exceptions in the last 1 minute.
  pulsar_sink_system_exception|Gauge|The exception from system code.
  pulsar_sink_system_exceptions_total|Counter|The total number of system exceptions.
  pulsar_sink_system_exceptions_total_1min|Counter|The total number of system exceptions in the last 1 minute.
  pulsar_sink_user_metric_ | Summary|The user-defined metrics.

## Proxy

All the proxy metrics are labelled with the following labels:

- *cluster*: `cluster=${pulsar_cluster}`. `${pulsar_cluster}` is the cluster name that you have configured in the `broker.conf` file.
- *kubernetes_pod_name*: `kubernetes_pod_name=${kubernetes_pod_name}`. `${kubernetes_pod_name}` is the kubernetes pod name.

| Name | Type | Description |
|---|---|---|
| pulsar_proxy_active_connections | Gauge | Number of connections currently active in the proxy. |
| pulsar_proxy_new_connections | Counter | Counter of connections being opened in the proxy. |
| pulsar_proxy_rejected_connections | Counter | Counter for connections rejected due to throttling. |
| pulsar_proxy_binary_ops | Counter | Counter of proxy operations. |
| pulsar_proxy_binary_bytes | Counter | Counter of proxy bytes. |

## Pulsar SQL Worker

| Name | Type | Description |
|---|---|---|
| split_bytes_read | Counter | Number of bytes read from BookKeeper. |
| split_num_messages_deserialized | Counter | Number of messages deserialized. |
| split_num_record_deserialized | Counter | Number of records deserialized. |
| split_bytes_read_per_query | Summary | Total number of bytes read per query. |
| split_entry_deserialize_time | Summary | Time spent on derserializing entries. |
| split_entry_deserialize_time_per_query | Summary | Time spent on derserializing entries per query. |
| split_entry_queue_dequeue_wait_time | Summary | Time spend on waiting to get entry from entry queue because it is empty. |
| split_entry_queue_dequeue_wait_time_per_query | Summary | Total time spent on waiting to get entry from entry queue per query. |
| split_message_queue_dequeue_wait_time_per_query | Summary | Time spent on waiting to dequeue from message queue because is is empty per query. |
| split_message_queue_enqueue_wait_time | Summary | Time spent on waiting for message queue enqueue because the message queue is full. |
| split_message_queue_enqueue_wait_time_per_query | Summary | Time spent on waiting for message queue enqueue because the message queue is full per query. |
| split_num_entries_per_batch | Summary | Number of entries per batch. |
| split_num_entries_per_query | Summary | Number of entries per query. |
| split_num_messages_deserialized_per_entry | Summary | Number of messages deserialized per entry. |
| split_num_messages_deserialized_per_query | Summary | Number of messages deserialized per query. |
| split_read_attempts | Summary | Number of read attempts (fail if queues are full). |
| split_read_attempts_per_query | Summary | Number of read attempts per query. |
| split_read_latency_per_batch | Summary | Latency of reads per batch. |
| split_read_latency_per_query | Summary | Total read latency per query. |
| split_record_deserialize_time | Summary | Time spent on deserializing message to record. For example, Avro, JSON, and so on. |
| split_record_deserialize_time_per_query | Summary | Time spent on deserializing message to record per query. |
| split_total_execution_time | Summary | The total execution time. |

## Pulsar transaction

All the transaction metrics are labelled with the following labels:

- *cluster*: `cluster=${pulsar_cluster}`. `${pulsar_cluster}` is the cluster name that you have configured in the `broker.conf` file.
- *coordinator_id*: `coordinator_id=${coordinator_id}`. `${coordinator_id}` is the coordinator id.

| Name | Type | Description |
|---|---|---|
| pulsar_txn_active_count | Gauge | Number of active transactions. |
| pulsar_txn_created_count | Counter | Number of created transactions. |
| pulsar_txn_committed_count | Counter | Number of committed transactions. |
| pulsar_txn_aborted_count | Counter | Number of aborted transactions of this coordinator. |
| pulsar_txn_timeout_count | Counter | Number of timeout transactions. |
| pulsar_txn_append_log_count | Counter | Number of append transaction logs. |
| pulsar_txn_execution_latency_le_* | Histogram | Transaction execution latency. <br /> Available latencies are as below: <br /><ul><li> latency="10" is TransactionExecutionLatency between (0ms, 10ms]</li> <li>latency="20" is TransactionExecutionLatency between (10ms, 20ms]</li><li>latency="50" is TransactionExecutionLatency between (20ms, 50ms]</li><li>latency="100" is TransactionExecutionLatency between (50ms, 100ms]</li><li>latency="500" is TransactionExecutionLatency between (100ms, 500ms]</li><li>latency="1000" is TransactionExecutionLatency between (500ms, 1000ms]</li><li>latency="5000" is TransactionExecutionLatency between (1s, 5s]</li><li>latency="15000" is TransactionExecutionLatency between (5s, 15s]</li><li>latency="30000" is TransactionExecutionLatency between (15s, 30s]</li></li><li>latency="60000" is TransactionExecutionLatency between (30s, 60s]</li><li>latency="300000" is TransactionExecutionLatency between (1m,5m]</li><li>latency="1500000" is TransactionExecutionLatency between (5m,15m]</li><li>latency="3000000" is TransactionExecutionLatency between (15m,30m]</li><li>latency="overflow" is TransactionExecutionLatency between (30m,∞]</li></ul>|<|MERGE_RESOLUTION|>--- conflicted
+++ resolved
@@ -112,11 +112,8 @@
   - [Connection metrics](#connection-metrics)
   - [Jetty metrics](#jetty-metrics)
   - [Schema metrics](#schema-metrics)
-<<<<<<< HEAD
+  - [Offload metrics](#offload-metrics)
   - [Web service executor metrics](#web-service-executor-metrics)
-=======
-  - [Offload metrics](#offload-metrics)
->>>>>>> 0975cdc2
 - [Pulsar Functions](#pulsar-functions)
 - [Proxy](#proxy)
 - [Pulsar SQL Worker](#pulsar-sql-worker)
@@ -520,23 +517,6 @@
 | pulsar_schema_get_ops_latency | Summary | Latency of successful operations to get schemas. |
 | pulsar_schema_put_ops_latency | Summary | Latency of successful operations to send schemas. |
 
-<<<<<<< HEAD
-### Web service executor metrics
-
-> For functions workers running separately from brokers, their Jetty metrics are only exposed when `includeStandardPrometheusMetrics` is set to `true`.
-
-All the web service executor metrics are labelled with the following labels:
-
-- *cluster*: `cluster=${pulsar_cluster}`. `${pulsar_cluster}` is the cluster name that you have configured in the `broker.conf` file.
-
-| Name | Type | Description |
-|---|---|---|
-| pulsar_web_executor_max_threads | GAUGE | The max threads of pulsar-web  thread pool |
-| pulsar_web_executor_min_threads | GAUGE | The min threads of pulsar-web thread pool |
-| pulsar_web_executor_idle_threads | GAUGE | The idle threads of pulsar-web thread pool |
-| pulsar_web_executor_active_threads | GAUGE | The number of threads performing tasks of pulsar-web thread pool |
-| pulsar_web_executor_current_threads | GAUGE | The number of threads in the pulsar-web thread pool |
-=======
 ### Offload metrics
 
 All the offload metrics are labelled with the following labels:
@@ -557,7 +537,22 @@
 | brk_ledgeroffloader_read_ledger_latency        | Summary | The latency of reading entries from BookKeeper.                                 |
 | brk_ledgeroffloader_delete_offload_ops         | Counter | The total number of successful and failed operations to delete offload ledgers. |
 
->>>>>>> 0975cdc2
+
+### Web service executor metrics
+
+> For functions workers running separately from brokers, their Jetty metrics are only exposed when `includeStandardPrometheusMetrics` is set to `true`.
+
+All the web service executor metrics are labelled with the following labels:
+
+- *cluster*: `cluster=${pulsar_cluster}`. `${pulsar_cluster}` is the cluster name that you have configured in the `broker.conf` file.
+
+| Name | Type | Description |
+|---|---|---|
+| pulsar_web_executor_max_threads | GAUGE | The max threads of pulsar-web  thread pool |
+| pulsar_web_executor_min_threads | GAUGE | The min threads of pulsar-web thread pool |
+| pulsar_web_executor_idle_threads | GAUGE | The idle threads of pulsar-web thread pool |
+| pulsar_web_executor_active_threads | GAUGE | The number of threads performing tasks of pulsar-web thread pool |
+| pulsar_web_executor_current_threads | GAUGE | The number of threads in the pulsar-web thread pool |
 
 ## Pulsar Functions
 
