--- conflicted
+++ resolved
@@ -6,8 +6,4 @@
 
 You can manage Pulsar configuration by configuration files in the `conf` directory of a Pulsar [installation](getting-started-standalone.md).
 
-<<<<<<< HEAD
-For a full list of the configuration of different components, see [Pulsar Reference](/reference/).
-=======
-For a full list of the configuration of different components, see [Pulsar Reference](https://pulsar.apache.org/reference).
->>>>>>> 07a90747
+For a full list of the configuration of different components, see [Pulsar Reference](https://pulsar.apache.org/reference).