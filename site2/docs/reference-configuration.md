--- conflicted
+++ resolved
@@ -68,15 +68,10 @@
 |journalBufferedWritesThreshold|Maximum writes to buffer to achieve grouping|524288|
 |journalFlushWhenQueueEmpty|If we should flush the journal when journal queue is empty|false|
 |numJournalCallbackThreads|The number of threads that should handle journal callbacks|8|
-<<<<<<< HEAD
-|rereplicationEntryBatchSize|The number of max entries to keep in fragment for re-replication|5000|
-| openLedgerRereplicationGracePeriod | The grace period, in milliseconds, that the replication worker waits before fencing and replicating a ledger fragment that's still being written to upon bookie failure. | 30000 |
-=======
+|openLedgerRereplicationGracePeriod | The grace period, in milliseconds, that the replication worker waits before fencing and replicating a ledger fragment that's still being written to upon bookie failure. | 30000 |
 |rereplicationEntryBatchSize|The number of max entries to keep in fragment for re-replication|100|
-|openLedgerRereplicationGracePeriod|The grace period, in seconds, that the replication worker waits before fencing and replicating a ledger fragment that's still being written to upon the bookie failure.|30|
 |autoRecoveryDaemonEnabled|Whether the bookie itself can start auto-recovery service.|true|
 |lostBookieRecoveryDelay|How long to wait, in seconds, before starting auto recovery of a lost bookie.|0|
->>>>>>> af3a7afd
 |gcWaitTime|How long the interval to trigger next garbage collection, in milliseconds. Since garbage collection is running in background, too frequent gc will heart performance. It is better to give a higher number of gc interval if there is enough disk capacity.|900000|
 |gcOverreplicatedLedgerWaitTime|How long the interval to trigger next garbage collection of overreplicated ledgers, in milliseconds. This should not be run very frequently since we read the metadata for all the ledgers on the bookie from zk.|86400000|
 |flushInterval|How long the interval to flush ledger index pages to disk, in milliseconds. Flushing index files will introduce much random disk I/O. If separating journal dir and ledger dirs each on different devices, flushing would not affect performance. But if putting journal dir and ledger dirs on same device, performance degrade significantly on too frequent flushing. You can consider increment flush interval to get better performance, but you need to pay more time on bookie server restart after failure.|60000|
