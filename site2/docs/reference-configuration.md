--- conflicted
+++ resolved
@@ -140,13 +140,10 @@
 |tlsKeyFilePath|  Path for the TLS private key file ||
 |tlsTrustCertsFilePath| Path for the trusted TLS certificate file ||
 |tlsAllowInsecureConnection|  Accept untrusted TLS certificate from client  |false|
-<<<<<<< HEAD
+|tlsProtocols|Specify the tls protocols the broker will use to negotiate during TLS Handshake. Multiple values can be specified, separated by commas. Example:- ```TLSv1.2```, ```TLSv1.1```, ```TLSv1``` ||
+|tlsCiphers|Specify the tls cipher the broker will use to negotiate during TLS Handshake. Multiple values can be specified, separated by commas. Example:- ```TLS_ECDHE_RSA_WITH_AES_128_GCM_SHA256```||
 |tokenSecretKey| Configure the secret key to be used to validate auth tokens. The key can be specified like: `tokenSecretKey=data:base64,xxxxxxxxx`, `tokenSecretKey=file:///my/secret.key` or `tokenSecretKey=env:MY_SECRET_KEY_VAR`||
 |tokenPublicKey| Configure the public key to be used to validate auth tokens. The key can be specified like: `tokenPublicKey=data:base64,xxxxxxxxx`, `tokenPublicKey=file:///my/secret.key` or `tokenPublicKey=env:MY_SECRET_KEY_VAR`||
-=======
-|tlsProtocols|Specify the tls protocols the broker will use to negotiate during TLS Handshake. Multiple values can be specified, separated by commas. Example:- ```TLSv1.2```, ```TLSv1.1```, ```TLSv1``` ||
-|tlsCiphers|Specify the tls cipher the broker will use to negotiate during TLS Handshake. Multiple values can be specified, separated by commas. Example:- ```TLS_ECDHE_RSA_WITH_AES_128_GCM_SHA256```||
->>>>>>> 78e8a2a4
 |maxUnackedMessagesPerConsumer| Max number of unacknowledged messages allowed to receive messages by a consumer on a shared subscription. Broker will stop sending messages to consumer once, this limit reaches until consumer starts acknowledging messages back. Using a value of 0, is disabling unackeMessage limit check and consumer can receive messages without any restriction  |50000|
 |maxUnackedMessagesPerSubscription| Max number of unacknowledged messages allowed per shared subscription. Broker will stop dispatching messages to all consumers of the subscription once this limit reaches until consumer starts acknowledging messages back and unack count reaches to limit/2. Using a value of 0, is disabling unackedMessage-limit check and dispatcher can dispatch messages without any restriction  |200000|
 |maxConcurrentLookupRequest|  Max number of concurrent lookup request broker allows to throttle heavy incoming lookup traffic |50000|
@@ -441,14 +438,10 @@
 |tlsTrustCertsFilePath| Path for the trusted TLS certificate pem file ||
 |tlsHostnameVerificationEnabled|  Whether the hostname is validated when the proxy creates a TLS connection with brokers  |false|
 |tlsRequireTrustedClientCertOnConnect|  Whether client certificates are required for TLS. Connections are rejected if the client certificate isn’t trusted. |false|
-<<<<<<< HEAD
+|tlsProtocols|Specify the tls protocols the broker will use to negotiate during TLS Handshake. Multiple values can be specified, separated by commas. Example:- ```TLSv1.2```, ```TLSv1.1```, ```TLSv1``` ||
+|tlsCiphers|Specify the tls cipher the broker will use to negotiate during TLS Handshake. Multiple values can be specified, separated by commas. Example:- ```TLS_ECDHE_RSA_WITH_AES_128_GCM_SHA256```||
 |tokenSecretKey| Configure the secret key to be used to validate auth tokens. The key can be specified like: `tokenSecretKey=data:base64,xxxxxxxxx`, `tokenSecretKey=file:///my/secret.key` or `tokenSecretKey=env:MY_SECRET_KEY_VAR`||
 |tokenPublicKey| Configure the public key to be used to validate auth tokens. The key can be specified like: `tokenPublicKey=data:base64,xxxxxxxxx`, `tokenPublicKey=file:///my/secret.key` or `tokenPublicKey=env:MY_SECRET_KEY_VAR`||
-
-=======
-|tlsProtocols|Specify the tls protocols the broker will use to negotiate during TLS Handshake. Multiple values can be specified, separated by commas. Example:- ```TLSv1.2```, ```TLSv1.1```, ```TLSv1``` ||
-|tlsCiphers|Specify the tls cipher the broker will use to negotiate during TLS Handshake. Multiple values can be specified, separated by commas. Example:- ```TLS_ECDHE_RSA_WITH_AES_128_GCM_SHA256```||
->>>>>>> 78e8a2a4
 
 ## ZooKeeper
 
