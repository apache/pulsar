--- conflicted
+++ resolved
@@ -378,12 +378,9 @@
 | additionalServletDirectory | Location of broker additional servlet NAR directory | ./brokerAdditionalServlet |
 | brokerEntryMetadataInterceptors | Set broker entry metadata interceptors.<br /><br />Multiple interceptors should be separated by commas. <br /><br />Available values:<li>org.apache.pulsar.common.intercept.AppendBrokerTimestampMetadataInterceptor</li><li>org.apache.pulsar.common.intercept.AppendIndexMetadataInterceptor</li> <br /><br />Example<br />brokerEntryMetadataInterceptors=org.apache.pulsar.common.intercept.AppendBrokerTimestampMetadataInterceptor, org.apache.pulsar.common.intercept.AppendIndexMetadataInterceptor|N/A |
 | enableExposingBrokerEntryMetadataToClient|Whether to expose broker entry metadata to client or not.<br /><br />Available values:<li>true</li><li>false</li><br />Example<br />enableExposingBrokerEntryMetadataToClient=true  | false |
-<<<<<<< HEAD
 | exposeBufferedBrokerMetrics | The configuration is for those broker which there are more than one metrics system access the `/metrics` endpoint. For the purpose of reduce `CPU` and `Memory` usage, metrics data will be generated once in the interval(`managedLedgerStatsPeriodSeconds`) and it will be cached, all `/metrics` requests in the `interval` with return same metrics | false |
-=======
 | strictBookieAffinityEnabled | Enable or disable the strict bookie isolation strategy. If enabled, <br /> - `bookie-ensemble` first tries to choose bookies that belong to a namespace's affinity group. If the number of bookies is not enough, then the rest bookies are chosen. <br /> - If namespace has no affinity group, `bookie-ensemble` only chooses bookies that belong to no region. If the number of bookies is not enough, `BKNotEnoughBookiesException` is thrown.| false |
 
->>>>>>> 7556c4e0
 
 #### Deprecated parameters of Broker
 The following parameters have been deprecated in the `conf/broker.conf` file.
