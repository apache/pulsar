---
id: reference-configuration
title: Pulsar configuration
sidebar_label: Pulsar configuration
---

<style type="text/css">
  table{
    font-size: 80%;
  }
</style>


You can manage Pulsar configuration by configuration files in the [`conf`](https://github.com/apache/pulsar/tree/master/conf) directory of a Pulsar [installation](getting-started-standalone.md).

- [BookKeeper](#bookkeeper)
- [Broker](#broker)
- [Client](#client)
- [Log4j](#log4j)
- [Log4j shell](#log4j-shell)
- [Standalone](#standalone)
- [WebSocket](#websocket)
- [Pulsar proxy](#pulsar-proxy)
- [ZooKeeper](#zookeeper)

## BookKeeper

BookKeeper is a replicated log storage system that Pulsar uses for durable storage of all messages.


|Name|Description|Default|
|---|---|---|
|bookiePort|The port on which the bookie server listens.|3181|
|allowLoopback|Whether the bookie is allowed to use a loopback interface as its primary interface (that is the interface used to establish its identity). By default, loopback interfaces are not allowed to work as the primary interface. Using a loopback interface as the primary interface usually indicates a configuration error. For example, it’s fairly common in some VPS setups to not configure a hostname or to have the hostname resolve to `127.0.0.1`. If this is the case, then all bookies in the cluster will establish their identities as `127.0.0.1:3181` and only one will be able to join the cluster. For VPSs configured like this, you should explicitly set the listening interface.|false|
|listeningInterface|The network interface on which the bookie listens. By default, the bookie listens on all interfaces.|eth0|
|advertisedAddress|Configure a specific hostname or IP address that the bookie should use to advertise itself to clients. By default, the bookie advertises either its own IP address or hostname according to the `listeningInterface` and `useHostNameAsBookieID` settings.|N/A|
|allowMultipleDirsUnderSameDiskPartition|Configure the bookie to enable/disable multiple ledger/index/journal directories in the same filesystem disk partition.|false|
|minUsableSizeForIndexFileCreation|The minimum safe usable size available in index directory for bookie to create index files while replaying journal at the time of bookie starts in Readonly Mode (in bytes).|1073741824|
|journalDirectory|The directory where BookKeeper outputs its write-ahead log (WAL).|data/bookkeeper/journal|
|journalDirectories|Directories that BookKeeper outputs its write ahead log. Multiple directories are available, being separated by `,`. For example: `journalDirectories=/tmp/bk-journal1,/tmp/bk-journal2`. If `journalDirectories` is set, the bookies skip `journalDirectory` and use this setting directory.|/tmp/bk-journal|
|ledgerDirectories|The directory where BookKeeper outputs ledger snapshots. This could define multiple directories to store snapshots separated by `,`, for example `ledgerDirectories=/tmp/bk1-data,/tmp/bk2-data`. Ideally, ledger dirs and the journal dir are each in a different device, which reduces the contention between random I/O and sequential write. It is possible to run with a single disk, but performance will be significantly lower.|data/bookkeeper/ledgers|
|ledgerManagerType|The type of ledger manager used to manage how ledgers are stored, managed, and garbage collected. See [BookKeeper Internals](http://bookkeeper.apache.org/docs/latest/getting-started/concepts) for more info.|hierarchical|
|zkLedgersRootPath|The root ZooKeeper path used to store ledger metadata. This parameter is used by the ZooKeeper-based ledger manager as a root znode to store all ledgers.|/ledgers|
|ledgerStorageClass|Ledger storage implementation class|org.apache.bookkeeper.bookie.storage.ldb.DbLedgerStorage|
|entryLogFilePreallocationEnabled|Enable or disable entry logger preallocation|true|
|logSizeLimit|Max file size of the entry logger, in bytes. A new entry log file will be created when the old one reaches the file size limitation.|2147483648|
|minorCompactionThreshold|Threshold of minor compaction. Entry log files whose remaining size percentage reaches below this threshold will be compacted in a minor compaction. If set to less than zero, the minor compaction is disabled.|0.2|
|minorCompactionInterval|Time interval to run minor compaction, in seconds. If set to less than zero, the minor compaction is disabled. Note: should be greater than gcWaitTime. |3600|
|majorCompactionThreshold|The threshold of major compaction. Entry log files whose remaining size percentage reaches below this threshold will be compacted in a major compaction. Those entry log files whose remaining size percentage is still higher than the threshold will never be compacted. If set to less than zero, the minor compaction is disabled.|0.5|
|majorCompactionInterval|The time interval to run major compaction, in seconds. If set to less than zero, the major compaction is disabled. Note: should be greater than gcWaitTime. |86400|
|readOnlyModeEnabled|If `readOnlyModeEnabled=true`, then on all full ledger disks, bookie will be converted to read-only mode and serve only read requests. Otherwise the bookie will be shutdown.|true|
|forceReadOnlyBookie|Whether the bookie is force started in read only mode.|false|
|persistBookieStatusEnabled|Persist the bookie status locally on the disks. So the bookies can keep their status upon restarts.|false|
|compactionMaxOutstandingRequests|Sets the maximum number of entries that can be compacted without flushing. When compacting, the entries are written to the entrylog and the new offsets are cached in memory. Once the entrylog is flushed the index is updated with the new offsets. This parameter controls the number of entries added to the entrylog before a flush is forced. A higher value for this parameter means more memory will be used for offsets. Each offset consists of 3 longs. This parameter should not be modified unless you’re fully aware of the consequences.|100000|
|compactionRate|The rate at which compaction will read entries, in adds per second.|1000|
|isThrottleByBytes|Throttle compaction by bytes or by entries.|false|
|compactionRateByEntries|The rate at which compaction will read entries, in adds per second.|1000|
|compactionRateByBytes|Set the rate at which compaction reads entries. The unit is bytes added per second.|1000000|
|journalMaxSizeMB|Max file size of journal file, in megabytes. A new journal file will be created when the old one reaches the file size limitation.|2048|
|journalMaxBackups|The max number of old journal files to keep. Keeping a number of old journal files would help data recovery in special cases.|5|
|journalPreAllocSizeMB|How space to pre-allocate at a time in the journal.|16|
|journalWriteBufferSizeKB|The of the write buffers used for the journal.|64|
|journalRemoveFromPageCache|Whether pages should be removed from the page cache after force write.|true|
|journalAdaptiveGroupWrites|Whether to group journal force writes, which optimizes group commit for higher throughput.|true|
|journalMaxGroupWaitMSec|The maximum latency to impose on a journal write to achieve grouping.|1|
|journalAlignmentSize|All the journal writes and commits should be aligned to given size|4096|
|journalBufferedWritesThreshold|Maximum writes to buffer to achieve grouping|524288|
|journalFlushWhenQueueEmpty|If we should flush the journal when journal queue is empty|false|
|numJournalCallbackThreads|The number of threads that should handle journal callbacks|8|
|openLedgerRereplicationGracePeriod | The grace period, in milliseconds, that the replication worker waits before fencing and replicating a ledger fragment that's still being written to upon bookie failure. | 30000 |
|rereplicationEntryBatchSize|The number of max entries to keep in fragment for re-replication|100|
|autoRecoveryDaemonEnabled|Whether the bookie itself can start auto-recovery service.|true|
|lostBookieRecoveryDelay|How long to wait, in seconds, before starting auto recovery of a lost bookie.|0|
|gcWaitTime|How long the interval to trigger next garbage collection, in milliseconds. Since garbage collection is running in background, too frequent gc will heart performance. It is better to give a higher number of gc interval if there is enough disk capacity.|900000|
|gcOverreplicatedLedgerWaitTime|How long the interval to trigger next garbage collection of overreplicated ledgers, in milliseconds. This should not be run very frequently since we read the metadata for all the ledgers on the bookie from zk.|86400000|
|flushInterval|How long the interval to flush ledger index pages to disk, in milliseconds. Flushing index files will introduce much random disk I/O. If separating journal dir and ledger dirs each on different devices, flushing would not affect performance. But if putting journal dir and ledger dirs on same device, performance degrade significantly on too frequent flushing. You can consider increment flush interval to get better performance, but you need to pay more time on bookie server restart after failure.|60000|
|bookieDeathWatchInterval|Interval to watch whether bookie is dead or not, in milliseconds|1000|
|allowStorageExpansion|Allow the bookie storage to expand. Newly added ledger and index dirs must be empty.|false|
|zkServers|A list of one of more servers on which zookeeper is running. The server list can be comma separated values, for example: zkServers=zk1:2181,zk2:2181,zk3:2181.|localhost:2181|
|zkTimeout|ZooKeeper client session timeout in milliseconds Bookie server will exit if it received SESSION_EXPIRED because it was partitioned off from ZooKeeper for more than the session timeout JVM garbage collection, disk I/O will cause SESSION_EXPIRED. Increment this value could help avoiding this issue|30000|
|zkRetryBackoffStartMs|The start time that the Zookeeper client backoff retries in milliseconds.|1000|
|zkRetryBackoffMaxMs|The maximum time that the Zookeeper client backoff retries in milliseconds.|10000|
|zkEnableSecurity|Set ACLs on every node written on ZooKeeper, allowing users to read and write BookKeeper metadata stored on ZooKeeper. In order to make ACLs work you need to setup ZooKeeper JAAS authentication. All the bookies and Client need to share the same user, and this is usually done using Kerberos authentication. See ZooKeeper documentation.|false|
|httpServerEnabled|The flag enables/disables starting the admin http server.|false|
|httpServerPort|The HTTP server port to listen on. By default, the value is `8080`. If you want to keep it consistent with the Prometheus stats provider, you can set it to `8000`.|8080
|httpServerClass|The http server class.|org.apache.bookkeeper.http.vertx.VertxHttpServer|
|serverTcpNoDelay|This settings is used to enabled/disabled Nagle’s algorithm, which is a means of improving the efficiency of TCP/IP networks by reducing the number of packets that need to be sent over the network. If you are sending many small messages, such that more than one can fit in a single IP packet, setting server.tcpnodelay to false to enable Nagle algorithm can provide better performance.|true|
|serverSockKeepalive|This setting is used to send keep-alive messages on connection-oriented sockets.|true|
|serverTcpLinger|The socket linger timeout on close. When enabled, a close or shutdown will not return until all queued messages for the socket have been successfully sent or the linger timeout has been reached. Otherwise, the call returns immediately and the closing is done in the background.|0|
|byteBufAllocatorSizeMax|The maximum buf size of the received ByteBuf allocator.|1048576|
|nettyMaxFrameSizeBytes|The maximum netty frame size in bytes. Any message received larger than this will be rejected.|5253120|
|openFileLimit|Max number of ledger index files could be opened in bookie server If number of ledger index files reaches this limitation, bookie server started to swap some ledgers from memory to disk. Too frequent swap will affect performance. You can tune this number to gain performance according your requirements.|0|
|pageSize|Size of a index page in ledger cache, in bytes A larger index page can improve performance writing page to disk, which is efficient when you have small number of ledgers and these ledgers have similar number of entries. If you have large number of ledgers and each ledger has fewer entries, smaller index page would improve memory usage.|8192|
|pageLimit|How many index pages provided in ledger cache If number of index pages reaches this limitation, bookie server starts to swap some ledgers from memory to disk. You can increment this value when you found swap became more frequent. But make sure pageLimit*pageSize should not more than JVM max memory limitation, otherwise you would got OutOfMemoryException. In general, incrementing pageLimit, using smaller index page would gain better performance in lager number of ledgers with fewer entries case If pageLimit is -1, bookie server will use 1/3 of JVM memory to compute the limitation of number of index pages.|0|
|readOnlyModeEnabled|If all ledger directories configured are full, then support only read requests for clients. If “readOnlyModeEnabled=true” then on all ledger disks full, bookie will be converted to read-only mode and serve only read requests. Otherwise the bookie will be shutdown. By default this will be disabled.|true|
|diskUsageThreshold|For each ledger dir, maximum disk space which can be used. Default is 0.95f. i.e. 95% of disk can be used at most after which nothing will be written to that partition. If all ledger dir partitions are full, then bookie will turn to readonly mode if ‘readOnlyModeEnabled=true’ is set, else it will shutdown. Valid values should be in between 0 and 1 (exclusive).|0.95|
|diskCheckInterval|Disk check interval in milli seconds, interval to check the ledger dirs usage.|10000|
|auditorPeriodicCheckInterval|Interval at which the auditor will do a check of all ledgers in the cluster. By default this runs once a week. The interval is set in seconds. To disable the periodic check completely, set this to 0. Note that periodic checking will put extra load on the cluster, so it should not be run more frequently than once a day.|604800|
|sortedLedgerStorageEnabled|Whether sorted-ledger storage is enabled.|true|
|auditorPeriodicBookieCheckInterval|The interval between auditor bookie checks. The auditor bookie check, checks ledger metadata to see which bookies should contain entries for each ledger. If a bookie which should contain entries is unavailable, thea the ledger containing that entry is marked for recovery. Setting this to 0 disabled the periodic check. Bookie checks will still run when a bookie fails. The interval is specified in seconds.|86400|
|numAddWorkerThreads|The number of threads that should handle write requests. if zero, the writes would be handled by netty threads directly.|0|
|numReadWorkerThreads|The number of threads that should handle read requests. if zero, the reads would be handled by netty threads directly.|8|
|numHighPriorityWorkerThreads|The umber of threads that should be used for high priority requests (i.e. recovery reads and adds, and fencing).|8|
|maxPendingReadRequestsPerThread|If read workers threads are enabled, limit the number of pending requests, to avoid the executor queue to grow indefinitely.|2500|
|maxPendingAddRequestsPerThread|The limited number of pending requests, which is used to avoid the executor queue to grow indefinitely when add workers threads are enabled.|10000|
|isForceGCAllowWhenNoSpace|Whether force compaction is allowed when the disk is full or almost full. Forcing GC could get some space back, but could also fill up the disk space more quickly. This is because new log files are created before GC, while old garbage log files are deleted after GC.|false|
|verifyMetadataOnGC|True if the bookie should double check `readMetadata` prior to GC.|false|
|flushEntrylogBytes|Entry log flush interval in bytes. Flushing in smaller chunks but more frequently reduces spikes in disk I/O. Flushing too frequently may also affect performance negatively.|268435456|
|readBufferSizeBytes|The number of bytes we should use as capacity for BufferedReadChannel.|4096|
|writeBufferSizeBytes|The number of bytes used as capacity for the write buffer|65536|
|useHostNameAsBookieID|Whether the bookie should use its hostname to register with the coordination service (e.g.: zookeeper service). When false, bookie will use its ip address for the registration.|false|
|bookieId | If you want to custom a bookie ID or use a dynamic network address for the bookie, you can set the `bookieId`. <br /><br />Bookie advertises itself using the `bookieId` rather than the `BookieSocketAddress` (`hostname:port` or `IP:port`). If you set the `bookieId`, then the `useHostNameAsBookieID` does not take effect.<br /><br />The `bookieId` is a non-empty string that can contain ASCII digits and letters ([a-zA-Z9-0]), colons, dashes, and dots. <br /><br />For more information about `bookieId`, see [here](http://bookkeeper.apache.org/bps/BP-41-bookieid/).|N/A|
|allowEphemeralPorts|Whether the bookie is allowed to use an ephemeral port (port 0) as its server port. By default, an ephemeral port is not allowed. Using an ephemeral port as the service port usually indicates a configuration error. However, in unit tests, using an ephemeral port will address port conflict problems and allow running tests in parallel.|false|
|enableLocalTransport|Whether the bookie is allowed to listen for the BookKeeper clients executed on the local JVM.|false|
|disableServerSocketBind|Whether the bookie is allowed to disable bind on network interfaces. This bookie will be available only to BookKeeper clients executed on the local JVM.|false|
|skipListArenaChunkSize|The number of bytes that we should use as chunk allocation for `org.apache.bookkeeper.bookie.SkipListArena`.|4194304|
|skipListArenaMaxAllocSize|The maximum size that we should allocate from the skiplist arena. Allocations larger than this should be allocated directly by the VM to avoid fragmentation.|131072|
|bookieAuthProviderFactoryClass|The factory class name of the bookie authentication provider. If this is null, then there is no authentication.|null|
|statsProviderClass||org.apache.bookkeeper.stats.prometheus.PrometheusMetricsProvider|
|prometheusStatsHttpPort||8000|
|dbStorage_writeCacheMaxSizeMb|Size of Write Cache. Memory is allocated from JVM direct memory. Write cache is used to buffer entries before flushing into the entry log. For good performance, it should be big enough to hold a substantial amount of entries in the flush interval.|25% of direct memory|
|dbStorage_readAheadCacheMaxSizeMb|Size of Read cache. Memory is allocated from JVM direct memory. This read cache is pre-filled doing read-ahead whenever a cache miss happens. By default, it is allocated to 25% of the available direct memory.|N/A|
|dbStorage_readAheadCacheBatchSize|How many entries to pre-fill in cache after a read cache miss|1000|
|dbStorage_rocksDB_blockCacheSize|Size of RocksDB block-cache. For best performance, this cache should be big enough to hold a significant portion of the index database which can reach ~2GB in some cases. By default, it uses 10% of direct memory.|N/A|
|dbStorage_rocksDB_writeBufferSizeMB||64|
|dbStorage_rocksDB_sstSizeInMB||64|
|dbStorage_rocksDB_blockSize||65536|
|dbStorage_rocksDB_bloomFilterBitsPerKey||10|
|dbStorage_rocksDB_numLevels||-1|
|dbStorage_rocksDB_numFilesInLevel0||4|
|dbStorage_rocksDB_maxSizeInLevel1MB||256|

## Broker

Pulsar brokers are responsible for handling incoming messages from producers, dispatching messages to consumers, replicating data between clusters, and more.

|Name|Description|Default|
|---|---|---|
|advertisedListeners|Specify multiple advertised listeners for the broker.<br /><br />The format is `<listener_name>:pulsar://<host>:<port>`.<br /><br />If there are multiple listeners, separate them with commas.<br /><br />**Note**: do not use this configuration with `advertisedAddress` and `brokerServicePort`. If the value of this configuration is empty, the broker uses `advertisedAddress` and `brokerServicePort`|/|
|internalListenerName|Specify the internal listener name for the broker.<br /><br />**Note**: the listener name must be contained in `advertisedListeners`.<br /><br /> If the value of this configuration is empty, the broker uses the first listener as the internal listener.|/|
|authenticateOriginalAuthData|  If this flag is set to `true`, the broker authenticates the original Auth data; else it just accepts the originalPrincipal and authorizes it (if required). |false|
|enablePersistentTopics|  Whether persistent topics are enabled on the broker |true|
|enableNonPersistentTopics| Whether non-persistent topics are enabled on the broker |true|
|functionsWorkerEnabled|  Whether the Pulsar Functions worker service is enabled in the broker  |false|
|exposePublisherStats|Whether to enable topic level metrics.|true|
|statsUpdateFrequencyInSecs||60|
|statsUpdateInitialDelayInSecs||60|
|zookeeperServers|  Zookeeper quorum connection string  ||
|zooKeeperCacheExpirySeconds|ZooKeeper cache expiry time in seconds|300|
|configurationStoreServers| Configuration store connection string (as a comma-separated list) ||
|brokerServicePort| Broker data port  |6650|
|brokerServicePortTls|  Broker data port for TLS  |6651|
|webServicePort|  Port to use to server HTTP request  |8080|
|webServicePortTls| Port to use to server HTTPS request |8443|
|webSocketServiceEnabled| Enable the WebSocket API service in broker  |false|
|webSocketNumIoThreads|The number of IO threads in Pulsar Client used in WebSocket proxy.|Runtime.getRuntime().availableProcessors()|
|webSocketConnectionsPerBroker|The number of connections per Broker in Pulsar Client used in WebSocket proxy.|Runtime.getRuntime().availableProcessors()|
|webSocketSessionIdleTimeoutMillis|Time in milliseconds that idle WebSocket session times out.|300000|
|webSocketMaxTextFrameSize|The maximum size of a text message during parsing in WebSocket proxy.|1048576|
|exposeTopicLevelMetricsInPrometheus|Whether to enable topic level metrics.|true|
|exposeConsumerLevelMetricsInPrometheus|Whether to enable consumer level metrics.|false|
|jvmGCMetricsLoggerClassName|Classname of Pluggable JVM GC metrics logger that can log GC specific metrics.|N/A|
|bindAddress| Hostname or IP address the service binds on, default is 0.0.0.0.  |0.0.0.0|
|bindAddresses| Additional Hostname or IP addresses the service binds on: `listener_name:scheme://host:port,...`.  ||
|advertisedAddress| Hostname or IP address the service advertises to the outside world. If not set, the value of `InetAddress.getLocalHost().getHostName()` is used.  ||
|clusterName| Name of the cluster to which this broker belongs to ||
|brokerDeduplicationEnabled|  Sets the default behavior for message deduplication in the broker. If enabled, the broker will reject messages that were already stored in the topic. This setting can be overridden on a per-namespace basis.  |false|
|brokerDeduplicationMaxNumberOfProducers| The maximum number of producers for which information will be stored for deduplication purposes.  |10000|
|brokerDeduplicationEntriesInterval|  The number of entries after which a deduplication informational snapshot is taken. A larger interval will lead to fewer snapshots being taken, though this would also lengthen the topic recovery time (the time required for entries published after the snapshot to be replayed). |1000|
|brokerDeduplicationProducerInactivityTimeoutMinutes| The time of inactivity (in minutes) after which the broker will discard deduplication information related to a disconnected producer. |360|
|brokerDeduplicationSnapshotFrequencyInSeconds| How often is the thread pool scheduled to check whether a snapshot needs to be taken. The value of `0` means it is disabled. |120| 
|dispatchThrottlingRateInMsg| Dispatch throttling-limit of messages for a broker (per second). 0 means the dispatch throttling-limit is disabled. |0|
|dispatchThrottlingRateInByte| Dispatch throttling-limit of bytes for a broker (per second). 0 means the dispatch throttling-limit is disabled. |0|
|dispatchThrottlingRatePerTopicInMsg| Dispatch throttling-limit of messages for every topic (per second). 0 means the dispatch throttling-limit is disabled. |0|
|dispatchThrottlingRatePerTopicInByte| Dispatch throttling-limit of bytes for every topic (per second). 0 means the dispatch throttling-limit is disabled. |0|
|dispatchThrottlingOnBatchMessageEnabled|Apply dispatch rate limiting on batch message instead individual messages with in batch message. (Default is disabled). | false|
|dispatchThrottlingRateRelativeToPublishRate| Enable dispatch rate-limiting relative to publish rate. | false |
|dispatchThrottlingRatePerSubscriptionInMsg| Dispatch throttling-limit of messages for a subscription. 0 means the dispatch throttling-limit is disabled. |0|
|dispatchThrottlingRatePerSubscriptionInByte|Dispatch throttling-limit of bytes for a subscription. 0 means the dispatch throttling-limit is disabled.|0|
|dispatchThrottlingRatePerReplicatorInMsg| The default messages per second dispatch throttling-limit for every replicator in replication. The value of `0` means disabling replication message dispatch-throttling| 0 |
|dispatchThrottlingRatePerReplicatorInByte| The default bytes per second dispatch throttling-limit for every replicator in replication. The value of `0` means disabling replication message-byte dispatch-throttling| 0 | 
|zooKeeperSessionTimeoutMillis| Zookeeper session timeout in milliseconds |30000|
|brokerShutdownTimeoutMs| Time to wait for broker graceful shutdown. After this time elapses, the process will be killed  |60000|
|skipBrokerShutdownOnOOM| Flag to skip broker shutdown when broker handles Out of memory error. |false|
|backlogQuotaCheckEnabled|  Enable backlog quota check. Enforces action on topic when the quota is reached  |true|
|backlogQuotaCheckIntervalInSeconds|  How often to check for topics that have reached the quota |60|
|backlogQuotaDefaultLimitBytes| The default per-topic backlog quota limit. Being less than 0 means no limitation. By default, it is -1. | -1 |
|backlogQuotaDefaultRetentionPolicy|The defaulted backlog quota retention policy. By Default, it is `producer_request_hold`. <li>'producer_request_hold' Policy which holds producer's send request until the resource becomes available (or holding times out)</li> <li>'producer_exception' Policy which throws `javax.jms.ResourceAllocationException` to the producer </li><li>'consumer_backlog_eviction' Policy which evicts the oldest message from the slowest consumer's backlog</li>|producer_request_hold|
|allowAutoTopicCreation| Enable topic auto creation if a new producer or consumer connected |true|
|allowAutoTopicCreationType| The type of topic that is allowed to be automatically created.(partitioned/non-partitioned) |non-partitioned|
|allowAutoSubscriptionCreation| Enable subscription auto creation if a new consumer connected |true|
|defaultNumPartitions| The number of partitioned topics that is allowed to be automatically created if `allowAutoTopicCreationType` is partitioned |1|
|brokerDeleteInactiveTopicsEnabled| Enable the deletion of inactive topics. If topics are not consumed for some while, these inactive topics might be cleaned up. Deleting inactive topics is enabled by default. The default period is 1 minute.  |true|
|brokerDeleteInactiveTopicsFrequencySeconds|  How often to check for inactive topics  |60|
| brokerDeleteInactiveTopicsMode | Set the mode to delete inactive topics. <li> `delete_when_no_subscriptions`: delete the topic which has no subscriptions or active producers. <li> `delete_when_subscriptions_caught_up`: delete the topic whose subscriptions have no backlogs and which has no active producers or consumers. | `delete_when_no_subscriptions` |
| brokerDeleteInactiveTopicsMaxInactiveDurationSeconds | Set the maximum duration for inactive topics. If it is not specified, the `brokerDeleteInactiveTopicsFrequencySeconds` parameter is adopted. | N/A |
|forceDeleteTenantAllowed| Enable you to delete a tenant forcefully. |false|
|forceDeleteNamespaceAllowed| Enable you to delete a namespace forcefully. |false|
|messageExpiryCheckIntervalInMinutes| The frequency of proactively checking and purging expired messages. |5|
|brokerServiceCompactionMonitorIntervalInSeconds| Interval between checks to determine whether topics with compaction policies need compaction. |60|
brokerServiceCompactionThresholdInBytes|If the estimated backlog size is greater than this threshold, compression is triggered.<br /><br />Set this threshold to 0 means disabling the compression check.|N/A
|delayedDeliveryEnabled| Whether to enable the delayed delivery for messages. If disabled, messages will be immediately delivered and there will be no tracking overhead.|true|
|delayedDeliveryTickTimeMillis|Control the tick time for retrying on delayed delivery, which affects the accuracy of the delivery time compared to the scheduled time. By default, it is 1 second.|1000|
|activeConsumerFailoverDelayTimeMillis| How long to delay rewinding cursor and dispatching messages when active consumer is changed.  |1000|
|clientLibraryVersionCheckEnabled|  Enable check for minimum allowed client library version |false|
|clientLibraryVersionCheckAllowUnversioned| Allow client libraries with no version information  |true|
|statusFilePath|  Path for the file used to determine the rotation status for the broker when responding to service discovery health checks ||
|preferLaterVersions| If true, (and ModularLoadManagerImpl is being used), the load manager will attempt to use only brokers running the latest software version (to minimize impact to bundles)  |false|
|maxNumPartitionsPerPartitionedTopic|Max number of partitions per partitioned topic. Use 0 or negative number to disable the check|0|
|tlsEnabled|Deprecated - Use `webServicePortTls` and `brokerServicePortTls` instead. |false|
|tlsCertificateFilePath|  Path for the TLS certificate file ||
|tlsKeyFilePath|  Path for the TLS private key file ||
|tlsTrustCertsFilePath| Path for the trusted TLS certificate file. This cert is used to verify that any certs presented by connecting clients are signed by a certificate authority. If this verification fails, then the certs are untrusted and the connections are dropped. ||
|tlsAllowInsecureConnection| Accept untrusted TLS certificate from client. If it is set to `true`, a client with a cert which cannot be verified with the 'tlsTrustCertsFilePath' cert will be allowed to connect to the server, though the cert will not be used for client authentication. |false|
|tlsProtocols|Specify the tls protocols the broker will use to negotiate during TLS Handshake. Multiple values can be specified, separated by commas. Example:- ```TLSv1.3```, ```TLSv1.2``` ||
|tlsCiphers|Specify the tls cipher the broker will use to negotiate during TLS Handshake. Multiple values can be specified, separated by commas. Example:- ```TLS_ECDHE_RSA_WITH_AES_128_GCM_SHA256```||
|tlsEnabledWithKeyStore| Enable TLS with KeyStore type configuration in broker |false|
|tlsProvider| TLS Provider for KeyStore type ||
|tlsKeyStoreType| LS KeyStore type configuration in broker: JKS, PKCS12 |JKS|
|tlsKeyStore| TLS KeyStore path in broker ||
|tlsKeyStorePassword| TLS KeyStore password for broker ||
|brokerClientTlsEnabledWithKeyStore| Whether internal client use KeyStore type to authenticate with Pulsar brokers |false|
|brokerClientSslProvider| The TLS Provider used by internal client to authenticate with other Pulsar brokers ||
|brokerClientTlsTrustStoreType| TLS TrustStore type configuration for internal client: JKS, PKCS12, used by the internal client to authenticate with Pulsar brokers |JKS|
|brokerClientTlsTrustStore| TLS TrustStore path for internal client, used by the internal client to authenticate with Pulsar brokers ||
|brokerClientTlsTrustStorePassword| TLS TrustStore password for internal client, used by the internal client to authenticate with Pulsar brokers ||
|brokerClientTlsCiphers| Specify the tls cipher the internal client will use to negotiate during TLS Handshake. (a comma-separated list of ciphers) e.g.  [TLS_ECDHE_RSA_WITH_AES_128_GCM_SHA256]||
|brokerClientTlsProtocols|Specify the tls protocols the broker will use to negotiate during TLS handshake. (a comma-separated list of protocol names). e.g.  `TLSv1.3`, `TLSv1.2` ||
| metadataStoreBatchingEnabled | Enable metadata operations batching. | true |
| metadataStoreBatchingMaxDelayMillis | Maximum delay to impose on batching grouping. | 5 |
| metadataStoreBatchingMaxOperations | Maximum number of operations to include in a singular batch. | 1000 |
| metadataStoreBatchingMaxSizeKb | Maximum size of a batch. | 128 |
|ttlDurationDefaultInSeconds|The default Time to Live (TTL) for namespaces if the TTL is not configured at namespace policies. When the value is set to `0`, TTL is disabled. By default, TTL is disabled. |0|
|tokenSettingPrefix| Configure the prefix of the token-related settings, such as `tokenSecretKey`, `tokenPublicKey`, `tokenAuthClaim`, `tokenPublicAlg`, `tokenAudienceClaim`, and `tokenAudience`. ||
|tokenSecretKey| Configure the secret key to be used to validate auth tokens. The key can be specified like: `tokenSecretKey=data:;base64,xxxxxxxxx` or `tokenSecretKey=file:///my/secret.key`.  Note: key file must be DER-encoded.||
|tokenPublicKey| Configure the public key to be used to validate auth tokens. The key can be specified like: `tokenPublicKey=data:;base64,xxxxxxxxx` or `tokenPublicKey=file:///my/secret.key`.  Note: key file must be DER-encoded.||
|tokenPublicAlg| Configure the algorithm to be used to validate auth tokens. This can be any of the asymettric algorithms supported by Java JWT (https://github.com/jwtk/jjwt#signature-algorithms-keys) |RS256|
|tokenAuthClaim| Specify which of the token's claims will be used as the authentication "principal" or "role". The default "sub" claim will be used if this is left blank ||
|tokenAudienceClaim| The token audience "claim" name, e.g. "aud", that will be used to get the audience from token. If not set, audience will not be verified. ||
|tokenAudience| The token audience stands for this broker. The field `tokenAudienceClaim` of a valid token, need contains this. ||
|maxUnackedMessagesPerConsumer| Max number of unacknowledged messages allowed to receive messages by a consumer on a shared subscription. Broker will stop sending messages to consumer once, this limit reaches until consumer starts acknowledging messages back. Using a value of 0, is disabling unackeMessage limit check and consumer can receive messages without any restriction  |50000|
|maxUnackedMessagesPerSubscription| Max number of unacknowledged messages allowed per shared subscription. Broker will stop dispatching messages to all consumers of the subscription once this limit reaches until consumer starts acknowledging messages back and unack count reaches to limit/2. Using a value of 0, is disabling unackedMessage-limit check and dispatcher can dispatch messages without any restriction  |200000|
|subscriptionRedeliveryTrackerEnabled| Enable subscription message redelivery tracker |true|
|subscriptionExpirationTimeMinutes | How long to delete inactive subscriptions from last consuming. <br/><br/>Setting this configuration to a value **greater than 0** deletes inactive subscriptions automatically.<br/>Setting this configuration to **0** does not delete inactive subscriptions automatically. <br/><br/> Since this configuration takes effect on all topics, if there is even one topic whose subscriptions should not be deleted automatically, you need to set it to 0. <br/>Instead, you can set a subscription expiration time for each **namespace** using the [`pulsar-admin namespaces set-subscription-expiration-time options` command](https://pulsar.apache.org/tools/pulsar-admin/2.6.0-SNAPSHOT/#-em-set-subscription-expiration-time-em-). | 0 |
|maxConcurrentLookupRequest|  Max number of concurrent lookup request broker allows to throttle heavy incoming lookup traffic |50000|
|maxConcurrentTopicLoadRequest| Max number of concurrent topic loading request broker allows to control number of zk-operations |5000|
|authenticationEnabled| Enable authentication |false|
|authenticationProviders| Authentication provider name list, which is comma separated list of class names  ||
| authenticationRefreshCheckSeconds | Interval of time for checking for expired authentication credentials | 60 |
|authorizationEnabled|  Enforce authorization |false|
|superUserRoles|  Role names that are treated as “super-user”, meaning they will be able to do all admin operations and publish/consume from all topics ||
|brokerClientAuthenticationPlugin|  Authentication settings of the broker itself. Used when the broker connects to other brokers, either in same or other clusters  ||
|brokerClientAuthenticationParameters|||
|athenzDomainNames| Supported Athenz provider domain names(comma separated) for authentication  ||
|exposePreciseBacklogInPrometheus| Enable expose the precise backlog stats, set false to use published counter and consumed counter to calculate, this would be more efficient but may be inaccurate. |false|
|schemaRegistryStorageClassName|The schema storage implementation used by this broker.|org.apache.pulsar.broker.service.schema.BookkeeperSchemaStorageFactory|
|isSchemaValidationEnforced|Enforce schema validation on following cases: if a producer without a schema attempts to produce to a topic with schema, the producer will be failed to connect. PLEASE be carefully on using this, since non-java clients don't support schema. If this setting is enabled, then non-java clients fail to produce.|false|
|offloadersDirectory|The directory for all the offloader implementations.|./offloaders|
|bookkeeperMetadataServiceUri| Metadata service uri that bookkeeper is used for loading corresponding metadata driver and resolving its metadata service location. This value can be fetched using `bookkeeper shell whatisinstanceid` command in BookKeeper cluster. For example: zk+hierarchical://localhost:2181/ledgers. The metadata service uri list can also be semicolon separated values like below: zk+hierarchical://zk1:2181;zk2:2181;zk3:2181/ledgers ||
|bookkeeperClientAuthenticationPlugin|  Authentication plugin to use when connecting to bookies ||
|bookkeeperClientAuthenticationParametersName|  BookKeeper auth plugin implementation specifics parameters name and values  ||
|bookkeeperClientAuthenticationParameters|||
|bookkeeperClientNumWorkerThreads|  Number of BookKeeper client worker threads. Default is Runtime.getRuntime().availableProcessors()  ||
|bookkeeperClientTimeoutInSeconds|  Timeout for BK add / read operations  |30|
|bookkeeperClientSpeculativeReadTimeoutInMillis|  Speculative reads are initiated if a read request doesn’t complete within a certain time Using a value of 0, is disabling the speculative reads |0|
|bookkeeperNumberOfChannelsPerBookie|  Number of channels per bookie  |16|
|bookkeeperClientHealthCheckEnabled|  Enable bookies health check. Bookies that have more than the configured number of failure within the interval will be quarantined for some time. During this period, new ledgers won’t be created on these bookies  |true|
|bookkeeperClientHealthCheckIntervalSeconds||60|
|bookkeeperClientHealthCheckErrorThresholdPerInterval||5|
|bookkeeperClientHealthCheckQuarantineTimeInSeconds ||1800|
|bookkeeperClientRackawarePolicyEnabled|  Enable rack-aware bookie selection policy. BK will chose bookies from different racks when forming a new bookie ensemble  |true|
|bookkeeperClientRegionawarePolicyEnabled|  Enable region-aware bookie selection policy. BK will chose bookies from different regions and racks when forming a new bookie ensemble. If enabled, the value of bookkeeperClientRackawarePolicyEnabled is ignored  |false|
|bookkeeperClientMinNumRacksPerWriteQuorum|  Minimum number of racks per write quorum. BK rack-aware bookie selection policy will try to get bookies from at least 'bookkeeperClientMinNumRacksPerWriteQuorum' racks for a write quorum.  |2|
|bookkeeperClientEnforceMinNumRacksPerWriteQuorum|  Enforces rack-aware bookie selection policy to pick bookies from 'bookkeeperClientMinNumRacksPerWriteQuorum' racks for a writeQuorum. If BK can't find bookie then it would throw BKNotEnoughBookiesException instead of picking random one.  |false|
|bookkeeperClientReorderReadSequenceEnabled|  Enable/disable reordering read sequence on reading entries.  |false|
|bookkeeperClientIsolationGroups| Enable bookie isolation by specifying a list of bookie groups to choose from. Any bookie outside the specified groups will not be used by the broker  ||
|bookkeeperClientSecondaryIsolationGroups| Enable bookie secondary-isolation group if bookkeeperClientIsolationGroups doesn't have enough bookie available.  ||
|bookkeeperClientMinAvailableBookiesInIsolationGroups| Minimum bookies that should be available as part of bookkeeperClientIsolationGroups else broker will include bookkeeperClientSecondaryIsolationGroups bookies in isolated list.  ||
|bookkeeperClientGetBookieInfoIntervalSeconds| Set the interval to periodically check bookie info |86400|
|bookkeeperClientGetBookieInfoRetryIntervalSeconds|  Set the interval to retry a failed bookie info lookup |60|
|bookkeeperEnableStickyReads | Enable/disable having read operations for a ledger to be sticky to a single bookie. If this flag is enabled, the client will use one single bookie (by preference) to read  all entries for a ledger. | true |
|managedLedgerDefaultEnsembleSize|  Number of bookies to use when creating a ledger |2|
|managedLedgerDefaultWriteQuorum| Number of copies to store for each message  |2|
|managedLedgerDefaultAckQuorum| Number of guaranteed copies (acks to wait before write is complete) |2|
|managedLedgerCacheSizeMB|  Amount of memory to use for caching data payload in managed ledger. This memory is allocated from JVM direct memory and it’s shared across all the topics running in the same broker. By default, uses 1/5th of available direct memory ||
|managedLedgerCacheCopyEntries| Whether we should make a copy of the entry payloads when inserting in cache| false|
|managedLedgerCacheEvictionWatermark| Threshold to which bring down the cache level when eviction is triggered  |0.9|
|managedLedgerCacheEvictionFrequency| Configure the cache eviction frequency for the managed ledger cache (evictions/sec) | 100.0 |
|managedLedgerCacheEvictionTimeThresholdMillis| All entries that have stayed in cache for more than the configured time, will be evicted | 1000 |
|managedLedgerCursorBackloggedThreshold| Configure the threshold (in number of entries) from where a cursor should be considered 'backlogged' and thus should be set as inactive. | 1000|
|managedLedgerDefaultMarkDeleteRateLimit| Rate limit the amount of writes per second generated by consumer acking the messages  |1.0|
|managedLedgerMaxEntriesPerLedger| The max number of entries to append to a ledger before triggering a rollover. A ledger rollover is triggered after the min rollover time has passed and one of the following conditions is true: <ul><li>The max rollover time has been reached</li><li>The max entries have been written to the ledger</li><li>The max ledger size has been written to the ledger</li></ul>|50000|
|managedLedgerMinLedgerRolloverTimeMinutes| Minimum time between ledger rollover for a topic  |10|
|managedLedgerMaxLedgerRolloverTimeMinutes| Maximum time before forcing a ledger rollover for a topic |240|
|managedLedgerCursorMaxEntriesPerLedger|  Max number of entries to append to a cursor ledger  |50000|
|managedLedgerCursorRolloverTimeInSeconds|  Max time before triggering a rollover on a cursor ledger  |14400|
|managedLedgerMaxUnackedRangesToPersist|  Max number of “acknowledgment holes” that are going to be persistently stored. When acknowledging out of order, a consumer will leave holes that are supposed to be quickly filled by acking all the messages. The information of which messages are acknowledged is persisted by compressing in “ranges” of messages that were acknowledged. After the max number of ranges is reached, the information will only be tracked in memory and messages will be redelivered in case of crashes.  |1000|
|autoSkipNonRecoverableData|  Skip reading non-recoverable/unreadable data-ledger under managed-ledger’s list.It helps when data-ledgers gets corrupted at bookkeeper and managed-cursor is stuck at that ledger. |false|
|loadBalancerEnabled| Enable load balancer  |true|
|loadBalancerPlacementStrategy| Strategy to assign a new bundle weightedRandomSelection ||
|loadBalancerReportUpdateThresholdPercentage| Percentage of change to trigger load report update  |10|
|loadBalancerReportUpdateMaxIntervalMinutes|  Maximum interval to update load report  |15|
|loadBalancerHostUsageCheckIntervalMinutes| Frequency of report to collect  |1|
|loadBalancerSheddingIntervalMinutes| Load shedding interval. Broker periodically checks whether some traffic should be offload from some over-loaded broker to other under-loaded brokers  |30|
|loadBalancerSheddingGracePeriodMinutes|  Prevent the same topics to be shed and moved to other broker more than once within this timeframe |30|
|loadBalancerBrokerMaxTopics| Usage threshold to allocate max number of topics to broker  |50000|
|loadBalancerBrokerUnderloadedThresholdPercentage|  Usage threshold to determine a broker as under-loaded |1|
|loadBalancerBrokerOverloadedThresholdPercentage| Usage threshold to determine a broker as over-loaded  |85|
|loadBalancerResourceQuotaUpdateIntervalMinutes|  Interval to update namespace bundle resource quota |15|
|loadBalancerBrokerComfortLoadLevelPercentage|  Usage threshold to determine a broker is having just right level of load  |65|
<<<<<<< HEAD
|loadBalancerAutoBundleSplitEnabled|  Enable/disable namespace bundle auto split  |false|
|loadBalancerNamespaceBundleMaxTopics|  Maximum topics in a bundle, otherwise bundle split will be triggered  |1000|
|loadBalancerNamespaceBundleMaxSessions|  Maximum sessions (producers + consumers) in a bundle, otherwise bundle split will be triggered. <br />To disable the threshold check, set the value to -1.  |1000|
|loadBalancerNamespaceBundleMaxMsgRate| Maximum msgRate (in + out) in a bundle, otherwise bundle split will be triggered  |1000|
|loadBalancerNamespaceBundleMaxBandwidthMbytes| Maximum bandwidth (in + out) in a bundle, otherwise bundle split will be triggered  |100|
|loadBalancerNamespaceMaximumBundles| Maximum number of bundles in a namespace  |128|
=======
|loadBalancerAutoBundleSplitEnabled|  enable/disable namespace bundle auto split  |false|
|loadBalancerNamespaceBundleMaxTopics|  maximum topics in a bundle, otherwise bundle split will be triggered  |1000|
|loadBalancerNamespaceBundleMaxSessions|  maximum sessions (producers + consumers) in a bundle, otherwise bundle split will be triggered  |1000|
|loadBalancerNamespaceBundleMaxMsgRate| maximum msgRate (in + out) in a bundle, otherwise bundle split will be triggered  |1000|
|loadBalancerNamespaceBundleMaxBandwidthMbytes| maximum bandwidth (in + out) in a bundle, otherwise bundle split will be triggered  |100|
|loadBalancerNamespaceMaximumBundles| maximum number of bundles in a namespace  |128|
|loadBalancerLoadSheddingStrategy | The shedding strategy of load balance. <br /><br />Available values: <li>`org.apache.pulsar.broker.loadbalance.impl.ThresholdShedder`</li><li>`org.apache.pulsar.broker.loadbalance.impl.OverloadShedder`</li><li>`org.apache.pulsar.broker.loadbalance.impl.UniformLoadShedder`</li><br />For the comparisons of the shedding strategies, see [here](administration-load-balance/#shed-load-automatically).|`org.apache.pulsar.broker.loadbalance.impl.ThresholdShedder`
>>>>>>> 9fae00ea
|replicationMetricsEnabled| Enable replication metrics  |true|
|replicationConnectionsPerBroker| Max number of connections to open for each broker in a remote cluster More connections host-to-host lead to better throughput over high-latency links.  |16|
|replicationProducerQueueSize|  Replicator producer queue size  |1000|
|replicatorPrefix|  Replicator prefix used for replicator producer name and cursor name pulsar.repl||
|replicationTlsEnabled| Enable TLS when talking with other clusters to replicate messages |false|
|brokerServicePurgeInactiveFrequencyInSeconds|Deprecated. Use `brokerDeleteInactiveTopicsFrequencySeconds`.|60|
|transactionCoordinatorEnabled|Whether to enable transaction coordinator in broker.|true|
|transactionMetadataStoreProviderClassName| |org.apache.pulsar.transaction.coordinator.impl.InMemTransactionMetadataStoreProvider|
|defaultRetentionTimeInMinutes| Default message retention time  |0|
|defaultRetentionSizeInMB|  Default retention size  |0|
|keepAliveIntervalSeconds|  How often to check whether the connections are still alive  |30|
|bootstrapNamespaces| The bootstrap name. | N/A |
|loadManagerClassName|  Name of load manager to use |org.apache.pulsar.broker.loadbalance.impl.SimpleLoadManagerImpl|
|supportedNamespaceBundleSplitAlgorithms| Supported algorithms name for namespace bundle split |[range_equally_divide,topic_count_equally_divide]|
|defaultNamespaceBundleSplitAlgorithm| Default algorithm name for namespace bundle split |range_equally_divide|
|managedLedgerOffloadDriver| The directory for all the offloader implementations `offloadersDirectory=./offloaders`. Driver to use to offload old data to long term storage (Possible values: S3, aws-s3, google-cloud-storage). When using google-cloud-storage, Make sure both Google Cloud Storage and Google Cloud Storage JSON API are enabled for the project (check from Developers Console -> Api&auth -> APIs). ||
|managedLedgerOffloadMaxThreads|  Maximum number of thread pool threads for ledger offloading |2|
|managedLedgerOffloadPrefetchRounds|The maximum prefetch rounds for ledger reading for offloading.|1|
|managedLedgerUnackedRangesOpenCacheSetEnabled|  Use Open Range-Set to cache unacknowledged messages |true|
|managedLedgerOffloadDeletionLagMs|Delay between a ledger being successfully offloaded to long term storage and the ledger being deleted from bookkeeper | 14400000|
|managedLedgerOffloadAutoTriggerSizeThresholdBytes|The number of bytes before triggering automatic offload to long term storage |-1 (disabled)|
|s3ManagedLedgerOffloadRegion|  For Amazon S3 ledger offload, AWS region  ||
|s3ManagedLedgerOffloadBucket|  For Amazon S3 ledger offload, Bucket to place offloaded ledger into ||
|s3ManagedLedgerOffloadServiceEndpoint| For Amazon S3 ledger offload, Alternative endpoint to connect to (useful for testing) ||
|s3ManagedLedgerOffloadMaxBlockSizeInBytes| For Amazon S3 ledger offload, Max block size in bytes. (64MB by default, 5MB minimum) |67108864|
|s3ManagedLedgerOffloadReadBufferSizeInBytes| For Amazon S3 ledger offload, Read buffer size in bytes (1MB by default)  |1048576|
|gcsManagedLedgerOffloadRegion|For Google Cloud Storage ledger offload, region where offload bucket is located. Go to this page for more details: https://cloud.google.com/storage/docs/bucket-locations .|N/A|
|gcsManagedLedgerOffloadBucket|For Google Cloud Storage ledger offload, Bucket to place offloaded ledger into.|N/A|
|gcsManagedLedgerOffloadMaxBlockSizeInBytes|For Google Cloud Storage ledger offload, the maximum block size in bytes. (64MB by default, 5MB minimum)|67108864|
|gcsManagedLedgerOffloadReadBufferSizeInBytes|For Google Cloud Storage ledger offload, Read buffer size in bytes. (1MB by default)|1048576|
|gcsManagedLedgerOffloadServiceAccountKeyFile|For Google Cloud Storage, path to json file containing service account credentials. For more details, see the "Service Accounts" section of https://support.google.com/googleapi/answer/6158849 .|N/A|
|fileSystemProfilePath|For File System Storage, file system profile path.|../conf/filesystem_offload_core_site.xml|
|fileSystemURI|For File System Storage, file system uri.|N/A|
|s3ManagedLedgerOffloadRole| For Amazon S3 ledger offload, provide a role to assume before writing to s3 ||
|s3ManagedLedgerOffloadRoleSessionName| For Amazon S3 ledger offload, provide a role session name when using a role |pulsar-s3-offload|
| acknowledgmentAtBatchIndexLevelEnabled | Enable or disable the batch index acknowledgement. | false |
|enableReplicatedSubscriptions|Whether to enable tracking of replicated subscriptions state across clusters.|true|
|replicatedSubscriptionsSnapshotFrequencyMillis|The frequency of snapshots for replicated subscriptions tracking.|1000|
|replicatedSubscriptionsSnapshotTimeoutSeconds|The timeout for building a consistent snapshot for tracking replicated subscriptions state.|30|
|replicatedSubscriptionsSnapshotMaxCachedPerSubscription|The maximum number of snapshot to be cached per subscription.|10|
|maxMessagePublishBufferSizeInMB|The maximum memory size for a broker to handle messages that are sent by producers. If the processing message size exceeds this value, the broker stops reading data from the connection. The processing messages refer to the messages that are sent to the broker but the broker has not sent response to the client. Usually the messages are waiting to be written to bookies. It is shared across all the topics running in the same broker. The value `-1` disables the memory limitation. By default, it is 50% of direct memory.|N/A|
|messagePublishBufferCheckIntervalInMillis|Interval between checks to see if message publish buffer size exceeds the maximum. Use `0` or negative number to disable the max publish buffer limiting.|100|
|retentionCheckIntervalInSeconds|Check between intervals to see if consumed ledgers need to be trimmed. Use 0 or negative number to disable the check.|120|
| maxMessageSize | Set the maximum size of a message. | 5242880 |
| preciseTopicPublishRateLimiterEnable | Enable precise topic publish rate limiting. | false |
| lazyCursorRecovery | Whether to recover cursors lazily when trying to recover a managed ledger backing a persistent topic. It can improve write availability of topics. The caveat is now when recovered ledger is ready to write we're not sure if all old consumers' last mark delete position(ack position) can be recovered or not. So user can make the trade off or have custom logic in application to checkpoint consumer state.| false |  
|haProxyProtocolEnabled | Enable or disable the [HAProxy](http://www.haproxy.org/) protocol. |false|
| maxTopicsPerNamespace | The maximum number of persistent topics that can be created in the namespace. When the number of topics reaches this threshold, the broker rejects the request of creating a new topic, including the auto-created topics by the producer or consumer, until the number of connected consumers decreases. The default value 0 disables the check. | 0 |
|subscriptionTypesEnabled| Enable all subscription types, which are exclusive, shared, failover, and key_shared. | Exclusive, Shared, Failover, Key_Shared |
| managedLedgerInfoCompressionType | Compression type of managed ledger information. <br /><br />Available options are `NONE`, `LZ4`, `ZLIB`, `ZSTD`, and `SNAPPY`). <br /><br />If this value is `NONE` or invalid, the `managedLedgerInfo` is not compressed. <br /><br />**Note** that after enabling this configuration, if you want to degrade a broker, you need to change the value to `NONE` and make sure all ledger metadata is saved without compression. | None |
| additionalServlets | Additional servlet name. <br /><br />If you have multiple additional servlets, separate them by commas. <br /><br />For example, additionalServlet_1, additionalServlet_2 | N/A |
| additionalServletDirectory | Location of broker additional servlet NAR directory | ./brokerAdditionalServlet |
| brokerEntryMetadataInterceptors | Set broker entry metadata interceptors.<br /><br />Multiple interceptors should be separated by commas. <br /><br />Available values:<li>org.apache.pulsar.common.intercept.AppendBrokerTimestampMetadataInterceptor</li><li>org.apache.pulsar.common.intercept.AppendIndexMetadataInterceptor</li> <br /><br />Example<br />brokerEntryMetadataInterceptors=org.apache.pulsar.common.intercept.AppendBrokerTimestampMetadataInterceptor, org.apache.pulsar.common.intercept.AppendIndexMetadataInterceptor|N/A |
| enableExposingBrokerEntryMetadataToClient|Whether to expose broker entry metadata to client or not.<br /><br />Available values:<li>true</li><li>false</li><br />Example<br />enableExposingBrokerEntryMetadataToClient=true  | false |

## Client

You can use the [`pulsar-client`](reference-cli-tools.md#pulsar-client) CLI tool to publish messages to and consume messages from Pulsar topics. You can use this tool in place of a client library.

|Name|Description|Default|
|---|---|---|
|webServiceUrl| The web URL for the cluster.  |http://localhost:8080/|
|brokerServiceUrl|  The Pulsar protocol URL for the cluster.  |pulsar://localhost:6650/|
|authPlugin|  The authentication plugin.  ||
|authParams|  The authentication parameters for the cluster, as a comma-separated string. ||
|useTls|  Whether to enforce the TLS authentication in the cluster.  |false|
| tlsAllowInsecureConnection | Allow TLS connections to servers whose certificate cannot be verified to have been signed by a trusted certificate authority. | false |
| tlsEnableHostnameVerification | Whether the server hostname must match the common name of the certificate that is used by the server. | false |
|tlsTrustCertsFilePath|||
| useKeyStoreTls | Enable TLS with KeyStore type configuration in the broker. | false |
| tlsTrustStoreType | TLS TrustStore type configuration. <li>JKS <li>PKCS12 |JKS|
| tlsTrustStore | TLS TrustStore path. | |
| tlsTrustStorePassword | TLS TrustStore password. | |






## Log4j

You can set the log level and configuration in the  [log4j2.yaml](https://github.com/apache/pulsar/blob/d557e0aa286866363bc6261dec87790c055db1b0/conf/log4j2.yaml#L155) file. The following logging configuration parameters are available.

|Name|Default|
|---|---|
|pulsar.root.logger|  WARN,CONSOLE|
|pulsar.log.dir|  logs|
|pulsar.log.file| pulsar.log|
|log4j.rootLogger|  ${pulsar.root.logger}|
|log4j.appender.CONSOLE|  org.apache.log4j.ConsoleAppender|
|log4j.appender.CONSOLE.Threshold|  DEBUG|
|log4j.appender.CONSOLE.layout| org.apache.log4j.PatternLayout|
|log4j.appender.CONSOLE.layout.ConversionPattern| %d{ISO8601} - %-5p - [%t:%C{1}@%L] - %m%n|
|log4j.appender.ROLLINGFILE|  org.apache.log4j.DailyRollingFileAppender|
|log4j.appender.ROLLINGFILE.Threshold|  DEBUG|
|log4j.appender.ROLLINGFILE.File| ${pulsar.log.dir}/${pulsar.log.file}|
|log4j.appender.ROLLINGFILE.layout| org.apache.log4j.PatternLayout|
|log4j.appender.ROLLINGFILE.layout.ConversionPattern| %d{ISO8601} - %-5p [%t:%C{1}@%L] - %m%n|
|log4j.appender.TRACEFILE|  org.apache.log4j.FileAppender|
|log4j.appender.TRACEFILE.Threshold|  TRACE|
|log4j.appender.TRACEFILE.File| pulsar-trace.log|
|log4j.appender.TRACEFILE.layout| org.apache.log4j.PatternLayout|
|log4j.appender.TRACEFILE.layout.ConversionPattern| %d{ISO8601} - %-5p [%t:%C{1}@%L][%x] - %m%n|

> Note: 'topic' in log4j2.appender is configurable. 
> - If you want to append all logs to a single topic, set the same topic name.
> - If you want to append logs to different topics, you can set different topic names. 

## Log4j shell

|Name|Default|
|---|---|
|bookkeeper.root.logger|  ERROR,CONSOLE|
|log4j.rootLogger|  ${bookkeeper.root.logger}|
|log4j.appender.CONSOLE|  org.apache.log4j.ConsoleAppender|
|log4j.appender.CONSOLE.Threshold|  DEBUG|
|log4j.appender.CONSOLE.layout| org.apache.log4j.PatternLayout|
|log4j.appender.CONSOLE.layout.ConversionPattern| %d{ABSOLUTE} %-5p %m%n|
|log4j.logger.org.apache.zookeeper| ERROR|
|log4j.logger.org.apache.bookkeeper|  ERROR|
|log4j.logger.org.apache.bookkeeper.bookie.BookieShell| INFO|


## Standalone

|Name|Description|Default|
|---|---|---|
|authenticateOriginalAuthData|  If this flag is set to `true`, the broker authenticates the original Auth data; else it just accepts the originalPrincipal and authorizes it (if required). |false|
|zookeeperServers|  The quorum connection string for local ZooKeeper  ||
|zooKeeperCacheExpirySeconds|ZooKeeper cache expiry time in seconds|300|
|configurationStoreServers| Configuration store connection string (as a comma-separated list) ||
|brokerServicePort| The port on which the standalone broker listens for connections |6650|
|webServicePort|  The port used by the standalone broker for HTTP requests  |8080|
|bindAddress| The hostname or IP address on which the standalone service binds  |0.0.0.0|
|bindAddresses| Additional Hostname or IP addresses the service binds on: `listener_name:scheme://host:port,...`.  ||
|advertisedAddress| The hostname or IP address that the standalone service advertises to the outside world. If not set, the value of `InetAddress.getLocalHost().getHostName()` is used.  ||
| numAcceptorThreads | Number of threads to use for Netty Acceptor | 1 |
| numIOThreads | Number of threads to use for Netty IO | 2 * Runtime.getRuntime().availableProcessors() |
| numHttpServerThreads | Number of threads to use for HTTP requests processing | 2 * Runtime.getRuntime().availableProcessors()|
|isRunningStandalone|This flag controls features that are meant to be used when running in standalone mode.|N/A|
|clusterName| The name of the cluster that this broker belongs to. |standalone|
| failureDomainsEnabled | Enable cluster's failure-domain which can distribute brokers into logical region. | false |
|zooKeeperSessionTimeoutMillis| The ZooKeeper session timeout, in milliseconds. |30000|
|zooKeeperOperationTimeoutSeconds|ZooKeeper operation timeout in seconds.|30|
|brokerShutdownTimeoutMs| The time to wait for graceful broker shutdown. After this time elapses, the process will be killed. |60000|
|skipBrokerShutdownOnOOM| Flag to skip broker shutdown when broker handles Out of memory error. |false|
|backlogQuotaCheckEnabled|  Enable the backlog quota check, which enforces a specified action when the quota is reached.  |true|
|backlogQuotaCheckIntervalInSeconds|  How often to check for topics that have reached the backlog quota.  |60|
|backlogQuotaDefaultLimitBytes| The default per-topic backlog quota limit. Being less than 0 means no limitation. By default, it is -1. |-1|
|ttlDurationDefaultInSeconds|The default Time to Live (TTL) for namespaces if the TTL is not configured at namespace policies. When the value is set to `0`, TTL is disabled. By default, TTL is disabled. |0|
|brokerDeleteInactiveTopicsEnabled| Enable the deletion of inactive topics. If topics are not consumed for some while, these inactive topics might be cleaned up. Deleting inactive topics is enabled by default. The default period is 1 minute. |true|
|brokerDeleteInactiveTopicsFrequencySeconds|  How often to check for inactive topics, in seconds. |60|
| maxPendingPublishRequestsPerConnection | Maximum pending publish requests per connection to avoid keeping large number of pending requests in memory | 1000|
|messageExpiryCheckIntervalInMinutes| How often to proactively check and purged expired messages. |5|
|activeConsumerFailoverDelayTimeMillis| How long to delay rewinding cursor and dispatching messages when active consumer is changed.  |1000|
| subscriptionExpirationTimeMinutes | How long to delete inactive subscriptions from last consumption. When it is set to 0, inactive subscriptions are not deleted automatically | 0 |
| subscriptionRedeliveryTrackerEnabled | Enable subscription message redelivery tracker to send redelivery count to consumer. | true |
|subscriptionKeySharedEnable|Whether to enable the Key_Shared subscription.|true|
| subscriptionKeySharedUseConsistentHashing | In Key_Shared subscription type, with default AUTO_SPLIT mode, use splitting ranges or consistent hashing to reassign keys to new consumers. | false |
| subscriptionKeySharedConsistentHashingReplicaPoints | In Key_Shared subscription type, the number of points in the consistent-hashing ring. The greater the number, the more equal the assignment of keys to consumers. | 100 |
| subscriptionExpiryCheckIntervalInMinutes | How frequently to proactively check and purge expired subscription |5 |
| brokerDeduplicationEnabled | Set the default behavior for message deduplication in the broker. This can be overridden per-namespace. If it is enabled, the broker rejects messages that are already stored in the topic. | false |
| brokerDeduplicationMaxNumberOfProducers | Maximum number of producer information that it's going to be persisted for deduplication purposes | 10000 |
| brokerDeduplicationEntriesInterval | Number of entries after which a deduplication information snapshot is taken. A greater interval leads to less snapshots being taken though it would increase the topic recovery time, when the entries published after the snapshot need to be replayed. | 1000 |
| brokerDeduplicationProducerInactivityTimeoutMinutes | The time of inactivity (in minutes) after which the broker discards deduplication information related to a disconnected producer. | 360 |
| defaultNumberOfNamespaceBundles | When a namespace is created without specifying the number of bundles, this value is used as the default setting.| 4 |
|clientLibraryVersionCheckEnabled|  Enable checks for minimum allowed client library version. |false|
|clientLibraryVersionCheckAllowUnversioned| Allow client libraries with no version information  |true|
|statusFilePath|  The path for the file used to determine the rotation status for the broker when responding to service discovery health checks |/usr/local/apache/htdocs|
|maxUnackedMessagesPerConsumer| The maximum number of unacknowledged messages allowed to be received by consumers on a shared subscription. The broker will stop sending messages to a consumer once this limit is reached or until the consumer begins acknowledging messages. A value of 0 disables the unacked message limit check and thus allows consumers to receive messages without any restrictions. |50000|
|maxUnackedMessagesPerSubscription| The same as above, except per subscription rather than per consumer.  |200000|
| maxUnackedMessagesPerBroker | Maximum number of unacknowledged messages allowed per broker. Once this limit reaches, the broker stops dispatching messages to all shared subscriptions which has a higher number of unacknowledged messages until subscriptions start acknowledging messages back and unacknowledged messages count reaches to limit/2. When the value is set to 0, unacknowledged message limit check is disabled and broker does not block dispatchers. | 0 |
| maxUnackedMessagesPerSubscriptionOnBrokerBlocked | Once the broker reaches maxUnackedMessagesPerBroker limit, it blocks subscriptions which have higher unacknowledged messages than this percentage limit and subscription does not receive any new messages until that subscription acknowledges messages back. | 0.16 |
| unblockStuckSubscriptionEnabled|Broker periodically checks if subscription is stuck and unblock if flag is enabled.|false|
|maxNumPartitionsPerPartitionedTopic|Max number of partitions per partitioned topic. Use 0 or negative number to disable the check|0|
|zookeeperSessionExpiredPolicy|There are two policies when ZooKeeper session expired happens, "shutdown" and "reconnect". If it is set to "shutdown" policy, when ZooKeeper session expired happens, the broker is shutdown. If it is set to "reconnect" policy, the broker tries to reconnect to ZooKeeper server and re-register metadata to ZooKeeper. Note: the "reconnect" policy is an experiment feature.|shutdown|
| topicPublisherThrottlingTickTimeMillis | Tick time to schedule task that checks topic publish rate limiting across all topics. A lower value can improve accuracy while throttling publish but it uses more CPU to perform frequent check. (Disable publish throttling with value 0) | 10|
| brokerPublisherThrottlingTickTimeMillis | Tick time to schedule task that checks broker publish rate limiting across all topics. A lower value can improve accuracy while throttling publish but it uses more CPU to perform frequent check. When the value is set to 0, publish throttling is disabled. |50 |
| brokerPublisherThrottlingMaxMessageRate | Maximum rate (in 1 second) of messages allowed to publish for a broker if the message rate limiting is enabled. When the value is set to 0, message rate limiting is disabled. | 0|
| brokerPublisherThrottlingMaxByteRate | Maximum rate (in 1 second) of bytes allowed to publish for a broker if the  byte rate limiting is enabled. When the value is set to 0, the byte rate limiting is disabled. | 0 |
|subscribeThrottlingRatePerConsumer|Too many subscribe requests from a consumer can cause broker rewinding consumer cursors and loading data from bookies, hence causing high network bandwidth usage. When the positive value is set, broker will throttle the subscribe requests for one consumer. Otherwise, the throttling will be disabled. By default, throttling is disabled.|0|
|subscribeRatePeriodPerConsumerInSecond|Rate period for {subscribeThrottlingRatePerConsumer}. By default, it is 30s.|30|
|dispatchThrottlingRateInMsg| Dispatch throttling-limit of messages for a broker (per second). 0 means the dispatch throttling-limit is disabled. |0|
|dispatchThrottlingRateInByte| Dispatch throttling-limit of bytes for a broker (per second). 0 means the dispatch throttling-limit is disabled. |0|
| dispatchThrottlingRatePerTopicInMsg | Default messages (per second) dispatch throttling-limit for every topic. When the value is set to 0, default message dispatch throttling-limit is disabled. |0 |
| dispatchThrottlingRatePerTopicInByte | Default byte (per second) dispatch throttling-limit for every topic. When the value is set to 0, default byte dispatch throttling-limit is disabled. | 0|
| dispatchThrottlingOnBatchMessageEnabled |Apply dispatch rate limiting on batch message instead individual messages with in batch message. (Default is disabled). | false|
| dispatchThrottlingRateRelativeToPublishRate | Enable dispatch rate-limiting relative to publish rate. | false |
|dispatchThrottlingRatePerSubscriptionInMsg|The defaulted number of message dispatching throttling-limit for a subscription. The value of 0 disables message dispatch-throttling.|0|
|dispatchThrottlingRatePerSubscriptionInByte|The default number of message-bytes dispatching throttling-limit for a subscription. The value of 0 disables message-byte dispatch-throttling.|0|
|dispatchThrottlingRatePerReplicatorInMsg| Dispatch throttling-limit of messages for every replicator in replication (per second). 0 means the dispatch throttling-limit in replication is disabled. |0|
|dispatchThrottlingRatePerReplicatorInByte| Dispatch throttling-limit of bytes for every replicator in replication (per second). 0 means the dispatch throttling-limit is disabled. |0|
| dispatchThrottlingOnNonBacklogConsumerEnabled | Enable dispatch-throttling for both caught up consumers as well as consumers who have backlogs. | true |
|dispatcherMaxReadBatchSize|The maximum number of entries to read from BookKeeper. By default, it is 100 entries.|100|
|dispatcherMaxReadSizeBytes|The maximum size in bytes of entries to read from BookKeeper. By default, it is 5MB.|5242880|
|dispatcherMinReadBatchSize|The minimum number of entries to read from BookKeeper. By default, it is 1 entry. When there is an error occurred on reading entries from bookkeeper, the broker will backoff the batch size to this minimum number.|1|
|dispatcherMaxRoundRobinBatchSize|The maximum number of entries to dispatch for a shared subscription. By default, it is 20 entries.|20|
| preciseDispatcherFlowControl | Precise dispathcer flow control according to history message number of each entry. | false |
| streamingDispatch | Whether to use streaming read dispatcher. It can be useful when there's a huge backlog to drain and instead of read with micro batch we can streamline the read from bookkeeper to make the most of consumer capacity till we hit bookkeeper read limit or consumer process limit, then we can use consumer flow control to tune the speed. This feature is currently in preview and can be changed in subsequent release. | false |
| maxConcurrentLookupRequest | Maximum number of concurrent lookup request that the broker allows to throttle heavy incoming lookup traffic. | 50000 |
| maxConcurrentTopicLoadRequest | Maximum number of concurrent topic loading request that the broker allows to control the number of zk-operations. | 5000 |
| maxConcurrentNonPersistentMessagePerConnection | Maximum number of concurrent non-persistent message that can be processed per connection. | 1000 |
| numWorkerThreadsForNonPersistentTopic | Number of worker threads to serve non-persistent topic. | 8 |
| enablePersistentTopics | Enable broker to load persistent topics. | true |
| enableNonPersistentTopics | Enable broker to load non-persistent topics. | true |
| maxProducersPerTopic | Maximum number of producers allowed to connect to topic. Once this limit reaches, the broker rejects new producers until the number of connected producers decreases. When the value is set to 0, maxProducersPerTopic-limit check is disabled. | 0 |
| maxConsumersPerTopic | Maximum number of consumers allowed to connect to topic. Once this limit reaches, the broker rejects new consumers until the number of connected consumers decreases. When the value is set to 0, maxConsumersPerTopic-limit check is disabled. | 0 |
| maxConsumersPerSubscription | Maximum number of consumers allowed to connect to subscription. Once this limit reaches, the broker rejects new consumers until the number of connected consumers decreases. When the value is set to 0, maxConsumersPerSubscription-limit check is disabled. | 0 |
| metadataStoreBatchingEnabled | Enable metadata operations batching. | true |
| metadataStoreBatchingMaxDelayMillis | Maximum delay to impose on batching grouping. | 5 |
| metadataStoreBatchingMaxOperations | Maximum number of operations to include in a singular batch. | 1000 |
| metadataStoreBatchingMaxSizeKb | Maximum size of a batch. | 128 |
| tlsCertRefreshCheckDurationSec | TLS certificate refresh duration in seconds. When the value is set to 0, check the TLS certificate on every new connection. | 300 |
| tlsCertificateFilePath | Path for the TLS certificate file. | |
| tlsKeyFilePath | Path for the TLS private key file. | |
| tlsTrustCertsFilePath | Path for the trusted TLS certificate file.| |
| tlsAllowInsecureConnection | Accept untrusted TLS certificate from the client. If it is set to true, a client with a certificate which cannot be verified with the 'tlsTrustCertsFilePath' certificate is allowed to connect to the server, though the certificate is not be used for client authentication. | false |
| tlsProtocols | Specify the TLS protocols the broker uses to negotiate during TLS handshake. | |
| tlsCiphers | Specify the TLS cipher the broker uses to negotiate during TLS Handshake. | |
| tlsRequireTrustedClientCertOnConnect | Trusted client certificates are required for to connect TLS. Reject the Connection if the client certificate is not trusted. In effect, this requires that all connecting clients perform TLS client authentication. | false |
| tlsEnabledWithKeyStore | Enable TLS with KeyStore type configuration in broker. | false |
| tlsProvider | TLS Provider for KeyStore type. | |
| tlsKeyStoreType | TLS KeyStore type configuration in the broker.<li>JKS <li>PKCS12 |JKS|
| tlsKeyStore | TLS KeyStore path in the broker. | |
| tlsKeyStorePassword | TLS KeyStore password for the broker. | |
| tlsTrustStoreType | TLS TrustStore type configuration in the broker<li>JKS <li>PKCS12 |JKS|
| tlsTrustStore | TLS TrustStore path in the broker. | |
| tlsTrustStorePassword | TLS TrustStore password for the broker. | |
| brokerClientTlsEnabledWithKeyStore | Configure whether the internal client uses the KeyStore type to authenticate with Pulsar brokers. | false |
| brokerClientSslProvider | The TLS Provider used by the internal client to authenticate with other Pulsar brokers. | |
| brokerClientTlsTrustStoreType | TLS TrustStore type configuration for the internal client to authenticate with Pulsar brokers. <li>JKS <li>PKCS12 | JKS |
| brokerClientTlsTrustStore | TLS TrustStore path for the internal client to authenticate with Pulsar brokers. | |
| brokerClientTlsTrustStorePassword | TLS TrustStore password for the internal client to authenticate with Pulsar brokers. | |
| brokerClientTlsCiphers | Specify the TLS cipher that the internal client uses to negotiate during TLS Handshake. | |
| brokerClientTlsProtocols | Specify the TLS protocols that the broker uses to negotiate during TLS handshake. | |
| systemTopicEnabled | Enable/Disable system topics. | false |
| topicLevelPoliciesEnabled | Enable or disable topic level policies. Topic level policies depends on the system topic. Please enable the system topic first. | false |
| proxyRoles | Role names that are treated as "proxy roles". If the broker sees a request with role as proxyRoles, it demands to see a valid original principal. | |
| authenticateOriginalAuthData | If this flag is set, the broker authenticates the original Auth data. Otherwise, it just accepts the originalPrincipal and authorizes it (if required). | false |
|authenticationEnabled| Enable authentication for the broker. |false|
|authenticationProviders| A comma-separated list of class names for authentication providers. |false|
|authorizationEnabled|  Enforce authorization in brokers. |false|
| authorizationProvider | Authorization provider fully qualified class-name. | org.apache.pulsar.broker.authorization.PulsarAuthorizationProvider |
| authorizationAllowWildcardsMatching | Allow wildcard matching in authorization. Wildcard matching is applicable only when the wildcard-character (*) presents at the **first** or **last** position. | false |
|superUserRoles|  Role names that are treated as “superusers.” Superusers are authorized to perform all admin tasks. | |
|brokerClientAuthenticationPlugin|  The authentication settings of the broker itself. Used when the broker connects to other brokers either in the same cluster or from other clusters. | |
|brokerClientAuthenticationParameters|  The parameters that go along with the plugin specified using brokerClientAuthenticationPlugin.  | |
|athenzDomainNames| Supported Athenz authentication provider domain names as a comma-separated list.  | |
| anonymousUserRole | When this parameter is not empty, unauthenticated users perform as anonymousUserRole. | |
|tokenSettingPrefix| Configure the prefix of the token related setting like `tokenSecretKey`, `tokenPublicKey`, `tokenAuthClaim`, `tokenPublicAlg`, `tokenAudienceClaim`, and `tokenAudience`. ||
|tokenSecretKey| Configure the secret key to be used to validate auth tokens. The key can be specified like: `tokenSecretKey=data:;base64,xxxxxxxxx` or `tokenSecretKey=file:///my/secret.key`.  Note: key file must be DER-encoded.||
|tokenPublicKey| Configure the public key to be used to validate auth tokens. The key can be specified like: `tokenPublicKey=data:;base64,xxxxxxxxx` or `tokenPublicKey=file:///my/secret.key`.  Note: key file must be DER-encoded.||
|tokenAuthClaim| Specify the token claim that will be used as the authentication "principal" or "role". The "subject" field will be used if this is left blank ||
|tokenAudienceClaim| The token audience "claim" name, e.g. "aud". It is used to get the audience from token. If it is not set, the audience is not verified. ||
| tokenAudience | The token audience stands for this broker. The field `tokenAudienceClaim` of a valid token need contains this parameter.| |
|saslJaasClientAllowedIds|This is a regexp, which limits the range of possible ids which can connect to the Broker using SASL. By default, it is set to `SaslConstants.JAAS_CLIENT_ALLOWED_IDS_DEFAULT`, which is ".*pulsar.*", so only clients whose id contains 'pulsar' are allowed to connect.|N/A|
|saslJaasBrokerSectionName|Service Principal, for login context name. By default, it is set to `SaslConstants.JAAS_DEFAULT_BROKER_SECTION_NAME`, which is "Broker".|N/A|
|httpMaxRequestSize|If the value is larger than 0, it rejects all HTTP requests with bodies larged than the configured limit.|-1|
|exposePreciseBacklogInPrometheus| Enable expose the precise backlog stats, set false to use published counter and consumed counter to calculate, this would be more efficient but may be inaccurate. |false|
|bookkeeperMetadataServiceUri|Metadata service uri is what BookKeeper used for loading corresponding metadata driver and resolving its metadata service location. This value can be fetched using `bookkeeper shell whatisinstanceid` command in BookKeeper cluster. For example: `zk+hierarchical://localhost:2181/ledgers`. The metadata service uri list can also be semicolon separated values like: `zk+hierarchical://zk1:2181;zk2:2181;zk3:2181/ledgers`.|N/A|
|bookkeeperClientAuthenticationPlugin|  Authentication plugin to be used when connecting to bookies (BookKeeper servers). ||
|bookkeeperClientAuthenticationParametersName|  BookKeeper authentication plugin implementation parameters and values.  ||
|bookkeeperClientAuthenticationParameters|  Parameters associated with the bookkeeperClientAuthenticationParametersName ||
|bookkeeperClientNumWorkerThreads|  Number of BookKeeper client worker threads. Default is Runtime.getRuntime().availableProcessors()  ||
|bookkeeperClientTimeoutInSeconds|  Timeout for BookKeeper add and read operations. |30|
|bookkeeperClientSpeculativeReadTimeoutInMillis|  Speculative reads are initiated if a read request doesn’t complete within a certain time. A value of 0 disables speculative reads.  |0|
|bookkeeperUseV2WireProtocol|Use older Bookkeeper wire protocol with bookie.|true|
|bookkeeperClientHealthCheckEnabled|  Enable bookie health checks.  |true|
|bookkeeperClientHealthCheckIntervalSeconds|  The time interval, in seconds, at which health checks are performed. New ledgers are not created during health checks.  |60|
|bookkeeperClientHealthCheckErrorThresholdPerInterval|  Error threshold for health checks.  |5|
|bookkeeperClientHealthCheckQuarantineTimeInSeconds|  If bookies have more than the allowed number of failures within the time interval specified by bookkeeperClientHealthCheckIntervalSeconds |1800|
|bookkeeperClientGetBookieInfoIntervalSeconds|Specify options for the GetBookieInfo check. This setting helps ensure the list of bookies that are up to date on the brokers.|86400|
|bookkeeperClientGetBookieInfoRetryIntervalSeconds|Specify options for the GetBookieInfo check. This setting helps ensure the list of bookies that are up to date on the brokers.|60|
|bookkeeperClientRackawarePolicyEnabled|    |true|
|bookkeeperClientRegionawarePolicyEnabled|    |false|
|bookkeeperClientMinNumRacksPerWriteQuorum|    |2|
|bookkeeperClientMinNumRacksPerWriteQuorum|    |false|
|bookkeeperClientReorderReadSequenceEnabled|    |false|
|bookkeeperClientIsolationGroups|||
|bookkeeperClientSecondaryIsolationGroups| Enable bookie secondary-isolation group if bookkeeperClientIsolationGroups doesn't have enough bookie available.  ||
|bookkeeperClientMinAvailableBookiesInIsolationGroups| Minimum bookies that should be available as part of bookkeeperClientIsolationGroups else broker will include bookkeeperClientSecondaryIsolationGroups bookies in isolated list.  ||
| bookkeeperTLSProviderFactoryClass | Set the client security provider factory class name. | org.apache.bookkeeper.tls.TLSContextFactory |
| bookkeeperTLSClientAuthentication | Enable TLS authentication with bookie. | false |
| bookkeeperTLSKeyFileType | Supported type: PEM, JKS, PKCS12.  | PEM |
| bookkeeperTLSTrustCertTypes | Supported type: PEM, JKS, PKCS12.  | PEM |
| bookkeeperTLSKeyStorePasswordPath | Path to file containing keystore password, if the client keystore is password protected. | |
| bookkeeperTLSTrustStorePasswordPath | Path to file containing truststore password, if the client truststore is password protected. | |
| bookkeeperTLSKeyFilePath | Path for the TLS private key file. | |
| bookkeeperTLSCertificateFilePath | Path for the TLS certificate file. | |
| bookkeeperTLSTrustCertsFilePath | Path for the trusted TLS certificate file. | |
| bookkeeperTlsCertFilesRefreshDurationSeconds | Tls cert refresh duration at bookKeeper-client in seconds (0 to disable check). | |
| bookkeeperDiskWeightBasedPlacementEnabled | Enable/Disable disk weight based placement. | false |
| bookkeeperExplicitLacIntervalInMills | Set the interval to check the need for sending an explicit LAC. When the value is set to 0, no explicit LAC is sent. | 0 |
| bookkeeperClientExposeStatsToPrometheus | Expose BookKeeper client managed ledger stats to Prometheus. | false |
|managedLedgerDefaultEnsembleSize|    |1|
|managedLedgerDefaultWriteQuorum|   |1|
|managedLedgerDefaultAckQuorum|   |1|
| managedLedgerDigestType | Default type of checksum to use when writing to BookKeeper. | CRC32C |
| managedLedgerNumWorkerThreads | Number of threads to be used for managed ledger tasks dispatching. | Runtime.getRuntime().availableProcessors() |
| managedLedgerNumSchedulerThreads | Number of threads to be used for managed ledger scheduled tasks. | Runtime.getRuntime().availableProcessors() |
|managedLedgerCacheSizeMB|    |N/A|
|managedLedgerCacheCopyEntries| Whether to copy the entry payloads when inserting in cache.| false|
|managedLedgerCacheEvictionWatermark|   |0.9|
|managedLedgerCacheEvictionFrequency| Configure the cache eviction frequency for the managed ledger cache (evictions/sec) | 100.0 |
|managedLedgerCacheEvictionTimeThresholdMillis| All entries that have stayed in cache for more than the configured time, will be evicted | 1000 |
|managedLedgerCursorBackloggedThreshold| Configure the threshold (in number of entries) from where a cursor should be considered 'backlogged' and thus should be set as inactive. | 1000|
|managedLedgerUnackedRangesOpenCacheSetEnabled|  Use Open Range-Set to cache unacknowledged messages |true|
|managedLedgerDefaultMarkDeleteRateLimit|   |0.1|
|managedLedgerMaxEntriesPerLedger|    |50000|
|managedLedgerMinLedgerRolloverTimeMinutes|   |10|
|managedLedgerMaxLedgerRolloverTimeMinutes|   |240|
|managedLedgerCursorMaxEntriesPerLedger|    |50000|
|managedLedgerCursorRolloverTimeInSeconds|    |14400|
| managedLedgerMaxSizePerLedgerMbytes | Maximum ledger size before triggering a rollover for a topic. | 2048 |
| managedLedgerMaxUnackedRangesToPersist | Maximum number of "acknowledgment holes" that are going to be persistently stored. When acknowledging out of order, a consumer leaves holes that are supposed to be quickly filled by acknowledging all the messages. The information of which messages are acknowledged is persisted by compressing in "ranges" of messages that were acknowledged. After the max number of ranges is reached, the information is only tracked in memory and messages are redelivered in case of crashes. | 10000 |
| managedLedgerMaxUnackedRangesToPersistInZooKeeper | Maximum number of "acknowledgment holes" that can be stored in Zookeeper. If the number of unacknowledged message range is higher than this limit, the broker persists unacknowledged ranges into bookkeeper to avoid additional data overhead into Zookeeper. | 1000 |
|autoSkipNonRecoverableData|    |false|
| managedLedgerMetadataOperationsTimeoutSeconds | Operation timeout while updating managed-ledger metadata. | 60 |
| managedLedgerReadEntryTimeoutSeconds | Read entries timeout when the broker tries to read messages from BookKeeper. | 0 |
| managedLedgerAddEntryTimeoutSeconds | Add entry timeout when the broker tries to publish message to BookKeeper. | 0 |
| managedLedgerNewEntriesCheckDelayInMillis | New entries check delay for the cursor under the managed ledger. If no new messages in the topic, the cursor tries to check again after the delay time. For consumption latency sensitive scenario, you can set the value to a smaller value or 0. Of course, a smaller value may degrade consumption throughput.|10 ms|
| managedLedgerPrometheusStatsLatencyRolloverSeconds | Managed ledger prometheus stats latency rollover seconds.  | 60 |
| managedLedgerTraceTaskExecution | Whether to trace managed ledger task execution time. | true |
|managedLedgerNewEntriesCheckDelayInMillis|New entries check delay for the cursor under the managed ledger. If no new messages in the topic, the cursor will try to check again after the delay time. For consumption latency sensitive scenario, it can be set to a smaller value or 0. A smaller value degrades consumption throughput. By default, it is 10ms.|10|
|loadBalancerEnabled|   |false|
|loadBalancerPlacementStrategy|   |weightedRandomSelection|
|loadBalancerReportUpdateThresholdPercentage|   |10|
|loadBalancerReportUpdateMaxIntervalMinutes|    |15|
|loadBalancerHostUsageCheckIntervalMinutes|  |1|
|loadBalancerSheddingIntervalMinutes|   |30|
|loadBalancerSheddingGracePeriodMinutes|    |30|
|loadBalancerBrokerMaxTopics|   |50000|
|loadBalancerBrokerUnderloadedThresholdPercentage|    |1|
|loadBalancerBrokerOverloadedThresholdPercentage|   |85|
|loadBalancerResourceQuotaUpdateIntervalMinutes|    |15|
|loadBalancerBrokerComfortLoadLevelPercentage|    |65|
|loadBalancerAutoBundleSplitEnabled|    |false|
| loadBalancerAutoUnloadSplitBundlesEnabled | Enable/Disable automatic unloading of split bundles. | true |
|loadBalancerNamespaceBundleMaxTopics|    |1000|
|loadBalancerNamespaceBundleMaxSessions|  Maximum sessions (producers + consumers) in a bundle, otherwise bundle split will be triggered. <br />To disable the threshold check, set the value to -1.  |1000|
|loadBalancerNamespaceBundleMaxMsgRate|   |1000|
|loadBalancerNamespaceBundleMaxBandwidthMbytes|   |100|
|loadBalancerNamespaceMaximumBundles|   |128|
| loadBalancerBrokerThresholdShedderPercentage | The broker resource usage threshold. When the broker resource usage is greater than the pulsar cluster average resource usage, the threshold shedder is triggered to offload bundles from the broker. It only takes effect in the ThresholdShedder strategy. | 10 |
| loadBalancerMsgRateDifferenceShedderThreshold | Message-rate percentage threshold between highest and least loaded brokers for uniform load shedding. | 50 |
| loadBalancerMsgThroughputMultiplierDifferenceShedderThreshold | Message-throughput threshold between highest and least loaded brokers for uniform load shedding. | 4 |
| loadBalancerHistoryResourcePercentage | The history usage when calculating new resource usage. It only takes effect in the ThresholdShedder strategy. | 0.9 |
| loadBalancerBandwithInResourceWeight | The BandWithIn usage weight when calculating new resource usage. It only takes effect in the ThresholdShedder strategy. | 1.0 |
| loadBalancerBandwithOutResourceWeight | The BandWithOut usage weight when calculating new resource usage. It only takes effect in the ThresholdShedder strategy. | 1.0 |
| loadBalancerCPUResourceWeight | The CPU usage weight when calculating new resource usage. It only takes effect in the ThresholdShedder strategy. | 1.0 |
| loadBalancerMemoryResourceWeight | The heap memory usage weight when calculating new resource usage. It only takes effect in the ThresholdShedder strategy. | 1.0 |
| loadBalancerDirectMemoryResourceWeight | The direct memory usage weight when calculating new resource usage. It only takes effect in the ThresholdShedder strategy. | 1.0 |
| loadBalancerBundleUnloadMinThroughputThreshold | Bundle unload minimum throughput threshold. Avoid bundle unload frequently. It only takes effect in the ThresholdShedder strategy. | 10 |
| namespaceBundleUnloadingTimeoutMs | Time to wait for the unloading of a namespace bundle in milliseconds. | 60000 |
|replicationMetricsEnabled|   |true|
|replicationConnectionsPerBroker|   |16|
|replicationProducerQueueSize|    |1000|
| replicationPolicyCheckDurationSeconds | Duration to check replication policy to avoid replicator inconsistency due to missing ZooKeeper watch. When the value is set to 0, disable checking replication policy. | 600 |
|defaultRetentionTimeInMinutes|   |0|
|defaultRetentionSizeInMB|    |0|
|keepAliveIntervalSeconds|    |30|
|haProxyProtocolEnabled | Enable or disable the [HAProxy](http://www.haproxy.org/) protocol. |false|
|bookieId | If you want to custom a bookie ID or use a dynamic network address for a bookie, you can set the `bookieId`. <br /><br />Bookie advertises itself using the `bookieId` rather than the `BookieSocketAddress` (`hostname:port` or `IP:port`).<br /><br /> The `bookieId` is a non-empty string that can contain ASCII digits and letters ([a-zA-Z9-0]), colons, dashes, and dots. <br /><br />For more information about `bookieId`, see [here](http://bookkeeper.apache.org/bps/BP-41-bookieid/).|/|
| maxTopicsPerNamespace | The maximum number of persistent topics that can be created in the namespace. When the number of topics reaches this threshold, the broker rejects the request of creating a new topic, including the auto-created topics by the producer or consumer, until the number of connected consumers decreases. The default value 0 disables the check. | 0 |

## WebSocket

|Name|Description|Default|
|---|---|---|
|configurationStoreServers    |||
|zooKeeperSessionTimeoutMillis|   |30000|
|zooKeeperCacheExpirySeconds|ZooKeeper cache expiry time in seconds|300|
|serviceUrl|||
|serviceUrlTls|||
|brokerServiceUrl|||
|brokerServiceUrlTls|||
|webServicePort||8080|
|webServicePortTls||8443|
|bindAddress||0.0.0.0|
|clusterName |||
|authenticationEnabled||false|
|authenticationProviders|||
|authorizationEnabled||false|
|superUserRoles |||
|brokerClientAuthenticationPlugin|||
|brokerClientAuthenticationParameters|||
|tlsEnabled||false|
|tlsAllowInsecureConnection||false|
|tlsCertificateFilePath|||
|tlsKeyFilePath |||
|tlsTrustCertsFilePath|||

## Pulsar proxy

The [Pulsar proxy](concepts-architecture-overview.md#pulsar-proxy) can be configured in the `conf/proxy.conf` file.


|Name|Description|Default|
|---|---|---|
|forwardAuthorizationCredentials| Forward client authorization credentials to Broker for re-authorization, and make sure authentication is enabled for this to take effect. |false|
|zookeeperServers|  The ZooKeeper quorum connection string (as a comma-separated list)  ||
|configurationStoreServers| Configuration store connection string (as a comma-separated list) ||
| brokerServiceURL | The service URL pointing to the broker cluster. | |
| brokerServiceURLTLS | The TLS service URL pointing to the broker cluster | |
| brokerWebServiceURL | The Web service URL pointing to the broker cluster | |
| brokerWebServiceURLTLS | The TLS Web service URL pointing to the broker cluster | |
| functionWorkerWebServiceURL | The Web service URL pointing to the function worker cluster. It is only configured when you setup function workers in a separate cluster. | |
| functionWorkerWebServiceURLTLS | The TLS Web service URL pointing to the function worker cluster. It is only configured when you setup function workers in a separate cluster. | |
|zookeeperSessionTimeoutMs| ZooKeeper session timeout (in milliseconds) |30000|
|zooKeeperCacheExpirySeconds|ZooKeeper cache expiry time in seconds|300|
|advertisedAddress|Hostname or IP address the service advertises to the outside world. If not set, the value of `InetAddress.getLocalHost().getHostname()` is used.|N/A|
|servicePort| The port to use for server binary Protobuf requests |6650|
|servicePortTls|  The port to use to server binary Protobuf TLS requests  |6651|
|statusFilePath|  Path for the file used to determine the rotation status for the proxy instance when responding to service discovery health checks ||
| proxyLogLevel | Proxy log level <li>0: Do not log any TCP channel information. <li>1: Parse and log any TCP channel information and command information without message body. <li>2: Parse and log channel information, command information and message body.| 0 |
|authenticationEnabled| Whether authentication is enabled for the Pulsar proxy  |false|
|authenticateMetricsEndpoint| Whether the '/metrics' endpoint requires authentication. Defaults to true. 'authenticationEnabled' must also be set for this to take effect. |true|
|authenticationProviders| Authentication provider name list (a comma-separated list of class names) ||
|authorizationEnabled|  Whether authorization is enforced by the Pulsar proxy |false|
|authorizationProvider| Authorization provider as a fully qualified class name  |org.apache.pulsar.broker.authorization.PulsarAuthorizationProvider|
| anonymousUserRole | When this parameter is not empty, unauthenticated users perform as anonymousUserRole. | |
|brokerClientAuthenticationPlugin|  The authentication plugin used by the Pulsar proxy to authenticate with Pulsar brokers  ||
|brokerClientAuthenticationParameters|  The authentication parameters used by the Pulsar proxy to authenticate with Pulsar brokers  ||
|brokerClientTrustCertsFilePath|  The path to trusted certificates used by the Pulsar proxy to authenticate with Pulsar brokers ||
|superUserRoles|  Role names that are treated as “super-users,” meaning that they will be able to perform all admin ||
|maxConcurrentInboundConnections| Max concurrent inbound connections. The proxy will reject requests beyond that. |10000|
|maxConcurrentLookupRequests| Max concurrent outbound connections. The proxy will error out requests beyond that. |50000|
|tlsEnabledInProxy| Deprecated - use `servicePortTls` and `webServicePortTls` instead. |false|
|tlsEnabledWithBroker|  Whether TLS is enabled when communicating with Pulsar brokers. |false|
| tlsCertRefreshCheckDurationSec | TLS certificate refresh duration in seconds. If the value is set 0, check TLS certificate every new connection. | 300 |
|tlsCertificateFilePath|  Path for the TLS certificate file ||
|tlsKeyFilePath|  Path for the TLS private key file ||
|tlsTrustCertsFilePath| Path for the trusted TLS certificate pem file ||
|tlsHostnameVerificationEnabled|  Whether the hostname is validated when the proxy creates a TLS connection with brokers  |false|
|tlsRequireTrustedClientCertOnConnect|  Whether client certificates are required for TLS. Connections are rejected if the client certificate isn’t trusted. |false|
|tlsProtocols|Specify the tls protocols the broker will use to negotiate during TLS Handshake. Multiple values can be specified, separated by commas. Example:- ```TLSv1.3```, ```TLSv1.2``` ||
|tlsCiphers|Specify the tls cipher the broker will use to negotiate during TLS Handshake. Multiple values can be specified, separated by commas. Example:- ```TLS_ECDHE_RSA_WITH_AES_128_GCM_SHA256```||
| httpReverseProxyConfigs | HTTP directs to redirect to non-pulsar services | |
| httpOutputBufferSize | HTTP output buffer size. The amount of data that will be buffered for HTTP requests before it is flushed to the channel. A larger buffer size may result in higher HTTP throughput though it may take longer for the client to see data. If using HTTP streaming via the reverse proxy, this should be set to the minimum value (1) so that clients see the data as soon as possible. | 32768 |
| httpNumThreads | Number of threads to use for HTTP requests processing|  2 * Runtime.getRuntime().availableProcessors() |
|tokenSettingPrefix| Configure the prefix of the token related setting like `tokenSecretKey`, `tokenPublicKey`, `tokenAuthClaim`, `tokenPublicAlg`, `tokenAudienceClaim`, and `tokenAudience`. ||
|tokenSecretKey| Configure the secret key to be used to validate auth tokens. The key can be specified like: `tokenSecretKey=data:;base64,xxxxxxxxx` or `tokenSecretKey=file:///my/secret.key`.  Note: key file must be DER-encoded.||
|tokenPublicKey| Configure the public key to be used to validate auth tokens. The key can be specified like: `tokenPublicKey=data:;base64,xxxxxxxxx` or `tokenPublicKey=file:///my/secret.key`. Note: key file must be DER-encoded.||
|tokenAuthClaim| Specify the token claim that will be used as the authentication "principal" or "role". The "subject" field will be used if this is left blank ||
|tokenAudienceClaim| The token audience "claim" name, e.g. "aud". It is used to get the audience from token. If it is not set, the audience is not verified. ||
| tokenAudience | The token audience stands for this broker. The field `tokenAudienceClaim` of a valid token need contains this parameter.| |
|haProxyProtocolEnabled | Enable or disable the [HAProxy](http://www.haproxy.org/) protocol. |false|

## ZooKeeper

ZooKeeper handles a broad range of essential configuration- and coordination-related tasks for Pulsar. The default configuration file for ZooKeeper is in the `conf/zookeeper.conf` file in your Pulsar installation. The following parameters are available:


|Name|Description|Default|
|---|---|---|
|tickTime|  The tick is the basic unit of time in ZooKeeper, measured in milliseconds and used to regulate things like heartbeats and timeouts. tickTime is the length of a single tick.  |2000|
|initLimit| The maximum time, in ticks, that the leader ZooKeeper server allows follower ZooKeeper servers to successfully connect and sync. The tick time is set in milliseconds using the tickTime parameter. |10|
|syncLimit| The maximum time, in ticks, that a follower ZooKeeper server is allowed to sync with other ZooKeeper servers. The tick time is set in milliseconds using the tickTime parameter.  |5|
|dataDir| The location where ZooKeeper will store in-memory database snapshots as well as the transaction log of updates to the database. |data/zookeeper|
|clientPort|  The port on which the ZooKeeper server will listen for connections. |2181|
|admin.enableServer|The port at which the admin listens.|true|
|admin.serverPort|The port at which the admin listens.|9990|
|autopurge.snapRetainCount| In ZooKeeper, auto purge determines how many recent snapshots of the database stored in dataDir to retain within the time interval specified by autopurge.purgeInterval (while deleting the rest).  |3|
|autopurge.purgeInterval| The time interval, in hours, by which the ZooKeeper database purge task is triggered. Setting to a non-zero number will enable auto purge; setting to 0 will disable. Read this guide before enabling auto purge. |1|
|forceSync|Requires updates to be synced to media of the transaction log before finishing processing the update. If this option is set to 'no', ZooKeeper will not require updates to be synced to the media. WARNING: it's not recommended to run a production ZK cluster with `forceSync` disabled.|yes|
|maxClientCnxns|  The maximum number of client connections. Increase this if you need to handle more ZooKeeper clients. |60|




In addition to the parameters in the table above, configuring ZooKeeper for Pulsar involves adding
a `server.N` line to the `conf/zookeeper.conf` file for each node in the ZooKeeper cluster, where `N` is the number of the ZooKeeper node. Here's an example for a three-node ZooKeeper cluster:

```properties
server.1=zk1.us-west.example.com:2888:3888
server.2=zk2.us-west.example.com:2888:3888
server.3=zk3.us-west.example.com:2888:3888
```

> We strongly recommend consulting the [ZooKeeper Administrator's Guide](https://zookeeper.apache.org/doc/current/zookeeperAdmin.html) for a more thorough and comprehensive introduction to ZooKeeper configuration<|MERGE_RESOLUTION|>--- conflicted
+++ resolved
@@ -308,14 +308,6 @@
 |loadBalancerBrokerOverloadedThresholdPercentage| Usage threshold to determine a broker as over-loaded  |85|
 |loadBalancerResourceQuotaUpdateIntervalMinutes|  Interval to update namespace bundle resource quota |15|
 |loadBalancerBrokerComfortLoadLevelPercentage|  Usage threshold to determine a broker is having just right level of load  |65|
-<<<<<<< HEAD
-|loadBalancerAutoBundleSplitEnabled|  Enable/disable namespace bundle auto split  |false|
-|loadBalancerNamespaceBundleMaxTopics|  Maximum topics in a bundle, otherwise bundle split will be triggered  |1000|
-|loadBalancerNamespaceBundleMaxSessions|  Maximum sessions (producers + consumers) in a bundle, otherwise bundle split will be triggered. <br />To disable the threshold check, set the value to -1.  |1000|
-|loadBalancerNamespaceBundleMaxMsgRate| Maximum msgRate (in + out) in a bundle, otherwise bundle split will be triggered  |1000|
-|loadBalancerNamespaceBundleMaxBandwidthMbytes| Maximum bandwidth (in + out) in a bundle, otherwise bundle split will be triggered  |100|
-|loadBalancerNamespaceMaximumBundles| Maximum number of bundles in a namespace  |128|
-=======
 |loadBalancerAutoBundleSplitEnabled|  enable/disable namespace bundle auto split  |false|
 |loadBalancerNamespaceBundleMaxTopics|  maximum topics in a bundle, otherwise bundle split will be triggered  |1000|
 |loadBalancerNamespaceBundleMaxSessions|  maximum sessions (producers + consumers) in a bundle, otherwise bundle split will be triggered  |1000|
@@ -323,7 +315,6 @@
 |loadBalancerNamespaceBundleMaxBandwidthMbytes| maximum bandwidth (in + out) in a bundle, otherwise bundle split will be triggered  |100|
 |loadBalancerNamespaceMaximumBundles| maximum number of bundles in a namespace  |128|
 |loadBalancerLoadSheddingStrategy | The shedding strategy of load balance. <br /><br />Available values: <li>`org.apache.pulsar.broker.loadbalance.impl.ThresholdShedder`</li><li>`org.apache.pulsar.broker.loadbalance.impl.OverloadShedder`</li><li>`org.apache.pulsar.broker.loadbalance.impl.UniformLoadShedder`</li><br />For the comparisons of the shedding strategies, see [here](administration-load-balance/#shed-load-automatically).|`org.apache.pulsar.broker.loadbalance.impl.ThresholdShedder`
->>>>>>> 9fae00ea
 |replicationMetricsEnabled| Enable replication metrics  |true|
 |replicationConnectionsPerBroker| Max number of connections to open for each broker in a remote cluster More connections host-to-host lead to better throughput over high-latency links.  |16|
 |replicationProducerQueueSize|  Replicator producer queue size  |1000|
