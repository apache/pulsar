--- conflicted
+++ resolved
@@ -828,12 +828,10 @@
 |tokenAudienceClaim| The token audience "claim" name, e.g. "aud". It is used to get the audience from token. If it is not set, the audience is not verified. ||
 | tokenAudience | The token audience stands for this broker. The field `tokenAudienceClaim` of a valid token need contains this parameter.| |
 |haProxyProtocolEnabled | Enable or disable the [HAProxy](http://www.haproxy.org/) protocol. |false|
-<<<<<<< HEAD
-|webServiceTlsProvider | The TLS provider for the web service. Available values: `SunJSSE`, `Conscrypt` and etc. | Conscrypt |
-=======
 | numIOThreads | Number of threads used for Netty IO. | 2 * Runtime.getRuntime().availableProcessors() |
 | numAcceptorThreads | Number of threads used for Netty Acceptor. | 1 |
->>>>>>> 168fcd4d
+|webServiceTlsProvider | The TLS provider for the web service. Available values: `SunJSSE`, `Conscrypt` and etc. | Conscrypt |
+
 
 #### Deprecated parameters of Pulsar proxy
 The following parameters have been deprecated in the `conf/proxy.conf` file.
