--- conflicted
+++ resolved
@@ -433,11 +433,7 @@
    - Type `http://pulsar-mini-broker:8080` for the field `Service URL` in the pop-up window.
    - Click **Confirm** in the pop-up window.
 
-<<<<<<< HEAD
 4. After successfully creating an environment, you are redirected to the `tenants` page of that environment. Then you can create `tenants`, `namespaces`, and `topics` using the Pulsar Manager.
-=======
-4. After successfully creating an environment, you are redirected to the `tenants` page of that environment. Then you can create `tenants`, `namespaces` and `topics` using the Pulsar Manager.
->>>>>>> 7feb7fe1
 
 ## Step 5: Use Prometheus and Grafana to monitor cluster
 
