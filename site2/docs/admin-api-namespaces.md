---
id: admin-api-namespaces
title: Managing Namespaces
sidebar_label: Namespaces
---

Pulsar [namespaces](reference-terminology.md#namespace) are logical groupings of [topics](reference-terminology.md#topic).

Namespaces can be managed via:

* The [`namespaces`](reference-pulsar-admin.md#clusters) command of the [`pulsar-admin`](reference-pulsar-admin.md) tool
* The `/admin/v2/namespaces` endpoint of the admin {@inject: rest:REST:/} API
* The `namespaces` method of the {@inject: javadoc:PulsarAdmin:/admin/org/apache/pulsar/client/admin/PulsarAdmin} object in the [Java API](client-libraries-java.md)

## Namespaces resources

### Create namespaces

You can create new namespaces under a given [tenant](reference-terminology.md#tenant).

<!--DOCUSAURUS_CODE_TABS-->
<!--pulsar-admin-->

Use the [`create`](reference-pulsar-admin.md#namespaces-create) subcommand and specify the namespace by name:

```shell
$ pulsar-admin namespaces create test-tenant/test-namespace
```

<!--REST API-->

{@inject: endpoint|PUT|/admin/v2/namespaces/:tenant/:namespace|operation/createNamespace}

<!--Java-->

```java
admin.namespaces().createNamespace(namespace);
```
<!--END_DOCUSAURUS_CODE_TABS-->

### Get policies

You can fetch the current policies associated with a namespace at any time.

<!--DOCUSAURUS_CODE_TABS-->
<!--pulsar-admin-->

Use the [`policies`](reference-pulsar-admin.md#namespaces-policies) subcommand and specify the namespace:

```shell
$ pulsar-admin namespaces policies test-tenant/test-namespace
{
  "auth_policies": {
    "namespace_auth": {},
    "destination_auth": {}
  },
  "replication_clusters": [],
  "bundles_activated": true,
  "bundles": {
    "boundaries": [
      "0x00000000",
      "0xffffffff"
    ],
    "numBundles": 1
  },
  "backlog_quota_map": {},
  "persistence": null,
  "latency_stats_sample_rate": {},
  "message_ttl_in_seconds": 0,
  "retention_policies": null,
  "deleted": false
}
```

<!--REST API-->

{@inject: endpoint|GET|/admin/v2/namespaces/:tenant/:namespace|operation/getPolicies}

<!--Java-->

```java
admin.namespaces().getPolicies(namespace);
```
<!--END_DOCUSAURUS_CODE_TABS-->

### List namespaces

You can list all namespaces within a given Pulsar [tenant](reference-terminology.md#tenant).

<!--DOCUSAURUS_CODE_TABS-->
<!--pulsar-admin-->

Use the [`list`](reference-pulsar-admin.md#namespaces-list) subcommand and specify the tenant:

```shell
$ pulsar-admin namespaces list test-tenant
test-tenant/ns1
test-tenant/ns2
```

<!--REST API-->

{@inject: endpoint|GET|/admin/v2/namespaces/:tenant|operation/getTenantNamespaces}

<!--Java-->

```java
admin.namespaces().getNamespaces(tenant);
```
<!--END_DOCUSAURUS_CODE_TABS-->

### Delete namespaces

You can delete existing namespaces from a tenant.

<!--DOCUSAURUS_CODE_TABS-->
<!--pulsar-admin-->

Use the [`delete`](reference-pulsar-admin.md#namespaces-delete) subcommand and specify the namespace:

```shell
$ pulsar-admin namespaces delete test-tenant/ns1
```

<!--REST API-->

{@inject: endpoint|DELETE|/admin/v2/namespaces/:tenant/:namespace|operation/deleteNamespace}

<!--Java-->

```java
admin.namespaces().deleteNamespace(namespace);
```
<!--END_DOCUSAURUS_CODE_TABS-->

### Configure replication clusters

#### Set replication cluster

It sets replication clusters for a namespace, so Pulsar can internally replicate publish message from one colo to another colo.

<!--DOCUSAURUS_CODE_TABS-->
<!--pulsar-admin-->

```
$ pulsar-admin namespaces set-clusters test-tenant/ns1 \
  --clusters cl1
```

<!--REST API-->

```
{@inject: endpoint|POST|/admin/v2/namespaces/:tenant/:namespace/replication|operation/setNamespaceReplicationClusters}
```

<!--Java-->

```java
admin.namespaces().setNamespaceReplicationClusters(namespace, clusters);
```
<!--END_DOCUSAURUS_CODE_TABS-->

#### Get replication cluster

It gives a list of replication clusters for a given namespace.

<!--DOCUSAURUS_CODE_TABS-->
<!--pulsar-admin-->

```
$ pulsar-admin namespaces get-clusters test-tenant/cl1/ns1
```

```
cl2
```

<!--REST API-->

```
{@inject: endpoint|GET|/admin/v2/namespaces/{tenant}/{namespace}/replication|operation/getNamespaceReplicationClusters}
```

<!--Java-->

```java
admin.namespaces().getNamespaceReplicationClusters(namespace)
```
<!--END_DOCUSAURUS_CODE_TABS-->

### Configure backlog quota policies

#### Set backlog quota policies

Backlog quota helps the broker to restrict bandwidth/storage of a namespace once it reaches a certain threshold limit. Admin can set the limit and take corresponding action after the limit is reached.

  1.  producer_request_hold: broker will hold and not persist produce request payload

  2.  producer_exception: broker disconnects with the client by giving an exception.

  3.  consumer_backlog_eviction: broker will start discarding backlog messages

  Backlog quota restriction can be taken care by defining restriction of backlog-quota-type: destination_storage

<!--DOCUSAURUS_CODE_TABS-->
<!--pulsar-admin-->

```
$ pulsar-admin namespaces set-backlog-quota --limit 10 --policy producer_request_hold test-tenant/ns1
```

```
N/A
```

<!--REST API-->

```
{@inject: endpoint|POST|/admin/v2/namespaces/{tenant}/{namespace}/backlogQuota|operation/setBacklogQuota}
```

<!--Java-->

```java
admin.namespaces().setBacklogQuota(namespace, new BacklogQuota(limit, policy))
```
<!--END_DOCUSAURUS_CODE_TABS-->

#### Get backlog quota policies

It shows a configured backlog quota for a given namespace.

<!--DOCUSAURUS_CODE_TABS-->
<!--pulsar-admin-->

```
$ pulsar-admin namespaces get-backlog-quotas test-tenant/ns1
```

```json
{
  "destination_storage": {
    "limit": 10,
    "policy": "producer_request_hold"
  }
}
```

<!--REST API-->

```
{@inject: endpoint|GET|/admin/v2/namespaces/{tenant}/{namespace}/backlogQuotaMap|operation/getBacklogQuotaMap}
```

<!--Java-->

```java
admin.namespaces().getBacklogQuotaMap(namespace);
```
<!--END_DOCUSAURUS_CODE_TABS-->

#### Remove backlog quota policies

It removes backlog quota policies for a given namespace

<!--DOCUSAURUS_CODE_TABS-->
<!--pulsar-admin-->

```
$ pulsar-admin namespaces remove-backlog-quota test-tenant/ns1
```

```
N/A
```

<!--REST API-->

```
{@inject: endpoint|DELETE|/admin/v2/namespaces/{tenant}/{namespace}/backlogQuota|operation/removeBacklogQuota}
```

<!--Java-->

```java
admin.namespaces().removeBacklogQuota(namespace, backlogQuotaType)
```
<!--END_DOCUSAURUS_CODE_TABS-->

### Configure persistence policies

#### Set persistence policies

Persistence policies allow to configure persistency-level for all topic messages under a given namespace.

  -   Bookkeeper-ack-quorum: Number of acks (guaranteed copies) to wait for each entry, default: 0

  -   Bookkeeper-ensemble: Number of bookies to use for a topic, default: 0

  -   Bookkeeper-write-quorum: How many writes to make of each entry, default: 0

  -   Ml-mark-delete-max-rate: Throttling rate of mark-delete operation (0 means no throttle), default: 0.0

<!--DOCUSAURUS_CODE_TABS-->
<!--pulsar-admin-->

```
$ pulsar-admin namespaces set-persistence --bookkeeper-ack-quorum 2 --bookkeeper-ensemble 3 --bookkeeper-write-quorum 2 --ml-mark-delete-max-rate 0 test-tenant/ns1
```

```
N/A
```

<!--REST API-->

```
{@inject: endpoint|POST|/admin/v2/namespaces/{tenant}/{namespace}/persistence|operation/setPersistence}
```

<!--Java-->

```java
admin.namespaces().setPersistence(namespace,new PersistencePolicies(bookkeeperEnsemble, bookkeeperWriteQuorum,bookkeeperAckQuorum,managedLedgerMaxMarkDeleteRate))
```
<!--END_DOCUSAURUS_CODE_TABS-->

#### Get persistence policies

It shows the configured persistence policies of a given namespace.

<!--DOCUSAURUS_CODE_TABS-->
<!--pulsar-admin-->

```
$ pulsar-admin namespaces get-persistence test-tenant/ns1
```

```json
{
  "bookkeeperEnsemble": 3,
  "bookkeeperWriteQuorum": 2,
  "bookkeeperAckQuorum": 2,
  "managedLedgerMaxMarkDeleteRate": 0
}
```

<!--REST API-->

```
{@inject: endpoint|GET|/admin/v2/namespaces/{tenant}/{namespace}/persistence|operation/getPersistence}
```

<!--Java-->

```java
admin.namespaces().getPersistence(namespace)
```
<!--END_DOCUSAURUS_CODE_TABS-->

### Configure namespace bundles

#### Unload namespace bundles

The namespace bundle is a virtual group of topics which belong to the same namespace. If the broker gets overloaded with the number of bundles, this command can help unload a bundle from that broker, so it can be served by some other less-loaded brokers. The namespace bundle ID ranges from 0x00000000 to 0xffffffff.

<!--DOCUSAURUS_CODE_TABS-->
<!--pulsar-admin-->

```
$ pulsar-admin namespaces unload --bundle 0x00000000_0xffffffff test-tenant/ns1
```

```
N/A
```

<!--REST API-->

```
{@inject: endpoint|PUT|/admin/v2/namespaces/{tenant}/{namespace}/{bundle}/unload|operation/unloadNamespaceBundle}
```

<!--Java-->

```java
admin.namespaces().unloadNamespaceBundle(namespace, bundle)
```
<!--END_DOCUSAURUS_CODE_TABS-->

#### Split namespace bundles

Each namespace bundle can contain multiple topics and each bundle can be served by only one broker. 
If a single bundle is creating an excessive load on a broker, an admin splits the bundle using this command permitting one or more of the new bundles to be unloaded thus spreading the load across the brokers.

<!--DOCUSAURUS_CODE_TABS-->
<!--pulsar-admin-->

```
$ pulsar-admin namespaces split-bundle --bundle 0x00000000_0xffffffff test-tenant/ns1
```

```
N/A
```

<!--REST API-->

```
{@inject: endpoint|PUT|/admin/v2/namespaces/{tenant}/{namespace}/{bundle}/split|operation/splitNamespaceBundle}
```

<!--Java-->

```java
admin.namespaces().splitNamespaceBundle(namespace, bundle)
```
<!--END_DOCUSAURUS_CODE_TABS-->

### Configure message TTL

#### Set message-ttl

It configures message’s time to live (in seconds) duration.

<!--DOCUSAURUS_CODE_TABS-->
<!--pulsar-admin-->

```
$ pulsar-admin namespaces set-message-ttl --messageTTL 100 test-tenant/ns1
```

```
N/A
```

<!--REST API-->

```
{@inject: endpoint|POST|/admin/v2/namespaces/{tenant}/{namespace}/messageTTL|operation/setNamespaceMessageTTL}
```

<!--Java-->

```java
admin.namespaces().setNamespaceMessageTTL(namespace, messageTTL)
```
<!--END_DOCUSAURUS_CODE_TABS-->

<<<<<<< HEAD
#### Get message-ttl
=======
#### Remove message-ttl

Remove a message TTL of the configured namespace.

<!--DOCUSAURUS_CODE_TABS-->
<!--pulsar-admin-->

```
$ pulsar-admin namespaces remove-message-ttl test-tenant/ns1
```

```
100
```

<!--REST API-->

```
{@inject: endpoint|DELETE|/admin/v2/namespaces/{tenant}/{namespace}/messageTTL|operation/removeNamespaceMessageTTL}
```

<!--Java-->

```java
admin.namespaces().removeNamespaceMessageTTL(namespace)
```
<!--END_DOCUSAURUS_CODE_TABS-->

#### Split bundle
>>>>>>> d418e024

It gives a message ttl of configured namespace.

<!--DOCUSAURUS_CODE_TABS-->
<!--pulsar-admin-->

```
$ pulsar-admin namespaces get-message-ttl test-tenant/ns1
```

```
100
```

<!--REST API-->

```
{@inject: endpoint|GET|/admin/v2/namespaces/{tenant}/{namespace}/messageTTL|operation/getNamespaceMessageTTL}
```

<!--Java-->

```java
admin.namespaces().getNamespaceMessageTTL(namespace)
```
<!--END_DOCUSAURUS_CODE_TABS-->

### Clear backlog

#### Clear namespace backlog

It clears all message backlog for all the topics that belong to a specific namespace. You can also clear backlog for a specific subscription as well.

<!--DOCUSAURUS_CODE_TABS-->
<!--pulsar-admin-->

```
$ pulsar-admin namespaces clear-backlog --sub my-subscription test-tenant/ns1
```

```
N/A
```

<!--REST API-->

```
{@inject: endpoint|POST|/admin/v2/namespaces/{tenant}/{namespace}/clearBacklog|operation/clearNamespaceBacklogForSubscription}
```

<!--Java-->

```java
admin.namespaces().clearNamespaceBacklogForSubscription(namespace, subscription)
```
<!--END_DOCUSAURUS_CODE_TABS-->

#### Clear bundle backlog

It clears all message backlog for all the topics that belong to a specific NamespaceBundle. You can also clear backlog for a specific subscription as well.

<!--DOCUSAURUS_CODE_TABS-->
<!--pulsar-admin-->

```
$ pulsar-admin namespaces clear-backlog  --bundle 0x00000000_0xffffffff  --sub my-subscription test-tenant/ns1
```

```
N/A
```

<!--REST API-->

```
{@inject: endpoint|POST|/admin/v2/namespaces/{tenant}/{namespace}/{bundle}/clearBacklog|operation/clearNamespaceBundleBacklogForSubscription}
```

<!--Java-->

```java
admin.namespaces().clearNamespaceBundleBacklogForSubscription(namespace, bundle, subscription)
```
<!--END_DOCUSAURUS_CODE_TABS-->

### Configure retention

#### Set retention

Each namespace contains multiple topics and the retention size (storage size) of each topic should not exceed a specific threshold or it should be stored for a certain period. This command helps configure the retention size and time of topics in a given namespace.

<!--DOCUSAURUS_CODE_TABS-->
<!--pulsar-admin-->

```
$ pulsar-admin set-retention --size 10 --time 100 test-tenant/ns1
```

```
N/A
```

<!--REST API-->

```
{@inject: endpoint|POST|/admin/v2/namespaces/{tenant}/{namespace}/retention|operation/setRetention}
```

<!--Java-->

```java
admin.namespaces().setRetention(namespace, new RetentionPolicies(retentionTimeInMin, retentionSizeInMB))
```
<!--END_DOCUSAURUS_CODE_TABS-->

#### Get retention

It shows retention information of a given namespace.

<!--DOCUSAURUS_CODE_TABS-->
<!--pulsar-admin-->

```
$ pulsar-admin namespaces get-retention test-tenant/ns1
```

```json
{
  "retentionTimeInMinutes": 10,
  "retentionSizeInMB": 100
}
```

<!--REST API-->

```
{@inject: endpoint|GET|/admin/v2/namespaces/{tenant}/{namespace}/retention|operation/getRetention}
```

<!--Java-->

```java
admin.namespaces().getRetention(namespace)
```
<!--END_DOCUSAURUS_CODE_TABS-->

### Configure dispatch throttling for topics

#### Set dispatch throttling for topics

It sets message dispatch rate for all the topics under a given namespace. 
The dispatch rate can be restricted by the number of messages per X seconds (`msg-dispatch-rate`) or by the number of message-bytes per X second (`byte-dispatch-rate`).
dispatch rate is in second and it can be configured with `dispatch-rate-period`. Default value of `msg-dispatch-rate` and `byte-dispatch-rate` is -1 which
disables the throttling.

> **Note**
> - If neither `clusterDispatchRate` nor `topicDispatchRate` is configured, dispatch throttling is disabled.
> >
> - If `topicDispatchRate` is not configured, `clusterDispatchRate` takes effect.
> > 
> - If `topicDispatchRate` is configured, `topicDispatchRate` takes effect.

<!--DOCUSAURUS_CODE_TABS-->
<!--pulsar-admin-->

```
$ pulsar-admin namespaces set-dispatch-rate test-tenant/ns1 \
  --msg-dispatch-rate 1000 \
  --byte-dispatch-rate 1048576 \
  --dispatch-rate-period 1
```

<!--REST API-->

```
{@inject: endpoint|POST|/admin/v2/namespaces/{tenant}/{namespace}/dispatchRate|operation/setDispatchRate}
```

<!--Java-->

```java
admin.namespaces().setDispatchRate(namespace, new DispatchRate(1000, 1048576, 1))
```
<!--END_DOCUSAURUS_CODE_TABS-->

#### Get configured message-rate for topics

It shows configured message-rate for the namespace (topics under this namespace can dispatch this many messages per second)

<!--DOCUSAURUS_CODE_TABS-->
<!--pulsar-admin-->

```
$ pulsar-admin namespaces get-dispatch-rate test-tenant/ns1
```

```json
{
  "dispatchThrottlingRatePerTopicInMsg" : 1000,
  "dispatchThrottlingRatePerTopicInByte" : 1048576,
  "ratePeriodInSecond" : 1
}
```

<!--REST API-->

```
{@inject: endpoint|GET|/admin/v2/namespaces/{tenant}/{namespace}/dispatchRate|operation/getDispatchRate}
```

<!--Java-->

```java
admin.namespaces().getDispatchRate(namespace)
```
<!--END_DOCUSAURUS_CODE_TABS-->

### Configure dispatch throttling for subscription

#### Set dispatch throttling for subscription

It sets message dispatch rate for all the subscription of topics under a given namespace.
The dispatch rate can be restricted by the number of messages per X seconds (`msg-dispatch-rate`) or by the number of message-bytes per X second (`byte-dispatch-rate`).
dispatch rate is in second and it can be configured with `dispatch-rate-period`. Default value of `msg-dispatch-rate` and `byte-dispatch-rate` is -1 which
disables the throttling.

<!--DOCUSAURUS_CODE_TABS-->
<!--pulsar-admin-->

```
$ pulsar-admin namespaces set-subscription-dispatch-rate test-tenant/ns1 \
  --msg-dispatch-rate 1000 \
  --byte-dispatch-rate 1048576 \
  --dispatch-rate-period 1
```

<!--REST API-->

```
{@inject: endpoint|POST|/admin/v2/namespaces/{tenant}/{namespace}/subscriptionDispatchRate|operation/setDispatchRate}
```

<!--Java-->

```java
admin.namespaces().setSubscriptionDispatchRate(namespace, new DispatchRate(1000, 1048576, 1))
```
<!--END_DOCUSAURUS_CODE_TABS-->

#### Get configured message-rate for subscription

It shows configured message-rate for the namespace (topics under this namespace can dispatch this many messages per second)

<!--DOCUSAURUS_CODE_TABS-->
<!--pulsar-admin-->

```
$ pulsar-admin namespaces get-subscription-dispatch-rate test-tenant/ns1
```

```json
{
  "dispatchThrottlingRatePerTopicInMsg" : 1000,
  "dispatchThrottlingRatePerTopicInByte" : 1048576,
  "ratePeriodInSecond" : 1
}
```

<!--REST API-->

```
{@inject: endpoint|GET|/admin/v2/namespaces/{tenant}/{namespace}/subscriptionDispatchRate|operation/getDispatchRate}
```

<!--Java-->

```java
admin.namespaces().getSubscriptionDispatchRate(namespace)
```
<!--END_DOCUSAURUS_CODE_TABS-->

### Configure dispatch throttling for replicator

#### Set dispatch throttling for replicator

It sets message dispatch rate for all the replicator between replication clusters under a given namespace.
The dispatch rate can be restricted by the number of messages per X seconds (`msg-dispatch-rate`) or by the number of message-bytes per X second (`byte-dispatch-rate`).
dispatch rate is in second and it can be configured with `dispatch-rate-period`. Default value of `msg-dispatch-rate` and `byte-dispatch-rate` is -1 which
disables the throttling.

<!--DOCUSAURUS_CODE_TABS-->
<!--pulsar-admin-->

```
$ pulsar-admin namespaces set-replicator-dispatch-rate test-tenant/ns1 \
  --msg-dispatch-rate 1000 \
  --byte-dispatch-rate 1048576 \
  --dispatch-rate-period 1
```

<!--REST API-->

```
{@inject: endpoint|POST|/admin/v2/namespaces/{tenant}/{namespace}/replicatorDispatchRate|operation/setDispatchRate}
```

<!--Java-->

```java
admin.namespaces().setReplicatorDispatchRate(namespace, new DispatchRate(1000, 1048576, 1))
```
<!--END_DOCUSAURUS_CODE_TABS-->

#### Get configured message-rate for replicator

It shows configured message-rate for the namespace (topics under this namespace can dispatch this many messages per second)

<!--DOCUSAURUS_CODE_TABS-->
<!--pulsar-admin-->

```
$ pulsar-admin namespaces get-replicator-dispatch-rate test-tenant/ns1
```

```json
{
  "dispatchThrottlingRatePerTopicInMsg" : 1000,
  "dispatchThrottlingRatePerTopicInByte" : 1048576,
  "ratePeriodInSecond" : 1
}
```

<!--REST API-->

```
{@inject: endpoint|GET|/admin/v2/namespaces/{tenant}/{namespace}/replicatorDispatchRate|operation/getDispatchRate}
```

<!--Java-->

```java
admin.namespaces().getReplicatorDispatchRate(namespace)
```
<!--END_DOCUSAURUS_CODE_TABS-->

### Configure deduplication snapshot interval

#### Get deduplication snapshot interval

It shows configured `deduplicationSnapshotInterval` for a namespace (Each topic under the namespace will take a deduplication snapshot according to this interval)

<!--DOCUSAURUS_CODE_TABS-->
<!--pulsar-admin-->

```
$ pulsar-admin namespaces get-deduplication-snapshot-interval test-tenant/ns1
```

<!--REST API-->

```
{@inject: endpoint|GET|/admin/v2/namespaces/{tenant}/{namespace}/deduplicationSnapshotInterval}
```

<!--Java-->

```java
admin.namespaces().getDeduplicationSnapshotInterval(namespace)
```
<!--END_DOCUSAURUS_CODE_TABS-->

#### Set deduplication snapshot interval

Set configured `deduplicationSnapshotInterval` for a namespace. Each topic under the namespace will take a deduplication snapshot according to this interval.
`brokerDeduplicationEnabled` must be set to `true` for this property to take effect.

<!--DOCUSAURUS_CODE_TABS-->
<!--pulsar-admin-->

```
$ pulsar-admin namespaces set-deduplication-snapshot-interval test-tenant/ns1 --interval 1000 
```

<!--REST API-->

```
{@inject: endpoint|POST|/admin/v2/namespaces/{tenant}/{namespace}/deduplicationSnapshotInterval}
```

```json
{
  "interval": 1000
}
```

<!--Java-->

```java
admin.namespaces().setDeduplicationSnapshotInterval(namespace, 1000)
```
<!--END_DOCUSAURUS_CODE_TABS-->

#### Remove deduplication snapshot interval

Remove configured `deduplicationSnapshotInterval` of a namespace (Each topic under the namespace will take a deduplication snapshot according to this interval)

<!--DOCUSAURUS_CODE_TABS-->
<!--pulsar-admin-->

```
$ pulsar-admin namespaces remove-deduplication-snapshot-interval test-tenant/ns1
```

<!--REST API-->

```
{@inject: endpoint|POST|/admin/v2/namespaces/{tenant}/{namespace}/deduplicationSnapshotInterval}
```

<!--Java-->

```java
admin.namespaces().removeDeduplicationSnapshotInterval(namespace)
```
<!--END_DOCUSAURUS_CODE_TABS-->

### Namespace isolation

Coming soon.

### Unload namespaces from a broker

You can unload a namespace, or a [namespace bundle](reference-terminology.md#namespace-bundle), from the Pulsar [broker](reference-terminology.md#broker) that is currently responsible for it.

#### pulsar-admin

Use the [`unload`](reference-pulsar-admin.md#unload) subcommand of the [`namespaces`](reference-pulsar-admin.md#namespaces) command.

<!--DOCUSAURUS_CODE_TABS-->
<!--pulsar-admin-->

```shell
$ pulsar-admin namespaces unload my-tenant/my-ns
```

<!--REST-->

```
{@inject: endpoint|PUT|/admin/v2/namespaces/{tenant}/{namespace}/unload|operation/unloadNamespace}
```

<!--Java-->

```java
admin.namespaces().unload(namespace)
```
<!--END_DOCUSAURUS_CODE_TABS--><|MERGE_RESOLUTION|>--- conflicted
+++ resolved
@@ -447,9 +447,34 @@
 ```
 <!--END_DOCUSAURUS_CODE_TABS-->
 
-<<<<<<< HEAD
 #### Get message-ttl
-=======
+
+It gives a message ttl of configured namespace.
+
+<!--DOCUSAURUS_CODE_TABS-->
+<!--pulsar-admin-->
+
+```
+$ pulsar-admin namespaces get-message-ttl test-tenant/ns1
+```
+
+```
+100
+```
+
+<!--REST API-->
+
+```
+{@inject: endpoint|GET|/admin/v2/namespaces/{tenant}/{namespace}/messageTTL|operation/getNamespaceMessageTTL}
+```
+
+<!--Java-->
+
+```java
+admin.namespaces().getNamespaceMessageTTL(namespace)
+```
+<!--END_DOCUSAURUS_CODE_TABS-->
+
 #### Remove message-ttl
 
 Remove a message TTL of the configured namespace.
@@ -478,34 +503,6 @@
 ```
 <!--END_DOCUSAURUS_CODE_TABS-->
 
-#### Split bundle
->>>>>>> d418e024
-
-It gives a message ttl of configured namespace.
-
-<!--DOCUSAURUS_CODE_TABS-->
-<!--pulsar-admin-->
-
-```
-$ pulsar-admin namespaces get-message-ttl test-tenant/ns1
-```
-
-```
-100
-```
-
-<!--REST API-->
-
-```
-{@inject: endpoint|GET|/admin/v2/namespaces/{tenant}/{namespace}/messageTTL|operation/getNamespaceMessageTTL}
-```
-
-<!--Java-->
-
-```java
-admin.namespaces().getNamespaceMessageTTL(namespace)
-```
-<!--END_DOCUSAURUS_CODE_TABS-->
 
 ### Clear backlog
 
