---
id: admin-api-namespaces
title: Managing Namespaces
sidebar_label: "Namespaces"
---

````mdx-code-block
import Tabs from '@theme/Tabs';
import TabItem from '@theme/TabItem';
````


:::tip

 This page only shows **some frequently used operations**.

 - For the latest and complete information about `Pulsar admin`, including commands, flags, descriptions, and more information, see [Pulsar admin doc](/tools/pulsar-admin/).
 
 - For the latest and complete information about `REST API`, including parameters, responses, samples, and more, see {@inject: rest:REST:/} API doc.
 
 - For the latest and complete information about `Java admin API`, including classes, methods, descriptions, and more, see [Java admin API doc](/api/admin/).
 
:::

Pulsar [namespaces](reference-terminology.md#namespace) are logical groupings of [topics](reference-terminology.md#topic).

Namespaces can be managed via:

* The `namespaces` command of the [`pulsar-admin`](/tools/pulsar-admin/) tool
* The `/admin/v2/namespaces` endpoint of the admin {@inject: rest:REST:/} API
* The `namespaces` method of the `PulsarAdmin` object in the [Java API](client-libraries-java.md)

## Namespaces resources

### Create namespaces

You can create new namespaces under a given [tenant](reference-terminology.md#tenant).

````mdx-code-block
<Tabs groupId="api-choice"
  defaultValue="pulsar-admin"
  values={[{"label":"pulsar-admin","value":"pulsar-admin"},{"label":"REST API","value":"REST API"},{"label":"Java","value":"Java"}]}>
<TabItem value="pulsar-admin">

Use the [`create`](/tools/pulsar-admin/) subcommand and specify the namespace by name:

```shell
pulsar-admin namespaces create test-tenant/test-namespace
```

</TabItem>
<TabItem value="REST API">

{@inject: endpoint|PUT|/admin/v2/namespaces/:tenant/:namespace|operation/createNamespace?version=@pulsar:version_number@}

</TabItem>
<TabItem value="Java">

```java
admin.namespaces().createNamespace(namespace);
```

</TabItem>

</Tabs>
````

### Get policies

You can fetch the current policies associated with a namespace at any time.

````mdx-code-block
<Tabs groupId="api-choice"
  defaultValue="pulsar-admin"
  values={[{"label":"pulsar-admin","value":"pulsar-admin"},{"label":"REST API","value":"REST API"},{"label":"Java","value":"Java"}]}>
<TabItem value="pulsar-admin">

Use the [`policies`](/tools/pulsar-admin/) subcommand and specify the namespace:

```shell
pulsar-admin namespaces policies test-tenant/test-namespace
{
  "auth_policies": {
    "namespace_auth": {},
    "destination_auth": {}
  },
  "replication_clusters": [],
  "bundles_activated": true,
  "bundles": {
    "boundaries": [
      "0x00000000",
      "0xffffffff"
    ],
    "numBundles": 1
  },
  "backlog_quota_map": {},
  "persistence": null,
  "latency_stats_sample_rate": {},
  "message_ttl_in_seconds": 0,
  "retention_policies": null,
  "deleted": false
}
```

</TabItem>
<TabItem value="REST API">

{@inject: endpoint|GET|/admin/v2/namespaces/:tenant/:namespace|operation/getPolicies?version=@pulsar:version_number@}

</TabItem>
<TabItem value="Java">

```java
admin.namespaces().getPolicies(namespace);
```

</TabItem>

</Tabs>
````

### List namespaces

You can list all namespaces within a given Pulsar [tenant](reference-terminology.md#tenant).

````mdx-code-block
<Tabs groupId="api-choice"
  defaultValue="pulsar-admin"
  values={[{"label":"pulsar-admin","value":"pulsar-admin"},{"label":"REST API","value":"REST API"},{"label":"Java","value":"Java"}]}>
<TabItem value="pulsar-admin">

Use the [`list`](/tools/pulsar-admin/) subcommand and specify the tenant:

```shell
pulsar-admin namespaces list test-tenant
test-tenant/ns1
test-tenant/ns2
```

</TabItem>
<TabItem value="REST API">

{@inject: endpoint|GET|/admin/v2/namespaces/:tenant|operation/getTenantNamespaces?version=@pulsar:version_number@}

</TabItem>
<TabItem value="Java">

```java
admin.namespaces().getNamespaces(tenant);
```

</TabItem>

</Tabs>
````

### Delete namespaces

You can delete existing namespaces from a tenant.

````mdx-code-block
<Tabs groupId="api-choice"
  defaultValue="pulsar-admin"
  values={[{"label":"pulsar-admin","value":"pulsar-admin"},{"label":"REST API","value":"REST API"},{"label":"Java","value":"Java"}]}>
<TabItem value="pulsar-admin">

Use the [`delete`](/tools/pulsar-admin/) subcommand and specify the namespace:

```shell
pulsar-admin namespaces delete test-tenant/ns1
```

</TabItem>
<TabItem value="REST API">

{@inject: endpoint|DELETE|/admin/v2/namespaces/:tenant/:namespace|operation/deleteNamespace?version=@pulsar:version_number@}

</TabItem>
<TabItem value="Java">

```java
admin.namespaces().deleteNamespace(namespace);
```

</TabItem>

</Tabs>
````

### Configure replication clusters

#### Set replication cluster

You can set replication clusters for a namespace to enable Pulsar to internally replicate the published messages from one colocation facility to another.

````mdx-code-block
<Tabs groupId="api-choice"
  defaultValue="pulsar-admin"
  values={[{"label":"pulsar-admin","value":"pulsar-admin"},{"label":"REST API","value":"REST API"},{"label":"Java","value":"Java"}]}>
<TabItem value="pulsar-admin">

```shell
pulsar-admin namespaces set-clusters test-tenant/ns1 \
--clusters cl1
```

</TabItem>
<TabItem value="REST API">

{@inject: endpoint|POST|/admin/v2/namespaces/:tenant/:namespace/replication|operation/setNamespaceReplicationClusters?version=@pulsar:version_number@}

</TabItem>
<TabItem value="Java">

```java
admin.namespaces().setNamespaceReplicationClusters(namespace, clusters);
```

</TabItem>

</Tabs>
````

#### Get replication cluster

You can get the list of replication clusters for a given namespace.

````mdx-code-block
<Tabs groupId="api-choice"
  defaultValue="pulsar-admin"
  values={[{"label":"pulsar-admin","value":"pulsar-admin"},{"label":"REST API","value":"REST API"},{"label":"Java","value":"Java"}]}>
<TabItem value="pulsar-admin">

```shell
pulsar-admin namespaces get-clusters test-tenant/cl1/ns1
```

```shell
cl2
```

</TabItem>
<TabItem value="REST API">

{@inject: endpoint|GET|/admin/v2/namespaces/:tenant/:namespace/replication|operation/getNamespaceReplicationClusters?version=@pulsar:version_number@}

</TabItem>
<TabItem value="Java">

```java
admin.namespaces().getNamespaceReplicationClusters(namespace)
```

</TabItem>

</Tabs>
````

### Configure backlog quota policies

#### Set backlog quota policies

Backlog quota helps the broker to restrict bandwidth/storage of a namespace once it reaches a certain threshold limit. Admin can set the limit and take the corresponding action after the limit is reached.

<<<<<<< HEAD
  1.  producer_request_hold: the producer holds the message and retries until client configuration `sendTimeoutMs` is exceeded
=======
  1.  producer_request_hold: broker holds but does not persist produce request payload
>>>>>>> 51379055

  2.  producer_exception: the producer throws an exception when trying to send a message

  3.  consumer_backlog_eviction: broker starts discarding backlog messages

Backlog quota restriction can be taken care of by defining the restriction of backlog-quota-type: destination_storage.

````mdx-code-block
<Tabs groupId="api-choice"
  defaultValue="pulsar-admin"
  values={[{"label":"pulsar-admin","value":"pulsar-admin"},{"label":"REST API","value":"REST API"},{"label":"Java","value":"Java"}]}>
<TabItem value="pulsar-admin">

```shell
pulsar-admin namespaces set-backlog-quota --limit 10G --limitTime 36000 --policy producer_request_hold test-tenant/ns1
```

</TabItem>
<TabItem value="REST API">

{@inject: endpoint|POST|/admin/v2/namespaces/:tenant/:namespace/backlogQuota|operation/setBacklogQuota?version=@pulsar:version_number@}

</TabItem>
<TabItem value="Java">

```java
admin.namespaces().setBacklogQuota(namespace, new BacklogQuota(limit, limitTime, policy))
```

</TabItem>

</Tabs>
````

#### Get backlog quota policies

You can get a configured backlog quota for a given namespace.

````mdx-code-block
<Tabs groupId="api-choice"
  defaultValue="pulsar-admin"
  values={[{"label":"pulsar-admin","value":"pulsar-admin"},{"label":"REST API","value":"REST API"},{"label":"Java","value":"Java"}]}>
<TabItem value="pulsar-admin">

```shell
pulsar-admin namespaces get-backlog-quotas test-tenant/ns1
```

```json
{
  "destination_storage": {
    "limit": 10,
    "policy": "producer_request_hold"
  }
}
```

</TabItem>
<TabItem value="REST API">

{@inject: endpoint|GET|/admin/v2/namespaces/:tenant/:namespace/backlogQuotaMap|operation/getBacklogQuotaMap?version=@pulsar:version_number@}

</TabItem>
<TabItem value="Java">

```java
admin.namespaces().getBacklogQuotaMap(namespace);
```

</TabItem>

</Tabs>
````

#### Remove backlog quota policies

You can remove backlog quota policies for a given namespace.

````mdx-code-block
<Tabs groupId="api-choice"
  defaultValue="pulsar-admin"
  values={[{"label":"pulsar-admin","value":"pulsar-admin"},{"label":"REST API","value":"REST API"},{"label":"Java","value":"Java"}]}>
<TabItem value="pulsar-admin">

```shell
pulsar-admin namespaces remove-backlog-quota test-tenant/ns1
```

</TabItem>
<TabItem value="REST API">

{@inject: endpoint|DELETE|/admin/v2/namespaces/:tenant/:namespace/backlogQuota|operation/removeBacklogQuota?version=@pulsar:version_number@}

</TabItem>
<TabItem value="Java">

```java
admin.namespaces().removeBacklogQuota(namespace, backlogQuotaType)
```

</TabItem>

</Tabs>
````

### Configure persistence policies

#### Set persistence policies

Persistence policies allow users to configure persistency-level for all topic messages under a given namespace.

  -   Bookkeeper-ack-quorum: Number of acks (guaranteed copies) to wait for each entry, default: 0

  -   Bookkeeper-ensemble: Number of bookies to use for a topic, default: 0

  -   Bookkeeper-write-quorum: How many writes to make of each entry, default: 0

  -   Ml-mark-delete-max-rate: Throttling rate of mark-delete operation (0 means no throttle), default: 0.0

````mdx-code-block
<Tabs groupId="api-choice"
  defaultValue="pulsar-admin"
  values={[{"label":"pulsar-admin","value":"pulsar-admin"},{"label":"REST API","value":"REST API"},{"label":"Java","value":"Java"}]}>
<TabItem value="pulsar-admin">

```shell
pulsar-admin namespaces set-persistence --bookkeeper-ack-quorum 2 --bookkeeper-ensemble 3 --bookkeeper-write-quorum 2 --ml-mark-delete-max-rate 0 test-tenant/ns1
```

</TabItem>
<TabItem value="REST API">

{@inject: endpoint|POST|/admin/v2/namespaces/:tenant/:namespace/persistence|operation/setPersistence?version=@pulsar:version_number@}

</TabItem>
<TabItem value="Java">

```java
admin.namespaces().setPersistence(namespace,new PersistencePolicies(bookkeeperEnsemble, bookkeeperWriteQuorum,bookkeeperAckQuorum,managedLedgerMaxMarkDeleteRate))
```

</TabItem>

</Tabs>
````

#### Get persistence policies

You can get the configured persistence policies of a given namespace.

````mdx-code-block
<Tabs groupId="api-choice"
  defaultValue="pulsar-admin"
  values={[{"label":"pulsar-admin","value":"pulsar-admin"},{"label":"REST API","value":"REST API"},{"label":"Java","value":"Java"}]}>
<TabItem value="pulsar-admin">

```shell
pulsar-admin namespaces get-persistence test-tenant/ns1
```

```json
{
  "bookkeeperEnsemble": 3,
  "bookkeeperWriteQuorum": 2,
  "bookkeeperAckQuorum": 2,
  "managedLedgerMaxMarkDeleteRate": 0
}
```

</TabItem>
<TabItem value="REST API">

{@inject: endpoint|GET|/admin/v2/namespaces/:tenant/:namespace/persistence|operation/getPersistence?version=@pulsar:version_number@}

</TabItem>
<TabItem value="Java">

```java
admin.namespaces().getPersistence(namespace)
```

</TabItem>

</Tabs>
````

### Configure namespace bundles

#### Unload namespace bundles

A namespace bundle is a virtual group of topics that belong to the same namespace. If the broker gets overloaded with the number of bundles, this command can help unload a bundle from that broker, so it can be served by some other less-loaded brokers. The namespace bundle ID ranges from 0x00000000 to 0xffffffff.

````mdx-code-block
<Tabs groupId="api-choice"
  defaultValue="pulsar-admin"
  values={[{"label":"pulsar-admin","value":"pulsar-admin"},{"label":"REST API","value":"REST API"},{"label":"Java","value":"Java"}]}>
<TabItem value="pulsar-admin">

```shell
pulsar-admin namespaces unload --bundle 0x00000000_0xffffffff test-tenant/ns1
```

</TabItem>
<TabItem value="REST API">

{@inject: endpoint|PUT|/admin/v2/namespaces/:tenant/:namespace/:bundle/unload|operation/unloadNamespaceBundle?version=@pulsar:version_number@}

</TabItem>
<TabItem value="Java">

```java
admin.namespaces().unloadNamespaceBundle(namespace, bundle)
```

</TabItem>

</Tabs>
````

#### Split namespace bundles

One namespace bundle can contain multiple topics but can be served by only one broker. If a single bundle is creating an excessive load on a broker, an admin can split the bundle using the command below, permitting one or more of the new bundles to be unloaded, thus balancing the load across the brokers.

````mdx-code-block
<Tabs groupId="api-choice"
  defaultValue="pulsar-admin"
  values={[{"label":"pulsar-admin","value":"pulsar-admin"},{"label":"REST API","value":"REST API"},{"label":"Java","value":"Java"}]}>
<TabItem value="pulsar-admin">

```shell
pulsar-admin namespaces split-bundle --bundle 0x00000000_0xffffffff test-tenant/ns1
```

</TabItem>
<TabItem value="REST API">

{@inject: endpoint|PUT|/admin/v2/namespaces/:tenant/:namespace/:bundle/split|operation/splitNamespaceBundle?version=@pulsar:version_number@}

</TabItem>
<TabItem value="Java">

```java
admin.namespaces().splitNamespaceBundle(namespace, bundle)
```

</TabItem>

</Tabs>
````

### Configure message TTL

#### Set message-ttl

You can configure the time to live (in seconds) duration for messages. In the example below, the message-ttl is set as 100s.

````mdx-code-block
<Tabs groupId="api-choice"
  defaultValue="pulsar-admin"
  values={[{"label":"pulsar-admin","value":"pulsar-admin"},{"label":"REST API","value":"REST API"},{"label":"Java","value":"Java"}]}>
<TabItem value="pulsar-admin">

```shell
pulsar-admin namespaces set-message-ttl --messageTTL 100 test-tenant/ns1
```

</TabItem>
<TabItem value="REST API">

{@inject: endpoint|POST|/admin/v2/namespaces/:tenant/:namespace/messageTTL|operation/setNamespaceMessageTTL?version=@pulsar:version_number@}

</TabItem>
<TabItem value="Java">

```java
admin.namespaces().setNamespaceMessageTTL(namespace, messageTTL)
```

</TabItem>

</Tabs>
````

#### Get message-ttl

When the message-ttl for a namespace is set, you can use the command below to get the configured value. This example comtinues the example of the command `set message-ttl`, so the returned value is 100(s).

````mdx-code-block
<Tabs groupId="api-choice"
  defaultValue="pulsar-admin"
  values={[{"label":"pulsar-admin","value":"pulsar-admin"},{"label":"REST API","value":"REST API"},{"label":"Java","value":"Java"}]}>
<TabItem value="pulsar-admin">

```shell
pulsar-admin namespaces get-message-ttl test-tenant/ns1
```

```
100
```

</TabItem>
<TabItem value="REST API">

{@inject: endpoint|GET|/admin/v2/namespaces/:tenant/:namespace/messageTTL|operation/getNamespaceMessageTTL?version=@pulsar:version_number@}

</TabItem>
<TabItem value="Java">

```java
admin.namespaces().getNamespaceMessageTTL(namespace)
```

```
100
```

</TabItem>

</Tabs>
````

#### Remove message-ttl

Remove a message TTL of the configured namespace.

````mdx-code-block
<Tabs groupId="api-choice"
  defaultValue="pulsar-admin"
  values={[{"label":"pulsar-admin","value":"pulsar-admin"},{"label":"REST API","value":"REST API"},{"label":"Java","value":"Java"}]}>
<TabItem value="pulsar-admin">

```shell
pulsar-admin namespaces remove-message-ttl test-tenant/ns1
```

</TabItem>
<TabItem value="REST API">

{@inject: endpoint|DELETE|/admin/v2/namespaces/:tenant/:namespace/messageTTL|operation/removeNamespaceMessageTTL?version=@pulsar:version_number@}

</TabItem>
<TabItem value="Java">

```java
admin.namespaces().removeNamespaceMessageTTL(namespace)
```

</TabItem>

</Tabs>
````


### Clear backlog

#### Clear namespace backlog

It clears all message backlogs for all the topics that belong to a specific namespace. You can also clear backlogs for a specific subscription as well.

````mdx-code-block
<Tabs groupId="api-choice"
  defaultValue="pulsar-admin"
  values={[{"label":"pulsar-admin","value":"pulsar-admin"},{"label":"REST API","value":"REST API"},{"label":"Java","value":"Java"}]}>
<TabItem value="pulsar-admin">

```shell
pulsar-admin namespaces clear-backlog --sub my-subscription test-tenant/ns1
```

</TabItem>
<TabItem value="REST API">

{@inject: endpoint|POST|/admin/v2/namespaces/:tenant/:namespace/clearBacklog|operation/clearNamespaceBacklogForSubscription?version=@pulsar:version_number@}

</TabItem>
<TabItem value="Java">

```java
admin.namespaces().clearNamespaceBacklogForSubscription(namespace, subscription)
```

</TabItem>

</Tabs>
````

#### Clear bundle backlog

It clears all message backlogs for all the topics that belong to a specific NamespaceBundle. You can also clear backlogs for a specific subscription as well.

````mdx-code-block
<Tabs groupId="api-choice"
  defaultValue="pulsar-admin"
  values={[{"label":"pulsar-admin","value":"pulsar-admin"},{"label":"REST API","value":"REST API"},{"label":"Java","value":"Java"}]}>
<TabItem value="pulsar-admin">

```shell
pulsar-admin namespaces clear-backlog  --bundle 0x00000000_0xffffffff  --sub my-subscription test-tenant/ns1
```

</TabItem>
<TabItem value="REST API">

{@inject: endpoint|POST|/admin/v2/namespaces/:tenant/:namespace/:bundle/clearBacklog|operation/clearNamespaceBundleBacklogForSubscription?version=@pulsar:version_number@}

</TabItem>
<TabItem value="Java">

```java

admin.namespaces().clearNamespaceBundleBacklogForSubscription(namespace, bundle, subscription)

```

</TabItem>

</Tabs>
````

### Configure retention

#### Set retention

Each namespace contains multiple topics and the retention size (storage size) of each topic should not exceed a specific threshold or it should be stored for a certain period. This command helps configure the retention size and time of topics in a given namespace.

````mdx-code-block
<Tabs groupId="api-choice"
  defaultValue="pulsar-admin"
  values={[{"label":"pulsar-admin","value":"pulsar-admin"},{"label":"REST API","value":"REST API"},{"label":"Java","value":"Java"}]}>
<TabItem value="pulsar-admin">

```shell
pulsar-admin namespaces set-retention --size 100 --time 10 test-tenant/ns1
```

</TabItem>
<TabItem value="REST API">

{@inject: endpoint|POST|/admin/v2/namespaces/:tenant/:namespace/retention|operation/setRetention?version=@pulsar:version_number@}

</TabItem>
<TabItem value="Java">

```java
admin.namespaces().setRetention(namespace, new RetentionPolicies(retentionTimeInMin, retentionSizeInMB))
```

</TabItem>

</Tabs>
````

#### Get retention

It shows the retention information of a given namespace.

````mdx-code-block
<Tabs groupId="api-choice"
  defaultValue="pulsar-admin"
  values={[{"label":"pulsar-admin","value":"pulsar-admin"},{"label":"REST API","value":"REST API"},{"label":"Java","value":"Java"}]}>
<TabItem value="pulsar-admin">

```shell
pulsar-admin namespaces get-retention test-tenant/ns1
```

```json
{
  "retentionTimeInMinutes": 10,
  "retentionSizeInMB": 100
}
```

</TabItem>
<TabItem value="REST API">

{@inject: endpoint|GET|/admin/v2/namespaces/:tenant/:namespace/retention|operation/getRetention?version=@pulsar:version_number@}

</TabItem>
<TabItem value="Java">

```java
admin.namespaces().getRetention(namespace)
```

</TabItem>

</Tabs>
````

### Configure dispatch throttling for topics

#### Set dispatch throttling for topics

It sets the message dispatch rate for all the topics under a given namespace. The dispatch rate can be restricted by the number of messages per X seconds (`msg-dispatch-rate`) or by the number of message-bytes per X second (`byte-dispatch-rate`). The dispatch rate is in second and it can be configured with `dispatch-rate-period`. The default value of `msg-dispatch-rate` and `byte-dispatch-rate` is -1 which
disables the throttling.

:::note

- If neither `clusterDispatchRate` nor `topicDispatchRate` is configured, dispatch throttling is disabled.
- If `topicDispatchRate` is not configured, `clusterDispatchRate` takes effect.
- If `topicDispatchRate` is configured, `topicDispatchRate` takes effect.

:::

````mdx-code-block
<Tabs groupId="api-choice"
  defaultValue="pulsar-admin"
  values={[{"label":"pulsar-admin","value":"pulsar-admin"},{"label":"REST API","value":"REST API"},{"label":"Java","value":"Java"}]}>
<TabItem value="pulsar-admin">

```shell
pulsar-admin namespaces set-dispatch-rate test-tenant/ns1 \
--msg-dispatch-rate 1000 \
--byte-dispatch-rate 1048576 \
--dispatch-rate-period 1
```

</TabItem>
<TabItem value="REST API">

{@inject: endpoint|POST|/admin/v2/namespaces/:tenant/:namespace/dispatchRate|operation/setDispatchRate?version=@pulsar:version_number@}

</TabItem>
<TabItem value="Java">

```java
admin.namespaces().setDispatchRate(namespace, new DispatchRate(1000, 1048576, 1))
```

</TabItem>

</Tabs>
````

#### Get configured message-rate for topics

It shows the configured message-rate for the namespace (topics under this namespace can dispatch this many messages per second)

````mdx-code-block
<Tabs groupId="api-choice"
  defaultValue="pulsar-admin"
  values={[{"label":"pulsar-admin","value":"pulsar-admin"},{"label":"REST API","value":"REST API"},{"label":"Java","value":"Java"}]}>
<TabItem value="pulsar-admin">

```shell
pulsar-admin namespaces get-dispatch-rate test-tenant/ns1
```

```json
{
  "dispatchThrottlingRatePerTopicInMsg" : 1000,
  "dispatchThrottlingRatePerTopicInByte" : 1048576,
  "ratePeriodInSecond" : 1
}
```

</TabItem>
<TabItem value="REST API">

{@inject: endpoint|GET|/admin/v2/namespaces/:tenant/:namespace/dispatchRate|operation/getDispatchRate?version=@pulsar:version_number@}

</TabItem>
<TabItem value="Java">

```java
admin.namespaces().getDispatchRate(namespace)
```

</TabItem>

</Tabs>
````

### Configure dispatch throttling for subscription

#### Set dispatch throttling for subscription

It sets the message dispatch rate for all the subscriptions of topics under a given namespace. The dispatch rate can be restricted by the number of messages per X seconds (`msg-dispatch-rate`) or by the number of message-bytes per X second (`byte-dispatch-rate`). The dispatch rate is in second and it can be configured with `dispatch-rate-period`. The default value of `msg-dispatch-rate` and `byte-dispatch-rate` is -1 which
disables the throttling.

````mdx-code-block
<Tabs groupId="api-choice"
  defaultValue="pulsar-admin"
  values={[{"label":"pulsar-admin","value":"pulsar-admin"},{"label":"REST API","value":"REST API"},{"label":"Java","value":"Java"}]}>
<TabItem value="pulsar-admin">

```shell
pulsar-admin namespaces set-subscription-dispatch-rate test-tenant/ns1 \
--msg-dispatch-rate 1000 \
--byte-dispatch-rate 1048576 \
--dispatch-rate-period 1
```

</TabItem>
<TabItem value="REST API">

{@inject: endpoint|POST|/admin/v2/namespaces/:tenant/:namespace/subscriptionDispatchRate|operation/setDispatchRate?version=@pulsar:version_number@}

</TabItem>
<TabItem value="Java">

```java
admin.namespaces().setSubscriptionDispatchRate(namespace, new DispatchRate(1000, 1048576, 1))
```

</TabItem>

</Tabs>
````

#### Get configured message-rate for subscription

It shows the configured message-rate for the namespace (topics under this namespace can dispatch this many messages per second).

````mdx-code-block
<Tabs groupId="api-choice"
  defaultValue="pulsar-admin"
  values={[{"label":"pulsar-admin","value":"pulsar-admin"},{"label":"REST API","value":"REST API"},{"label":"Java","value":"Java"}]}>
<TabItem value="pulsar-admin">

```shell
pulsar-admin namespaces get-subscription-dispatch-rate test-tenant/ns1
```

```json
{
  "dispatchThrottlingRatePerTopicInMsg" : 1000,
  "dispatchThrottlingRatePerTopicInByte" : 1048576,
  "ratePeriodInSecond" : 1
}
```

</TabItem>
<TabItem value="REST API">

{@inject: endpoint|GET|/admin/v2/namespaces/:tenant/:namespace/subscriptionDispatchRate|operation/getDispatchRate?version=@pulsar:version_number@}

</TabItem>
<TabItem value="Java">

```java
admin.namespaces().getSubscriptionDispatchRate(namespace)
```

</TabItem>

</Tabs>
````

### Configure dispatch throttling for replicators

#### Set dispatch throttling for replicators

It sets the message dispatch rate for all the replicators between replication clusters under a given namespace. The dispatch rate can be restricted by the number of messages per X seconds (`msg-dispatch-rate`) or by the number of message-bytes per X second (`byte-dispatch-rate`). The dispatch rate is in second and it can be configured with `dispatch-rate-period`. The default value of `msg-dispatch-rate` and `byte-dispatch-rate` is -1 which disables the throttling.

````mdx-code-block
<Tabs groupId="api-choice"
  defaultValue="pulsar-admin"
  values={[{"label":"pulsar-admin","value":"pulsar-admin"},{"label":"REST API","value":"REST API"},{"label":"Java","value":"Java"}]}>
<TabItem value="pulsar-admin">

```shell
pulsar-admin namespaces set-replicator-dispatch-rate test-tenant/ns1 \
--msg-dispatch-rate 1000 \
--byte-dispatch-rate 1048576 \
--dispatch-rate-period 1
```

</TabItem>
<TabItem value="REST API">

{@inject: endpoint|POST|/admin/v2/namespaces/:tenant/:namespace/replicatorDispatchRate|operation/setDispatchRate?version=@pulsar:version_number@}

</TabItem>
<TabItem value="Java">

```java
admin.namespaces().setReplicatorDispatchRate(namespace, new DispatchRate(1000, 1048576, 1))
```

</TabItem>

</Tabs>
````

#### Get configured message-rate for replicators

It shows the configured message-rate for the namespace (topics under this namespace can dispatch this many messages per second)

````mdx-code-block
<Tabs groupId="api-choice"
  defaultValue="pulsar-admin"
  values={[{"label":"pulsar-admin","value":"pulsar-admin"},{"label":"REST API","value":"REST API"},{"label":"Java","value":"Java"}]}>
<TabItem value="pulsar-admin">

```shell
pulsar-admin namespaces get-replicator-dispatch-rate test-tenant/ns1
```

```json
{
  "dispatchThrottlingRatePerTopicInMsg" : 1000,
  "dispatchThrottlingRatePerTopicInByte" : 1048576,
  "ratePeriodInSecond" : 1
}
```

</TabItem>
<TabItem value="REST API">

{@inject: endpoint|GET|/admin/v2/namespaces/:tenant/:namespace/replicatorDispatchRate|operation/getDispatchRate?version=@pulsar:version_number@}

</TabItem>
<TabItem value="Java">

```java
admin.namespaces().getReplicatorDispatchRate(namespace)
```

</TabItem>

</Tabs>
````

### Configure deduplication snapshot interval

#### Get deduplication snapshot interval

It shows the configured `deduplicationSnapshotInterval` for a namespace (Each topic under the namespace will take a deduplication snapshot according to this interval)

````mdx-code-block
<Tabs groupId="api-choice"
  defaultValue="pulsar-admin"
  values={[{"label":"pulsar-admin","value":"pulsar-admin"},{"label":"REST API","value":"REST API"},{"label":"Java","value":"Java"}]}>
<TabItem value="pulsar-admin">

```shell
pulsar-admin namespaces get-deduplication-snapshot-interval test-tenant/ns1
```

</TabItem>
<TabItem value="REST API">

{@inject: endpoint|GET|/admin/v2/namespaces/:tenant/:namespace/deduplicationSnapshotInterval|operation/getDeduplicationSnapshotInterval?version=@pulsar:version_number@}

</TabItem>
<TabItem value="Java">

```java
admin.namespaces().getDeduplicationSnapshotInterval(namespace)
```

</TabItem>

</Tabs>
````

#### Set deduplication snapshot interval

Set the configured `deduplicationSnapshotInterval` for a namespace. Each topic under the namespace will take a deduplication snapshot according to this interval. `brokerDeduplicationEnabled` must be set to `true` for this property to take effect.

````mdx-code-block
<Tabs groupId="api-choice"
  defaultValue="pulsar-admin"
  values={[{"label":"pulsar-admin","value":"pulsar-admin"},{"label":"REST API","value":"REST API"},{"label":"Java","value":"Java"}]}>
<TabItem value="pulsar-admin">

```shell
pulsar-admin namespaces set-deduplication-snapshot-interval test-tenant/ns1 --interval 1000
```

</TabItem>
<TabItem value="REST API">

{@inject: endpoint|POST|/admin/v2/namespaces/:tenant/:namespace/deduplicationSnapshotInterval|operation/setDeduplicationSnapshotInterval?version=@pulsar:version_number@}

</TabItem>
<TabItem value="Java">

```java
admin.namespaces().setDeduplicationSnapshotInterval(namespace, 1000)
```

</TabItem>

</Tabs>
````

#### Remove deduplication snapshot interval

Remove configured `deduplicationSnapshotInterval` of a namespace (Each topic under the namespace will take a deduplication snapshot according to this interval).

````mdx-code-block
<Tabs groupId="api-choice"
  defaultValue="pulsar-admin"
  values={[{"label":"pulsar-admin","value":"pulsar-admin"},{"label":"REST API","value":"REST API"},{"label":"Java","value":"Java"}]}>
<TabItem value="pulsar-admin">

```shell
pulsar-admin namespaces remove-deduplication-snapshot-interval test-tenant/ns1
```

</TabItem>
<TabItem value="REST API">

{@inject: endpoint|DELETE|/admin/v2/namespaces/:tenant/:namespace/deduplicationSnapshotInterval|operation/deleteDeduplicationSnapshotInterval?version=@pulsar:version_number@}

</TabItem>
<TabItem value="Java">

```java
admin.namespaces().removeDeduplicationSnapshotInterval(namespace)
```

</TabItem>

</Tabs>
````

### Namespace isolation

You can use the [Pulsar isolation policy](administration-isolation.md) to allocate resources (broker and bookie) for a namespace. 

### Unload namespaces from a broker

You can unload a namespace, or a [namespace bundle](reference-terminology.md#namespace-bundle), from the Pulsar [broker](reference-terminology.md#broker) that is currently responsible for it.

#### pulsar-admin

Use the [`unload`](/tools/pulsar-admin/) subcommand of the [`namespaces`](/tools/pulsar-admin/) command.

````mdx-code-block
<Tabs groupId="api-choice"
  defaultValue="pulsar-admin"
  values={[{"label":"pulsar-admin","value":"pulsar-admin"},{"label":"REST API","value":"REST API"},{"label":"Java","value":"Java"}]}>
<TabItem value="pulsar-admin">

```shell
pulsar-admin namespaces unload my-tenant/my-ns
```

</TabItem>
<TabItem value="REST API">

{@inject: endpoint|PUT|/admin/v2/namespaces/:tenant/:namespace/unload|operation/unloadNamespace?version=@pulsar:version_number@}

</TabItem>
<TabItem value="Java">

```java
admin.namespaces().unload(namespace)
```

</TabItem>

</Tabs>
````
### Configure entry filters policy

#### Set entry filters policy

Entry filter helps with filtering message on server side.

````mdx-code-block
<Tabs groupId="api-choice"
  defaultValue="pulsar-admin"
  values={[{"label":"pulsar-admin","value":"pulsar-admin"},{"label":"REST API","value":"REST API"},{"label":"Java","value":"Java"}]}>
<TabItem value="pulsar-admin">

```

$ pulsar-admin namespaces set-entry-filters --desc "The description of the entry filter to be used for user help."  
--entry-filters-name "The class name for the entry filter." --entry-filters-dir "The directory for all the entry filter implementations." test-tenant/ns1
```

</TabItem>
<TabItem value="REST API">

{@inject: endpoint|POST|/admin/v2/namespaces/:tenant/:namespace/entryFilters|operation/setEntryFilters?
version=@pulsar:version_number@}

</TabItem>
<TabItem value="Java">

```java

admin.namespaces().setEntryFilters(namespace, new EntryFilters("desc", "classes name", "class files localtion"))

```

</TabItem>

</Tabs>
````

#### Get entry filters policies

You can get a configured entry filter for a given namespace.

````mdx-code-block
<Tabs groupId="api-choice"
  defaultValue="pulsar-admin"
  values={[{"label":"pulsar-admin","value":"pulsar-admin"},{"label":"REST API","value":"REST API"},{"label":"Java","value":"Java"}]}>
<TabItem value="pulsar-admin">

```

$ pulsar-admin namespaces get-entry-filters test-tenant/ns1

```

</TabItem>
<TabItem value="REST API">

{@inject: endpoint|GET|/admin/v2/namespaces/:tenant/:namespace/entryFilters|operation/getEntryFilters?
version=@pulsar:version_number@}

</TabItem>
<TabItem value="Java">

```java

admin.namespaces().getEntryFilters(namespace);

```

</TabItem>

</Tabs>
````

#### Remove entry filters policies

You can remove entry filters policies for a given namespace.

````mdx-code-block
<Tabs groupId="api-choice"
  defaultValue="pulsar-admin"
  values={[{"label":"pulsar-admin","value":"pulsar-admin"},{"label":"REST API","value":"REST API"},{"label":"Java","value":"Java"}]}>
<TabItem value="pulsar-admin">

```

$ pulsar-admin namespaces remove-entry-filters test-tenant/ns1

```

</TabItem>
<TabItem value="REST API">

{@inject: endpoint|DELETE|/admin/v2/namespaces/:tenant/:namespace/entryFilters|operation/removeEntryFilters?
version=@pulsar:version_number@}

</TabItem>
<TabItem value="Java">

```java

admin.namespaces().removeEntryFilters(namespace)

```

</TabItem>

</Tabs>
````<|MERGE_RESOLUTION|>--- conflicted
+++ resolved
@@ -262,11 +262,7 @@
 
 Backlog quota helps the broker to restrict bandwidth/storage of a namespace once it reaches a certain threshold limit. Admin can set the limit and take the corresponding action after the limit is reached.
 
-<<<<<<< HEAD
   1.  producer_request_hold: the producer holds the message and retries until client configuration `sendTimeoutMs` is exceeded
-=======
-  1.  producer_request_hold: broker holds but does not persist produce request payload
->>>>>>> 51379055
 
   2.  producer_exception: the producer throws an exception when trying to send a message
 
