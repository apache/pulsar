---
id: tiered-storage-azure
title: Use Azure BlobStore offloader with Pulsar
sidebar_label: "Azure BlobStore offloader"
---

This chapter guides you through every step of installing and configuring the Azure BlobStore offloader and using it with Pulsar.

## Installation

Follow the steps below to install the Azure BlobStore offloader.

### Prerequisite

- Pulsar: 2.6.2 or later versions

### Step

This example uses Pulsar 2.6.2.

1. Download the Pulsar tarball using one of the following ways:

   * Download from the [Apache mirror](https://archive.apache.org/dist/pulsar/pulsar-2.6.2/apache-pulsar-2.6.2-bin.tar.gz)

   * Download from the Pulsar [downloads page](/download)

   * Use [wget](https://www.gnu.org/software/wget):

    ```shell
<<<<<<< HEAD
    wget https://archive.apache.org/dist/pulsar/pulsar-2.6.2/apache-pulsar-2.6.2-bin.tar.gz
=======

    wget https://archive.apache.org/dist/pulsar/pulsar-2.6.2/apache-pulsar-2.6.2-bin.tar.gz

>>>>>>> 9529850b
    ```

2. Download and untar the Pulsar offloaders package.

   ```bash
<<<<<<< HEAD
   wget https://downloads.apache.org/pulsar/pulsar-2.6.2/apache-pulsar-offloaders-2.6.2-bin.tar.gz
   tar xvfz apache-pulsar-offloaders-2.6.2-bin.tar.gz
=======

   wget https://downloads.apache.org/pulsar/pulsar-2.6.2/apache-pulsar-offloaders-2.6.2-bin.tar.gz
   tar xvfz apache-pulsar-offloaders-2.6.2-bin.tar.gz

>>>>>>> 9529850b
   ```

3. Copy the Pulsar offloaders as `offloaders` in the Pulsar directory.

   ```
<<<<<<< HEAD
   mv apache-pulsar-offloaders-2.6.2/offloaders apache-pulsar-2.6.2/offloaders

   ls offloaders
=======

   mv apache-pulsar-offloaders-2.6.2/offloaders apache-pulsar-2.6.2/offloaders

   ls offloaders

>>>>>>> 9529850b
   ```

   **Output**

   ```
<<<<<<< HEAD
   tiered-storage-file-system-2.6.2.nar
   tiered-storage-jcloud-2.6.2.nar
=======

   tiered-storage-file-system-2.6.2.nar
   tiered-storage-jcloud-2.6.2.nar

>>>>>>> 9529850b
   ```

   :::note

   * If you are running Pulsar in a bare metal cluster, make sure that `offloaders` tarball is unzipped in every broker's Pulsar directory.
   * If you are running Pulsar in Docker or deploying Pulsar using a Docker image (such as K8s and DCOS), you can use the `apachepulsar/pulsar-all` image instead of the `apachepulsar/pulsar` image. `apachepulsar/pulsar-all` image has already bundled tiered storage offloaders.

   :::

## Configuration

:::note

Before offloading data from BookKeeper to Azure BlobStore, you need to configure some properties of the Azure BlobStore offload driver.

:::

Besides, you can also configure the Azure BlobStore offloader to run it automatically or trigger it manually.

### Configure Azure BlobStore offloader driver

You can configure the Azure BlobStore offloader driver in the configuration file `broker.conf` or `standalone.conf`.

- **Required** configurations are as below.

  Required configuration | Description | Example value
  |---|---|---
  `managedLedgerOffloadDriver` | Offloader driver name | azureblob
  `offloadersDirectory` | Offloader directory | offloaders
  `managedLedgerOffloadBucket` | Bucket | pulsar-topic-offload

- **Optional** configurations are as below.

  Optional | Description | Example value
  |---|---|---
  `managedLedgerOffloadReadBufferSizeInBytes`|Size of block read|1 MB
  `managedLedgerOffloadMaxBlockSizeInBytes`|Size of block write|64 MB
  `managedLedgerMinLedgerRolloverTimeMinutes`|Minimum time between ledger rollover for a topic<br /><br />**Note**: it is not recommended that you set this configuration in the production environment.|2
  `managedLedgerMaxEntriesPerLedger`|Maximum number of entries to append to a ledger before triggering a rollover.<br /><br />**Note**: it is not recommended that you set this configuration in the production environment.|5000

#### Bucket (required)

A bucket is a basic container that holds your data. Everything you store in Azure BlobStore must be contained in a bucket. You can use a bucket to organize your data and control access to your data, but unlike directory and folder, you cannot nest a bucket.

##### Example

This example names the bucket as _pulsar-topic-offload_.

<<<<<<< HEAD
```conf
=======
```properties

>>>>>>> 9529850b
managedLedgerOffloadBucket=pulsar-topic-offload
```

#### Authentication (required)

To be able to access Azure BlobStore, you need to authenticate with Azure BlobStore.

* Set the environment variables `AZURE_STORAGE_ACCOUNT` and `AZURE_STORAGE_ACCESS_KEY` in `conf/pulsar_env.sh`.

  "export" is important so that the variables are made available in the environment of spawned processes.

  ```bash
<<<<<<< HEAD
  export AZURE_STORAGE_ACCOUNT=ABC123456789
  export AZURE_STORAGE_ACCESS_KEY=ded7db27a4558e2ea8bbf0bf37ae0e8521618f366c
=======

  export AZURE_STORAGE_ACCOUNT=ABC123456789
  export AZURE_STORAGE_ACCESS_KEY=ded7db27a4558e2ea8bbf0bf37ae0e8521618f366c

>>>>>>> 9529850b
  ```

#### Size of block read/write

You can configure the size of a request sent to or read from Azure BlobStore in the configuration file `broker.conf` or `standalone.conf`.

Configuration|Description|Default value
|---|---|---
`managedLedgerOffloadReadBufferSizeInBytes`|Block size for each individual read when reading back data from Azure BlobStore store.|1 MB
`managedLedgerOffloadMaxBlockSizeInBytes`|Maximum size of a "part" sent during a multipart upload to Azure BlobStore store. It **cannot** be smaller than 5 MB. |64 MB

### Configure Azure BlobStore offloader to run automatically

Namespace policy can be configured to offload data automatically once a threshold is reached. The threshold is based on the size of data that a topic has stored on a Pulsar cluster. Once the topic reaches the threshold, an offloading operation is triggered automatically.

Threshold value|Action
|---|---
> 0 | It triggers the offloading operation if the topic storage reaches its threshold.
= 0|It causes a broker to offload data as soon as possible.
< 0 |It disables automatic offloading operation.

Automatic offloading runs when a new segment is added to a topic log. If you set the threshold on a namespace, but few messages are being produced to the topic, offloader does not work until the current segment is full.

You can configure the threshold size using CLI tools, such as pulsar-admin.

The offload configurations in `broker.conf` and `standalone.conf` are used for the namespaces that do not have namespace level offload policies. Each namespace can have its own offload policy. If you want to set offload policy for each namespace, use the command [`pulsar-admin namespaces set-offload-policies options`](/tools/pulsar-admin/)) command.

#### Example

This example sets the Azure BlobStore offloader threshold size to 10 MB using pulsar-admin.

```bash
bin/pulsar-admin namespaces set-offload-threshold --size 10M my-tenant/my-namespace
```

:::tip

For more information about the `pulsar-admin namespaces set-offload-threshold options` command, including flags, descriptions, and default values, see [Pulsar admin docs](/tools/pulsar-admin/).

:::

### Configure Azure BlobStore offloader to run manually

For individual topics, you can trigger Azure BlobStore offloader manually using one of the following methods:

- Use REST endpoint.

- Use CLI tools (such as pulsar-admin).

  To trigger it via CLI tools, you need to specify the maximum amount of data (threshold) that should be retained on a Pulsar cluster for a topic. If the size of the topic data on the Pulsar cluster exceeds this threshold, segments from the topic are moved to Azure BlobStore until the threshold is no longer exceeded. Older segments are moved first.

#### Example

- This example triggers the Azure BlobStore offloader to run manually using pulsar-admin.

  ```bash
<<<<<<< HEAD
  bin/pulsar-admin topics offload --size-threshold 10M my-tenant/my-namespace/topic1
=======

  bin/pulsar-admin topics offload --size-threshold 10M my-tenant/my-namespace/topic1

>>>>>>> 9529850b
  ```

  **Output**

  ```bash
<<<<<<< HEAD
  Offload triggered for persistent://my-tenant/my-namespace/topic1 for messages before 2:0:-1
=======

  Offload triggered for persistent://my-tenant/my-namespace/topic1 for messages before 2:0:-1

>>>>>>> 9529850b
  ```

  :::tip

  For more information about the `pulsar-admin topics offload options` command, including flags, descriptions, and default values, see [Pulsar admin docs](/tools/pulsar-admin/).

  :::

- This example checks the Azure BlobStore offloader status using pulsar-admin.

  ```bash
<<<<<<< HEAD
  bin/pulsar-admin topics offload-status persistent://my-tenant/my-namespace/topic1
=======

  bin/pulsar-admin topics offload-status persistent://my-tenant/my-namespace/topic1

>>>>>>> 9529850b
  ```

  **Output**

  ```bash
<<<<<<< HEAD
  Offload is currently running
=======

  Offload is currently running

>>>>>>> 9529850b
  ```

  To wait for the Azure BlobStore offloader to complete the job, add the `-w` flag.

  ```bash
<<<<<<< HEAD
  bin/pulsar-admin topics offload-status -w persistent://my-tenant/my-namespace/topic1
=======

  bin/pulsar-admin topics offload-status -w persistent://my-tenant/my-namespace/topic1

>>>>>>> 9529850b
  ```

  **Output**

  ```
<<<<<<< HEAD
  Offload was a success
=======

  Offload was a success

>>>>>>> 9529850b
  ```

  If there is an error in offloading, the error is propagated to the `pulsar-admin topics offload-status` command.

  ```bash
<<<<<<< HEAD
  bin/pulsar-admin topics offload-status persistent://my-tenant/my-namespace/topic1
=======

  bin/pulsar-admin topics offload-status persistent://my-tenant/my-namespace/topic1

>>>>>>> 9529850b
  ```

  **Output**

  ```
<<<<<<< HEAD
=======

>>>>>>> 9529850b
  Error in offload
  null

  Reason: Error offloading: org.apache.bookkeeper.mledger.ManagedLedgerException:
<<<<<<< HEAD
=======

>>>>>>> 9529850b
  ```

  :::tip

  For more information about the `pulsar-admin topics offload-status options` command, including flags, descriptions, and default values, see [Pulsar admin docs](/tools/pulsar-admin/).

  :::
<|MERGE_RESOLUTION|>--- conflicted
+++ resolved
@@ -27,57 +27,29 @@
    * Use [wget](https://www.gnu.org/software/wget):
 
     ```shell
-<<<<<<< HEAD
     wget https://archive.apache.org/dist/pulsar/pulsar-2.6.2/apache-pulsar-2.6.2-bin.tar.gz
-=======
-
-    wget https://archive.apache.org/dist/pulsar/pulsar-2.6.2/apache-pulsar-2.6.2-bin.tar.gz
-
->>>>>>> 9529850b
     ```
 
 2. Download and untar the Pulsar offloaders package.
 
    ```bash
-<<<<<<< HEAD
    wget https://downloads.apache.org/pulsar/pulsar-2.6.2/apache-pulsar-offloaders-2.6.2-bin.tar.gz
    tar xvfz apache-pulsar-offloaders-2.6.2-bin.tar.gz
-=======
-
-   wget https://downloads.apache.org/pulsar/pulsar-2.6.2/apache-pulsar-offloaders-2.6.2-bin.tar.gz
-   tar xvfz apache-pulsar-offloaders-2.6.2-bin.tar.gz
-
->>>>>>> 9529850b
    ```
 
 3. Copy the Pulsar offloaders as `offloaders` in the Pulsar directory.
 
    ```
-<<<<<<< HEAD
    mv apache-pulsar-offloaders-2.6.2/offloaders apache-pulsar-2.6.2/offloaders
 
    ls offloaders
-=======
-
-   mv apache-pulsar-offloaders-2.6.2/offloaders apache-pulsar-2.6.2/offloaders
-
-   ls offloaders
-
->>>>>>> 9529850b
    ```
 
    **Output**
 
    ```
-<<<<<<< HEAD
    tiered-storage-file-system-2.6.2.nar
    tiered-storage-jcloud-2.6.2.nar
-=======
-
-   tiered-storage-file-system-2.6.2.nar
-   tiered-storage-jcloud-2.6.2.nar
-
->>>>>>> 9529850b
    ```
 
    :::note
@@ -126,12 +98,7 @@
 
 This example names the bucket as _pulsar-topic-offload_.
 
-<<<<<<< HEAD
 ```conf
-=======
-```properties
-
->>>>>>> 9529850b
 managedLedgerOffloadBucket=pulsar-topic-offload
 ```
 
@@ -144,15 +111,8 @@
   "export" is important so that the variables are made available in the environment of spawned processes.
 
   ```bash
-<<<<<<< HEAD
   export AZURE_STORAGE_ACCOUNT=ABC123456789
   export AZURE_STORAGE_ACCESS_KEY=ded7db27a4558e2ea8bbf0bf37ae0e8521618f366c
-=======
-
-  export AZURE_STORAGE_ACCOUNT=ABC123456789
-  export AZURE_STORAGE_ACCESS_KEY=ded7db27a4558e2ea8bbf0bf37ae0e8521618f366c
-
->>>>>>> 9529850b
   ```
 
 #### Size of block read/write
@@ -209,25 +169,13 @@
 - This example triggers the Azure BlobStore offloader to run manually using pulsar-admin.
 
   ```bash
-<<<<<<< HEAD
   bin/pulsar-admin topics offload --size-threshold 10M my-tenant/my-namespace/topic1
-=======
-
-  bin/pulsar-admin topics offload --size-threshold 10M my-tenant/my-namespace/topic1
-
->>>>>>> 9529850b
-  ```
-
-  **Output**
-
-  ```bash
-<<<<<<< HEAD
+  ```
+
+  **Output**
+
+  ```bash
   Offload triggered for persistent://my-tenant/my-namespace/topic1 for messages before 2:0:-1
-=======
-
-  Offload triggered for persistent://my-tenant/my-namespace/topic1 for messages before 2:0:-1
-
->>>>>>> 9529850b
   ```
 
   :::tip
@@ -239,78 +187,40 @@
 - This example checks the Azure BlobStore offloader status using pulsar-admin.
 
   ```bash
-<<<<<<< HEAD
   bin/pulsar-admin topics offload-status persistent://my-tenant/my-namespace/topic1
-=======
-
+  ```
+
+  **Output**
+
+  ```bash
+  Offload is currently running
+  ```
+
+  To wait for the Azure BlobStore offloader to complete the job, add the `-w` flag.
+
+  ```bash
+  bin/pulsar-admin topics offload-status -w persistent://my-tenant/my-namespace/topic1
+  ```
+
+  **Output**
+
+  ```
+  Offload was a success
+  ```
+
+  If there is an error in offloading, the error is propagated to the `pulsar-admin topics offload-status` command.
+
+  ```bash
   bin/pulsar-admin topics offload-status persistent://my-tenant/my-namespace/topic1
-
->>>>>>> 9529850b
-  ```
-
-  **Output**
-
-  ```bash
-<<<<<<< HEAD
-  Offload is currently running
-=======
-
-  Offload is currently running
-
->>>>>>> 9529850b
-  ```
-
-  To wait for the Azure BlobStore offloader to complete the job, add the `-w` flag.
-
-  ```bash
-<<<<<<< HEAD
-  bin/pulsar-admin topics offload-status -w persistent://my-tenant/my-namespace/topic1
-=======
-
-  bin/pulsar-admin topics offload-status -w persistent://my-tenant/my-namespace/topic1
-
->>>>>>> 9529850b
-  ```
-
-  **Output**
-
-  ```
-<<<<<<< HEAD
-  Offload was a success
-=======
-
-  Offload was a success
-
->>>>>>> 9529850b
-  ```
-
-  If there is an error in offloading, the error is propagated to the `pulsar-admin topics offload-status` command.
-
-  ```bash
-<<<<<<< HEAD
-  bin/pulsar-admin topics offload-status persistent://my-tenant/my-namespace/topic1
-=======
-
-  bin/pulsar-admin topics offload-status persistent://my-tenant/my-namespace/topic1
-
->>>>>>> 9529850b
-  ```
-
-  **Output**
-
-  ```
-<<<<<<< HEAD
-=======
-
->>>>>>> 9529850b
+  ```
+
+  **Output**
+
+  ```
   Error in offload
   null
 
   Reason: Error offloading: org.apache.bookkeeper.mledger.ManagedLedgerException:
-<<<<<<< HEAD
-=======
-
->>>>>>> 9529850b
   ```
 
   :::tip
