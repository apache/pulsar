---
id: security-encryption
title: Pulsar Encryption
sidebar_label: "End-to-End Encryption"
---

````mdx-code-block
import Tabs from '@theme/Tabs';
import TabItem from '@theme/TabItem';
````


Applications can use Pulsar encryption to encrypt messages on the producer side and decrypt messages on the consumer side. You can use the public and private key pair that the application configures to perform encryption. Only the consumers with a valid key can decrypt the encrypted messages.

## Asymmetric and symmetric encryption

Pulsar uses a dynamically generated symmetric AES key to encrypt messages(data). You can use the application-provided ECDSA (Elliptic Curve Digital Signature Algorithm) or RSA (Rivest–Shamir–Adleman) key pair to encrypt the AES key(data key), so you do not have to share the secret with everyone.

Key is a public and private key pair used for encryption or decryption. The producer key is the public key of the key pair, and the consumer key is the private key of the key pair.

The application configures the producer with the public key. You can use this key to encrypt the AES data key. The encrypted data key is sent as part of the message header. Only entities with the private key (in this case the consumer) can decrypt the data key which is used to decrypt the message.

You can encrypt a message with more than one key. Any one of the keys used for encrypting the message is sufficient to decrypt the message.

Pulsar does not store the encryption key anywhere in the Pulsar service. If you lose or delete the private key, your message is irretrievably lost and unrecoverable.

## Producer
![alt text](/assets/pulsar-encryption-producer.jpg "Pulsar Encryption Producer")

## Consumer
![alt text](/assets/pulsar-encryption-consumer.jpg "Pulsar Encryption Consumer")

## Get started

1. Create your ECDSA or RSA public and private key pair by using the following commands.
  * ECDSA（for Java clients only)

   ```shell
<<<<<<< HEAD
   openssl ecparam -name secp521r1 -genkey -param_enc explicit -out test_ecdsa_privkey.pem
   openssl ec -in test_ecdsa_privkey.pem -pubout -outform pem -out test_ecdsa_pubkey.pem
=======

   openssl ecparam -name secp521r1 -genkey -param_enc explicit -out test_ecdsa_privkey.pem
   openssl ec -in test_ecdsa_privkey.pem -pubout -outform pem -out test_ecdsa_pubkey.pem

>>>>>>> 9529850b
   ```

  * RSA (for C++, Python and Node.js clients)

   ```shell
<<<<<<< HEAD
   openssl genrsa -out test_rsa_privkey.pem 2048
   openssl rsa -in test_rsa_privkey.pem -pubout -outform pkcs8 -out test_rsa_pubkey.pem
=======

   openssl genrsa -out test_rsa_privkey.pem 2048
   openssl rsa -in test_rsa_privkey.pem -pubout -outform pkcs8 -out test_rsa_pubkey.pem

>>>>>>> 9529850b
   ```

2. Add the public and private keys to the key management and configure your producers to retrieve public keys and consumer clients to retrieve private keys.

3. Implement the `CryptoKeyReader` interface, specifically `CryptoKeyReader.getPublicKey()` for producer and `CryptoKeyReader.getPrivateKey()` for consumer, which Pulsar client invokes to load the key.

4. Add the encryption key name to the producer builder: PulsarClient.newProducer().addEncryptionKey("myapp.key").

5. Configure a `CryptoKeyReader` to a producer, consumer or reader.

````mdx-code-block
<Tabs groupId="lang-choice"
  defaultValue="Java"
  values={[{"label":"Java","value":"Java"},{"label":"C++","value":"C++"},{"label":"Python","value":"Python"},{"label":"Node.js","value":"Node.js"}]}>
<TabItem value="Java">

```java
PulsarClient pulsarClient = PulsarClient.builder().serviceUrl("pulsar://localhost:6650").build();
String topic = "persistent://my-tenant/my-ns/my-topic";
// RawFileKeyReader is just an example implementation that's not provided by Pulsar
CryptoKeyReader keyReader = new RawFileKeyReader("test_ecdsa_pubkey.pem", "test_ecdsa_privkey.pem");

Producer<byte[]> producer = pulsarClient.newProducer()
        .topic(topic)
        .cryptoKeyReader(keyReader)
        .addEncryptionKey(“myappkey”)
        .create();

Consumer<byte[]> consumer = pulsarClient.newConsumer()
        .topic(topic)
        .subscriptionName("my-subscriber-name")
        .cryptoKeyReader(keyReader)
        .subscribe();

Reader<byte[]> reader = pulsarClient.newReader()
        .topic(topic)
        .startMessageId(MessageId.earliest)
        .cryptoKeyReader(keyReader)
        .create();
```

</TabItem>
<TabItem value="C++">

```cpp
<<<<<<< HEAD
=======

>>>>>>> 9529850b
Client client("pulsar://localhost:6650");
std::string topic = "persistent://my-tenant/my-ns/my-topic";
// DefaultCryptoKeyReader is a built-in implementation that reads public key and private key from files
auto keyReader = std::make_shared<DefaultCryptoKeyReader>("test_rsa_pubkey.pem", "test_rsa_privkey.pem");

Producer producer;
ProducerConfiguration producerConf;
producerConf.setCryptoKeyReader(keyReader);
producerConf.addEncryptionKey("myappkey");
client.createProducer(topic, producerConf, producer);

Consumer consumer;
ConsumerConfiguration consumerConf;
consumerConf.setCryptoKeyReader(keyReader);
client.subscribe(topic, "my-subscriber-name", consumerConf, consumer);

Reader reader;
ReaderConfiguration readerConf;
readerConf.setCryptoKeyReader(keyReader);
client.createReader(topic, MessageId::earliest(), readerConf, reader);
```

</TabItem>
<TabItem value="Python">

```python
from pulsar import Client, CryptoKeyReader

client = Client('pulsar://localhost:6650')
topic = 'persistent://my-tenant/my-ns/my-topic'
# CryptoKeyReader is a built-in implementation that reads public key and private key from files
key_reader = CryptoKeyReader('test_rsa_pubkey.pem', 'test_rsa_privkey.pem')

producer = client.create_producer(
    topic=topic,
    encryption_key='myappkey',
    crypto_key_reader=key_reader
)

consumer = client.subscribe(
    topic=topic,
    subscription_name='my-subscriber-name',
    crypto_key_reader=key_reader
)

reader = client.create_reader(
    topic=topic,
    start_message_id=MessageId.earliest,
    crypto_key_reader=key_reader
)

client.close()
```

</TabItem>
<TabItem value="Node.js">

<<<<<<< HEAD
```nodejs
=======
```javascript

>>>>>>> 9529850b
const Pulsar = require('pulsar-client');

(async () => {
// Create a client
const client = new Pulsar.Client({
    serviceUrl: 'pulsar://localhost:6650',
    operationTimeoutSeconds: 30,
});

// Create a producer
const producer = await client.createProducer({
    topic: 'persistent://public/default/my-topic',
    sendTimeoutMs: 30000,
    batchingEnabled: true,
    publicKeyPath: "public-key.client-rsa.pem",
    encryptionKey: "encryption-key"
});

// Create a consumer
const consumer = await client.subscribe({
    topic: 'persistent://public/default/my-topic',
    subscription: 'sub1',
    subscriptionType: 'Shared',
    ackTimeoutMs: 10000,
    privateKeyPath: "private-key.client-rsa.pem"
});

// Send messages
for (let i = 0; i < 10; i += 1) {
    const msg = `my-message-${i}`;
    producer.send({
    data: Buffer.from(msg),
    });
    console.log(`Sent message: ${msg}`);
}
await producer.flush();

// Receive messages
for (let i = 0; i < 10; i += 1) {
    const msg = await consumer.receive();
    console.log(msg.getData().toString());
    consumer.acknowledge(msg);
}

await consumer.close();
await producer.close();
await client.close();
})();
```

</TabItem>

</Tabs>
````

6. Below is an example of a **customized** `CryptoKeyReader` implementation.

````mdx-code-block
<Tabs groupId="lang-choice"
  defaultValue="Java"
  values={[{"label":"Java","value":"Java"},{"label":"C++","value":"C++"},{"label":"Python","value":"Python"},{"label":"Node.js","value":"Node.js"}]}>
<TabItem value="Java">

```java
class RawFileKeyReader implements CryptoKeyReader {

    String publicKeyFile = "";
    String privateKeyFile = "";

    RawFileKeyReader(String pubKeyFile, String privKeyFile) {
        publicKeyFile = pubKeyFile;
        privateKeyFile = privKeyFile;
    }

    @Override
    public EncryptionKeyInfo getPublicKey(String keyName, Map<String, String> keyMeta) {
        EncryptionKeyInfo keyInfo = new EncryptionKeyInfo();
        try {
            keyInfo.setKey(Files.readAllBytes(Paths.get(publicKeyFile)));
        } catch (IOException e) {
            System.out.println("ERROR: Failed to read public key from file " + publicKeyFile);
            e.printStackTrace();
        }
        return keyInfo;
    }

    @Override
    public EncryptionKeyInfo getPrivateKey(String keyName, Map<String, String> keyMeta) {
        EncryptionKeyInfo keyInfo = new EncryptionKeyInfo();
        try {
            keyInfo.setKey(Files.readAllBytes(Paths.get(privateKeyFile)));
        } catch (IOException e) {
            System.out.println("ERROR: Failed to read private key from file " + privateKeyFile);
            e.printStackTrace();
        }
        return keyInfo;
    }
}
```

</TabItem>
<TabItem value="C++">

```cpp
<<<<<<< HEAD
=======

>>>>>>> 9529850b
class CustomCryptoKeyReader : public CryptoKeyReader {
    public:
    Result getPublicKey(const std::string& keyName, std::map<std::string, std::string>& metadata,
                        EncryptionKeyInfo& encKeyInfo) const override {
        // TODO:
        return ResultOk;
    }

    Result getPrivateKey(const std::string& keyName, std::map<std::string, std::string>& metadata,
                        EncryptionKeyInfo& encKeyInfo) const override {
        // TODO:
        return ResultOk;
    }
};

auto keyReader = std::make_shared<CustomCryptoKeyReader>(/* ... */);
// TODO: create producer, consumer or reader based on keyReader here
```

Besides, you can use the **default** implementation of `CryptoKeyReader` by specifying the paths of `private key` and `public key`.

</TabItem>
<TabItem value="Python">

Currently, **customized** `CryptoKeyReader` implementation is not supported in Python. However, you can use the **default** implementation by specifying the path of `private key` and `public key`.

</TabItem>
<TabItem value="Node.js">

Currently, **customized** `CryptoKeyReader` implementation is not supported in Node.js. However, you can use the **default** implementation by specifying the path of `private key` and `public key`.

</TabItem>

</Tabs>
````

## Key rotation
Pulsar generates a new AES data key every 4 hours or after publishing a certain number of messages. A producer fetches the asymmetric public key every 4 hours by calling `CryptoKeyReader.getPublicKey()` to retrieve the latest version.

## Enable encryption at the producer application
If you produce messages that are consumed across application boundaries, you need to ensure that consumers in other applications have access to one of the private keys that can decrypt the messages. You can do this in two ways:
1. The consumer application provides you access to their public key, which you add to your producer keys.
<<<<<<< HEAD
2. You grant access to one of the private keys from the pairs that the producer uses. 
=======
2. You grant access to one of the private keys from the pairs that producer uses.
>>>>>>> 9529850b

When producers want to encrypt the messages with multiple keys, producers add all such keys to the config. Consumers can decrypt the message as long as they have access to at least one of the keys.

If you need to encrypt the messages using 2 keys (`myapp.messagekey1` and `myapp.messagekey2`), refer to the following example.

```java
PulsarClient.newProducer().addEncryptionKey("myapp.messagekey1").addEncryptionKey("myapp.messagekey2");
```

## Decrypt encrypted messages at the consumer application
Consumers require to access one of the private keys to decrypt messages that the producer produces. If you want to receive encrypted messages, create a public or private key and give your public key to the producer application to encrypt messages using your public key.

## Handle failures
* Producer/Consumer loses access to the key
  * Producer action fails to indicate the cause of the failure. Application has the option to proceed with sending unencrypted messages in such cases. Call `PulsarClient.newProducer().cryptoFailureAction(ProducerCryptoFailureAction)` to control the producer behavior. The default behavior is to fail the request.
  * If consumption fails due to decryption failure or missing keys in the consumer, the application has the option to consume the encrypted message or discard it. Call `PulsarClient.newConsumer().cryptoFailureAction(ConsumerCryptoFailureAction)` to control the consumer behavior. The default behavior is to fail the request. Application is never able to decrypt the messages if the private key is permanently lost.
* Batch messaging
<<<<<<< HEAD
  * If decryption fails and the message contains batch messages, the client is not able to retrieve individual messages in the batch, hence message consumption fails even if `cryptoFailureAction()` is set to `ConsumerCryptoFailureAction.CONSUME`.
* If decryption fails, the message consumption stops and the application notices backlog growth in addition to decryption failure messages in the client log. If the application does not have access to the private key to decrypt the message, the only option is to skip or discard backlogged messages. 
=======
  * If decryption fails and the message contains batch messages, client is not able to retrieve individual messages in the batch, hence message consumption fails even if cryptoFailureAction() is set to `ConsumerCryptoFailureAction.CONSUME`.
* If decryption fails, the message consumption stops and the application notices backlog growth in addition to decryption failure messages in the client log. If the application does not have access to the private key to decrypt the message, the only option is to skip or discard backlogged messages.
>>>>>>> 9529850b
<|MERGE_RESOLUTION|>--- conflicted
+++ resolved
@@ -36,29 +36,15 @@
   * ECDSA（for Java clients only)
 
    ```shell
-<<<<<<< HEAD
    openssl ecparam -name secp521r1 -genkey -param_enc explicit -out test_ecdsa_privkey.pem
    openssl ec -in test_ecdsa_privkey.pem -pubout -outform pem -out test_ecdsa_pubkey.pem
-=======
-
-   openssl ecparam -name secp521r1 -genkey -param_enc explicit -out test_ecdsa_privkey.pem
-   openssl ec -in test_ecdsa_privkey.pem -pubout -outform pem -out test_ecdsa_pubkey.pem
-
->>>>>>> 9529850b
    ```
 
   * RSA (for C++, Python and Node.js clients)
 
    ```shell
-<<<<<<< HEAD
    openssl genrsa -out test_rsa_privkey.pem 2048
    openssl rsa -in test_rsa_privkey.pem -pubout -outform pkcs8 -out test_rsa_pubkey.pem
-=======
-
-   openssl genrsa -out test_rsa_privkey.pem 2048
-   openssl rsa -in test_rsa_privkey.pem -pubout -outform pkcs8 -out test_rsa_pubkey.pem
-
->>>>>>> 9529850b
    ```
 
 2. Add the public and private keys to the key management and configure your producers to retrieve public keys and consumer clients to retrieve private keys.
@@ -104,10 +90,6 @@
 <TabItem value="C++">
 
 ```cpp
-<<<<<<< HEAD
-=======
-
->>>>>>> 9529850b
 Client client("pulsar://localhost:6650");
 std::string topic = "persistent://my-tenant/my-ns/my-topic";
 // DefaultCryptoKeyReader is a built-in implementation that reads public key and private key from files
@@ -165,12 +147,7 @@
 </TabItem>
 <TabItem value="Node.js">
 
-<<<<<<< HEAD
-```nodejs
-=======
 ```javascript
-
->>>>>>> 9529850b
 const Pulsar = require('pulsar-client');
 
 (async () => {
@@ -275,10 +252,6 @@
 <TabItem value="C++">
 
 ```cpp
-<<<<<<< HEAD
-=======
-
->>>>>>> 9529850b
 class CustomCryptoKeyReader : public CryptoKeyReader {
     public:
     Result getPublicKey(const std::string& keyName, std::map<std::string, std::string>& metadata,
@@ -321,11 +294,7 @@
 ## Enable encryption at the producer application
 If you produce messages that are consumed across application boundaries, you need to ensure that consumers in other applications have access to one of the private keys that can decrypt the messages. You can do this in two ways:
 1. The consumer application provides you access to their public key, which you add to your producer keys.
-<<<<<<< HEAD
 2. You grant access to one of the private keys from the pairs that the producer uses. 
-=======
-2. You grant access to one of the private keys from the pairs that producer uses.
->>>>>>> 9529850b
 
 When producers want to encrypt the messages with multiple keys, producers add all such keys to the config. Consumers can decrypt the message as long as they have access to at least one of the keys.
 
@@ -343,10 +312,5 @@
   * Producer action fails to indicate the cause of the failure. Application has the option to proceed with sending unencrypted messages in such cases. Call `PulsarClient.newProducer().cryptoFailureAction(ProducerCryptoFailureAction)` to control the producer behavior. The default behavior is to fail the request.
   * If consumption fails due to decryption failure or missing keys in the consumer, the application has the option to consume the encrypted message or discard it. Call `PulsarClient.newConsumer().cryptoFailureAction(ConsumerCryptoFailureAction)` to control the consumer behavior. The default behavior is to fail the request. Application is never able to decrypt the messages if the private key is permanently lost.
 * Batch messaging
-<<<<<<< HEAD
-  * If decryption fails and the message contains batch messages, the client is not able to retrieve individual messages in the batch, hence message consumption fails even if `cryptoFailureAction()` is set to `ConsumerCryptoFailureAction.CONSUME`.
-* If decryption fails, the message consumption stops and the application notices backlog growth in addition to decryption failure messages in the client log. If the application does not have access to the private key to decrypt the message, the only option is to skip or discard backlogged messages. 
-=======
   * If decryption fails and the message contains batch messages, client is not able to retrieve individual messages in the batch, hence message consumption fails even if cryptoFailureAction() is set to `ConsumerCryptoFailureAction.CONSUME`.
-* If decryption fails, the message consumption stops and the application notices backlog growth in addition to decryption failure messages in the client log. If the application does not have access to the private key to decrypt the message, the only option is to skip or discard backlogged messages.
->>>>>>> 9529850b
+* If decryption fails, the message consumption stops and the application notices backlog growth in addition to decryption failure messages in the client log. If the application does not have access to the private key to decrypt the message, the only option is to skip or discard backlogged messages.