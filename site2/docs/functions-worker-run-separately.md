--- conflicted
+++ resolved
@@ -152,12 +152,7 @@
 properties:
   tokenSecretKey:       file://my/secret.key
   # If using public/private
-<<<<<<< HEAD
   # tokenPublicKey:     file://path/to/public.key 
-=======
-  # tokenPublicKey:     file://path/to/public.key
-
->>>>>>> 9529850b
 ```
 
 :::note
@@ -228,12 +223,7 @@
 
 To enable a proxy for routing function-related admin requests to function workers, you can edit the `conf/proxy.conf` file to modify the following settings:
 
-<<<<<<< HEAD
 ```conf
-=======
-```properties
-
->>>>>>> 9529850b
 functionWorkerWebServiceURL=<pulsar-functions-worker-web-service-url>
 functionWorkerWebServiceURLTLS=<pulsar-functions-worker-web-service-url>
 ```