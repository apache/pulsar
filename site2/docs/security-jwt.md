---
id: security-jwt
title: Client authentication using tokens based on JSON Web Tokens
sidebar_label: "Authentication using JWT"
---

````mdx-code-block
import Tabs from '@theme/Tabs';
import TabItem from '@theme/TabItem';
````


## Token authentication overview

Pulsar supports authenticating clients using security tokens that are based on [JSON Web Tokens](https://jwt.io/introduction/) ([RFC-7519](https://tools.ietf.org/html/rfc7519)).

You can use tokens to identify a Pulsar client and associate with some "principal" (or "role") that
is permitted to do some actions (eg: publish to a topic or consume from a topic).

A user typically gets a token string from the administrator (or some automated service).

The compact representation of a signed JWT is a string that looks like the following:

```
eyJhbGciOiJIUzI1NiJ9.eyJzdWIiOiJKb2UifQ.ipevRNuRP6HflG8cFKnmUPtypruRC4fb1DWtoLL62SY
```

Application specifies the token when you create the client instance. An alternative is to pass a "token supplier" (a function that returns the token when the client library needs one).

:::note

Always use TLS transport encryption when you connect to the Pulsar service, because sending a token is equivalent to sending a password over the wire. See [Transport Encryption using TLS](security-tls-transport.md) for more details.

:::

### CLI Tools

[Command-line tools](reference-cli-tools.md) like [`pulsar-admin`](/tools/pulsar-admin/), [`pulsar-perf`](reference-cli-tools.md#pulsar-perf), and [`pulsar-client`](reference-cli-tools.md#pulsar-client) use the `conf/client.conf` config file in a Pulsar installation.

You need to add the following parameters to that file to use the token authentication with CLI tools of Pulsar:

```conf
webServiceUrl=http://broker.example.com:8080/
brokerServiceUrl=pulsar://broker.example.com:6650/
authPlugin=org.apache.pulsar.client.impl.auth.AuthenticationToken
authParams=token:eyJhbGciOiJIUzI1NiJ9.eyJzdWIiOiJKb2UifQ.ipevRNuRP6HflG8cFKnmUPtypruRC4fb1DWtoLL62SY
```

The token string can also be read from a file, for example:

```conf
authParams=file:///path/to/token/file
```

### Pulsar client

You can use tokens to authenticate the following Pulsar clients.

````mdx-code-block
<Tabs groupId="lang-choice"
  defaultValue="Java"
  values={[{"label":"Java","value":"Java"},{"label":"Python","value":"Python"},{"label":"Go","value":"Go"},{"label":"C++","value":"C++"},{"label":"C#","value":"C#"}]}>
<TabItem value="Java">

```java
PulsarClient client = PulsarClient.builder()
    .serviceUrl("pulsar://broker.example.com:6650/")
    .authentication(
        AuthenticationFactory.token("eyJhbGciOiJIUzI1NiJ9.eyJzdWIiOiJKb2UifQ.ipevRNuRP6HflG8cFKnmUPtypruRC4fb1DWtoLL62SY")）
    .build();
```

Similarly, you can also pass a `Supplier`:

```java
PulsarClient client = PulsarClient.builder()
    .serviceUrl("pulsar://broker.example.com:6650/")
    .authentication(
        AuthenticationFactory.token(() -> {
            // Read token from custom source
            return readToken();
        }))
    .build();
```

</TabItem>
<TabItem value="Python">

```python
from pulsar import Client, AuthenticationToken

client = Client('pulsar://broker.example.com:6650/'
                authentication=AuthenticationToken('eyJhbGciOiJIUzI1NiJ9.eyJzdWIiOiJKb2UifQ.ipevRNuRP6HflG8cFKnmUPtypruRC4fb1DWtoLL62SY'))
```

Alternatively, you can also pass a `Supplier`:

```python
def read_token():
    with open('/path/to/token.txt') as tf:
        return tf.read().strip()

client = Client('pulsar://broker.example.com:6650/'
                authentication=AuthenticationToken(read_token))
```

</TabItem>
<TabItem value="Go">

```go
client, err := NewClient(ClientOptions{
	URL:            "pulsar://localhost:6650",
	Authentication: NewAuthenticationToken("eyJhbGciOiJIUzI1NiJ9.eyJzdWIiOiJKb2UifQ.ipevRNuRP6HflG8cFKnmUPtypruRC4fb1DWtoLL62SY"),
})
```

Similarly, you can also pass a `Supplier`:

```go
client, err := NewClient(ClientOptions{
	URL:            "pulsar://localhost:6650",
	Authentication: NewAuthenticationTokenSupplier(func () string {
        // Read token from custom source
		return readToken()
	}),
})
```

</TabItem>
<TabItem value="C++">

```cpp
<<<<<<< HEAD
=======

>>>>>>> 9529850b
#include <pulsar/Client.h>

pulsar::ClientConfiguration config;
config.setAuth(pulsar::AuthToken::createWithToken("eyJhbGciOiJIUzI1NiJ9.eyJzdWIiOiJKb2UifQ.ipevRNuRP6HflG8cFKnmUPtypruRC4fb1DWtoLL62SY"));

pulsar::Client client("pulsar://broker.example.com:6650/", config);
```

</TabItem>
<TabItem value="C#">

<<<<<<< HEAD
```c#
=======
```csharp

>>>>>>> 9529850b
var client = PulsarClient.Builder()
                         .AuthenticateUsingToken("eyJhbGciOiJIUzI1NiJ9.eyJzdWIiOiJKb2UifQ.ipevRNuRP6HflG8cFKnmUPtypruRC4fb1DWtoLL62SY")
                         .Build();
```

</TabItem>

</Tabs>
````

## Enable token authentication

JWT supports two different kinds of keys to generate and validate the tokens:

 * Symmetric:
    - You can use a single ***Secret*** key to generate and validate tokens.
 * Asymmetric: A pair of keys consists of the Private key and the Public key.
    - You can use ***Private*** key to generate tokens.
    - You can use ***Public*** key to validate tokens.

### Create a secret key

When you use a secret key, the administrator creates the key and uses the key to generate the client tokens. You can also configure this key to brokers to validate the clients.

The output file is generated in the root of your Pulsar installation directory. You can also provide an absolute path for the output file using the command below.

```shell
bin/pulsar tokens create-secret-key --output my-secret.key
```

Enter this command to generate a base64 encoded private key.

```shell
bin/pulsar tokens create-secret-key --output  /opt/my-secret.key --base64
```

### Create a key pair

With Public and Private keys, you need to create a pair of keys. Pulsar supports all algorithms that the Java JWT library (shown [here](https://github.com/jwtk/jjwt#signature-algorithms-keys)) supports.

The output file is generated in the root of your Pulsar installation directory. You can also provide an absolute path for the output file using the command below.

```shell
bin/pulsar tokens create-key-pair --output-private-key my-private.key --output-public-key my-public.key
```

 * Store `my-private.key` in a safe location and only administrators can use `my-private.key` to generate new tokens.
 * `my-public.key` is distributed to all Pulsar brokers. You can publicly share this file without any security concerns.

### Generate tokens

A token is a credential associated with a user. The association is done through the "principal" or "role". In the case of JWT tokens, this field is typically referred as **subject**, though they are the same concept.

Then, you need to use this command to require the generated token to have a **subject** fieldset.

```shell
bin/pulsar tokens create --secret-key file:///path/to/my-secret.key \
            --subject test-user
```

This command prints the token string on stdout.

Similarly, you can create a token by passing the "private" key using the command below:

```shell
bin/pulsar tokens create --private-key file:///path/to/my-private.key \
            --subject test-user
```

Finally, you can enter the following command to create a token with a pre-defined TTL. And then the token is automatically invalidated.

```shell
bin/pulsar tokens create --secret-key file:///path/to/my-secret.key \
            --subject test-user \
            --expiry-time 1y
```

:::tip

The token itself does not have any permission associated. The authorization engine determines whether the token can have permissions or not. You need to [enable authorization and assign superusers](security-authorization.md#enable-authorization-and-assign-superusers), and then use the `bin/pulsar-admin namespaces grant-permission` command to grant permissions for tokens.

:::

### Enable token authentication on Brokers

To configure brokers to authenticate clients, add the following parameters to the `conf/broker.conf` or `conf/standalone.conf` file.

```properties
# Configuration to enable authentication
authenticationEnabled=true
authenticationProviders=org.apache.pulsar.broker.authentication.AuthenticationProviderToken

# Authentication settings of the broker itself. Used when the broker connects to other brokers, either in same or other clusters
brokerClientAuthenticationPlugin=org.apache.pulsar.client.impl.auth.AuthenticationToken
brokerClientAuthenticationParameters={"token":"eyJhbGciOiJIUzI1NiJ9.eyJzdWIiOiJ0ZXN0LXVzZXIifQ.9OHgE9ZUDeBTZs7nSMEFIuGNEX18FLR3qvy8mqxSxXw"}
# Either configure the token string or specify to read it from a file. The following three available formats are all valid:
# brokerClientAuthenticationParameters={"token":"your-token-string"}
# brokerClientAuthenticationParameters=token:your-token-string
# brokerClientAuthenticationParameters=file:///path/to/token
brokerClientTrustCertsFilePath=/path/my-ca/certs/ca.cert.pem

# If this flag is set then the broker authenticates the original Auth data
# else it just accepts the originalPrincipal and authorizes it (if required).
authenticateOriginalAuthData=true

# If using secret key (Note: key files must be DER-encoded)
tokenSecretKey=file:///path/to/secret.key
# The key can also be passed inline:
# tokenSecretKey=data:;base64,FLFyW0oLJ2Fi22KKCm21J18mbAdztfSHN/lAT5ucEKU=

# If using public/private (Note: key files must be DER-encoded)
# tokenPublicKey=file:///path/to/public.key
```

:::note

Equivalent to `brokerClientAuthenticationParameters`, you need to configure `authParams` in the `conf/client.conf` file.

:::

### Enable token authentication on Proxies

To configure proxies to authenticate clients, add the following parameters to the `conf/proxy.conf` file.

```properties
# For clients connecting to the proxy
authenticationEnabled=true
authenticationProviders=org.apache.pulsar.broker.authentication.AuthenticationProviderToken
tokenSecretKey=file:///path/to/secret.key

# For the proxy to connect to brokers
brokerClientAuthenticationPlugin=org.apache.pulsar.client.impl.auth.AuthenticationToken
brokerClientAuthenticationParameters={"token":"eyJhbGciOiJIUzI1NiJ9.eyJzdWIiOiJ0ZXN0LXVzZXIifQ.9OHgE9ZUDeBTZs7nSMEFIuGNEX18FLR3qvy8mqxSxXw"}
# Either configure the token string or specify to read it from a file. The following three available formats are all valid:
# brokerClientAuthenticationParameters={"token":"your-token-string"}
# brokerClientAuthenticationParameters=token:your-token-string
# brokerClientAuthenticationParameters=file:///path/to/token
```

The proxy uses its own token when connecting to brokers. You need to configure the role token for this key pair in the `proxyRoles` of the brokers. For more details, see [authorization](security-authorization.md).<|MERGE_RESOLUTION|>--- conflicted
+++ resolved
@@ -130,10 +130,6 @@
 <TabItem value="C++">
 
 ```cpp
-<<<<<<< HEAD
-=======
-
->>>>>>> 9529850b
 #include <pulsar/Client.h>
 
 pulsar::ClientConfiguration config;
@@ -145,12 +141,7 @@
 </TabItem>
 <TabItem value="C#">
 
-<<<<<<< HEAD
-```c#
-=======
 ```csharp
-
->>>>>>> 9529850b
 var client = PulsarClient.Builder()
                          .AuthenticateUsingToken("eyJhbGciOiJIUzI1NiJ9.eyJzdWIiOiJKb2UifQ.ipevRNuRP6HflG8cFKnmUPtypruRC4fb1DWtoLL62SY")
                          .Build();
