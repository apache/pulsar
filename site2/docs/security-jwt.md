--- conflicted
+++ resolved
@@ -29,17 +29,11 @@
 
 Application specifies the token when you create the client instance. An alternative is to pass a "token supplier" (a function that returns the token when the client library needs one).
 
-<<<<<<< HEAD
 :::note
 
-Always use TLS transport encryption when you connect to the Pulsar service, because sending a token is equivalent to sending a password over the wire. See [Transport Encryption using TLS](security-tls-transport) for more details.
+Always use TLS transport encryption when you connect to the Pulsar service, because sending a token is equivalent to sending a password over the wire. See [Transport Encryption using TLS](security-tls-transport.md) for more details.
 
 :::
-=======
-> #### Always use TLS transport encryption
-> Sending a token is equivalent to sending a password over the wire. You had better use TLS encryption all the time when you connect to the Pulsar service. See
-> [Transport Encryption using TLS](security-tls-transport.md) for more details.
->>>>>>> 7feb7fe1
 
 ### CLI Tools
 
@@ -307,11 +301,7 @@
 
 ### Enable token authentication on Proxies
 
-<<<<<<< HEAD
 To configure proxies to authenticate clients, add the following parameters to the `conf/proxy.conf` file.
-=======
-The proxy uses its own token when connecting to brokers. You need to configure the role token for this key pair in the `proxyRoles` of the brokers. For more details, see the [authorization guide](security-authorization.md).
->>>>>>> 7feb7fe1
 
 ```properties
 
@@ -330,4 +320,4 @@
 
 ```
 
-The proxy uses its own token when connecting to brokers. You need to configure the role token for this key pair in the `proxyRoles` of the brokers. For more details, see [authorization](security-authorization).+The proxy uses its own token when connecting to brokers. You need to configure the role token for this key pair in the `proxyRoles` of the brokers. For more details, see [authorization](security-authorization.md).