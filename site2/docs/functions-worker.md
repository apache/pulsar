--- conflicted
+++ resolved
@@ -14,401 +14,5 @@
 * [Enable stateful functions](functions-worker-stateful)
 * [Configure function workers for geo-replicated clusters](functions-worker-for-geo-replication)
 
-<<<<<<< HEAD
 **Reference**
-* [Troubleshooting](functions-worker-troubleshooting)
-=======
-The `--- Service Urls---` lines in the following diagrams represent Pulsar service URLs that Pulsar client and admin use to connect to a Pulsar cluster.
-
-:::
-
-## Run Functions-worker with brokers
-
-The following diagram illustrates the deployment of functions-workers running along with brokers.
-
-![assets/functions-worker-corun.png](/assets/functions-worker-corun.png)
-
-To enable functions-worker running as part of a broker, you need to set `functionsWorkerEnabled` to `true` in the `broker.conf` file.
-
-```conf
-
-functionsWorkerEnabled=true
-
-```
-
-If the `functionsWorkerEnabled` is set to `true`, the functions-worker is started as part of a broker. You need to configure the `conf/functions_worker.yml` file to customize your functions_worker.
-
-Before you run Functions-worker with broker, you have to configure Functions-worker, and then start it with brokers.
-
-### Configure Functions-Worker to run with brokers
-In this mode, most of the settings are already inherited from your broker configuration (for example, configurationStore settings, authentication settings, and so on) since `functions-worker` is running as part of the broker.
-
-Pay attention to the following required settings when configuring functions-worker in this mode.
-
-- `numFunctionPackageReplicas`: The number of replicas to store function packages. The default value is `1`, which is good for standalone deployment. For production deployment, to ensure high availability, set it to be larger than `2`.
-- `initializedDlogMetadata`: Whether to initialize distributed log metadata in runtime. If it is set to `true`, you must ensure that it has been initialized by `bin/pulsar initialize-cluster-metadata` command.
-
-If authentication is enabled on the BookKeeper cluster, configure the following BookKeeper authentication settings.
-
-- `bookkeeperClientAuthenticationPlugin`: the BookKeeper client authentication plugin name.
-- `bookkeeperClientAuthenticationParametersName`: the BookKeeper client authentication plugin parameters name.
-- `bookkeeperClientAuthenticationParameters`: the BookKeeper client authentication plugin parameters.
-
-### Configure Stateful-Functions to run with broker
-
-If you want to use Stateful-Functions related functions (for example,  `putState()` and `queryState()` related interfaces), follow steps below.
-
-1. Enable the **streamStorage** service in the BookKeeper.
-
-   Currently, the service uses the NAR package, so you need to set the configuration in `bookkeeper.conf`.
-
-   ```text
-   
-   extraServerComponents=org.apache.bookkeeper.stream.server.StreamStorageLifecycleComponent
-   
-   ```
-
-   After starting bookie, use the following methods to check whether the streamStorage service is started correctly.
-
-   Input:
-
-   ```shell
-   
-   telnet localhost 4181
-   
-   ```
-
-   Output:
-
-   ```text
-   
-   Trying 127.0.0.1...
-   Connected to localhost.
-   Escape character is '^]'.
-   
-   ```
-
-2. Turn on this function in `functions_worker.yml`.
-
-   ```text
-   
-   stateStorageServiceUrl: bk://<bk-service-url>:4181
-   
-   ```
-
-   `bk-service-url` is the service URL pointing to the BookKeeper table service.
-
-### Start Functions-worker with broker
-
-Once you have configured the `functions_worker.yml` file, you can start or restart your broker. 
-
-And then you can use the following command to verify if `functions-worker` is running well.
-
-```bash
-
-curl <broker-ip>:8080/admin/v2/worker/cluster
-
-```
-
-After entering the command above, a list of active function workers in the cluster is returned. The output is similar to the following.
-
-```json
-
-[{"workerId":"<worker-id>","workerHostname":"<worker-hostname>","port":8080}]
-
-```
-
-## Run Functions-worker separately
-
-This section illustrates how to run `functions-worker` as a separate process in separate machines.
-
-![assets/functions-worker-separated.png](/assets/functions-worker-separated.png)
-
-:::note
-
-In this mode, make sure `functionsWorkerEnabled` is set to `false`, so you won't start `functions-worker` with brokers by mistake. Also, while accessing the `functions-worker` to manage any of the functions, the `pulsar-admin` CLI tool or any of the clients should use the `workerHostname` and `workerPort` that you set in [Worker parameters](#worker-parameters) to generate an `--admin-url`.
-
-:::
-
-### Configure Functions-worker to run separately
-
-To run function-worker separately, you have to configure the following parameters. 
-
-#### Worker parameters
-
-- `workerId`: The type is string. It is unique across clusters, which is used to identify a worker machine.
-- `workerHostname`: The hostname of the worker machine.
-- `workerPort`: The port that the worker server listens on. Keep it as default if you don't customize it. Set it to `null` to disable the plaintext port.
-- `workerPortTls`: The TLS port that the worker server listens on. Keep it as default if you don't customize it.
-
-#### Function package parameter
-
-- `numFunctionPackageReplicas`: The number of replicas to store function packages. The default value is `1`.
-
-#### Function metadata parameter
-
-- `pulsarServiceUrl`: The Pulsar service URL for your broker cluster.
-- `pulsarWebServiceUrl`: The Pulsar web service URL for your broker cluster.
-- `pulsarFunctionsCluster`: Set the value to your Pulsar cluster name (same as the `clusterName` setting in the broker configuration).
-
-If authentication is enabled for your broker cluster, you *should* configure the authentication plugin and parameters for the functions worker to communicate with the brokers.
-
-- `brokerClientAuthenticationEnabled`: Whether to enable the broker client authentication used by function workers to talk to brokers.
-- `clientAuthenticationPlugin`: The authentication plugin to be used by the Pulsar client used in worker service.
-- `clientAuthenticationParameters`: The authentication parameter to be used by the Pulsar client used in worker service.
-
-#### Customize Java runtime options
-
-If you want to pass additional arguments to the JVM command line to every process started by a function worker,
-you can configure the `additionalJavaRuntimeArguments` parameter.
-
-```
-
-additionalJavaRuntimeArguments: ['-XX:+ExitOnOutOfMemoryError','-Dfoo=bar']
-
-```
-
-This is very useful in case you want to:
-- add JMV flags, like `-XX:+ExitOnOutOfMemoryError`
-- pass custom system properties, like `-Dlog4j2.formatMsgNoLookups`
-
-:::note
-
-This feature applies only to Process and Kubernetes runtimes.
-
-:::
-
-#### Security settings
-
-If you want to enable security on functions workers, you *should*:
-- [Enable TLS transport encryption](#enable-tls-transport-encryption)
-- [Enable Authentication Provider](#enable-authentication-provider)
-- [Enable Authorization Provider](#enable-authorization-provider)
-- [Enable End-to-End Encryption](#enable-end-to-end-encryption)
-
-##### Enable TLS transport encryption
-
-To enable TLS transport encryption, configure the following settings.
-
-```
-
-useTLS: true
-pulsarServiceUrl: pulsar+ssl://localhost:6651/
-pulsarWebServiceUrl: https://localhost:8443
-
-tlsEnabled: true
-tlsCertificateFilePath: /path/to/functions-worker.cert.pem
-tlsKeyFilePath:         /path/to/functions-worker.key-pk8.pem
-tlsTrustCertsFilePath:  /path/to/ca.cert.pem
-
-// The path to trusted certificates used by the Pulsar client to authenticate with Pulsar brokers
-brokerClientTrustCertsFilePath: /path/to/ca.cert.pem
-
-```
-
-For details on TLS encryption, refer to [Transport Encryption using TLS](security-tls-transport).
-
-##### Enable Authentication Provider
-
-To enable authentication on Functions Worker, you need to configure the following settings.
-
-:::note
-
-Substitute the *providers list* with the providers you want to enable.
-
-:::
-
-```
-
-authenticationEnabled: true
-authenticationProviders: [ provider1, provider2 ]
-
-```
-
-For *TLS Authentication* provider, follow the example below to add the necessary settings.
-See [TLS Authentication](security-tls-authentication) for more details.
-
-```
-
-brokerClientAuthenticationPlugin: org.apache.pulsar.client.impl.auth.AuthenticationTls
-brokerClientAuthenticationParameters: tlsCertFile:/path/to/admin.cert.pem,tlsKeyFile:/path/to/admin.key-pk8.pem
-
-authenticationEnabled: true
-authenticationProviders: ['org.apache.pulsar.broker.authentication.AuthenticationProviderTls']
-
-```
-
-For *SASL Authentication* provider, add `saslJaasClientAllowedIds` and `saslJaasServerSectionName`
-under `properties` if needed. 
-
-```
-
-properties:
-  saslJaasClientAllowedIds: .*pulsar.*
-  saslJaasServerSectionName: Broker
-
-```
-
-For *Token Authentication* provider, add necessary settings for `properties` if needed.
-See [Token Authentication](security-jwt) for more details.
-Note: key files must be DER-encoded
-
-```
-
-properties:
-  tokenSecretKey:       file://my/secret.key 
-  # If using public/private
-  # tokenPublicKey:     file:///path/to/public.key
-
-```
-
-##### Enable Authorization Provider
-
-To enable authorization on Functions Worker, you need to configure `authorizationEnabled`, `authorizationProvider` and `configurationMetadataStoreUrl`. The authentication provider connects to `configurationMetadataStoreUrl` to receive namespace policies.
-
-```yaml
-
-authorizationEnabled: true
-authorizationProvider: org.apache.pulsar.broker.authorization.PulsarAuthorizationProvider
-configurationMetadataStoreUrl: <meta-type>:<configuration-metadata-store-url>
-
-```
-
-You should also configure a list of superuser roles. The superuser roles are able to access any admin API. The following is a configuration example.
-
-```yaml
-
-superUserRoles:
-  - role1
-  - role2
-  - role3
-
-```
-
-##### Enable End-to-End Encryption
-
-You can use the public and private key pair that the application configures to perform encryption. Only the consumers with a valid key can decrypt the encrypted messages.
-
-To enable End-to-End encryption on Functions Worker, you can set it by specifying `--producer-config` in the command line terminal, for more information, please refer to [here](security-encryption).
-
-We include the relevant configuration information of `CryptoConfig` into `ProducerConfig`. The specific configurable field information about `CryptoConfig` is as follows:
-
-```text
-
-public class CryptoConfig {
-    private String cryptoKeyReaderClassName;
-    private Map<String, Object> cryptoKeyReaderConfig;
-
-    private String[] encryptionKeys;
-    private ProducerCryptoFailureAction producerCryptoFailureAction;
-
-    private ConsumerCryptoFailureAction consumerCryptoFailureAction;
-}
-
-```
-
-- `producerCryptoFailureAction`: define the action if producer fail to encrypt data one of `FAIL`, `SEND`.
-- `consumerCryptoFailureAction`: define the action if consumer fail to decrypt data one of `FAIL`, `DISCARD`, `CONSUME`.
-
-#### BookKeeper Authentication
-
-If authentication is enabled on the BookKeeper cluster, you need configure the BookKeeper authentication settings as follows:
-
-- `bookkeeperClientAuthenticationPlugin`: the plugin name of BookKeeper client authentication.
-- `bookkeeperClientAuthenticationParametersName`: the plugin parameters name of BookKeeper client authentication.
-- `bookkeeperClientAuthenticationParameters`: the plugin parameters of BookKeeper client authentication.
-
-### Start Functions-worker
-
-Once you have finished configuring the `functions_worker.yml` configuration file, you can start a `functions-worker` in the background by using [nohup](https://en.wikipedia.org/wiki/Nohup) with the [`pulsar-daemon`](reference-cli-tools.md#pulsar-daemon) CLI tool:
-
-```bash
-
-bin/pulsar-daemon start functions-worker
-
-```
-
-You can also start `functions-worker` in the foreground by using `pulsar` CLI tool:
-
-```bash
-
-bin/pulsar functions-worker
-
-```
-
-### Configure Proxies for Functions-workers
-
-When you are running `functions-worker` in a separate cluster, the admin rest endpoints are split into two clusters. `functions`, `function-worker`, `source` and `sink` endpoints are now served
-by the `functions-worker` cluster, while all the other remaining endpoints are served by the broker cluster.
-Hence you need to configure your `pulsar-admin` to use the right service URL accordingly.
-
-In order to address this inconvenience, you can start a proxy cluster for routing the admin rest requests accordingly. Hence you will have one central entry point for your admin service.
-
-If you already have a proxy cluster, continue reading. If you haven't setup a proxy cluster before, you can follow the [instructions](administration-proxy) to
-start proxies.    
-
-![assets/functions-worker-separated.png](/assets/functions-worker-separated-proxy.png)
-
-To enable routing functions related admin requests to `functions-worker` in a proxy, you can edit the `proxy.conf` file to modify the following settings:
-
-```conf
-
-functionWorkerWebServiceURL=<pulsar-functions-worker-web-service-url>
-functionWorkerWebServiceURLTLS=<pulsar-functions-worker-web-service-url>
-
-```
-
-## Compare the Run-with-Broker and Run-separately modes
-
-As described above, you can run Function-worker with brokers, or run it separately. And it is more convenient to run functions-workers along with brokers. However, running functions-workers in a separate cluster provides better resource isolation for running functions in `Process` or `Thread` mode.
-
-Use which mode for your cases, refer to the following guidelines to determine.
-
-Use the `Run-with-Broker` mode in the following cases:
-- a) if resource isolation is not required when running functions in `Process` or `Thread` mode; 
-- b) if you configure the functions-worker to run functions on Kubernetes (where the resource isolation problem is addressed by Kubernetes).
-
-Use the `Run-separately` mode in the following cases:
--  a) you don't have a Kubernetes cluster; 
--  b) if you want to run functions and brokers separately.
-
-## Troubleshooting
-
-**Error message: Namespace missing local cluster name in clusters list**
-
-```
-
-Failed to get partitioned topic metadata: org.apache.pulsar.client.api.PulsarClientException$BrokerMetadataException: Namespace missing local cluster name in clusters list: local_cluster=xyz ns=public/functions clusters=[standalone]
-
-```
-
-The error message prompts when either of the cases occurs:
-- a) a broker is started with `functionsWorkerEnabled=true`, but the `pulsarFunctionsCluster` is not set to the correct cluster in the `conf/functions_worker.yaml` file;
-- b) setting up a geo-replicated Pulsar cluster with `functionsWorkerEnabled=true`, while brokers in one cluster run well, brokers in the other cluster do not work well.
-
-**Workaround**
-
-If any of these cases happens, follow the instructions below to fix the problem:
-
-1. Disable Functions Worker by setting `functionsWorkerEnabled=false`, and restart brokers.
-
-2. Get the current clusters list of `public/functions` namespace.
-
-```bash
-
-bin/pulsar-admin namespaces get-clusters public/functions
-
-```
-
-3. Check if the cluster is in the clusters list. If the cluster is not in the list, add it to the list and update the clusters list.
-
-```bash
-
-bin/pulsar-admin namespaces set-clusters --clusters <existing-clusters>,<new-cluster> public/functions
-
-```
-
-4. After setting the cluster successfully, enable functions worker by setting `functionsWorkerEnabled=true`. 
-
-5. Set the correct cluster name in `pulsarFunctionsCluster` in the `conf/functions_worker.yml` file, and restart brokers. 
->>>>>>> c4fcaa68
+* [Troubleshooting](functions-worker-troubleshooting)