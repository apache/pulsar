---
id: functions-worker-corun
title: Run function workers with brokers
sidebar_label: "Run function workers with brokers"
---

The following diagram illustrates the deployment of function workers running along with brokers.

![assets/functions-worker-corun.svg](/assets/function-workers-corun.svg)

:::note

The `Service URLs` in the illustration represent Pulsar service URLs that Pulsar client and Pulsar admin use to connect to a Pulsar cluster.

:::

To set up function workers to run with brokers, complete the following steps:
1. [Enable function workers](#enable-function-workers-to-run-with-brokers)
2. [Configure function workers](#configure-function-workers-to-run-with-brokers)
3. [Start function workers](#start-function-workers-to-run-with-brokers)


### Enable function workers to run with brokers

In the `conf/broker.conf` file, set `functionsWorkerEnabled` to `true`.

<<<<<<< HEAD
```conf
=======
```properties

>>>>>>> 9529850b
functionsWorkerEnabled=true
```

### Configure function workers to run with brokers

In the `run-with-brokers` mode, most settings of function workers are inherited from your broker configuration (for example, configuration store settings, authentication settings, and so on). You can customize other worker settings by configuring the `conf/functions_worker.yml` file based on your needs.

:::tip

- To ensure high availability in a production deployment (a cluster with multiple brokers), set `numFunctionPackageReplicas` to equal the number of bookies. The default value `1` is only for one-node cluster deployment.
- To initialize distributed log metadata in runtime (`initializedDlogMetadata` = `true`), ensure that it has been initialized by the `bin/pulsar initialize-cluster-metadata` command.

:::

When authentication is enabled on the BookKeeper cluster, you need to configure the following authentication settings for your function workers.
- `bookkeeperClientAuthenticationPlugin`: the authentication plugin name of BookKeeper client.
- `bookkeeperClientAuthenticationParametersName`: the authentication plugin parameters of BookKeeper client, including names and values.
- `bookkeeperClientAuthenticationParameters`: the authentication plugin parameters of BookKeeper client.

### Start function workers to run with brokers

Once function workers are configured properly, you can start the brokers (function workers are running with the brokers).

To verify whether each worker is running or not, you can use the following command.

```bash
curl <broker-ip>:8080/admin/v2/worker/cluster
```

If a list of active function workers is returned, it means they have been started successfully. The output is similar to the following.

```json
[{"workerId":"<worker-id>","workerHostname":"<worker-hostname>","port":8080}]
```<|MERGE_RESOLUTION|>--- conflicted
+++ resolved
@@ -24,12 +24,7 @@
 
 In the `conf/broker.conf` file, set `functionsWorkerEnabled` to `true`.
 
-<<<<<<< HEAD
 ```conf
-=======
-```properties
-
->>>>>>> 9529850b
 functionsWorkerEnabled=true
 ```
 
