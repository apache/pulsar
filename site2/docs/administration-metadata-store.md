---
id: administration-metadata-store
title: Configure metadata store
sidebar_label: "Configure metadata store"
---

Pulsar metadata store maintains all the metadata, configuration, and coordination of a Pulsar cluster, such as topic metadata, schema, broker load data, and so on.

The metadata store of each Pulsar instance should contain the following two components:
* A local metadata store ensemble (`metadataStoreUrl`) that stores cluster-specific configuration and coordination, such as which brokers are responsible for which topics as well as ownership metadata, broker load reports, and BookKeeper ledger metadata.
* A configuration store quorum (`configurationMetadataStoreUrl`) stores configuration for clusters, tenants, namespaces, topics, and other entities that need to be globally consistent.

:::note

If you are using a standalone Pulsar or a single Pulsar cluster, you only need to configure one metadata store (via `metadataStoreUrl`) and it also serves as a configuration store.

:::

Pulsar supports the following metadata store services:
* [Apache ZooKeeper](https://zookeeper.apache.org/)
* [Etcd](https://etcd.io/)
* [RocksDB](http://rocksdb.org/)
* Local memory

:::note

RocksDB and local memory are only applicable to standalone Pulsar or single-node Pulsar clusters.

:::

## Use ZooKeeper as metadata store

Pulsar metadata store can be deployed on a separate ZooKeeper cluster or deployed on an existing ZooKeeper cluster.

To use ZooKeeper as the metadata store, add the following parameters to the `conf/broker.conf` or `conf/standalone.conf` file.

<<<<<<< HEAD
```conf
=======
```properties

>>>>>>> 9529850b
metadataStoreUrl=zk:my-zk-1:2181,my-zk-2:2181,my-zk-3:2181
configurationMetadataStoreUrl=zk:my-global-zk-1:2181,my-global-zk-2:2181,my-global-zk-3:2181
```

## Use etcd as metadata store

To use etcd as the metadata store, add the following parameters to the `conf/broker.conf` or `conf/standalone.conf` file.

<<<<<<< HEAD
```conf
=======
```properties

>>>>>>> 9529850b
metadataStoreUrl=etcd:http://my-etcd-1:2379,http://my-etcd-2:2379,http://my-etcd-3:2379
configurationMetadataStoreUrl=etcd:my-global-etcd-1:2379,my-global-etcd-2:2379,my-global-etcd-3:2379
# metadataStoreConfigPath=/path/to/file
```

:::tip

The `metadataStoreConfigPath` parameter is required when you want to use the following advanced configurations.

```
useTls=false
tlsProvider=JDK
tlsTrustCertsFilePath=
tlsKeyFilePath=
tlsCertificateFilePath=
authority=
```

:::

## Use RocksDB as metadata store

To use RocksDB as the metadata store, add the following parameters to the `conf/broker.conf` or `conf/standalone.conf` file.

<<<<<<< HEAD
```conf
=======
```properties

>>>>>>> 9529850b
metadataStoreUrl=rocksdb://data/metadata
# metadataStoreConfigPath=/path/to/file
```

:::tip

The `metadataStoreConfigPath` parameter is required when you want to use advanced configurations. See [this example](https://github.com/facebook/rocksdb/blob/main/examples/rocksdb_option_file_example.ini) for more information.

:::

## Use local memory as metadata store

To use local memory as the metadata store, add the following parameters to the `conf/broker.conf` or `conf/standalone.conf` file.

<<<<<<< HEAD
```conf
=======
```properties

>>>>>>> 9529850b
metadataStoreUrl=memory://local
```


## Enable batch operations on metadata store

Pulsar metadata store supports batch operations and caching to meet low latency and high throughput and improve performance.

To enable batch operations on the metadata store, you can configure the following parameters in the `conf/broker.conf` or `conf/standalone.conf` file.

<<<<<<< HEAD
```conf
=======
```properties

>>>>>>> 9529850b
# Whether we should enable metadata operations batching
metadataStoreBatchingEnabled=true

# Maximum delay to impose on batching grouping
metadataStoreBatchingMaxDelayMillis=5

# Maximum number of operations to include in a singular batch
metadataStoreBatchingMaxOperations=1000

# Maximum size of a batch
metadataStoreBatchingMaxSizeKb=128
```
<|MERGE_RESOLUTION|>--- conflicted
+++ resolved
@@ -34,12 +34,7 @@
 
 To use ZooKeeper as the metadata store, add the following parameters to the `conf/broker.conf` or `conf/standalone.conf` file.
 
-<<<<<<< HEAD
 ```conf
-=======
-```properties
-
->>>>>>> 9529850b
 metadataStoreUrl=zk:my-zk-1:2181,my-zk-2:2181,my-zk-3:2181
 configurationMetadataStoreUrl=zk:my-global-zk-1:2181,my-global-zk-2:2181,my-global-zk-3:2181
 ```
@@ -48,12 +43,7 @@
 
 To use etcd as the metadata store, add the following parameters to the `conf/broker.conf` or `conf/standalone.conf` file.
 
-<<<<<<< HEAD
 ```conf
-=======
-```properties
-
->>>>>>> 9529850b
 metadataStoreUrl=etcd:http://my-etcd-1:2379,http://my-etcd-2:2379,http://my-etcd-3:2379
 configurationMetadataStoreUrl=etcd:my-global-etcd-1:2379,my-global-etcd-2:2379,my-global-etcd-3:2379
 # metadataStoreConfigPath=/path/to/file
@@ -78,12 +68,7 @@
 
 To use RocksDB as the metadata store, add the following parameters to the `conf/broker.conf` or `conf/standalone.conf` file.
 
-<<<<<<< HEAD
 ```conf
-=======
-```properties
-
->>>>>>> 9529850b
 metadataStoreUrl=rocksdb://data/metadata
 # metadataStoreConfigPath=/path/to/file
 ```
@@ -98,12 +83,7 @@
 
 To use local memory as the metadata store, add the following parameters to the `conf/broker.conf` or `conf/standalone.conf` file.
 
-<<<<<<< HEAD
 ```conf
-=======
-```properties
-
->>>>>>> 9529850b
 metadataStoreUrl=memory://local
 ```
 
@@ -114,12 +94,7 @@
 
 To enable batch operations on the metadata store, you can configure the following parameters in the `conf/broker.conf` or `conf/standalone.conf` file.
 
-<<<<<<< HEAD
 ```conf
-=======
-```properties
-
->>>>>>> 9529850b
 # Whether we should enable metadata operations batching
 metadataStoreBatchingEnabled=true
 
