const lightCodeTheme = require("prism-react-renderer/themes/github");
const darkCodeTheme = require("prism-react-renderer/themes/dracula");

const linkifyRegex = require("./plugins/remark-linkify-regex");

const url = "https://pulsar.apache.org";
const javadocUrl = url + "/api";
const restApiUrl = url + "/admin-rest-api";
const functionsApiUrl = url + "/functions-rest-api";
const sourceApiUrl = url + "/source-rest-api";
const sinkApiUrl = url + "/sink-rest-api";
const packagesApiUrl = url + "/packages-rest-api";
const githubUrl = "https://github.com/apache/pulsar";
const baseUrl = "/";

const injectLinkParse = ([, prefix, , name, path]) => {
  if (prefix == "javadoc") {
    return {
      link: javadocUrl + path,
      text: name,
    };
  } else if (prefix == "github") {
    return {
      link: githubUrl + "/tree/master/" + path,
      text: name,
    };
  } else if (prefix == "rest") {
    return {
      link: restApiUrl + "#" + path,
      text: name,
    };
  } else if (prefix == "functions") {
    return {
      link: functionsApiUrl + "#" + path,
      text: name,
    };
  } else if (prefix == "source") {
    return {
      link: sourceApiUrl + "#" + path,
      text: name,
    };
  } else if (prefix == "sink") {
    return {
      link: sinkApiUrl + "#" + path,
      text: name,
    };
  } else if (prefix == "packages") {
    return {
      link: packagesApiUrl + "#" + path,
      text: name,
    };
  }

  return {
    link: path,
    text: name,
  };
};

const injectLinkParseForEndpoint = ([, info]) => {
  let [method, path, suffix] = info.split("|");
  if (!suffix) {
    suffix = path;
  }

  let restPath = path.split("/");
  const restApiVersion = restPath[2];
  const restApiType = restPath[3];
  let restBaseUrl = restApiUrl;
  if (restApiType == "functions") {
    restBaseUrl = functionsApiUrl;
  } else if (restApiType == "source") {
    restBaseUrl = sourceApiUrl;
  } else if (restApiType == "sink") {
    restBaseUrl = sinkApiUrl;
  }
  let restUrl = "";
  if (suffix.indexOf("?version") >= 0) {
    restUrl = suffix + "&apiVersion=" + restApiVersion;
  } else {
    restUrl = suffix + "version=master&apiVersion=" + restApiVersion;
  }
  return {
    text: method + " " + path,
    link: restBaseUrl + "#" + restUrl,
  };
};

/** @type {import('@docusaurus/types').DocusaurusConfig} */
module.exports = {
  title: "Apache Pulsar",
  tagline:
    "Apache Pulsar is a cloud-native, distributed messaging and streaming platform originally created at Yahoo! and now a top-level Apache Software Foundation project",
  url: "https://pulsar.apache.com",
  baseUrl: baseUrl,
  onBrokenLinks: "ignore",
  onBrokenMarkdownLinks: "ignore",
  favicon: "img/favicon.ico",
  organizationName: "apache",
  projectName: "pulsar",
  customFields: {
    githubUrl,
  },
  // i18n: {
  //   defaultLocale: "en",
  //   locales: ["en", "zh"],
  // },
  themeConfig: {
    navbar: {
      title: "",
      logo: {
        alt: "",
        src: "img/logo.svg",
      },
      items: [
        {
          type: "doc",
          docId: "standalone",
          position: "left",
          label: "Docs",
        },
        { to: "/versions", label: "Versions", position: "left" },
        { to: "/blog", label: "Blog", position: "left" },
        {
          href: "https://github.com/apache/pulsar",
          label: "GitHub",
          position: "right",
        },
        // {
        //   type: "localeDropdown",
        //   position: "left",
        // },
        {
          label: "Version",
          to: "docs",
          position: "right",
          items: [
            {
              label: "2.8.0",
              to: "docs/",
            },
            {
              label: "2.7.3",
              to: "docs/2.7.3/",
            },
            {
              label: "2.7.2",
              to: "docs/2.7.2/",
            },
            {
              label: "2.7.1",
              to: "docs/2.7.1/",
            },
            {
              label: "2.7.0",
              to: "docs/2.7.0/",
            },
            {
              label: "2.6.4",
              to: "docs/2.6.4/",
            },
            {
              label: "2.6.3",
              to: "docs/2.6.3/",
            },
            {
              label: "2.6.2",
              to: "docs/2.6.2/",
            },
            {
<<<<<<< HEAD
=======
              label: "2.6.1",
              to: "docs/2.6.1/",
            },
            {
>>>>>>> d65adbfe
              label: "2.6.0",
              to: "docs/2.6.0/",
            },
            {
              label: "2.2.0",
              to: "docs/2.2.0/",
            },
          ],
        },
      ],
    },
    footer: {
      style: "dark",
      copyright: `Inc.Copyright © ${new Date().getFullYear()} The Apache Software Foundation. All Rights Reserved. Apache, Apache Pulsar and the Apache feather logo are trademarks of The Apache Software Foundation.`,
    },
    prism: {
      // theme: lightCodeTheme,
      // darkTheme: darkCodeTheme,
      theme: require("prism-react-renderer/themes/dracula"),
      additionalLanguages: ["powershell", "java", "go", "c", "cpp", "python"],
    },
  },
  presets: [
    [
      "@docusaurus/preset-classic",
      {
        docs: {
          sidebarPath: require.resolve("./sidebars.js"),
          // Please change this to your repo.
          editUrl: `${githubUrl}/edit/master/site2/website-next`,
          remarkPlugins: [
            linkifyRegex(
              /{\@inject\:\s?(((?!endpoint)[^}])+):([^}]+):([^}]+)}/,
              injectLinkParse
            ),
            linkifyRegex(
              /{\@inject\:\s?endpoint\|([^}]+)}/,
              injectLinkParseForEndpoint
            ),
          ],
        },
        blog: {
          showReadingTime: true,
          // Please change this to your repo.
          editUrl: `${githubUrl}/edit/master/site2/website-next`,
        },
        theme: {
          customCss: require.resolve("./src/css/custom.css"),
        },
      },
    ],
  ],
  plugins: [
    [
      "@docusaurus/plugin-client-redirects",
      {
        fromExtensions: ["md"],
      },
    ],
    "./postcss-tailwind-loader",
  ],
};<|MERGE_RESOLUTION|>--- conflicted
+++ resolved
@@ -168,13 +168,10 @@
               to: "docs/2.6.2/",
             },
             {
-<<<<<<< HEAD
-=======
               label: "2.6.1",
               to: "docs/2.6.1/",
             },
             {
->>>>>>> d65adbfe
               label: "2.6.0",
               to: "docs/2.6.0/",
             },
