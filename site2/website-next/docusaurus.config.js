--- conflicted
+++ resolved
@@ -184,17 +184,16 @@
               to: "docs/2.5.1/"
             },
             {
-<<<<<<< HEAD
+              label: "2.5.0",
+              to: "docs/2.5.0/"
+            },
+            {
+              label: "2.4.2",
+              to: "docs/2.4.2/"
+            },
+            {
               label: "2.4.1",
               to: "docs/2.4.1/"
-=======
-              label: "2.5.0",
-              to: "docs/2.5.0/"
-            },
-            {
-              label: "2.4.2",
-              to: "docs/2.4.2/"
->>>>>>> 47e4f38f
             },
             {
               label: "2.2.0",
