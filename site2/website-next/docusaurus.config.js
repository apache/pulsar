--- conflicted
+++ resolved
@@ -168,13 +168,10 @@
               to: "docs/2.6.2/",
             },
             {
-<<<<<<< HEAD
-=======
               label: "2.6.1",
               to: "docs/2.6.1/",
             },
             {
->>>>>>> ec28dbd0
               label: "2.6.0",
               to: "docs/2.6.0/",
             },
