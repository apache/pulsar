--- conflicted
+++ resolved
@@ -3,11 +3,7 @@
     {
       "type": "category",
       "label": "Get Started",
-      "items": [
-        "standalone",
-        "standalone-docker",
-        "kubernetes-helm"
-      ]
+      "items": ["standalone", "standalone-docker", "kubernetes-helm"]
     },
     {
       "type": "category",
@@ -89,13 +85,7 @@
     {
       "type": "category",
       "label": "Transactions",
-      "items": [
-        "txn-why",
-        "txn-what",
-        "txn-how",
-        "txn-use",
-        "txn-monitor"
-      ]
+      "items": ["txn-why", "txn-what", "txn-how", "txn-use", "txn-monitor"]
     },
     {
       "type": "category",
@@ -111,7 +101,19 @@
     },
     {
       "type": "category",
-<<<<<<< HEAD
+      "label": "Deployment",
+      "items": [
+        "deploy-aws",
+        "deploy-kubernetes",
+        "deploy-bare-metal",
+        "deploy-bare-metal-multi-cluster",
+        "deploy-dcos",
+        "deploy-docker",
+        "deploy-monitoring"
+      ]
+    },
+    {
+      "type": "category",
       "label": "Administration",
       "items": [
         "administration-zk-bk",
@@ -122,17 +124,6 @@
         "administration-proxy",
         "administration-upgrade",
         "administration-isolation"
-=======
-      "label": "Deployment",
-      "items": [
-        "deploy-aws",
-        "deploy-kubernetes",
-        "deploy-bare-metal",
-        "deploy-bare-metal-multi-cluster",
-        "deploy-dcos",
-        "deploy-docker",
-        "deploy-monitoring"
->>>>>>> 04604724
       ]
     }
   ]
