{
  "docsSidebar": [
    {
      "type": "category",
      "label": "Get Started",
      "items": ["standalone", "standalone-docker", "kubernetes-helm"]
    },
    {
      "type": "category",
      "label": "Concepts and Architecture",
      "items": [
        "concepts-overview",
        "concepts-messaging",
        "concepts-architecture-overview",
        "concepts-clients",
        "concepts-replication",
        "concepts-multi-tenancy",
        "concepts-authentication",
        "concepts-topic-compaction",
        "concepts-proxy-sni-routing",
        "concepts-multiple-advertised-listeners"
      ]
    },
    {
      "type": "category",
      "label": "Pulsar Schema",
      "items": [
        "schema-get-started",
        "schema-understand",
        "schema-evolution-compatibility",
        "schema-manage"
      ]
    },
    {
      "type": "category",
      "label": "Pulsar Functions",
      "items": [
        "functions-overview",
        "functions-runtime",
        "functions-worker",
        "functions-develop",
        "functions-package",
        "functions-debug",
        "functions-deploy",
        "functions-cli",
        "window-functions-context"
      ]
    },
    {
      "type": "category",
      "label": "Pulsar IO",
      "items": [
        "io-overview",
        "io-quickstart",
        "io-use",
        "io-debug",
        "io-connectors",
        "io-cdc",
        "io-develop",
        "io-cli"
      ]
    },
    {
      "type": "category",
      "label": "Pulsar SQL",
      "items": [
        "sql-overview",
        "sql-getting-started",
        "sql-deployment-configurations",
        "sql-rest-api"
      ]
    },
    {
      "type": "category",
      "label": "Tiered Storage",
      "items": [
        "tiered-storage-overview",
        "tiered-storage-aws",
        "tiered-storage-gcs",
        "tiered-storage-filesystem",
        "tiered-storage-azure",
        "tiered-storage-aliyun"
      ]
    },
    {
      "type": "category",
      "label": "Transactions",
      "items": ["txn-why", "txn-what", "txn-how", "txn-use", "txn-monitor"]
    },
    {
      "type": "category",
      "label": "Kubernetes (Helm)",
      "items": [
        "helm-overview",
        "helm-prepare",
        "helm-install",
        "helm-deploy",
        "helm-upgrade",
        "helm-tools"
      ]
    },
    {
      "type": "category",
      "label": "Deployment",
      "items": [
        "deploy-aws",
        "deploy-kubernetes",
        "deploy-bare-metal",
        "deploy-bare-metal-multi-cluster",
        "deploy-dcos",
        "deploy-docker",
        "deploy-monitoring"
      ]
    },
    {
      "type": "category",
<<<<<<< HEAD
      "label": "Security",
      "items": [
        "security-overview",
        "security-tls-transport",
        "security-tls-authentication",
        "security-tls-keystore",
        "security-jwt",
        "security-athenz",
        "security-kerberos",
        "security-oauth2",
        "security-authorization",
        "security-encryption",
        "security-extending",
        "security-bouncy-castle"
=======
      "label": "Administration",
      "items": [
        "administration-zk-bk",
        "administration-geo",
        "administration-pulsar-manager",
        "administration-stats",
        "administration-load-balance",
        "administration-proxy",
        "administration-upgrade",
        "administration-isolation"
>>>>>>> 043dddc7
      ]
    }
  ]
}<|MERGE_RESOLUTION|>--- conflicted
+++ resolved
@@ -114,7 +114,20 @@
     },
     {
       "type": "category",
-<<<<<<< HEAD
+      "label": "Administration",
+      "items": [
+        "administration-zk-bk",
+        "administration-geo",
+        "administration-pulsar-manager",
+        "administration-stats",
+        "administration-load-balance",
+        "administration-proxy",
+        "administration-upgrade",
+        "administration-isolation"
+      ]
+    },
+    {
+      "type": "category",
       "label": "Security",
       "items": [
         "security-overview",
@@ -129,18 +142,6 @@
         "security-encryption",
         "security-extending",
         "security-bouncy-castle"
-=======
-      "label": "Administration",
-      "items": [
-        "administration-zk-bk",
-        "administration-geo",
-        "administration-pulsar-manager",
-        "administration-stats",
-        "administration-load-balance",
-        "administration-proxy",
-        "administration-upgrade",
-        "administration-isolation"
->>>>>>> 043dddc7
       ]
     }
   ]
