{
  "docsSidebar": [
    {
      "type": "category",
      "label": "Get Started",
      "items": [
        "standalone",
        "standalone-docker",
        "kubernetes-helm"
      ]
    },
    {
      "type": "category",
      "label": "Concepts and Architecture",
      "items": [
        "concepts-overview",
        "concepts-messaging",
        "concepts-architecture-overview",
        "concepts-clients",
        "concepts-replication",
        "concepts-multi-tenancy",
        "concepts-authentication",
        "concepts-topic-compaction",
        "concepts-proxy-sni-routing",
        "concepts-multiple-advertised-listeners"
      ]
    },
    {
      "type": "category",
      "label": "Pulsar Schema",
      "items": [
        "schema-get-started",
        "schema-understand",
        "schema-evolution-compatibility",
        "schema-manage"
      ]
    },
    {
      "type": "category",
      "label": "Pulsar Functions",
      "items": [
        "functions-overview",
        "functions-runtime",
        "functions-worker",
        "functions-develop",
        "functions-package",
        "functions-debug",
        "functions-deploy",
        "functions-cli",
        "window-functions-context"
      ]
    },
    {
      "type": "category",
      "label": "Pulsar IO",
      "items": [
        "io-overview",
        "io-quickstart",
        "io-use",
        "io-debug",
        "io-connectors",
        "io-cdc",
        "io-develop",
        "io-cli"
      ]
    },
    {
      "type": "category",
      "label": "Pulsar SQL",
      "items": [
        "sql-overview",
        "sql-getting-started",
        "sql-deployment-configurations",
        "sql-rest-api"
      ]
    },
    {
      "type": "category",
      "label": "Tiered Storage",
      "items": [
        "tiered-storage-overview",
        "tiered-storage-aws",
        "tiered-storage-gcs",
        "tiered-storage-filesystem",
        "tiered-storage-azure",
        "tiered-storage-aliyun"
      ]
    },
    {
      "type": "category",
      "label": "Transactions",
      "items": [
        "txn-why",
        "txn-what",
        "txn-how",
        "txn-use",
        "txn-monitor"
      ]
    },
    {
      "type": "category",
<<<<<<< HEAD
      "label": "Deployment",
      "items": [
        "deploy-aws",
        "deploy-kubernetes",
        "deploy-bare-metal",
        "deploy-bare-metal-multi-cluster",
        "deploy-dcos",
        "deploy-docker",
        "deploy-monitoring"
=======
      "label": "Kubernetes (Helm)",
      "items": [
        "helm-overview",
        "helm-prepare",
        "helm-install",
        "helm-deploy",
        "helm-upgrade",
        "helm-tools"
>>>>>>> 2c2922d6
      ]
    }
  ]
}<|MERGE_RESOLUTION|>--- conflicted
+++ resolved
@@ -3,11 +3,7 @@
     {
       "type": "category",
       "label": "Get Started",
-      "items": [
-        "standalone",
-        "standalone-docker",
-        "kubernetes-helm"
-      ]
+      "items": ["standalone", "standalone-docker", "kubernetes-helm"]
     },
     {
       "type": "category",
@@ -89,17 +85,22 @@
     {
       "type": "category",
       "label": "Transactions",
+      "items": ["txn-why", "txn-what", "txn-how", "txn-use", "txn-monitor"]
+    },
+    {
+      "type": "category",
+      "label": "Kubernetes (Helm)",
       "items": [
-        "txn-why",
-        "txn-what",
-        "txn-how",
-        "txn-use",
-        "txn-monitor"
+        "helm-overview",
+        "helm-prepare",
+        "helm-install",
+        "helm-deploy",
+        "helm-upgrade",
+        "helm-tools"
       ]
     },
     {
       "type": "category",
-<<<<<<< HEAD
       "label": "Deployment",
       "items": [
         "deploy-aws",
@@ -109,16 +110,6 @@
         "deploy-dcos",
         "deploy-docker",
         "deploy-monitoring"
-=======
-      "label": "Kubernetes (Helm)",
-      "items": [
-        "helm-overview",
-        "helm-prepare",
-        "helm-install",
-        "helm-deploy",
-        "helm-upgrade",
-        "helm-tools"
->>>>>>> 2c2922d6
       ]
     }
   ]
