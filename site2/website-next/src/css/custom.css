/* stylelint-disable docusaurus/copyright-header */
/**
 * Any CSS included here will be global. The classic template
 * bundles Infima by default. Infima is a CSS framework designed to
 * work well for content-centric websites.
 */

.tailwind {
  @tailwind base;
  @tailwind components;
  @tailwind utilities;
  @tailwind screens;
}

.tailwind .section {
  @apply max-w-screen-xl container mx-auto;
}

@layer base {
  h1, h2 {
   margin-bottom: 2rem;
  }
  h1 {
    font-size: 3.2rem;
  }
  h2 {
    font-size: 1.8rem;
  }
  h3 {
    margin-bottom: 1.2rem;
    font-size: 1.4rem;
  }
  h4 {
    margin-bottom: .5rem;
    font-size: 1.1rem;
    font-weight: 500;
  }
  strong {
    font-weight: bold;
  }
  p {
    margin-bottom: 1.5rem;
  }
  /* ... */
}

svg {
  width: inherit;
  height: inherit;
}

@import url('https://fonts.googleapis.com/css2?family=Red+Hat+Display:wght@300;400;600&display=swap');

:root {
  --ifm-font-family-base: 'Red Hat Display';
  --ifm-font-size-base : 20px;
  --ifm-color-primary: #198fff;
  --ifm-color-primary-dark: #1379da;
  --ifm-color-primary-darker: #0e65b6;
  --ifm-color-primary-darkest: #084a88;
  --ifm-color-primary-light: rgb(70, 203, 174);
  --ifm-color-primary-lighter: rgb(102, 212, 189);
  --ifm-color-primary-lightest: rgb(146, 224, 208);
  --ifm-code-font-size: 95%;
  --ifm-container-width: 1280px;
  --ifm-container-width-xl: 1536px;
  --ifm-navbar-background-color : #E6F1FF;
  --ifm-navbar-link-color : #198fff;
  --ifm-navbar-shadow: none; 
  --ifm-footer-background-color: #464E56;
  --ifm-hero-background-color: #e6f1ff;
  --bg-dark-grey: #464E56;
  --ifm-h1-font-size : 2rem;
}

a, .tailwind a {
  color: var(--ifm-color-primary);
  transition: all 0.3s cubic-bezier(0.075, 0.82, 0.165, 1);
}
a:hover, .tailwind a:hover {
  color: var(--ifm-color-primary-darker)
}
table tr {
  background-color: #f0f0f0;
}
.docusaurus-highlight-code-line {
  background-color: rgba(0, 0, 0, 0.1);
  display: block;
  margin: 0 calc(-1 * var(--ifm-pre-padding));
  padding: 0 var(--ifm-pre-padding);
}

html {background-color: #E6F1FF;}
html[data-theme="dark"] {background-color: #18191a;}
html[data-theme="dark"] .docusaurus-highlight-code-line {
  background-color: rgba(0, 0, 0, 0.3);
}

<<<<<<< HEAD

/* GENERAL */
/* general positioning */

.right {float: right;}
.left {float: left;}
.float50 {
  float: left;
  width: 50%;
}
.float66 {
  float: left;
  width: 66.66%;
}
.float33 {
  float: left;
  width: 33.33%;
}
/* micro clearfix below. contains floats like .clearfix. */
.cf:before, .cf:after { content: " "; display: table; }
.cf:after { clear: both; }

/* need to clear floats instead of contain them? use this below. */
.clear, .clear-both { clear: both; }

/* typography */
.text-big {
  font-size: 2.5rem;
  letter-spacing: 1.2px;
  font-weight: bold;
  line-height: 1.2em;
}
.bg-dark-blue {
  color: #fff;
}


.mdx-wrapper.mdx-page .container{max-width: 880px;}
.main-wrapper:not(.docs-doc-page):not(.mdx-page) blockquote {
  font-size: 24px;
  line-height: 1.5em;
  padding-left: 75px;
  padding-right: 75px;
  position: relative;
}
.main-wrapper:not(.docs-doc-page):not(.mdx-page) blockquote::before, .main-wrapper:not(.docs-doc-page):not(.mdx-page)blockquote::after {
  width: 124px;
  height: 100px;
  background-size: cover;
  opacity: .3;
}
.main-wrapper:not(.docs-doc-page):not(.mdx-page) blockquote::before {
  content:'';
  background-image:url('../../static/img/left-double-quotes.svg');
  position: absolute;
  left:0;
  top:0;
  transform: translateY(-30px);
}
.main-wrapper:not(.docs-doc-page):not(.mdx-page) blockquote::after {
  content:'';
  background-image:url('../../static/img/right-double-quotes.svg');
  position: absolute;
  right:0;
  bottom:0;
  transform: translateY(30px);
}
/* HEADER */
.navbar.navbar--fixed-top {
  position: relative;
}
.navbar__inner {
  max-width: 1200px;
  margin: 0 auto;
}

.navbar__item.navbar__link, .navbar__link{
  font-size: 14px;
  font-weight: bold;
  text-transform: uppercase;
}

/* LAYOUT */
.page-wrap {
  position: relative;
  overflow: hidden;
}

.inner {
  max-width: 1200px; 
  width: 100%;
  margin: 0 auto;
  padding-left: 30px;
  padding-right: 30px;
}

.inner.inner--narrow {
  max-width: 880px;
}
.home-hero {
  overflow: hidden;
}

.hero {
  background-color: transparent;
}

/* WAVES WRAPPER */
#waves-wrapper {
  width: 100%;
  height: 100px;
  position: relative;
  left: 30%;
  top: 50px;
  opacity: 0;
  transition: opacity 3s ease;
}
#waves-wrapper.show-waves {
  opacity: 1;
}

#waves-wrapper::before {
  content: '';
  width: 0%;
  height: 4px;
  background-color: #198fff;
  right: 100%;
  display: block;
  position: absolute;
  top: -2px;
}

#waves-wrapper.show-waves::before {
  width: 100%;
}

#waves {
  position: absolute;
  z-index: 0;
  top: 0;
  transform: translateY(-50%);
}
.waves-bg {
  position: relative;
}
.docs-wrapper.docs-doc-page {
  position: relative;
  padding-top: 4rem;
  padding-bottom: 24rem;
  margin-bottom: 12rem;
}
.waves-bg:before,.waves-bg:after,.mdx-wrapper.mdx-page:after, .blog-wrapper.blog-list-page:after {
  z-index: 0;
  content: '';
  position: absolute; 
  top:0; 
  left:0;
  width: 100%;
  height: 50vw;
  background-size: 100% 100%;
  background-repeat: no-repeat;
  background-image: url('../../static/img/feature-waves-top.png');
  max-height: 600px;
}
.blog-wrapper.blog-list-page:after {
  top: 200px;
}
.mdx-page header {
  position: relative;
  padding: 50px 0 120px;
  display: flex;
  align-items: center;
  margin-bottom: 100px;
}
.mdx-page header:after{
  z-index: 0;
  content: '';
  position: absolute; 
  top:50%; 
  left:calc(-1 * ((100vw - 840px)/2));
  width: 100vw;
  height: 50vw;
  background-size: 100% 100%;
  background-repeat: no-repeat;
  background-image: url('../../static/img/feature-waves-top.png');
  max-height: 600px;
}
.mdx-wrapper.mdx-page:after {
  background-image: url('../../static/img/feature-waves-btm.png');
  top: auto;
}
.main-wrapper.mdx-wrapper.mdx-page {position: relative; padding-bottom: 200px; margin-bottom: 100px;}
.docs-wrapper.docs-doc-page:after {
  z-index: 0;
  content: '';
  position: absolute; 
  width: 100%;
  height: 50vw;
  background-size: 100% 100%;
  background-repeat: no-repeat;
  max-height: 600px;
}
.waves-bg:after, .docs-wrapper.docs-doc-page:after,.main-wrapper.mdx-wrapper.mdx-page:after {
  top:auto; 
  bottom: 0;
  left:0;
  background-image: url('../../static/img/feature-waves-btm.png');
}

.quote-name::before {
  content:'';
  width: 100px; 
  height: 3px;
  position: absolute;
  top: 0;
  left: 50%;
  transform: translateX(-50%);
  background-color: #6c93a7;

}
/* PROMO CALLOUT */
.promo {
  border: 1px solid #18191a;
}

.navbar__item.navbar__link {
  padding-bottom: 0;
}

/* PILL BUTTON */
 .pill-btn, article .tag_node_modules-\@docusaurus-theme-classic-lib-next-theme-Tag-styles-module {
   background-color: var(--ifm-color-primary);
   color: #fff !important;
   padding: 10px 20px;
   border-radius: 9999px;
   font-size: 16px;
   text-transform: uppercase;
   font-weight: bold;
   height: auto;
   display: inline-block;
   margin-right: 10px; margin-bottom: 10px;
}

.pill-btn.grey {
  background-color: #464E56;
}

.pill-btn.white-outline {
  background-color: transparent;
  border: 2px solid #fff;
}
.pill-btn.outline {
  background-color: transparent;
  border:2px solid var(--ifm-color-primary);
  color: var(--ifm-color-primary) !important;
}
article .tag_node_modules-\@docusaurus-theme-classic-lib-next-theme-Tag-styles-module {
  background-color: transparent;
  border: 2px solid var(--ifm-color-primary);
  color: var(--ifm-color-primary) !important;
  padding: 5px 10px;
}
.tailwind .pill-btn svg {
  font-size: 20px;
  display: inline-block;
  margin: 0 5px;
}

.pill-btn:hover {
  background-color: var(--ifm-color-primary-darker);
}
.pill-btn.grey:hover {
  background-color: #22272b;
}
.pill-btn.white-outline:hover {
  background-color: #fff;
  color: #464E56;
  border: 2px solid #fff;
}
.pill-btn.outline:hover {color: #fff;}
article .tag_node_modules-\@docusaurus-theme-classic-lib-next-theme-Tag-styles-module:hover {
  background-color: transparent;
  color: #fff !important;
  background-color:  var(--ifm-color-primary);
}

.tailwind .secondary-cta, .TabsUnstyled-horizontal button, .blog-wrapper article footer .col.text--right a{
  font-weight: bold;
  color: var(--ifm-footer-background-color);
  z-index: 1;
  position: relative;
  padding: 0 5px;
}
.TabsUnstyled-horizontal button {font-size: 1.3rem;}
.tailwind .secondary-cta.secondary-cta--small {
  font-size: .8rem;
}

.tailwind .secondary-cta:hover, .TabsUnstyled-horizontal button:hover , .TabsUnstyled-horizontal button.Mui-selected, article .blog-wrapper article footer .col.text--right a:hover {
  color: #fff;
}
.secondary-cta:before, .TabsUnstyled-horizontal button:before, .blog-wrapper article footer .col.text--right a:before {
  content: "";
  font-weight: 700;
  position: absolute;
  bottom: 3px;
  height: 6px;
  left: 0;
  width: 100%;
  background: var(--ifm-color-primary);
  z-index: -1;
  transition: all 0.3s ease;
}
.secondary-cta.secondary-cta--small:before {
  height: 4px;
  bottom: 5px;
}
.secondary-cta:hover:before, .TabsUnstyled-horizontal button:hover:before, .TabsUnstyled-horizontal button.Mui-selected:before, .blog-wrapper article footer .col.text--right a:hover:before{
  height: 100%;
  bottom: 0;
}

.icon-feature {
  opacity: 0;
  transform: translateY(100px);
  transition: all 0.3s ease-in-out;
}

.icon-feature.shown {
  opacity: 1;
  transform: translateY(0);
  transition: all 0.3s ease-in-out;
}

.cs-logo {
  height: 60px;
  text-align: center;
}

.cs-logo svg{
  max-height: 100%;
}

.resource-cards {
  min-height: 500px;
}
.resource-card {
  overflow: hidden;
}
.resource-card:before, .blog-list-page article.margin-bottom--xl:before, .blog-tags-post-list-page article.margin-bottom--xl::before {
  content:'';
  position: absolute;
  left:0; 
  top:8px;
  width: 100%;
  height: 100%;
  background-image: url('../../static/img/static-waves.svg');
  z-index: 0;
  opacity: .3;
  background-size: 130%;
  background-position: left bottom;
  background-repeat: no-repeat;
}
.resource-card .secondary-cta {
  align-self: flex-start;
  margin-top: auto;
}
.resource-card h4 {
  font-size: .6rem;
}
.resource-card h3 {
  font-size: 1rem;
}

.resource-card h5, article .blogPostData_node_modules-\@docusaurus-theme-classic-lib-next-theme-BlogPostItem-styles-module, .featured-card h4 {
  color: #a6c3d3;
  text-transform: uppercase;
  font-size: 12px;
  letter-spacing: 1.2px;
}

article .blogPostData_node_modules-\@docusaurus-theme-classic-lib-next-theme-BlogPostItem-styles-module {
  font-weight: bold; 
  font-style: 12px !important;
  margin-top: 0px !important;
}

.resource-card p {
  font-size: 16px;
  line-height: 1.2em;
}

.resource-card__icon svg {
  display: inline-block;
  font-size: 60px;
  fill: #6a91a5;
}

/* EVENTs */
.featured-card {transform: translateY(-2rem);}
.featured-card--inner {
  background-color: rgba(255,255,255,0.9);
}
.tailwind .featured-card h2 {
  font-size: 14px;
  text-transform: uppercase;
  margin-bottom: 10px;
}

.featured-card h4 {
  font-weight: bold;
}

/* DOCS */

.menu__link {
  font-size: 16px;
}

.docMainContainer_node_modules-\@docusaurus-theme-classic-lib-next-theme-DocPage-styles-module {
  z-index: 1;
}

/* BLOG */
.blog-list-page article.margin-bottom--xl, .blog-tags-post-list-page article.margin-bottom--xl{
  padding: 40px; 
  background-color: #fff;
  box-shadow: rgba(0, 0, 0, 0.05) 0px 4px 6px -2px;
  margin-bottom: 40px !important;
  position: relative;
  overflow: hidden;
}

.blog-list-page article h2, .blog-tags-post-list-page article h2{
  font-size: 24px; 
  border-radius: 8px;
  background-color: #fff;
}

/* Community */
.discussion-box {flex-basis: auto;}
.tailwind .team-member p {font-size: 16px;}
.slanted-separator {
  color: #999;
}
.image-bg-container, .featured-card {
 background-image:url('../../static/img/image-bg-6.svg');
 background-size: 100% 100%;
 background-repeat: no-repeat;
}
.image-bg-container img {
  box-shadow: 5px 5px 10px rgba(0,0,0,0.3);
}

.hero-bg {
  width: 100%;
}
.hero-bg img {
  opacity: .08;
  filter: blur(1px);
  width: 100%;
}
.hero-bg:after {
  content:'';
  height: 15vw;
  position: absolute;
  bottom: 0;
  left: 0;
  width: 100%;
  background-image: linear-gradient(rgba(255,255,255, 0), #e6f1ff);
}

.icon-wrap {height: 100px; font-size: 40px;}
.icon-wrap img {
  max-height: 100%;
  max-width: 200px;
}
.icon-wrap-icon {height: auto !important; width: 150px !important; fill: #198fff !important; max-height: 100% !important;}
.section-icon img {width: 100%;}

/* BLOG */
.blog-list-page article footer.docusaurus-mt-lg {margin-right: 30px;}
.blog-wrapper.blog-list-page .container {position: relative; z-index: 1;}
.blog-wrapper.blog-list-page::before {
  content: 'Pulsar Blog';
  position: relative;
  padding: 100px 20px;
  font-size: 2.4rem;
  font-weight: bold;
  text-align: center;
  display: block;
  width: 1200px;
  max-width: 100%;
  margin: 0 auto; 
}
.blog-wrapper footer.row {
  display: block;
}
.blog-wrapper footer.row .col {
  width: 100% !important;
  display: block;
}
.blog-wrapper footer.row .col.text--right {
  text-align: left;
}
.blog-wrapper article header, .blog-wrapper article .markdown, .blog-wrapper article footer {
  position: relative;
}
/* markdown modules */
.block-link-wrapper {
  display: flex;
}
.block-link {
  background-color: #fff;
  border-radius: 5px;
  height: 200px;
  box-shadow: 5px 5px 10px rgba(106, 117, 218, 0.15);
}


/* FOOTER */
footer .container {
  position: relative;
  display: block;
}
footer .footer__bottom:before{
  content: " "; display: table;
}
footer .footer__bottom:after{
  clear: both;
}

.footer__items {
  display: flex;
}
.footer__link-item  {
  font-weight: bold;
  text-transform: uppercase;
  font-size: 16px;
}
.footer__link-item svg {  
  display: none;
}
footer .margin-bottom--sm {
  position: absolute;
  left: 20px; 
  top: 0;
  text-align: left;
}
footer .margin-bottom--sm a {
  opacity: 1 !important;
}
.footer__logo {
  margin-top: 0px;
}

footer .footer__copyright {
  float: right;
  width: 66.66%;
  text-align: left;
  font-size: .8rem;
}
.footer__col .footer__title {
  display: none;
}
footer .row.footer__links {
  position: relative;
  padding-left: 33.33%;
  text-align: left;
  margin-bottom: 20px;
  display: block;
}
.footer__links .footer__col:first-child .footer__items {
  justify-content: space-between;
  flex-wrap: wrap;
}

@media (max-width: 1028){
  
}

@media (max-width: 880px){
  .full-880 {
    width: 800px;
    float: none;
  }
  .mdx-page header:after {
    left: -20px;
  }
  .main-wrapper:not(.docs-doc-page):not(.mdx-page) blockquote {
    padding-left: 30px;
    padding-right: 30px;
  }
}
@media (max-width: 768px){
  :root{
    --ifm-font-size-base : 16px;
  }
  footer .row.footer__links {
    padding-left: 0;
    top: 50px;
  }
  footer .footer__copyright {
    float: none;
    width: 100%;
  }
}

@media (max-width: 640px){

=======
.logo-box-background-for-white {
  background-color: #0f1637;
  border-radius: 5px;
  padding: 20px;
  font-size: 150%;
  /* border: dashed blue 1px; */
  height: 120px;
  display: flex;
  align-items: center;
  justify-content: center;
}

.logo-box img {
  max-height: 80px;
  /* border: dashed green 1px; */
}

.logo-svg {
  min-width: 200px;
}

.logo-wrapper {
  display: grid;
  grid-template-columns: 250px 250px 250px 250px 250px;
  grid-gap: 30px;
  /* background-color: #fff; */
  /* color: #444; */
  /* border: dashed red 1px; */
  /* align-items: center; */
  justify-content: center;
}

.logo-box {
  /* background-color: #fafafa; */
  /* color: #fff; */
  border-radius: 5px;
  padding: 20px;
  font-size: 150%;
  /* border: dashed blue 1px; */
  height: 120px;
  display: flex;
  align-items: center;
  justify-content: center;
>>>>>>> 7c8f5754
}<|MERGE_RESOLUTION|>--- conflicted
+++ resolved
@@ -96,7 +96,6 @@
   background-color: rgba(0, 0, 0, 0.3);
 }
 
-<<<<<<< HEAD
 
 /* GENERAL */
 /* general positioning */
@@ -707,49 +706,4 @@
 
 @media (max-width: 640px){
 
-=======
-.logo-box-background-for-white {
-  background-color: #0f1637;
-  border-radius: 5px;
-  padding: 20px;
-  font-size: 150%;
-  /* border: dashed blue 1px; */
-  height: 120px;
-  display: flex;
-  align-items: center;
-  justify-content: center;
-}
-
-.logo-box img {
-  max-height: 80px;
-  /* border: dashed green 1px; */
-}
-
-.logo-svg {
-  min-width: 200px;
-}
-
-.logo-wrapper {
-  display: grid;
-  grid-template-columns: 250px 250px 250px 250px 250px;
-  grid-gap: 30px;
-  /* background-color: #fff; */
-  /* color: #444; */
-  /* border: dashed red 1px; */
-  /* align-items: center; */
-  justify-content: center;
-}
-
-.logo-box {
-  /* background-color: #fafafa; */
-  /* color: #fff; */
-  border-radius: 5px;
-  padding: 20px;
-  font-size: 150%;
-  /* border: dashed blue 1px; */
-  height: 120px;
-  display: flex;
-  align-items: center;
-  justify-content: center;
->>>>>>> 7c8f5754
 }