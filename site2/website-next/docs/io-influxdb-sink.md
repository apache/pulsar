---
id: io-influxdb-sink
title: InfluxDB sink connector
sidebar_label: "InfluxDB sink connector"
---

import Tabs from '@theme/Tabs';
import TabItem from '@theme/TabItem';


The InfluxDB sink connector pulls messages from Pulsar topics 
and persists the messages to InfluxDB.

The InfluxDB sink provides different configurations for InfluxDBv1 and v2 respectively.

## Configuration

The configuration of the InfluxDB sink connector has the following properties.

### Property
#### InfluxDBv2
| Name | Type|Required | Default | Description 
|------|----------|----------|---------|-------------|
| `influxdbUrl` |String| true|" " (empty string) | The URL of the InfluxDB instance. |
| `token` | String|true| " " (empty string) |The authentication token used to authenticate to InfluxDB. |
| `organization` | String| true|" " (empty string)  | The InfluxDB organization to write to. |
| `bucket` |String| true | " " (empty string)| The InfluxDB bucket to write to. |
| `precision` | String|false| ns | The timestamp precision for writing data to InfluxDB. <br /><br />Below are the available options:<li>ns<br /></li><li>us<br /></li><li>ms<br /></li><li>s</li>|
| `logLevel` | String|false| NONE|The log level for InfluxDB request and response. <br /><br />Below are the available options:<li>NONE<br /></li><li>BASIC<br /></li><li>HEADERS<br /></li><li>FULL</li>|
| `gzipEnable` | boolean|false | false | Whether to enable gzip or not. |
| `batchTimeMs` |long|false| 1000L |   The InfluxDB operation time in milliseconds. |
| `batchSize` | int|false|200| The batch size of writing to InfluxDB. |

#### InfluxDBv1
| Name | Type|Required | Default | Description 
|------|----------|----------|---------|-------------|
| `influxdbUrl` |String| true|" " (empty string) | The URL of the InfluxDB instance. |
| `username` | String|false| " " (empty string) |The username used to authenticate to InfluxDB. |
| `password` | String| false|" " (empty string)  | The password used to authenticate to InfluxDB. |
| `database` |String| true | " " (empty string)| The InfluxDB to which write messages. |
| `consistencyLevel` | String|false|ONE | The consistency level for writing data to InfluxDB. <br /><br />Below are the available options:<li>ALL<br /></li><li> ANY<br /></li><li>ONE<br /></li><li>QUORUM </li>|
| `logLevel` | String|false| NONE|The log level for InfluxDB request and response. <br /><br />Below are the available options:<li>NONE<br /></li><li>BASIC<br /></li><li>HEADERS<br /></li><li>FULL</li>|
| `retentionPolicy` | String|false| autogen| The retention policy for InfluxDB. |
| `gzipEnable` | boolean|false | false | Whether to enable gzip or not. |
| `batchTimeMs` |long|false| 1000L |   The InfluxDB operation time in milliseconds. |
| `batchSize` | int|false|200| The batch size of writing to InfluxDB. |

### Example
Before using the InfluxDB sink connector, you need to create a configuration file through one of the following methods.
#### InfluxDBv2
* JSON

  ```json
  
  {
      "influxdbUrl": "http://localhost:9999",
      "organization": "example-org",
      "bucket": "example-bucket",
      "token": "xxxx",
      "precision": "ns",
      "logLevel": "NONE",
      "gzipEnable": false,
      "batchTimeMs": 1000,
      "batchSize": 100
  }
  
  ```

  
* YAML
<<<<<<< HEAD
    ```yaml
    configs:
        influxdbUrl: "http://localhost:9999"
        organization: "example-org"
        bucket: "example-bucket"
        token: "xxxx"
        precision: "ns"
        logLevel: "NONE"
        gzipEnable: false
        batchTimeMs: 1000
        batchSize: 100
    ```
=======

  ```yaml
  
  {
      influxdbUrl: "http://localhost:9999"
      organization: "example-org"
      bucket: "example-bucket"
      token: "xxxx"
      precision: "ns"
      logLevel: "NONE"
      gzipEnable: false
      batchTimeMs: 1000
      batchSize: 100
  }
  
  ```

>>>>>>> 86f40c1d
  
#### InfluxDBv1

* JSON 

  ```json
  
  {
      "influxdbUrl": "http://localhost:8086",
      "database": "test_db",
      "consistencyLevel": "ONE",
      "logLevel": "NONE",
      "retentionPolicy": "autogen",
      "gzipEnable": false,
      "batchTimeMs": 1000,
      "batchSize": 100
  }
  
  ```

* YAML

<<<<<<< HEAD
    ```yaml
    configs:
        influxdbUrl: "http://localhost:8086"
        database: "test_db"
        consistencyLevel: "ONE"
        logLevel: "NONE"
        retentionPolicy: "autogen"
        gzipEnable: false
        batchTimeMs: 1000
        batchSize: 100
    ```
=======
  ```yaml
  
  {
      influxdbUrl: "http://localhost:8086"
      database: "test_db"
      consistencyLevel: "ONE"
      logLevel: "NONE"
      retentionPolicy: "autogen"
      gzipEnable: false
      batchTimeMs: 1000
      batchSize: 100
  }
  
  ```
>>>>>>> 86f40c1d
<|MERGE_RESOLUTION|>--- conflicted
+++ resolved
@@ -68,24 +68,8 @@
 
   
 * YAML
-<<<<<<< HEAD
-    ```yaml
-    configs:
-        influxdbUrl: "http://localhost:9999"
-        organization: "example-org"
-        bucket: "example-bucket"
-        token: "xxxx"
-        precision: "ns"
-        logLevel: "NONE"
-        gzipEnable: false
-        batchTimeMs: 1000
-        batchSize: 100
-    ```
-=======
-
   ```yaml
-  
-  {
+  configs:
       influxdbUrl: "http://localhost:9999"
       organization: "example-org"
       bucket: "example-bucket"
@@ -95,11 +79,7 @@
       gzipEnable: false
       batchTimeMs: 1000
       batchSize: 100
-  }
-  
   ```
-
->>>>>>> 86f40c1d
   
 #### InfluxDBv1
 
@@ -122,22 +102,8 @@
 
 * YAML
 
-<<<<<<< HEAD
-    ```yaml
-    configs:
-        influxdbUrl: "http://localhost:8086"
-        database: "test_db"
-        consistencyLevel: "ONE"
-        logLevel: "NONE"
-        retentionPolicy: "autogen"
-        gzipEnable: false
-        batchTimeMs: 1000
-        batchSize: 100
-    ```
-=======
   ```yaml
-  
-  {
+  configs:
       influxdbUrl: "http://localhost:8086"
       database: "test_db"
       consistencyLevel: "ONE"
@@ -146,7 +112,4 @@
       gzipEnable: false
       batchTimeMs: 1000
       batchSize: 100
-  }
-  
-  ```
->>>>>>> 86f40c1d
+  ```