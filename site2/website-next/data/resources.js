module.exports = {
  articles: [
  {
      forum: 'Pedro Silvestre',
      forum_link: 'https://www.doc.ic.ac.uk/~pms20/',
      date: 'Oct 2021',
      title: "On the Internals of Stream Processing Systems",
      link: 'https://www.doc.ic.ac.uk/~pms20/post/stream-processing-thread-model/'
    },
    {
      forum: 'Memgraph Blog',
      forum_link: 'https://memgraph.com/blog',
      date: 'Nov 2021',
      title: "Announcing Memgraph 2.1",
      link: 'https://memgraph.com/blog/memgraph-2-1-release'
    },
    {
      forum: 'DataStax Blog',
      forum_link: 'https://www.datastax.com/blog',
      date: 'Nov 2021',
      title: "Infinite Scale without Fail",
      link: 'https://www.datastax.com/blog/infinite-scale-without-fail-starlight-rabbitmq'
    },
    {
      forum: 'Splunk-MaaS',
      forum_link: 'https://medium.com/splunk-maas',
      date: 'Oct/Nov 2021',
      title: "Apache BookKeeper Observability — Part 1 of 5  ",
      link: 'https://medium.com/splunk-maas/apache-bookkeeper-observability-part-1-introducing-the-metrics-7f0acb32d0dc'
    },
    {
      forum: 'BetterProgramming',
      forum_link: 'https://betterprogramming.pub/',
      date: 'Nov 2021',
      title: "Distributed Locks With Apache Pulsar",
      link: 'https://betterprogramming.pub/distributed-locks-with-apache-pulsar-2d95a4d5ff5e'
    },
    {
      forum: 'Data in Motion',
      forum_link: 'https://www.datainmotion.dev/',
      date: 'Nov 2021',
      title: "Producing and Consuming Pulsar messages with Apache NiFi",
      link: 'https://www.datainmotion.dev/2021/11/producing-and-consuming-pulsar-messages.html'
    },
    {
      forum: 'Umut Bayram\'s Medium',
      forum_link: 'https://medium.com/@ubayram',
      date: 'Nov 2021',
      title: "Apache Pulsar- Apache Kafka vs Apache Pulsar (Turkish)",
      link: 'https://medium.com/@ubayram/apache-pulsar-apache-kafka-vs-apache-pulsar-418a998084d'
    },
    {
      forum: 'StreamNative Blog ',
      forum_link: 'https://streamnative.io/blogs/',
      date: 'Nov 2021',
      title: "Building Edge Applications With Apache Pulsar",
      link: 'https://streamnative.io/blog/engineering/2021-11-17-building-edge-applications-with-apache-pulsar/'
    },
    {
      forum: 'The New Stack',
      forum_link: 'https://thenewstack.io/',
      date: 'Nov 2021',
      title: "Apache Pulsar: A Unified Queueing and Streaming Platform",
      link: 'https://thenewstack.io/apache-pulsar-a-unified-queueing-and-streaming-platform/'
    },
    {
      forum: 'jaxenter',
      forum_link: 'https://jaxenter.com/',
      date: 'Nov 2021',
      title: "Why Pulsar Beats Kafka for a Scalable, Distributed Data Architecture",
      link: 'https://jaxenter.com/pulsar-kafka-175830.html'
    },
    {
      forum: 'RT Instights',
      forum_link: 'https://www.rtinsights.com/',
      date: 'Oct 2021',
      title: "The Critical Role Streaming Plays in a Data Stack",
      link: 'https://www.rtinsights.com/the-critical-role-streaming-plays-in-a-data-stack/',
      tags: 'john, paul, ringo, george'
    },
    {
      forum: 'Mikel\'s TechBlog',
      forum_link: 'https://mikeldeltio.com/',
      date: 'Sept 2021',
      title: "Distributed Databases: Apache Pulsar (in ESP)",
      link: 'https://mikeldeltio.com/2021/09/20/distributed-databases-apache-pulsar/',
      tags: 'paul, ringo'
    },
    {
      forum: 'Pandio Blog',
      forum_link: 'https://pandio.com/blog/',
      date: 'Sept 2021',
      title: "Apache Pulsar vs. Google PubSub",
      link: 'https://pandio.com/blog/a-detailed-deep-dive-into-pulsar-and-google-pubsub-which-is-better-and-why',
      tags: 'paul, john'
    },
    {
      forum: 'StreamNative Blog',
      forum_link: 'https://streamnative.io/',
      date: 'Aug 2021',
      title: "Scalable Stream Processing with Pulsar’s Key_Shared Subscription",
      link: 'https://streamnative.io/en/blog/engineering/2021-08-25-scalable-stream-processing-with-pulsars-key-shared-subscription/',
      tags: ''
    },
    {
      forum: 'Pandio Blog',
      forum_link: 'https://pandio.com/blog/',
      date: 'July 2021',
      title: "Pulsar vs. Kafka",
      link: 'https://pandio.com/blog/pulsar-vs-kafka/',
      tags: ''
    },
    {
      forum: 'Building the Open Data Stack',
      forum_link: 'https://medium.com/building-the-open-data-stack',
      date: 'June 2021',
      title: "5 More Reasons to Choose Apache Pulsar Over Apache Kafka",
      link: 'https://medium.com/building-the-open-data-stack/5-more-reasons-to-choose-apache-pulsar-over-apache-kafka-c09b259e3691',
      tags: ''
    },
    {
      forum: 'dattell',
      forum_link: 'https://dattell.com/data-architecture-blog/',
      date: 'Feb 2021',
      title: "Apache Pulsar Subscription Types",
<<<<<<< HEAD
      link: 'https://dattell.com/data-architecture-blog/subscription-types-in-apache-pulsar/',
      tags: ''
=======
      link: 'https://dattell.com/data-architecture-blog/subscription-types-in-apache-pulsar/'
    }
    
    ],

  /******************************
   * Presentations
   * 
   ******************************/ 
  presentations: [
   {
      forum: 'P99Conf',
      forum_link: 'https://www.p99conf.io/',
      presenter: 'Karthik Ramasamy',
      date: 'Oct 2021',
      title: "Scaling Apache Pulsar to 10 PB/day",
      link: 'https://www.youtube.com/watch?v=x76sX4BU2mA'
    },
   {
      forum: 'Apache Pulsar Summit',
      forum_link: 'https://pulsar-summit.org/',
      presenter: 'Many',
      date: 'Oct 2021',
      title: "Apache Pulsar Summit Europe 2021 Playlist",
      link: 'https://www.youtube.com/playlist?list=PLqRma1oIkcWh7zes7mNeTUCr2iU-2C1jB'
    },

    {
      forum: 'ApacheCon @Home 2021',
      forum_link: 'https://www.apachecon.com/acah2021/',
      presenter: 'Many',
      date: 'Sept 2021',
      title: "Apache Pulsar Playlist",
      link: 'https://www.youtube.com/watch?v=igwxegspSGw&list=PLIt9PL1-3shvC0dGjaPyd0Rqfg1_PZLvS'
    },
   {
      forum: 'Apache Pulsar Neighborhood YouTube',
      forum_link: 'https://www.youtube.com/apachepulsarneighborhood',
      presenter: 'Enrico Olivelli',
      date: 'Sept 2021',
      title: "Apache Pulsar Deep Dive- an End-to-end view of the Data Flow",
      link: 'https://www.youtube.com/watch?v=oLXCCCGsrWM'
>>>>>>> 7c8f5754
    },
    {
      forum: 'StreamNative blog',
      forum_link: 'https://streamnative.io/',
      date: 'July 2020',
      title: "Pulsar vs Kafka - Part 1 - A More Accurate Perspective on Performance, Architecture, and Features",
      link: 'https://streamnative.io/blog/tech/pulsar-vs-kafka-part-1',
      tags: ''
    },
    {
      forum: 'StreamNative blog',
      forum_link: 'https://streamnative.io/',
      date: 'July 2020',
      title: "Pulsar vs Kafka - Part 2 - Adoption, Use Cases, Differentiators, and Community",
      link: 'https://streamnative.io/blog/tech/pulsar-vs-kafka-part-2',
      tags: ''
    },
    {
      forum: 'StreamNative blog',
      forum_link: 'https://streamnative.io/',
      date: 'June 2020',
      title: "Taking messaging and data ingestion systems to the next level",
      link: 'https://streamnative.io/blog/tech/2020-07-08-podcast',
      tags: ''
    },
    {
      forum: 'StreamNative blog',
      forum_link: 'https://streamnative.io/',
      date: 'June 2020',
      title: "Announcing AMQP-on-Pulsar: bring native AMQP protocol support to Apache Pulsar",
      link: 'https://streamnative.io/blog/tech/2020-06-15-announcing-aop-on-pulsar',
      tags: ''
    },
    {
      forum: 'StreamNative blog',
      forum_link: 'https://streamnative.io/',
      date: 'June 2020',
      title: "How to trace Pulsar messages with OpenTracing and Jaeger",
      link: 'https://streamnative.io/blog/tech/2020-06-11-opentracing-instrumentation-for-pulsar',
      tags: ''
    },
    {
      forum: 'StreamNative blog',
      forum_link: 'https://streamnative.io/',
      date: 'May 2020',
      title: "Introducing StreamNative Hub — Extend Pulsar Capabilities with Rich Integrations",
      link: 'https://streamnative.io/blog/tech/2020-05-26-intro-to-hub',
      tags: ''
    },
    {
      forum: 'StreamNative blog',
      forum_link: 'https://streamnative.io/',
      title: "How to Build a Distributed Database with Apache BookKeeper — Part 1",
      link: 'https://streamnative.io/blog/tech/2020-02-04-how-to-build-database',
      tags: ''
    },
    {
      forum: 'StreamNative blog',
      forum_link: 'https://streamnative.io/',
      title: "How to Build a Distributed Database with Apache BookKeeper — Part 2",
      link: 'https://streamnative.io/blog/tech/2020-04-14-distributed-database-bk2',
      tags: ''
    },
    {
      forum: 'StreamNative blog',
      forum_link: 'https://streamnative.io/',
      title: "How to Build a Distributed Database with Apache BookKeeper — Part 3",
      link: 'https://streamnative.io/blog/tech/2020-05-12-distributed-database-bk3',
      tags: ''
    },
    {
      forum: 'StreamNative blog',
      forum_link: 'https://streamnative.io/',
      title: "How Apache Pulsar Helps Streamline Message System and Reduces O&M Costs at Tuya Smart",
      link: 'https://streamnative.io/blog/tech/2020-05-08-tuya-tech-blog',
      tags: ''
    },
    {
      forum: 'StreamNative blog',
      forum_link: 'https://streamnative.io/',
      title: "Why Zhaopin Chooses Pulsar SQL for Search Log Analysis",
      link: 'https://streamnative.io/blog/tech/2020-05-07-zhaopin-tech-blog',
      tags: ''
    },
    {
      forum: 'StreamNative blog',
      forum_link: 'https://streamnative.io/',
      title: "Why we moved from Apache Kafka to Apache Pulsar",
      link: 'https://streamnative.io/blog/tech/2020-04-21-from-apache-kafka-to-apache-pulsar',
      tags: ''
    },
    {
      forum: 'StreamNative blog',
      forum_link: 'https://streamnative.io/',
      title: "Announcing Kafka-on-Pulsar: bring native Kafka protocol support to Apache Pulsar",
      link: 'https://streamnative.io/blog/tech/2020-03-24-bring-native-kafka-protocol-support-to-apache-pulsar',
      tags: ''
    },
    {
      forum: 'StreamNative blog',
      forum_link: 'https://streamnative.io/',
      title: "Apache Pulsar® Helps Tencent Process Tens of Billions of Financial Transactions Efficiently with Virtually No Data Loss",
      link: 'https://streamnative.io/blog/tech/2020-02-18-pulsar-help-tencent',
      tags: ''
    },
    {
      forum: 'Yahoo Engineering blog',
      forum_link: 'https://yahooeng.tumblr.com/',
      title: 'Open sourcing Pulsar, pub-sub messaging at scale',
      link: 'https://yahooeng.tumblr.com/post/150078336821/open-sourcing-pulsar-pub-sub-messaging-at-scale',
      tags: ''
    },
    {
      forum: 'Streamlio blog',
      forum_link: 'https://streaml.io/blog',
      title: 'Introduction to Apache Pulsar',
      link: 'https://streaml.io/blog/intro-to-pulsar/',
      tags: ''
    },
    {
      forum: 'Streamlio blog',
      forum_link: 'https://streaml.io/blog',
      title: 'Why Apache Pulsar? Part 1',
      link: 'https://streaml.io/blog/why-apache-pulsar/',
      tags: ''
    },
    {
      forum: 'Streamlio blog',
      forum_link: 'https://streaml.io/blog',
      title: 'Why Apache Pulsar? Part 2',
      link: 'https://streaml.io/blog/why-apache-pulsar-part-2',
      tags: ''
    },
    {
      forum: "Jack Vanlightly's blog",
      forum_link: 'https://jack-vanlightly.com',
      title: 'Understanding How Apache Pulsar Works',
      link: 'https://jack-vanlightly.com/blog/2018/10/2/understanding-how-apache-pulsar-works',
      tags: ''
    },
    {
        forum: "Anuradha Prasanna's blog",
        forum_link: 'https://medium.com/@anuradha.neo',
        title: 'Kafka is not the best anymore - Meet Pulsar!',
        link: 'https://medium.com/@anuradha.neo/kafka-is-not-the-best-anymore-meet-pulsar-9eb435c9fc0b',
        tags: ''
    },
    {
        forum: 'Kafkaesque blog',
        forum_link: 'https://kafkaesque.io/news/',
        title: '7 Reasons We Choose Apache Pulsar over Apache Kafka',
        link: 'https://kafkaesque.io/7-reasons-we-choose-apache-pulsar-over-apache-kafka/',
        tags: ''
    },
    {
        forum: "Jack Vanlightly's blog",
        forum_link: 'https://jack-vanlightly.com',
        title: 'How to (not) lose messages on an Apache Pulsar Cluster',
        link: 'https://jack-vanlightly.com/blog/2018/10/21/how-to-not-lose-messages-on-an-apache-pulsar-cluster',
        tags: ''
    },
    {
      forum: 'StreamNative blog',
      forum_link: 'https://streamnative.io/',
      title: "How Orange Financial combats financial fraud in over 50M transactions a day using Apache Pulsar",
      link: 'https://streamnative.io/blog/tech/2019-11-11-how-orange-finaacial-combats-financial-fraud-over-50m-transactions-a-day-useing-apache-pulsar',
      tags: ''
    },
    {
        forum: 'StreamNative blog',
        forum_link: 'https://streamnative.io/',
        title: "Powering Tencent Billing Platform with Apache Pulsar",
        link: 'https://streamnative.io/blog/tech/2019-10-22-powering-tencent-billing-platform-with-apache-pulsar/',
        tags: ''
    },
    {
        forum: 'StreamNative blog',
        forum_link: 'https://streamnative.io/',
        title: "Use Apache SkyWalking to Trace Apache Pulsar Messages",
        link: 'https://streamnative.io/blog/tech/2019-10-10-use-apache-skywalking-to-trace-apache-pulsar/',
        tags: ''
    },
    {
        forum: 'StreamNative blog',
        forum_link: 'https://streamnative.io/',
        title: "StreamNative open sourced and contributed Apache Pulsar Manager to ASF",
        link: 'https://streamnative.io/blog/tech/2019-09-24-streamnative-opensourced-pulsar-manager/',
        tags: ''
    },
    {
        forum: 'StreamNative blog',
        forum_link: 'https://streamnative.io/',
        title: "Apache Pulsar Adoption Story in ActorCloud (IoT Platform)",
        link: 'https://streamnative.io/blog/tech/2019-09-09-apache-pulsar-adoption-in-actorcloud/',
        tags: ''
    },
    {
        forum: 'StreamNative blog',
        forum_link: 'https://streamnative.io/',
        title: "Apache Pulsar at Yahoo!JAPAN",
        link: 'https://streamnative.io/blog/tech/2019-09-06-pular-at-yahoo-japan/',
        tags: ''
    },
    {
        forum: 'StreamNative blog',
        forum_link: 'https://streamnative.io/',
        title: "Build a Priority-based Push Notification System Using Apache Pulsar at GeTui",
        link: 'https://streamnative.io/blog/tech/2019-07-23-build-a-priority-based-push-notification-system-using-apache-pulsar-at-getui/',
        tags: ''
    },
    {
        forum: 'StreamNative blog',
        forum_link: 'https://streamnative.io/',
        title: "Use Apache Pulsar as Streaming Table with 8 Lines of Code",
        link: 'https://streamnative.io/blog/tech/2019-08-28-use-apache-pulsar-as-streaming-table-with-8-lines-of-code/',
        tags: ''
    },
    {
        forum: 'StreamNative blog',
        forum_link: 'https://medium.com/streamnative/',
        title: 'Apache Pulsar as One Unified Storage System for Real Time and Historical Analysis',
        link: 'https://medium.com/streamnative/apache-pulsar-as-one-storage-455222c59017',
        tags: ''
    },
    {
        forum: 'StreamNative blog',
        forum_link: 'https://medium.com/streamnative/',
        title: "What’s New in Apache Pulsar 2.4.0",
        link: 'https://medium.com/streamnative/whats-new-in-apache-pulsar-2-4-0-d646f6727642',
        tags: ''
    },
    {
        forum: "Penghui Li's blog",
        forum_link: 'https://medium.com/@codelipenghui',
        title: "Simplifying Zhaopin's Event Center Using Apache Pulsar",
        link: 'https://medium.com/@codelipenghui/simplifying-zhaopins-event-center-with-apache-pulsar-9784b73bead1',
        tags: ''
    },
    {
        forum: "Jowanza Joseph's blog",
        forum_link: "https://www.jowanza.com/blog",
        title: 'Efficient Stream Processing With Pulsar Functions',
        link: 'https://www.jowanza.com/blog/2019/3/9/efficient-stream-processing-with-pulsar-functions',
        tags: ''
    },
    {
        forum: "Jesse Anderson's blog",
        forum_link: 'http://www.jesse-anderson.com/',
        title: 'Creating Work Queues with Apache Kafka and Apache Pulsar',
        link: 'http://www.jesse-anderson.com/2018/08/creating-work-queues-with-apache-kafka-and-apache-pulsar/',
        tags: ''
    },
    {
        forum: 'Streamlio blog',
        forum_link: 'https://streaml.io/blog',
        title: 'Building Data Driven Applications at STICORP using Apache Pulsar',
        link: 'https://streaml.io/blog/building-data-driven-applications-with-apache-pulsar-at-sticorp',
        tags: ''
    },
    {
        forum: 'The Hut Group tech blog',
        forum_link: 'https://medium.com/thg-tech-blog',
        title: 'A feather in the caps',
        link: 'https://medium.com/thg-tech-blog/a-feather-in-their-caps-4c4083cf9f46',
        tags: ''
    },
    {
        forum: "Karthikeyan Palanivelu's blog",
        forum_link: 'https://medium.com/@pckeyan',
        title: 'Apache Pulsar — One Cluster for the entire enterprise using Multi-tenancy',
        link: 'https://medium.com/@pckeyan/apache-pulsar-one-cluster-for-the-entire-enterprise-using-multi-tenancy-c37e2ee350ef',
        tags: ''
    },
    {
        forum: "Capital One tech blog",
        forum_link: "https://medium.com/capital-one-tech",
        title: 'Apache Pulsar — A Gentle Introduction to Apache’s Newest Pub-Sub Messaging Platform',
        link: 'https://medium.com/capital-one-tech/apache-pulsar-apaches-newest-pub-sub-messaging-platform-1c1ba1a6c673',
        tags: ''
    },
    {
        forum: "Karthikeyan Palanivelu's blog",
        forum_link: 'https://medium.com/@pckeyan',
        title: 'Apache Pulsar: Geo-replication',
        link: 'https://medium.com/@pckeyan/apache-pulsar-geo-replication-ad4f0ca3224b',
        tags: ''
    },
    {
        forum: "Karthikeyan Palanivelu's blog",
        forum_link: 'https://medium.com/@pckeyan',
        title: 'Apache Pulsar: Geo-replication — Synchronous Replication : Hybrid Deployment Model',
        link: 'https://medium.com/@pckeyan/apache-pulsar-geo-replication-synchronous-replication-hybrid-deployment-model-3282013e9ae5',
        tags: ''
    },
    {
        forum: "Streamlio blog",
        forum_link: 'https://streaml.io/blog',
        title: 'Pulsar topic compaction',
        link: 'https://streaml.io/blog/pulsar-topic-compaction',
        tags: ''
    },
    {
        forum: "Streamlio blog",
        forum_link: 'https://streaml.io/blog',
        title: 'Tiered Storage in Apache Pulsar',
        link: 'https://streaml.io/blog/tiered-storage-in-apache-pulsar',
        tags: ''
    },
    {
        forum: "Streamlio blog",
        forum_link: 'https://streaml.io/blog',
        title: 'Introducing Pulsar IO',
        link: 'https://streaml.io/blog/introducing-pulsar-io',
        tags: ''
    },
    {
        forum: "Streamlio blog",
        forum_link: 'https://streaml.io/blog',
        title: 'Pulsar topic compaction',
        link: 'https://streaml.io/blog/pulsar-topic-compaction',
        tags: ''
    },

    {
        forum: "Jesse Anderson's blog",
        forum_link: 'https://www.jesse-anderson.com',
        title: 'Reducing Operational Overhead with Pulsar Functions',
        link: 'https://www.jesse-anderson.com/2019/05/reducing-operational-overhead-with-pulsar-functions/',
        tags: ''
    },
    {
        forum: "Streamlio blog",
        forum_link: 'https://streaml.io/blog',
        title: 'Querying Data Streams with Apache Pulsar SQL',
        link: 'https://streaml.io/blog/querying-data-streams-with-apache-pulsar-sql',
        tags: ''
    },
    {
        forum: "Streamlio blog",
        forum_link: 'https://streaml.io/blog',
        title: 'Configuring Apache Pulsar Tiered Storage with Amazon S3',
        link: 'https://streaml.io/blog/configuring-apache-pulsar-tiered-storage-with-amazon-s3',
        tags: ''
    },
    {
        forum: "Streamlio blog",
        forum_link: 'https://streaml.io/blog',
        title: 'Comparing LogDevice and Apache Pulsar',
        link: 'https://streaml.io/blog/comparing-logdevice-and-apache-pulsar',
        tags: ''
    },
    {
        forum: "Streamlio blog",
        forum_link: 'https://streaml.io/blog',
        title: 'Pulsar’s Multi-Layer System Architecture',
        link: 'https://streaml.io/blog/apache-pulsar-architecture-designing-for-streaming-performance-and-scalability',
        tags: ''
    },
    {
        forum: "Streamlio blog",
        forum_link: 'https://streaml.io/blog',
        title: 'Debugging Pulsar Functions in Java',
        link: 'https://streaml.io/blog/debugging-pulsar-functions-in-java',
        tags: ''
    },
    {
        forum: "Streamlio blog",
        forum_link: 'https://streaml.io/blog',
        title: 'Sentiment Analysis of Tweets using Apache Pulsar',
        link: 'https://streaml.io/blog/sentiment-analysis-of-tweets-using-apache-pulsar',
        tags: ''
    },
    {
        forum: 'Apache Flink blog',
        forum_link: 'https://flink.apache.org/blog/',
        title: 'When Flink & Pulsar Come Together',
        link: 'https://flink.apache.org/2019/05/03/pulsar-flink.html',
        tags: ''
    },
    {
        forum: 'Debezium blog',
        forum_link: 'https://debezium.io/blog',
        title: 'Tutorial for Using Debezium Connectors With Apache Pulsar',
        link: 'https://debezium.io/blog/2019/05/23/tutorial-using-debezium-connectors-with-apache-pulsar/',
        tags: ''
    },
    {
        forum: 'Pulsar in Action',
        forum_link: 'https://www.manning.com/books/pulsar-in-action',
        title: "Pulsar in Action",
        link: 'https://www.manning.com/books/pulsar-in-action',
        tags: ''
     }
    
    ],

  /******************************
   * Presentations
   * 
   ******************************/ 
  presentations: [
   {
      forum: 'Apache Pulsar Neighborhood YouTube',
      forum_link: 'https://www.youtube.com/apachepulsarneighborhood',
      presenter: 'Enrico Olivelli',
      date: 'Sept 2021',
      title: "Apache Pulsar Deep Dive- an End-to-end view of the Data Flow",
      link: 'https://www.youtube.com/watch?v=oLXCCCGsrWM',
      tags: ''
    },
    {
      forum: 'Apache Pulsar Neighborhood YouTube',
      forum_link: 'https://www.youtube.com/apachepulsarneighborhood',
      presenter: 'Simba Khadder',
      date: 'Sept 2021',
      title: "Apache Pulsar and Machine Learning",
      link: 'https://youtu.be/K2WXDwo1y0k',
      tags: ''
    },
    {
      forum: 'Apache Pulsar Neighborhood YouTube',
      forum_link: 'https://www.youtube.com/apachepulsarneighborhood',
      presenter: 'Enrico Olivelli',
      date: 'Sept 2021',
      title: "Leveraging Pulsar's Next Gen Streaming Capabilities from a JavaEE Application",
      link: 'https://www.youtube.com/watch?v=0NA0BIvkQrs',
      tags: ''
    },
   {
      forum: 'Devin Bost\'s YouTube',
      forum_link: 'https://www.youtube.com/channel/UCz_Y86AT4G15xU3IojhX2Kw',
      presenter: 'Devin Bost',
      date: 'Aug 2021',
      title: "Streaming Patterns and Best Practices with Apache Pulsar for Enabling Machine Learning and Analytics",
      link: 'https://www.youtube.com/watch?v=Fdqre_hTnUI',
      tags: ''
    },

    {
      forum: 'Pulsar Summit NA 2021',
      forum_link: 'https://pulsar-summit.org/',
      presenter: '',
      date: 'June 2021',
      title: "Pulsar Summit NA 2021 Playlist",
      link: 'https://www.youtube.com/watch?v=-Bm1h508oIQ&list=PLqRma1oIkcWjyezVodJHcp8GSypvGuc1C',
      tags: ''
    },
    {
      forum: 'Pulsar Summit 2020',
      forum_link: 'https://pulsar-summit.org/',
      presenter: 'Ludwig Pummer, Joe Francis',
      date: 'June 2020',
      title: "Five Years of Operating a Large Scale Globally Replicated Pulsar Installation",
      link: 'https://www.slideshare.net/streamnative/five-years-of-operating-a-large-scale-globally-replicated-pulsar-installation',
      tags: ''
    },
    {
      forum: 'Pulsar Summit 2020',
      forum_link: 'https://pulsar-summit.org/',
      presenter: 'Alexandre Duval',
      date: 'June 2020',
      title: "Building a FaaS with Pulsar",
      link: 'https://www.slideshare.net/streamnative/building-a-faas-with-pulsar',
      tags: ''
    },
    {
      forum: 'Pulsar Summit 2020',
      forum_link: 'https://pulsar-summit.org/',
      presenter: 'Greg Methvin',
      date: 'June 2020',
      title: "Scaling customer engagement with Apache Pulsar",
      link: 'https://www.slideshare.net/streamnative/scaling-customer-engagement-with-apache-pulsar',
      tags: ''
    },
    {
      forum: 'Pulsar Summit 2020',
      forum_link: 'https://pulsar-summit.org/',
      presenter: 'William MaLane',
      date: 'June 2020',
      title: "Finding your pulse for a global enterprise communications nervous system",
      link: 'https://www.slideshare.net/streamnative/finding-your-pulse-for-a-global-enterprise-communications-nervous-systemwilliam-mclane',
      tags: ''
    },
    {
      forum: 'Pulsar Summit 2020',
      forum_link: 'https://pulsar-summit.org/',
      presenter: 'David Kjerrumgaard',
      date: 'June 2020',
      title: "Using Apache Pulsar to Provide Real-Time IoT Analytics on the Edge",
      link: 'https://www.slideshare.net/streamnative/using-apache-pulsar-to-provide-realtime-iot-analytics-on-the-edgedavid',
      tags: ''
    },
    {
      forum: 'Pulsar Summit 2020',
      forum_link: 'https://pulsar-summit.org/',
      presenter: 'Neng Lv',
      date: 'June 2020',
      title: "Stream or segment: what is the best way to access your events in Pulsar",
      link: 'https://www.slideshare.net/streamnative/stream-or-segment-what-is-the-best-way-to-access-your-events-in-pulsarneng',
      tags: ''
    },
    {
      forum: 'Pulsar Summit 2020',
      forum_link: 'https://pulsar-summit.org/',
      presenter: 'Simba Khadder',
      date: 'June 2020',
      title: "Feature Stories: Building Machine Learning Infrastructure on Apache Pulsar",
      link: 'https://www.slideshare.net/streamnative/feature-stores-building-machine-learning-infrastructure-on-apache-pulsarsimba-khadder',
      tags: ''
    },
    {
      forum: 'Pulsar Summit 2020',
      forum_link: 'https://pulsar-summit.org/',
      presenter: 'Sanjeev Kulkarni',
      date: 'June 2020',
      title: "Pulsar Functions Deep Dive",
      link: 'https://www.slideshare.net/streamnative/pulsar-functions-deep-divesanjeev-kulkarni',
      tags: ''
    },
    {
      forum: 'Pulsar Summit 2020',
      forum_link: 'https://pulsar-summit.org/',
      presenter: 'Jesse Anderson',
      date: 'June 2020',
      title: "Pulsar for Kafka People",
      link: 'https://www.slideshare.net/streamnative/pulsar-for-kafka-peoplejesse-anderson',
      tags: ''
    },
    {
      forum: 'Pulsar Summit 2020',
      forum_link: 'https://pulsar-summit.org/',
      presenter: 'Jerry Peng',
      date: 'June 2020',
      title: "Interactive querying of streams using Apache Pulsar",
      link: 'https://www.slideshare.net/streamnative/interactive-querying-of-streams-using-apache-pulsarjerry-peng',
      tags: ''
    },
    {
      forum: 'Pulsar Summit 2020',
      forum_link: 'https://pulsar-summit.org/',
      presenter: 'Anup Ghatage, Ankit Jain',
      date: 'June 2020',
      title: "The first step to Multi AZ architecture for Apache BookKeeper",
      link: 'https://www.slideshare.net/streamnative/the-first-step-to-multi-az-architecture-for-apache-bookkeeperanup-ghatage',
      tags: ''
    },
    {
      forum: 'Pulsar Summit 2020',
      forum_link: 'https://pulsar-summit.org/',
      presenter: 'Carolyn King, Matteo Merli, Sijie Guo',
      date: 'June 2020',
      title: "Messaging & Streaming Everywhere",
      link: 'https://www.slideshare.net/streamnative/open-keynotecarolynmatteosijie',
      tags: ''
    },
    {
      forum: 'Pulsar Summit 2020',
      forum_link: 'https://pulsar-summit.org/',
      presenter: 'Joe Francis, Rajan Dhabalia',
      date: 'June 2020',
      title: "Pulsar Storage on BookKeeper - Seamless Evolution",
      link: 'https://www.slideshare.net/streamnative/pulsar-storage-on-bookkeeper-seamless-evolution',
      tags: ''
    },
    {
      forum: 'Pulsar Summit 2020',
      forum_link: 'https://pulsar-summit.org/',
      presenter: 'Ningguo Chen',
      date: 'June 2020',
      title: "How Apache Pulsar Helps Tencent Process Tens of Billions of Transactions Efficiently",
      link: 'https://www.slideshare.net/streamnative/how-apache-pulsar-helps-tencent-process-tens-of-billions-of-transactions-efficientlyningguo-chen',
      tags: ''
    },
    {
      forum: 'Pulsar Summit 2020',
      forum_link: 'https://pulsar-summit.org/',
      presenter: 'Vincent Xie, Jia Zhai',
      date: 'June 2020',
      title: "Unify Storage Backend for Batch and Streaming Computation with Apache Pulsar",
      link: 'https://www.slideshare.net/streamnative/unify-storage-backend-for-batch-and-streaming-computation-with-apache-pulsarvincent',
      tags: ''
    },
    {
      forum: 'Pulsar Summit 2020',
      forum_link: 'https://pulsar-summit.org/',
      presenter: 'Seth Wiesman',
      date: 'June 2020',
      title: "Unified Data Processing with Apache Flink and Apache Pulsar",
      link: 'https://www.slideshare.net/streamnative/unified-data-processing-with-apache-flink-and-apache-pulsarseth-wiesman',
      tags: ''
    },
    {
      forum: 'Pulsar Summit 2020',
      forum_link: 'https://pulsar-summit.org/',
      presenter: 'Paige Roberts',
      date: 'June 2020',
      title: "Architecting Production IoT Analytics",
      link: 'https://www.slideshare.net/streamnative/architecting-production-iot-analyticspaige-roberts',
      tags: ''
    },
    {
      forum: 'Pulsar Summit 2020',
      forum_link: 'https://pulsar-summit.org/',
      presenter: 'Nozomi Kurihara',
      date: 'June 2020',
      title: "Large scale log pipeline using Apache Pulsar",
      link: 'https://www.slideshare.net/streamnative/large-scale-log-pipeline-using-apache-pulsarnozomi',
      tags: ''
    },
    {
      forum: 'Pulsar Summit 2020',
      forum_link: 'https://pulsar-summit.org/',
      presenter: 'Robert van Mölken',
      date: 'June 2020',
      title: "Ten reasons to choose Apache Pulsar over Apache Kafka for Event Sourcing",
      link: 'https://www.slideshare.net/streamnative/ten-reasons-to-choose-apache-pulsar-over-apache-kafka-for-event-sourcingrobert-van-mlken',
      tags: ''
    },
    {
      forum: 'Pulsar Summit 2020',
      forum_link: 'https://pulsar-summit.org/',
      presenter: 'Simon Crosby',
      date: 'June 2020',
      title: "Easily Build a Smart Pulsar Stream Processor",
      link: 'https://www.slideshare.net/streamnative/easily-build-a-smart-pulsar-stream-processorsimon-crosby',
      tags: ''
    },
    {
      forum: 'Pulsar Summit 2020',
      forum_link: 'https://pulsar-summit.org/',
      presenter: 'Pranav Dharma',
      date: 'June 2020',
      title: "How Splunk Mission Control leverages various Pulsar subscription types",
      link: 'https://www.slideshare.net/streamnative/how-splunk-mission-control-leverages-various-pulsar-subscription-typespranav-dharma',
      tags: ''
    },
    {
      forum: 'Pulsar Summit 2020',
      forum_link: 'https://pulsar-summit.org/',
      presenter: 'Caito Scherr',
      date: 'June 2020',
      title: "Streaming, Fast and Slow",
      link: 'https://www.slideshare.net/streamnative/streaming-fast-and-slowcaito-scherr',
      tags: ''
    },
    {
      forum: 'Pulsar Summit 2020',
      forum_link: 'https://pulsar-summit.org/',
      presenter: 'Karthik Ramasamy',
      date: 'June 2020',
      title: "Why Splunk Chose Pulsar",
      link: 'https://www.slideshare.net/streamnative/why-splunk-chose-pulsarkarthik-ramasamy',
      tags: ''
    },
    {
      forum: 'Pulsar Summit 2020',
      forum_link: 'https://pulsar-summit.org/',
      presenter: 'Chris Kellogg',
      date: 'June 2020',
      title: "Securing your Pulsar Cluster with Vault",
      link: 'https://www.slideshare.net/streamnative/securing-your-pulsar-cluster-with-vaultchris-kellogg-236137352',
      tags: ''
    },
    {
      forum: 'Pulsar Summit 2020',
      forum_link: 'https://pulsar-summit.org/',
      presenter: 'Enrico Olivelli',
      date: 'June 2020',
      title: "Introducing HerdDB - a distributed JVM embeddable database built upon Apache BookKeeper",
      link: 'https://www.slideshare.net/streamnative/introducing-herddb-a-distributed-jvm-embeddable-database-built-upon-apache-bookkeeperenrico-olivelli',
      tags: ''
    },
    {
      forum: 'Pulsar Summit 2020',
      forum_link: 'https://pulsar-summit.org/',
      presenter: 'Pierre Zemb',
      date: 'June 2020',
      title: "Building a Messaging Solutions for OVHcloud with Apache Pulsar",
      link: 'https://www.slideshare.net/streamnative/building-a-messaging-solutions-for-ovhcloud-with-apache-pulsarpierre-zemb',
      tags: ''
    },
    {
      forum: 'Pulsar Summit 2020',
      forum_link: 'https://pulsar-summit.org/',
      presenter: 'Devin Bost',
      date: 'June 2020',
      title: "Pulsar Architectural Patterns for CI/CD Automation and Self-Service",
      link: 'https://www.slideshare.net/streamnative/pulsar-architectural-patterns-for-cicd-automation-and-selfservicedevin-bost-236083234',
      tags: ''
    },
    {
      forum: 'Pulsar Summit 2020',
      forum_link: 'https://pulsar-summit.org/',
      presenter: 'Addison Higham',
      date: 'June 2020',
      title: "Getting Pulsar Spinning",
      link: 'https://www.slideshare.net/streamnative/getting-pulsar-spinningaddison-higham',
      tags: ''
    },
    {
      forum: 'StreamNative Academy',
      forum_link: 'https://streamnative.io/academy',
      presenter: 'Shivji Jha',
      date: 'May 2020',
      title: "Lessons from managing a Pulsar cluster (Nutanix)",
      link: 'https://www.slideshare.net/streamnative/lessons-from-managing-a-pulsar-cluster-nutanix',
      tags: ''
    },
    {
      forum: '',
      forum_link: '',
      presenter: 'Sijie Guo',
      date: 'May 2020',
      title: "Building event streaming pipelines using Apache Pulsar",
      link: 'https://www.slideshare.net/streamnative/building-event-streaming-pipelines-using-apache-pulsar',
      tags: ''
    },
    {
      forum: 'TGIPulsar',
      forum_link: 'https://streamnative.io/resource#tgip',
      presenter: 'Sijie Guo',
      date: 'April 2020',
      title: "Lifecycle of a Pulsar message",
      link: 'https://www.slideshare.net/streamnative/tgipulsar-ep-006-lifecycle-of-a-pulsar-message',
      tags: ''
    },
    {
      forum: '',
      forum_link: '',
      presenter: 'Sijie Guo, Pierre Zemb',
      date: 'March 2020',
      title: "Introducing Kafka-on-Pulsar: bring native Kafka protocol support to Apache Pulsar",
      link: 'https://www.slideshare.net/streamnative/introducing-kafkaonpulsar-bring-native-kafka-protocol-support-to-apache-pulsar',
      tags: ''
    },
    {
      forum: '2019 China Technical Communication Forum',
      forum_link: 'http://www.tc-china.org/event/tcweekly/7454/',
      presenter: 'Yu Liu',
      date: 'December 2019',
      title: "Code the docs",
      link: 'https://www.slideshare.net/streamnative/code-the-docsyu-liu',
      tags: ''
    },
    {
      forum: 'Google DevFest 2019 in Beijing',
      forum_link: 'https://devfest.withgoogle.com/?utm_source=devsite&utm_medium=events&utm_campaign=past&utm_content=DevSite_HPP',
      presenter: 'Xiaolong Ran',
      date: 'December 2019',
      title: "Serverless Event Streaming with Pulsar Functions",
      link: 'https://www.slideshare.net/streamnative/google-devfest-about-pulsar-by-xiaolong',
      tags: ''
    },
    {
      forum: 'Apache Pulsar Meetup x PingCAP Infra Meetup | Beijing',
      forum_link: 'https://www.huodongxing.com/event/7520647658000',
      presenter: 'Xiaolong Ran',
      date: 'December 2019',
      title: "Apache Pulsar and GitHub",
      link: 'https://www.slideshare.net/streamnative/apache-pulsar-and-githubxiaolong',
      tags: ''
    },
    {
      forum: 'Apache Pulsar Meetup x PingCAP Infra Meetup | Beijing',
      forum_link: 'https://www.huodongxing.com/event/7520647658000',
      presenter: 'Penghui Li, Yong Zhang',
      date: 'December 2019',
      title: "Transaction preview of Apache Pulsar",
      link: 'https://www.slideshare.net/streamnative/transaction-preview-of-apache-pulsar',
      tags: ''
    },
    {
      forum: 'Apache Pulsar Meetup | Shanghai',
      forum_link: 'https://www.huodongxing.com/event/5515876233300',
      presenter: 'Xiaolong Ran, Guangning E',
      date: 'November 2019',
      title: "Pulsarctl & Pulsar Manager",
      link: 'https://www.slideshare.net/streamnative/pulsarctl-pulsar-manager',
      tags: ''
    },
    {
      forum: 'Apache Pulsar Meetup | Shanghai',
      forum_link: 'https://www.huodongxing.com/event/5515876233300',
      presenter: 'Jennifer Huang',
      date: 'November 2019',
      title: "Apache Pulsar Community",
      link: 'https://www.slideshare.net/streamnative/apache-pulsar-communityjennifer',
      tags: ''
    },
    {
      forum: 'Apache Pulsar Meetup | Shanghai',
      forum_link: 'https://www.huodongxing.com/event/5515876233300',
      presenter: 'Penghui Li, Bo Cong, Jia Zhai',
      date: 'November 2019',
      title: "Preview of Apache Pulsar 2.5.0",
      link: 'https://www.slideshare.net/streamnative/preview-of-apache-pulsar-250',
      tags: ''
    },
    {
      forum: 'COSCon\'19',
      forum_link: 'https://kaiyuanshe.cn/activity/summit/coscon-2019/',
      presenter: 'Jennifer Huang',
      date: 'November, 2019',
      title: "Apache Pulsar: A borderless community",
      link: 'https://www.slideshare.net/streamnative/apache-pulsaraborderlesscommunityjennifer',
      tags: ''
    },
    {
      forum: 'COSCon\'19',
      forum_link: 'https://kaiyuanshe.cn/activity/summit/coscon-2019/',
      presenter: 'Yu Liu',
      date: 'November, 2019',
      title: "Cos con19 about Pulsar",
      link: 'https://www.slideshare.net/streamnative/cos-con19-pulsaryuliu',
      tags: ''
    },
    {
      forum: 'Flink Forward Europe',
      forum_link: 'https://europe-2019.flink-forward.org/',
      presenter: 'Sijie Guo',
      date: 'October 2019',
      title: "Query Pulsar Streams using Apache Flink",
      link: 'https://www.slideshare.net/streamnative/query-pulsar-streams-using-apache-flink',
      tags: ''
    },
    {
      forum: 'Strata Data Conference | New York',
      forum_link: 'https://conferences.oreilly.com/strata/strata-ny',
      presenter: 'Vincent Xie, Jia Zhai',
      date: 'September 2019',
      title: "How Orange Financial combat financial frauds over 50M transactions a day using Apache Pulsar",
      link: 'https://www.slideshare.net/streamnative/how-orange-financial-combat-financial-frauds-over-50m-transactions-a-day-using-apache-pulsar-176284080',
      tags: ''
    },
    {
      forum: 'ApacheCon NA 2019',
      forum_link: 'https://www.apachecon.com/acna19/',
      presenter: 'Xiaolong Ran',
      date: 'September 2019',
      title: "Serverless Event Streaming with Pulsar Functions",
      link: 'https://www.slideshare.net/streamnative/serverless-event-streaming-with-pulsar-functions-171597848',
      tags: ''
    },
    {
      forum: 'ApacheCon NA 2019',
      forum_link: 'https://www.apachecon.com/acna19/',
      presenter: 'Penghui Li, Jia Zhai',
      date: 'September 2019',
      title: "Building Zhaopin's enterprise event center on Apache Pulsar",
      link: 'https://www.slideshare.net/streamnative/building-zhaopins-enterprise-event-center-on-apache-pulsar',
      tags: ''
    },
    {
      forum: '',
      forum_link: '',
      presenter: 'Sijie Guo',
      date: 'August 2019',
      title: "When Apache Pulsar meets Apache Flink",
      link: 'https://www.slideshare.net/streamnative/when-apache-pulsar-meets-apache-flink',
      tags: ''
    },
    {
      forum: 'Apache Pulsar Meetup | Beijing',
      forum_link: 'https://www.huodongxing.com/event/1502359221000',
      presenter: 'Sijie Guo, Yong Zhang',
      date: 'August 2019',
      title: "Transaction Support in Pulsar 2.5.0",
      link: 'https://www.slideshare.net/streamnative/transaction-support-in-pulsar-250',
      tags: ''
    },
    {
      forum: 'Apache Pulsar Meetup | Beijing',
      forum_link: 'https://www.huodongxing.com/event/1502359221000',
      presenter: 'Yijie Shen',
      date: 'August 2019',
      title: "Integrating Apache Pulsar with Big Data Ecosystem",
      link: 'https://www.slideshare.net/streamnative/8-integrate-apachepulsarwithbigdataecosystem',
      tags: ''
    },
    {
      forum: 'Apache Pulsar Meetup | Beijing',
      forum_link: 'https://www.huodongxing.com/event/1502359221000',
      presenter: 'Penghui Li, Bo Cong',
      date: 'August 2019',
      title: "How Zhaopin contributes to Pulsar community",
      link: 'https://www.slideshare.net/streamnative/3-zhaopin-inpulsarcommunity-165096725',
      tags: ''
    },
    {
      forum: 'Apache Pulsar Meetup | Beijing',
      forum_link: 'https://www.huodongxing.com/event/1502359221000',
      presenter: 'Jia Zhai',
      date: 'August 2019',
      title: "Kafka on Pulsar(KOP)",
      link: 'https://www.slideshare.net/streamnative/2-kafkaonpulsarjia',
      tags: ''
    },
    {
      forum: 'Apache Pulsar Meetup | Beijing',
      forum_link: 'https://www.huodongxing.com/event/1502359221000',
      presenter: 'Nozomi Kurihara',
      date: 'August 2019',
      title: "Apache Pulsar at Yahoo!JAPAN",
      link: 'https://www.slideshare.net/streamnative/1-apache-pulsaratyahoojapan-165095533',
      tags: ''
    },
    {
      forum: '',
      forum_link: '',
      presenter: 'Sijie Guo',
      date: 'June 2019',
      title: "What's new in apache pulsar 2.4.0",
      link: 'https://www.slideshare.net/streamnative/whats-new-in-apache-pulsar-240',
      tags: ''
    },
    {
      forum: 'Apache Pulsar Meetup | Shenzhen',
      forum_link: 'https://www.huodongxing.com/event/9495713659500',
      presenter: 'Yijie Shen',
      date: 'June 2019',
      title: 'A Unified Platform for Real-time Storage and Processing - Apache Pulsar as Stream Storage, Apache Spark for Processing as an example',
      link: 'https://www.slideshare.net/streamnative/a-unified-platform-for-realtime-storage-and-processing',
      tags: ''
    },
    {
      forum: 'Ray Forward Beijing Meetup',
      forum_link: 'https://tech.antfin.com/community/activities/698',
      presenter: 'Sijie Guo',
      date: 'June 2019',
      title: 'Serverless Event Streaming with Pulsar Functions',
      link: 'https://www.slideshare.net/streamnative/serverless-event-streaming-with-pulsar-functions',
      tags: ''
    },
    {
      forum: 'Flink Forward San Francisco 2019',
      forum_link: 'https://sf-2019.flink-forward.org/',
      presenter: 'Sijie Guo',
      date: 'April 2019',
      title: 'Elastic Data Processing with Apache Flink and Apache Pulsar',
      link: 'https://www.slideshare.net/streamnative/elastic-data-processing-with-apache-flink-and-apache-pulsar',
      tags: ''
    },
    {
      forum: 'Strata Data San Francisco 2019',
      forum_link: '',
      presenter: 'Penghui Li, Sijie Guo',
      date: 'March 2019',
      title: 'How Zhaopin built its Event Center using Apache Pulsar',
      link: 'https://www.slideshare.net/streamnative/how-zhaopin-built-its-event-center-using-apache-pulsar-152691364',
      tags: ''
    },
    {
      forum: 'Strata San Jose',
      forum_link: 'https://conferences.oreilly.com/strata/strata-ca',
      presenter: 'Matteo Merli',
      date: 'March 2018',
      title: 'Effectively-once semantics in Apache Pulsar',
      link: 'https://www.slideshare.net/merlimat/effectivelyonce-semantics-in-apache-pulsar',
      tags: ''
    },
    {
      forum: '',
      forum_link: '',
      presenter: 'Matteo Merli',
      date: 'November 2016',
      title: 'Pulsar: a distributed pub-sub platform',
      link: 'https://www.slideshare.net/merlimat/pulsar-distributed-pubsub-platform',
      tags: ''
    },
    {
      forum: 'Bay Area Hadoop Meetup',
      forum_link: 'https://www.meetup.com/hadoop',
      presenter: 'Matteo Merli',
      date: 'October 2016',
      title: 'Pulsar: a highly scalable, low-latency pub-sub messaging system',
      link: 'https://www.slideshare.net/ydn/october-2016-hug-pulsar-a-highly-scalable-low-latency-pubsub-messaging-system',
      tags: ''
    }
  ]
}<|MERGE_RESOLUTION|>--- conflicted
+++ resolved
@@ -123,10 +123,6 @@
       forum_link: 'https://dattell.com/data-architecture-blog/',
       date: 'Feb 2021',
       title: "Apache Pulsar Subscription Types",
-<<<<<<< HEAD
-      link: 'https://dattell.com/data-architecture-blog/subscription-types-in-apache-pulsar/',
-      tags: ''
-=======
       link: 'https://dattell.com/data-architecture-blog/subscription-types-in-apache-pulsar/'
     }
     
@@ -169,8 +165,48 @@
       date: 'Sept 2021',
       title: "Apache Pulsar Deep Dive- an End-to-end view of the Data Flow",
       link: 'https://www.youtube.com/watch?v=oLXCCCGsrWM'
->>>>>>> 7c8f5754
-    },
+    },
+    {
+      forum: 'Apache Pulsar Neighborhood YouTube',
+      forum_link: 'https://www.youtube.com/apachepulsarneighborhood',
+      presenter: 'Simba Khadder',
+      date: 'Sept 2021',
+      title: "Apache Pulsar and Machine Learning",
+      link: 'https://youtu.be/K2WXDwo1y0k'
+    },
+    {
+      forum: 'Apache Pulsar Neighborhood YouTube',
+      forum_link: 'https://www.youtube.com/apachepulsarneighborhood',
+      presenter: 'Enrico Olivelli',
+      date: 'Sept 2021',
+      title: "Leveraging Pulsar's Next Gen Streaming Capabilities from a JavaEE Application",
+      link: 'https://www.youtube.com/watch?v=0NA0BIvkQrs'
+    },
+   {
+      forum: 'Devin Bost\'s YouTube',
+      forum_link: 'https://www.youtube.com/channel/UCz_Y86AT4G15xU3IojhX2Kw',
+      presenter: 'Devin Bost',
+      date: 'Aug 2021',
+      title: "Streaming Patterns and Best Practices with Apache Pulsar for Enabling Machine Learning and Analytics",
+      link: 'https://www.youtube.com/watch?v=Fdqre_hTnUI'
+    },
+
+    {
+      forum: 'Pulsar Summit NA 2021',
+      forum_link: 'https://pulsar-summit.org/',
+      presenter: '',
+      date: 'June 2021',
+      title: "Pulsar Summit NA 2021 Playlist",
+      link: 'https://www.youtube.com/watch?v=-Bm1h508oIQ&list=PLqRma1oIkcWjyezVodJHcp8GSypvGuc1C'
+    }
+  ],
+    /***************************
+     * Older Articles
+     * 
+     * 
+     * *************************/
+  older_articles: [
+    
     {
       forum: 'StreamNative blog',
       forum_link: 'https://streamnative.io/',
