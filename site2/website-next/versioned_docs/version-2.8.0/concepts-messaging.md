---
id: concepts-messaging
title: Messaging
sidebar_label: "Messaging"
original_id: concepts-messaging
---

import Tabs from '@theme/Tabs';
import TabItem from '@theme/TabItem';


Pulsar is built on the [publish-subscribe](https://en.wikipedia.org/wiki/Publish%E2%80%93subscribe_pattern) pattern (often abbreviated to pub-sub). In this pattern, [producers](#producers) publish messages to [topics](#topics). [Consumers](#consumers) [subscribe](#subscription-types) to those topics, process incoming messages, and send an acknowledgement when processing is complete.

When a subscription is created, Pulsar [retains](concepts-architecture-overview.md#persistent-storage) all messages, even if the consumer is disconnected. Retained messages are discarded only when a consumer acknowledges that those messages are processed successfully.

## Messages

Messages are the basic "unit" of Pulsar. The following table lists the components of messages.

Component | Description
:---------|:-------
Value / data payload | The data carried by the message. All Pulsar messages contain raw bytes, although message data can also conform to data [schemas](schema-get-started).
Key | Messages are optionally tagged with keys, which is useful for things like [topic compaction](concepts-topic-compaction).
Properties | An optional key/value map of user-defined properties.
Producer name | The name of the producer who produces the message. If you do not specify a producer name, the default name is used. 
Sequence ID | Each Pulsar message belongs to an ordered sequence on its topic. The sequence ID of the message is its order in that sequence.
Publish time | The timestamp of when the message is published. The timestamp is automatically applied by the producer.
Event time | An optional timestamp attached to a message by applications. For example, applications attach a timestamp on when the message is processed. If nothing is set to event time, the value is `0`. 
TypedMessageBuilder | It is used to construct a message. You can set message properties such as the message key, message value with `TypedMessageBuilder`. <br /> When you set `TypedMessageBuilder`, set the key as a string. If you set the key as other types, for example, an AVRO object, the key is sent as bytes, and it is difficult to get the AVRO object back on the consumer.

The default size of a message is 5 MB. You can configure the max size of a message with the following configurations.

- In the `broker.conf` file.

  ```bash
  
  # The max size of a message (in bytes).
  maxMessageSize=5242880
  
  ```

- In the `bookkeeper.conf` file.

  ```bash
  
  # The max size of the netty frame (in bytes). Any messages received larger than this value are rejected. The default value is 5 MB.
  nettyMaxFrameSizeBytes=5253120
  
  ```

> For more information on Pulsar message contents, see Pulsar [binary protocol](developing-binary-protocol).

## Producers

A producer is a process that attaches to a topic and publishes messages to a Pulsar [broker](reference-terminology.md#broker). The Pulsar broker process the messages.

### Send modes

Producers send messages to brokers synchronously (sync) or asynchronously (async).

| Mode       | Description |            
|:-----------|-----------|
| Sync send  | The producer waits for an acknowledgement from the broker after sending every message. If the acknowledgment is not received, the producer treats the sending operation as a failure.                                                                                                                                                                                    |
| Async send | The producer puts a message in a blocking queue and returns immediately. The client library sends the message to the broker in the background. If the queue is full (you can [configure](reference-configuration.md#broker) the maximum size), the producer is blocked or fails immediately when calling the API, depending on arguments passed to the producer. |

### Access mode

You can have different types of access modes on topics for producers.

|Access mode | Description
|---|---
`Shared`|Multiple producers can publish on a topic. <br /><br />This is the **default** setting.
`Exclusive`|Only one producer can publish on a topic. <br /><br />If there is already a producer connected, other producers trying to publish on this topic get errors immediately.<br /><br />The “old” producer is evicted and a “new” producer is selected to be the next exclusive producer if the “old” producer experiences a network partition with the broker.
`WaitForExclusive`|If there is already a producer connected, the producer creation is pending (rather than timing out) until the producer gets the `Exclusive` access.<br /><br />The producer that succeeds in becoming the exclusive one is treated as the leader. Consequently, if you want to implement the leader election scheme for your application, you can use this access mode.

:::note

Once an application creates a producer with the `Exclusive` or `WaitForExclusive` access mode successfully, the instance of the application is guaranteed to be the **only one writer** on the topic. Other producers trying to produce on this topic get errors immediately or have to wait until they get the `Exclusive` access. 
For more information, see [PIP 68: Exclusive Producer](https://github.com/apache/pulsar/wiki/PIP-68:-Exclusive-Producer).

:::

You can set producer access mode through Java Client API. For more information, see `ProducerAccessMode` in [ProducerBuilder.java](https://github.com/apache/pulsar/blob/fc5768ca3bbf92815d142fe30e6bfad70a1b4fc6/pulsar-client-api/src/main/java/org/apache/pulsar/client/api/ProducerBuilder.java).


### Compression

You can compress messages published by producers during transportation. Pulsar currently supports the following types of compression:

* [LZ4](https://github.com/lz4/lz4)
* [ZLIB](https://zlib.net/)
* [ZSTD](https://facebook.github.io/zstd/)
* [SNAPPY](https://google.github.io/snappy/)

### Batching

When batching is enabled, the producer accumulates and sends a batch of messages in a single request. The batch size is defined by the maximum number of messages and the maximum publish latency. Therefore, the backlog size represents the total number of batches instead of the total number of messages.

In Pulsar, batches are tracked and stored as single units rather than as individual messages. Consumer unbundles a batch into individual messages. However, scheduled messages (configured through the `deliverAt` or the `deliverAfter` parameter) are always sent as individual messages even batching is enabled.

In general, a batch is acknowledged when all of its messages are acknowledged by a consumer. It means unexpected failures, negative acknowledgements, or acknowledgement timeouts can result in redelivery of all messages in a batch, even if some of the messages are acknowledged.

To avoid redelivering acknowledged messages in a batch to the consumer, Pulsar introduces batch index acknowledgement since Pulsar 2.6.0. When batch index acknowledgement is enabled, the consumer filters out the batch index that has been acknowledged and sends the batch index acknowledgement request to the broker. The broker maintains the batch index acknowledgement status and tracks the acknowledgement status of each batch index to avoid dispatching acknowledged messages to the consumer. When all indexes of the batch message are acknowledged, the batch message is deleted.

By default, batch index acknowledgement is disabled (`acknowledgmentAtBatchIndexLevelEnabled=false`). You can enable batch index acknowledgement by setting the `acknowledgmentAtBatchIndexLevelEnabled` parameter to `true` at the broker side. Enabling batch index acknowledgement results in more memory overheads. 

### Chunking
When you enable chunking, read the following instructions.
- Batching and chunking cannot be enabled simultaneously. To enable chunking, you must disable batching in advance.
- Chunking is only supported for persisted topics.
<<<<<<< HEAD
- Chunking is only supported for Exclusive and Failover subscription types.
=======
- Chunking is only supported for the exclusive and failover subscription types.
>>>>>>> 99946141

When chunking is enabled (`chunkingEnabled=true`), if the message size is greater than the allowed maximum publish-payload size, the producer splits the original message into chunked messages and publishes them with chunked metadata to the broker separately and in order. At the broker side, the chunked messages are stored in the managed-ledger in the same way as that of ordinary messages. The only difference is that the consumer needs to buffer the chunked messages and combines them into the real message when all chunked messages have been collected. The chunked messages in the managed-ledger can be interwoven with ordinary messages. If producer fails to publish all the chunks of a message, the consumer can expire incomplete chunks if consumer fail to receive all chunks in expire time. By default, the expire time is set to one hour.

The consumer consumes the chunked messages and buffers them until the consumer receives all the chunks of a message. And then the consumer stitches chunked messages together and places them into the receiver-queue. Clients consume messages from the receiver-queue. Once the consumer consumes the entire large message and acknowledges it, the consumer internally sends acknowledgement of all the chunk messages associated to that large message. You can set the `maxPendingChunkedMessage` parameter on the consumer. When the threshold is reached, the consumer drops the unchunked messages by silently acknowledging them or asking the broker to redeliver them later by marking them unacknowledged.

The broker does not require any changes to support chunking for non-shared subscription. The broker only uses `chunkedMessageRate` to record chunked message rate on the topic.

#### Handle chunked messages with one producer and one ordered consumer

As shown in the following figure, when a topic has one producer which publishes large message payload in chunked messages along with regular non-chunked messages. The producer publishes message M1 in three chunks M1-C1, M1-C2 and M1-C3. The broker stores all the three chunked messages in the managed-ledger and dispatches to the ordered (exclusive/failover) consumer in the same order. The consumer buffers all the chunked messages in memory until it receives all the chunked messages, combines them into one message and then hands over the original message M1 to the client.

![](/assets/chunking-01.png)

#### Handle chunked messages with multiple producers and one ordered consumer

When multiple publishers publish chunked messages into a single topic, the broker stores all the chunked messages coming from different publishers in the same managed-ledger. As shown below, Producer 1 publishes message M1 in three chunks M1-C1, M1-C2 and M1-C3. Producer 2 publishes message M2 in three chunks M2-C1, M2-C2 and M2-C3. All chunked messages of the specific message are still in order but might not be consecutive in the managed-ledger. This brings some memory pressure to the consumer because the consumer keeps separate buffer for each large message to aggregate all chunks of the large message and combine them into one message.

![](/assets/chunking-02.png)

## Consumers

A consumer is a process that attaches to a topic via a subscription and then receives messages.

A consumer sends a [flow permit request](developing-binary-protocol.md#flow-control) to a broker to get messages. There is a queue at the consumer side to receive messages pushed from the broker. You can configure the queue size with the [`receiverQueueSize`](client-libraries-java.md#configure-consumer) parameter. The default size is `1000`). Each time `consumer.receive()` is called, a message is dequeued from the buffer.  

### Receive modes

Messages are received from [brokers](reference-terminology.md#broker) either synchronously (sync) or asynchronously (async).

| Mode          | Description                                                                                                                                                                                                   |
|:--------------|:--------------------------------------------------------------------------------------------------------------------------------------------------------------------------------------------------------------|
| Sync receive  | A sync receive is blocked until a message is available.                                                                                                                                                  |
| Async receive | An async receive returns immediately with a future value—for example, a [`CompletableFuture`](http://www.baeldung.com/java-completablefuture) in Java—that completes once a new message is available. |

### Listeners

Client libraries provide listener implementation for consumers. For example, the [Java client](client-libraries-java) provides a {@inject: javadoc:MesssageListener:/client/org/apache/pulsar/client/api/MessageListener} interface. In this interface, the `received` method is called whenever a new message is received.

### Acknowledgement

When a consumer consumes a message successfully, the consumer sends an acknowledgement request to the broker. This message is permanently stored, and then deleted only after all the subscriptions have acknowledged it. If you want to store the message that has been acknowledged by a consumer, you need to configure the [message retention policy](concepts-messaging.md#message-retention-and-expiry).

For a batch message, if batch index acknowledgement is enabled, the broker maintains the batch index acknowledgement status and tracks the acknowledgement status of each batch index to avoid dispatching acknowledged messages to the consumer. When all indexes of the batch message are acknowledged, the batch message is deleted. For details about the batch index acknowledgement, see [batching](#batching).

Messages can be acknowledged in the following two ways:

- Messages are acknowledged individually. With individual acknowledgement, the consumer needs to acknowledge each message and sends an acknowledgement request to the broker.
- Messages are acknowledged cumulatively. With cumulative acknowledgement, the consumer only needs to acknowledge the last message it received. All messages in the stream up to (and including) the provided message are not re-delivered to that consumer.

:::note

<<<<<<< HEAD
Cumulative acknowledgement cannot be used in [Shared subscription type](#subscription-types), because Shared subscription type involves multiple consumers who have access to the same subscription. In Shared subscription type, messages are acknowledged individually.
=======
Cumulative acknowledgement cannot be used in [Shared subscription type](#subscription-types), because this subscription type involves multiple consumers which have access to the same subscription. In Shared subscription type, messages are acknowledged individually.
>>>>>>> 99946141

:::

### Negative acknowledgement

When a consumer does not consume a message successfully at a time, and wants to consume the message again, the consumer sends a negative acknowledgement to the broker, and then the broker redelivers the message.

<<<<<<< HEAD
Messages are negatively acknowledged one by one or cumulatively, which depends on the consumption subscription type.

In Exclusive and Failover subscription types, consumers only negatively acknowledge the last message they receive.

In Shared and Key_Shared subscription types, you can negatively acknowledge messages individually.
=======
Messages are negatively acknowledged either individually or cumulatively, depending on the consumption subscription type.

In the exclusive and failover subscription types, consumers only negatively acknowledge the last message they receive.

In the shared and Key_Shared subscription types, you can negatively acknowledge messages individually.
>>>>>>> 99946141

Be aware that negative acknowledgment on ordered subscription types, such as Exclusive, Failover and Key_Shared, can cause failed messages to arrive consumers out of the original order.

:::note

If batching is enabled, other messages and the negatively acknowledged messages in the same batch are redelivered to the consumer.

:::

### Acknowledgement timeout

If a message is not consumed successfully, and you want to trigger the broker to redeliver the message automatically, you can adopt the unacknowledged message automatic re-delivery mechanism. Client tracks the unacknowledged messages within the entire `acktimeout` time range, and sends a `redeliver unacknowledged messages` request to the broker automatically when the acknowledgement timeout is specified.

:::note

If batching is enabled, other messages and the unacknowledged messages in the same batch are redelivered to the consumer.

:::

:::note

Prefer negative acknowledgements over acknowledgement timeout. Negative acknowledgement controls the re-delivery of individual messages with more precision, and avoids invalid redeliveries when the message processing time exceeds the acknowledgement timeout.

:::

### Dead letter topic

Dead letter topic enables you to consume new messages when some messages cannot be consumed successfully by a consumer. In this mechanism, messages that are failed to be consumed are stored in a separate topic, which is called dead letter topic. You can decide how to handle messages in the dead letter topic.

The following example shows how to enable dead letter topic in a Java client using the default dead letter topic:

```java

Consumer<byte[]> consumer = pulsarClient.newConsumer(Schema.BYTES)
              .topic(topic)
              .subscriptionName("my-subscription")
              .subscriptionType(SubscriptionType.Shared)
              .deadLetterPolicy(DeadLetterPolicy.builder()
                    .maxRedeliverCount(maxRedeliveryCount)
                    .build())
              .subscribe();

```

The default dead letter topic uses this format: 

```

<topicname>-<subscriptionname>-DLQ

```

  
If you want to specify the name of the dead letter topic, use this Java client example:

```java

Consumer<byte[]> consumer = pulsarClient.newConsumer(Schema.BYTES)
              .topic(topic)
              .subscriptionName("my-subscription")
              .subscriptionType(SubscriptionType.Shared)
              .deadLetterPolicy(DeadLetterPolicy.builder()
                    .maxRedeliverCount(maxRedeliveryCount)
                    .deadLetterTopic("your-topic-name")
                    .build())
              .subscribe();

```

Dead letter topic depends on message re-delivery. Messages are redelivered either due to [acknowledgement timeout](#acknowledgement-timeout) or [negative acknowledgement](#negative-acknowledgement). If you are going to use negative acknowledgement on a message, make sure it is negatively acknowledged before the acknowledgement timeout. 

:::note

<<<<<<< HEAD
Currently, dead letter topic is enabled in Shared and Key_Shared subscription types.
=======
Currently, dead letter topic is enabled In the shared and Key_Shared subscription types.
>>>>>>> 99946141

:::

### Retry letter topic

For many online business systems, a message is re-consumed due to exception occurs in the business logic processing. To configure the delay time for re-consuming the failed messages, you can configure the producer to send messages to both the business topic and the retry letter topic, and enable automatic retry on the consumer. When automatic retry is enabled on the consumer, a message is stored in the retry letter topic if the messages are not consumed, and therefore the consumer automatically consumes the failed messages from the retry letter topic after a specified delay time.

By default, automatic retry is disabled. You can set `enableRetry` to `true` to enable automatic retry on the consumer.

This example shows how to consume messages from a retry letter topic.

```java

Consumer<byte[]> consumer = pulsarClient.newConsumer(Schema.BYTES)
                .topic(topic)
                .subscriptionName("my-subscription")
                .subscriptionType(SubscriptionType.Shared)
                .enableRetry(true)
                .receiverQueueSize(100)
                .deadLetterPolicy(DeadLetterPolicy.builder()
                        .maxRedeliverCount(maxRedeliveryCount)
                        .retryLetterTopic("persistent://my-property/my-ns/my-subscription-custom-Retry")
                        .build())
                .subscriptionInitialPosition(SubscriptionInitialPosition.Earliest)
                .subscribe();

```

## Topics

As in other pub-sub systems, topics in Pulsar are named channels for transmitting messages from producers to consumers. Topic names are URLs that have a well-defined structure:

```http

{persistent|non-persistent}://tenant/namespace/topic

```

Topic name component | Description
:--------------------|:-----------
`persistent` / `non-persistent` | This identifies the type of topic. Pulsar supports two kind of topics: [persistent](concepts-architecture-overview.md#persistent-storage) and [non-persistent](#non-persistent-topics). The default is persistent, so if you do not specify a type, the topic is persistent. With persistent topics, all messages are durably persisted on disks (if the broker is not standalone, messages are durably persisted on multiple disks), whereas data for non-persistent topics is not persisted to storage disks.
`tenant`             | The topic tenant within the instance. Tenants are essential to multi-tenancy in Pulsar, and spread across clusters.
`namespace`          | The administrative unit of the topic, which acts as a grouping mechanism for related topics. Most topic configuration is performed at the [namespace](#namespaces) level. Each tenant has one or multiple namespaces.
`topic`              | The final part of the name. Topic names have no special meaning in a Pulsar instance.

> **No need to explicitly create new topics**
> You do not need to explicitly create topics in Pulsar. If a client attempts to write or receive messages to/from a topic that does not yet exist, Pulsar creates that topic under the namespace provided in the [topic name](#topics) automatically.
> If no tenant or namespace is specified when a client creates a topic, the topic is created in the default tenant and namespace. You can also create a topic in a specified tenant and namespace, such as `persistent://my-tenant/my-namespace/my-topic`. `persistent://my-tenant/my-namespace/my-topic` means the `my-topic` topic is created in the `my-namespace` namespace of the `my-tenant` tenant.

## Namespaces

A namespace is a logical nomenclature within a tenant. A tenant creates multiple namespaces via the [admin API](admin-api-namespaces.md#create). For instance, a tenant with different applications can create a separate namespace for each application. A namespace allows the application to create and manage a hierarchy of topics. The topic `my-tenant/app1` is a namespace for the application `app1` for `my-tenant`. You can create any number of [topics](#topics) under the namespace.

## Subscriptions

A subscription is a named configuration rule that determines how messages are delivered to consumers. Four subscription types are available in Pulsar: [exclusive](#exclusive), [shared](#shared), [failover](#failover), and [key_shared](#key_shared). These types are illustrated in the figure below.

![Subscription types](/assets/pulsar-subscription-types.png)

> **Pub-Sub or Queuing**
> In Pulsar, you can use different subscriptions flexibly.
> * If you want to achieve traditional "fan-out pub-sub messaging" among consumers, specify a unique subscription name for each consumer. It is exclusive subscription type.
> * If you want to achieve "message queuing" among consumers, share the same subscription name among multiple consumers(shared, failover, key_shared).
> * If you want to achieve both effects simultaneously, combine exclusive subscription type with other subscription types for consumers.

<<<<<<< HEAD
### Subscription types
When a subscription has no consumers, its subscription type is undefined. A subscription's type is defined when a consumer connects to the subscription, and the type can be changed by restarting all consumers with a different configuration.
=======
### Consumerless Subscriptions and Their Corresponding Types
When a subscription has no consumers, its subscription type is undefined. The type of a subscription is defined when a consumer connects to it, and the type can be changed by restarting all consumers with a different configuration.
>>>>>>> 99946141

#### Exclusive

In *exclusive* type, only a single consumer is allowed to attach to the subscription. If multiple consumers subscribe to a topic using the same subscription, an error occurs.

In the diagram below, only **Consumer A-0** is allowed to consume messages.

> Exclusive is the default subscription type.

![Exclusive subscriptions](/assets/pulsar-exclusive-subscriptions.png)

#### Failover

<<<<<<< HEAD
In *failover* type, multiple consumers can attach to the same subscription. A master consumer is picked for non-partitioned topic or each partition of partitioned topic and receives messages. When the master consumer disconnects, all (non-acknowledged and subsequent) messages are delivered to the next consumer in line.
=======
In *Failover* type, multiple consumers can attach to the same subscription. A master consumer is picked for non-partitioned topic or each partition of partitioned topic and receives messages. When the master consumer disconnects, all (non-acknowledged and subsequent) messages are delivered to the next consumer in line.
>>>>>>> 99946141

For partitioned topics, broker will sort consumers by priority level and lexicographical order of consumer name. Then broker will try to evenly assigns topics to consumers with the highest priority level.

For non-partitioned topic, broker will pick consumer in the order they subscribe to the non partitioned topic.

In the diagram below, **Consumer-B-0** is the master consumer while **Consumer-B-1** would be the next consumer in line to receive messages if **Consumer-B-0** is disconnected.

![Failover subscriptions](/assets/pulsar-failover-subscriptions.png)

### Shared

In *shared* or *round robin* mode, multiple consumers can attach to the same subscription. Messages are delivered in a round robin distribution across consumers, and any given message is delivered to only one consumer. When a consumer disconnects, all the messages that were sent to it and not acknowledged will be rescheduled for sending to the remaining consumers.

In the diagram below, **Consumer-C-1** and **Consumer-C-2** are able to subscribe to the topic, but **Consumer-C-3** and others could as well.

> **Limitations of Shared type**
> When using Shared type, be aware that:
> * Message ordering is not guaranteed.
> * You cannot use cumulative acknowledgment with Shared type.

![Shared subscriptions](/assets/pulsar-shared-subscriptions.png)

### Key_Shared

In *Key_Shared* type, multiple consumers can attach to the same subscription. Messages are delivered in a distribution across consumers and message with same key or same ordering key are delivered to only one consumer. No matter how many times the message is re-delivered, it is delivered to the same consumer. When a consumer connected or disconnected will cause served consumer change for some key of message.

> **Limitations of Key_Shared type**
> When you use Key_Shared type, be aware that:
> * You need to specify a key or orderingKey for messages.
> * You cannot use cumulative acknowledgment with Key_Shared type.
> * Your producers should disable batching or use a key-based batch builder.

![Key_Shared subscriptions](/assets/pulsar-key-shared-subscriptions.png)

**You can disable Key_Shared subscription in the `broker.config` file.**

### Subscription modes

#### What is a subscription mode

The subscription mode indicates the cursor type. 

- When a subscription is created, an associated cursor is created to record the last consumed position. 
- When a consumer of the subscription restarts, it can continue consuming from the last message it consumes.

Subscription mode | Description | Note
|---|---|---
`Durable`|The cursor is durable, which retains messages and persists the current position. <br></br>If a broker restarts from a failure, it can recover the cursor from the persistent storage (BookKeeper), so that messages can continue to be consumed from the last consumed position.|`Durable` is the **default** subscription mode.
`NonDurable`|The cursor is non-durable. <br></br>Once a broker stops, the cursor is lost and can never be recovered, so that messages **can not** continue to be consumed from the last consumed position.|Reader’s subscription mode is `NonDurable` in nature and it does not prevent data in a topic from being deleted. Reader’s subscription mode **can not** be changed. 

A [subscription](#concepts-messaging.md/#subscriptions) can have one or more consumers. When a consumer subscribes to a topic, it must specify the subscription name. A durable subscription and a non-durable subscription can have the same name, they are independent of each other. If a consumer specifies a subscription which does not exist before, the subscription is automatically created.

#### When to use

By default, messages of a topic without any durable subscriptions are marked as deleted. If you want to prevent the messages being marked as deleted, you can create a durable subscription for this topic. In this case, only acknowledged messages are marked as deleted. For more information, see [message retention and expiry](cookbooks-retention-expiry.md).

#### How to use

After a consumer is created, the default subscription mode of the consumer is `Durable`. You can change the subscription mode to `NonDurable` by making changes to the consumer’s configuration.

<!--DOCUSAURUS_CODE_TABS-->

<!--Durable-->

```java
        Consumer<byte[]> consumer = pulsarClient.newConsumer()
                .topic("my-topic")
                .subscriptionName("my-sub")
                .subscriptionMode(SubscriptionMode.Durable)
                .subscribe();
```

<!--Non-durable-->

```java
        Consumer<byte[]> consumer = pulsarClient.newConsumer()
                .topic("my-topic")
                .subscriptionName("my-sub")
                .subscriptionMode(SubscriptionMode.NonDurable)
                .subscribe();
```

<!--END_DOCUSAURUS_CODE_TABS-->

For how to create, check, or delete a durable subscription, see [manage subscriptions](admin-api-topics.md/#manage-subscriptions).

## Multi-topic subscriptions

When a consumer subscribes to a Pulsar topic, by default it subscribes to one specific topic, such as `persistent://public/default/my-topic`. As of Pulsar version 1.23.0-incubating, however, Pulsar consumers can simultaneously subscribe to multiple topics. You can define a list of topics in two ways:

* On the basis of a [**reg**ular **ex**pression](https://en.wikipedia.org/wiki/Regular_expression) (regex), for example `persistent://public/default/finance-.*`
* By explicitly defining a list of topics

> When subscribing to multiple topics by regex, all topics must be in the same [namespace](#namespaces).

When subscribing to multiple topics, the Pulsar client automatically makes a call to the Pulsar API to discover the topics that match the regex pattern/list, and then subscribe to all of them. If any of the topics do not exist, the consumer auto-subscribes to them once the topics are created.

> **No ordering guarantees across multiple topics**
> When a producer sends messages to a single topic, all messages are guaranteed to be read from that topic in the same order. However, these guarantees do not hold across multiple topics. So when a producer sends message to multiple topics, the order in which messages are read from those topics is not guaranteed to be the same.

The following are multi-topic subscription examples for Java.

```java

import java.util.regex.Pattern;

import org.apache.pulsar.client.api.Consumer;
import org.apache.pulsar.client.api.PulsarClient;

PulsarClient pulsarClient = // Instantiate Pulsar client object

// Subscribe to all topics in a namespace
Pattern allTopicsInNamespace = Pattern.compile("persistent://public/default/.*");
Consumer<byte[]> allTopicsConsumer = pulsarClient.newConsumer()
                .topicsPattern(allTopicsInNamespace)
                .subscriptionName("subscription-1")
                .subscribe();

// Subscribe to a subsets of topics in a namespace, based on regex
Pattern someTopicsInNamespace = Pattern.compile("persistent://public/default/foo.*");
Consumer<byte[]> someTopicsConsumer = pulsarClient.newConsumer()
                .topicsPattern(someTopicsInNamespace)
                .subscriptionName("subscription-1")
                .subscribe();

```

For code examples, see [Java](client-libraries-java.md#multi-topic-subscriptions).

## Partitioned topics

Normal topics are served only by a single broker, which limits the maximum throughput of the topic. *Partitioned topics* are a special type of topic that are handled by multiple brokers, thus allowing for higher throughput.

A partitioned topic is actually implemented as N internal topics, where N is the number of partitions. When publishing messages to a partitioned topic, each message is routed to one of several brokers. The distribution of partitions across brokers is handled automatically by Pulsar.

The diagram below illustrates this:

![](/assets/partitioning.png)

The **Topic1** topic has five partitions (**P0** through **P4**) split across three brokers. Because there are more partitions than brokers, two brokers handle two partitions a piece, while the third handles only one (again, Pulsar handles this distribution of partitions automatically).

Messages for this topic are broadcast to two consumers. The [routing mode](#routing-modes) determines each message should be published to which partition, while the [subscription type](#subscription-types) determines which messages go to which consumers.

Decisions about routing and subscription types can be made separately in most cases. In general, throughput concerns should guide partitioning/routing decisions while subscription decisions should be guided by application semantics.

There is no difference between partitioned topics and normal topics in terms of how subscription types work, as partitioning only determines what happens between when a message is published by a producer and processed and acknowledged by a consumer.

Partitioned topics need to be explicitly created via the [admin API](admin-api-overview). The number of partitions can be specified when creating the topic.

### Routing modes

When publishing to partitioned topics, you must specify a *routing mode*. The routing mode determines which partition---that is, which internal topic---each message should be published to.

There are three {@inject: javadoc:MessageRoutingMode:/client/org/apache/pulsar/client/api/MessageRoutingMode} available:

Mode     | Description 
:--------|:------------
`RoundRobinPartition` | If no key is provided, the producer will publish messages across all partitions in round-robin fashion to achieve maximum throughput. Please note that round-robin is not done per individual message but rather it's set to the same boundary of batching delay, to ensure batching is effective. While if a key is specified on the message, the partitioned producer will hash the key and assign message to a particular partition. This is the default mode. 
`SinglePartition`     | If no key is provided, the producer will randomly pick one single partition and publish all the messages into that partition. While if a key is specified on the message, the partitioned producer will hash the key and assign message to a particular partition.
`CustomPartition`     | Use custom message router implementation that will be called to determine the partition for a particular message. User can create a custom routing mode by using the [Java client](client-libraries-java) and implementing the {@inject: javadoc:MessageRouter:/client/org/apache/pulsar/client/api/MessageRouter} interface.

### Ordering guarantee

The ordering of messages is related to MessageRoutingMode and Message Key. Usually, user would want an ordering of Per-key-partition guarantee.

If there is a key attached to message, the messages will be routed to corresponding partitions based on the hashing scheme specified by {@inject: javadoc:HashingScheme:/client/org/apache/pulsar/client/api/HashingScheme} in {@inject: javadoc:ProducerBuilder:/client/org/apache/pulsar/client/api/ProducerBuilder}, when using either `SinglePartition` or `RoundRobinPartition` mode.

Ordering guarantee | Description | Routing Mode and Key
:------------------|:------------|:------------
Per-key-partition  | All the messages with the same key will be in order and be placed in same partition. | Use either `SinglePartition` or `RoundRobinPartition` mode, and Key is provided by each message.
Per-producer       | All the messages from the same producer will be in order. | Use `SinglePartition` mode, and no Key is provided for each message.

### Hashing scheme

{@inject: javadoc:HashingScheme:/client/org/apache/pulsar/client/api/HashingScheme} is an enum that represent sets of standard hashing functions available when choosing the partition to use for a particular message.

There are 2 types of standard hashing functions available: `JavaStringHash` and `Murmur3_32Hash`. 
The default hashing function for producer is `JavaStringHash`.
Please pay attention that `JavaStringHash` is not useful when producers can be from different multiple language clients, under this use case, it is recommended to use `Murmur3_32Hash`.



## Non-persistent topics


By default, Pulsar persistently stores *all* unacknowledged messages on multiple [BookKeeper](concepts-architecture-overview.md#persistent-storage) bookies (storage nodes). Data for messages on persistent topics can thus survive broker restarts and subscriber failover.

Pulsar also, however, supports **non-persistent topics**, which are topics on which messages are *never* persisted to disk and live only in memory. When using non-persistent delivery, killing a Pulsar broker or disconnecting a subscriber to a topic means that all in-transit messages are lost on that (non-persistent) topic, meaning that clients may see message loss.

Non-persistent topics have names of this form (note the `non-persistent` in the name):

```http

non-persistent://tenant/namespace/topic

```

> For more info on using non-persistent topics, see the [Non-persistent messaging cookbook](cookbooks-non-persistent).

In non-persistent topics, brokers immediately deliver messages to all connected subscribers *without persisting them* in [BookKeeper](concepts-architecture-overview.md#persistent-storage). If a subscriber is disconnected, the broker will not be able to deliver those in-transit messages, and subscribers will never be able to receive those messages again. Eliminating the persistent storage step makes messaging on non-persistent topics slightly faster than on persistent topics in some cases, but with the caveat that some of the core benefits of Pulsar are lost.

> With non-persistent topics, message data lives only in memory. If a message broker fails or message data can otherwise not be retrieved from memory, your message data may be lost. Use non-persistent topics only if you're *certain* that your use case requires it and can sustain it.

By default, non-persistent topics are enabled on Pulsar brokers. You can disable them in the broker's [configuration](reference-configuration.md#broker-enableNonPersistentTopics). You can manage non-persistent topics using the `pulsar-admin topics` command. For more information, see [`pulsar-admin`](https://pulsar.apache.org/tools/pulsar-admin/).

### Performance

Non-persistent messaging is usually faster than persistent messaging because brokers don't persist messages and immediately send acks back to the producer as soon as that message is delivered to connected brokers. Producers thus see comparatively low publish latency with non-persistent topic.

### Client API

Producers and consumers can connect to non-persistent topics in the same way as persistent topics, with the crucial difference that the topic name must start with `non-persistent`. All three subscription types---[exclusive](#exclusive), [shared](#shared), and [failover](#failover)---are supported for non-persistent topics.

Here's an example [Java consumer](client-libraries-java.md#consumers) for a non-persistent topic:

```java

PulsarClient client = PulsarClient.builder()
        .serviceUrl("pulsar://localhost:6650")
        .build();
String npTopic = "non-persistent://public/default/my-topic";
String subscriptionName = "my-subscription-name";

Consumer<byte[]> consumer = client.newConsumer()
        .topic(npTopic)
        .subscriptionName(subscriptionName)
        .subscribe();

```

Here's an example [Java producer](client-libraries-java.md#producer) for the same non-persistent topic:

```java

Producer<byte[]> producer = client.newProducer()
                .topic(npTopic)
                .create();

```

## Message retention and expiry

By default, Pulsar message brokers:

* immediately delete *all* messages that have been acknowledged by a consumer, and
* [persistently store](concepts-architecture-overview.md#persistent-storage) all unacknowledged messages in a message backlog.

Pulsar has two features, however, that enable you to override this default behavior:

* Message **retention** enables you to store messages that have been acknowledged by a consumer
* Message **expiry** enables you to set a time to live (TTL) for messages that have not yet been acknowledged

> All message retention and expiry is managed at the [namespace](#namespaces) level. For a how-to, see the [Message retention and expiry](cookbooks-retention-expiry) cookbook.

The diagram below illustrates both concepts:

![Message retention and expiry](/assets/retention-expiry.png)

With message retention, shown at the top, a <span style={{color: " #89b557"}}>retention policy</span> applied to all topics in a namespace dictates that some messages are durably stored in Pulsar even though they've already been acknowledged. Acknowledged messages that are not covered by the retention policy are <span style={{color: " #bb3b3e"}}>deleted</span>. Without a retention policy, *all* of the <span style={{color: " #19967d"}}>acknowledged messages</span> would be deleted.

With message expiry, shown at the bottom, some messages are <span style={{color: " #bb3b3e"}}>deleted</span>, even though they <span style={{color: " #337db6"}}>haven't been acknowledged</span>, because they've expired according to the <span style={{color: " #e39441"}}>TTL applied to the namespace</span> (for example because a TTL of 5 minutes has been applied and the messages haven't been acknowledged but are 10 minutes old).

## Message deduplication

Message duplication occurs when a message is [persisted](concepts-architecture-overview.md#persistent-storage) by Pulsar more than once. Message deduplication is an optional Pulsar feature that prevents unnecessary message duplication by processing each message only once, even if the message is received more than once.

The following diagram illustrates what happens when message deduplication is disabled vs. enabled:

![Pulsar message deduplication](/assets/message-deduplication.png)


Message deduplication is disabled in the scenario shown at the top. Here, a producer publishes message 1 on a topic; the message reaches a Pulsar broker and is [persisted](concepts-architecture-overview.md#persistent-storage) to BookKeeper. The producer then sends message 1 again (in this case due to some retry logic), and the message is received by the broker and stored in BookKeeper again, which means that duplication has occurred.

In the second scenario at the bottom, the producer publishes message 1, which is received by the broker and persisted, as in the first scenario. When the producer attempts to publish the message again, however, the broker knows that it has already seen message 1 and thus does not persist the message.

> Message deduplication is handled at the namespace level or the topic level. For more instructions, see the [message deduplication cookbook](cookbooks-deduplication).


### Producer idempotency

The other available approach to message deduplication is to ensure that each message is *only produced once*. This approach is typically called **producer idempotency**. The drawback of this approach is that it defers the work of message deduplication to the application. In Pulsar, this is handled at the [broker](reference-terminology.md#broker) level, so you do not need to modify your Pulsar client code. Instead, you only need to make administrative changes. For details, see [Managing message deduplication](cookbooks-deduplication).

### Deduplication and effectively-once semantics

Message deduplication makes Pulsar an ideal messaging system to be used in conjunction with stream processing engines (SPEs) and other systems seeking to provide effectively-once processing semantics. Messaging systems that do not offer automatic message deduplication require the SPE or other system to guarantee deduplication, which means that strict message ordering comes at the cost of burdening the application with the responsibility of deduplication. With Pulsar, strict ordering guarantees come at no application-level cost.

> You can find more in-depth information in [this post](https://www.splunk.com/en_us/blog/it/exactly-once-is-not-exactly-the-same.html).

## Delayed message delivery
Delayed message delivery enables you to consume a message later rather than immediately. In this mechanism, a message is stored in BookKeeper, `DelayedDeliveryTracker` maintains the time index(time -> messageId) in memory after published to a broker, and it is delivered to a consumer once the specific delayed time is passed.  

Delayed message delivery only works in Shared subscription type. In Exclusive and Failover subscription types, the delayed message is dispatched immediately.

The diagram below illustrates the concept of delayed message delivery:

![Delayed Message Delivery](/assets/message_delay.png)

A broker saves a message without any check. When a consumer consumes a message, if the message is set to delay, then the message is added to `DelayedDeliveryTracker`. A subscription checks and gets timeout messages from `DelayedDeliveryTracker`.

### Broker 
Delayed message delivery is enabled by default. You can change it in the broker configuration file as below:

```

# Whether to enable the delayed delivery for messages.
# If disabled, messages are immediately delivered and there is no tracking overhead.
delayedDeliveryEnabled=true

# Control the ticking time for the retry of delayed message delivery,
# affecting the accuracy of the delivery time compared to the scheduled time.
# Default is 1 second.
delayedDeliveryTickTimeMillis=1000

```

### Producer 
The following is an example of delayed message delivery for a producer in Java:

```java

// message to be delivered at the configured delay interval
producer.newMessage().deliverAfter(3L, TimeUnit.Minute).value("Hello Pulsar!").send();

```
<|MERGE_RESOLUTION|>--- conflicted
+++ resolved
@@ -108,11 +108,7 @@
 When you enable chunking, read the following instructions.
 - Batching and chunking cannot be enabled simultaneously. To enable chunking, you must disable batching in advance.
 - Chunking is only supported for persisted topics.
-<<<<<<< HEAD
 - Chunking is only supported for Exclusive and Failover subscription types.
-=======
-- Chunking is only supported for the exclusive and failover subscription types.
->>>>>>> 99946141
 
 When chunking is enabled (`chunkingEnabled=true`), if the message size is greater than the allowed maximum publish-payload size, the producer splits the original message into chunked messages and publishes them with chunked metadata to the broker separately and in order. At the broker side, the chunked messages are stored in the managed-ledger in the same way as that of ordinary messages. The only difference is that the consumer needs to buffer the chunked messages and combines them into the real message when all chunked messages have been collected. The chunked messages in the managed-ledger can be interwoven with ordinary messages. If producer fails to publish all the chunks of a message, the consumer can expire incomplete chunks if consumer fail to receive all chunks in expire time. By default, the expire time is set to one hour.
 
@@ -164,11 +160,7 @@
 
 :::note
 
-<<<<<<< HEAD
 Cumulative acknowledgement cannot be used in [Shared subscription type](#subscription-types), because Shared subscription type involves multiple consumers who have access to the same subscription. In Shared subscription type, messages are acknowledged individually.
-=======
-Cumulative acknowledgement cannot be used in [Shared subscription type](#subscription-types), because this subscription type involves multiple consumers which have access to the same subscription. In Shared subscription type, messages are acknowledged individually.
->>>>>>> 99946141
 
 :::
 
@@ -176,19 +168,11 @@
 
 When a consumer does not consume a message successfully at a time, and wants to consume the message again, the consumer sends a negative acknowledgement to the broker, and then the broker redelivers the message.
 
-<<<<<<< HEAD
 Messages are negatively acknowledged one by one or cumulatively, which depends on the consumption subscription type.
 
 In Exclusive and Failover subscription types, consumers only negatively acknowledge the last message they receive.
 
 In Shared and Key_Shared subscription types, you can negatively acknowledge messages individually.
-=======
-Messages are negatively acknowledged either individually or cumulatively, depending on the consumption subscription type.
-
-In the exclusive and failover subscription types, consumers only negatively acknowledge the last message they receive.
-
-In the shared and Key_Shared subscription types, you can negatively acknowledge messages individually.
->>>>>>> 99946141
 
 Be aware that negative acknowledgment on ordered subscription types, such as Exclusive, Failover and Key_Shared, can cause failed messages to arrive consumers out of the original order.
 
@@ -262,11 +246,7 @@
 
 :::note
 
-<<<<<<< HEAD
 Currently, dead letter topic is enabled in Shared and Key_Shared subscription types.
-=======
-Currently, dead letter topic is enabled In the shared and Key_Shared subscription types.
->>>>>>> 99946141
 
 :::
 
@@ -332,13 +312,9 @@
 > * If you want to achieve "message queuing" among consumers, share the same subscription name among multiple consumers(shared, failover, key_shared).
 > * If you want to achieve both effects simultaneously, combine exclusive subscription type with other subscription types for consumers.
 
-<<<<<<< HEAD
 ### Subscription types
+
 When a subscription has no consumers, its subscription type is undefined. A subscription's type is defined when a consumer connects to the subscription, and the type can be changed by restarting all consumers with a different configuration.
-=======
-### Consumerless Subscriptions and Their Corresponding Types
-When a subscription has no consumers, its subscription type is undefined. The type of a subscription is defined when a consumer connects to it, and the type can be changed by restarting all consumers with a different configuration.
->>>>>>> 99946141
 
 #### Exclusive
 
@@ -352,11 +328,7 @@
 
 #### Failover
 
-<<<<<<< HEAD
 In *failover* type, multiple consumers can attach to the same subscription. A master consumer is picked for non-partitioned topic or each partition of partitioned topic and receives messages. When the master consumer disconnects, all (non-acknowledged and subsequent) messages are delivered to the next consumer in line.
-=======
-In *Failover* type, multiple consumers can attach to the same subscription. A master consumer is picked for non-partitioned topic or each partition of partitioned topic and receives messages. When the master consumer disconnects, all (non-acknowledged and subsequent) messages are delivered to the next consumer in line.
->>>>>>> 99946141
 
 For partitioned topics, broker will sort consumers by priority level and lexicographical order of consumer name. Then broker will try to evenly assigns topics to consumers with the highest priority level.
 
