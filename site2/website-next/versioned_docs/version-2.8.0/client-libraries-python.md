--- conflicted
+++ resolved
@@ -5,11 +5,11 @@
 original_id: client-libraries-python
 ---
 
-Pulsar Python client library is a wrapper over the existing [C++ client library](client-libraries-cpp) and exposes all of the [same features](/api/cpp/2.8.0-SNAPSHOT/2.8.0-SNAPSHOT). You can find the code in the [`python` subdirectory](https://github.com/apache/pulsar/tree/master/pulsar-client-cpp/python) of the C++ client code.
+Pulsar Python client library is a wrapper over the existing [C++ client library](client-libraries-cpp) and exposes all of the [same features](/api/cpp). You can find the code in the [`python` subdirectory](https://github.com/apache/pulsar/tree/master/pulsar-client-cpp/python) of the C++ client code.
 
 All the methods in producer, consumer, and reader of a Python client are thread-safe.
 
-[pdoc](https://github.com/BurntSushi/pdoc)-generated API docs for the Python client are available [here](/api/python/2.8.0-SNAPSHOT/2.8.0-SNAPSHOT).
+[pdoc](https://github.com/BurntSushi/pdoc)-generated API docs for the Python client are available [here](/api/python).
 
 ## Install
 
@@ -21,7 +21,7 @@
 
 ```shell
 
-$ pip install pulsar-client==2.8.0
+$ pip install pulsar-client==@pulsar:version_number@
 
 ```
 
@@ -31,16 +31,6 @@
 
 ```shell
 # avro serialization
-<<<<<<< HEAD
-$ pip install pulsar-client=='2.8.0[avro]'
-
-# functions runtime
-$ pip install pulsar-client=='2.8.0[functions]'
-
-# all optional components
-$ pip install pulsar-client=='2.8.0[all]'
-
-=======
 $ pip install pulsar-client[avro]=='{{pulsar:version_number}}'
 
 # functions runtime
@@ -48,7 +38,6 @@
 
 # all optional components
 $ pip install pulsar-client[all]=='{{pulsar:version_number}}'
->>>>>>> 7c8f5754
 ```
 
 Installation via PyPi is available for the following Python versions:
@@ -74,7 +63,7 @@
 
 ## API Reference
 
-The complete Python API reference is available at [api/python](/api/python/2.8.0-SNAPSHOT/2.8.0-SNAPSHOT).
+The complete Python API reference is available at [api/python](/api/python).
 
 ## Examples
 
