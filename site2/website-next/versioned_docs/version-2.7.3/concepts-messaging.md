---
id: concepts-messaging
title: Messaging
sidebar_label: "Messaging"
original_id: concepts-messaging
---

import Tabs from '@theme/Tabs';
import TabItem from '@theme/TabItem';


Pulsar is built on the [publish-subscribe](https://en.wikipedia.org/wiki/Publish%E2%80%93subscribe_pattern) pattern (often abbreviated to pub-sub). In this pattern, [producers](#producers) publish messages to [topics](#topics). [Consumers](#consumers) [subscribe](#subscription-types) to those topics, process incoming messages, and send an acknowledgement when processing is complete.

When a subscription is created, Pulsar [retains](concepts-architecture-overview.md#persistent-storage) all messages, even if the consumer is disconnected. Retained messages are discarded only when a consumer acknowledges that those messages are processed successfully.

## Messages

Messages are the basic "unit" of Pulsar. The following table lists the components of messages.

Component | Description
:---------|:-------
Value / data payload | The data carried by the message. All Pulsar messages contain raw bytes, although message data can also conform to data [schemas](schema-get-started).
Key | Messages are optionally tagged with keys, which is useful for things like [topic compaction](concepts-topic-compaction).
Properties | An optional key/value map of user-defined properties.
Producer name | The name of the producer who produces the message. If you do not specify a producer name, the default name is used. 
Sequence ID | Each Pulsar message belongs to an ordered sequence on its topic. The sequence ID of the message is its order in that sequence.
Publish time | The timestamp of when the message is published. The timestamp is automatically applied by the producer.
Event time | An optional timestamp attached to a message by applications. For example, applications attach a timestamp on when the message is processed. If nothing is set to event time, the value is `0`. 
TypedMessageBuilder | It is used to construct a message. You can set message properties such as the message key, message value with `TypedMessageBuilder`. <br /> When you set `TypedMessageBuilder`, set the key as a string. If you set the key as other types, for example, an AVRO object, the key is sent as bytes, and it is difficult to get the AVRO object back on the consumer.

> For more information on Pulsar message contents, see Pulsar [binary protocol](developing-binary-protocol).

## Producers

A producer is a process that attaches to a topic and publishes messages to a Pulsar [broker](reference-terminology.md#broker). The Pulsar broker process the messages.

### Send modes

Producers send messages to brokers synchronously (sync) or asynchronously (async).

| Mode       | Description |            
|:-----------|-----------|
| Sync send  | The producer waits for an acknowledgement from the broker after sending every message. If the acknowledgment is not received, the producer treats the sending operation as a failure.                                                                                                                                                                                    |
| Async send | The producer puts a message in a blocking queue and returns immediately. The client library sends the message to the broker in the background. If the queue is full (you can [configure](reference-configuration.md#broker) the maximum size), the producer is blocked or fails immediately when calling the API, depending on arguments passed to the producer. |

### Compression

You can compress messages published by producers during transportation. Pulsar currently supports the following types of compression:

* [LZ4](https://github.com/lz4/lz4)
* [ZLIB](https://zlib.net/)
* [ZSTD](https://facebook.github.io/zstd/)
* [SNAPPY](https://google.github.io/snappy/)

### Batching

When batching is enabled, the producer accumulates and sends a batch of messages in a single request. The batch size is defined by the maximum number of messages and the maximum publish latency. Therefore, the backlog size represents the total number of batches instead of the total number of messages.

In Pulsar, batches are tracked and stored as single units rather than as individual messages. Consumer unbundles a batch into individual messages. However, scheduled messages (configured through the `deliverAt` or the `deliverAfter` parameter) are always sent as individual messages even batching is enabled.

In general, a batch is acknowledged when all of its messages are acknowledged by a consumer. It means unexpected failures, negative acknowledgements, or acknowledgement timeouts can result in redelivery of all messages in a batch, even if some of the messages are acknowledged.

To avoid redelivering acknowledged messages in a batch to the consumer, Pulsar introduces batch index acknowledgement since Pulsar 2.6.0. When batch index acknowledgement is enabled, the consumer filters out the batch index that has been acknowledged and sends the batch index acknowledgement request to the broker. The broker maintains the batch index acknowledgement status and tracks the acknowledgement status of each batch index to avoid dispatching acknowledged messages to the consumer. When all indexes of the batch message are acknowledged, the batch message is deleted.

By default, batch index acknowledgement is disabled (`acknowledgmentAtBatchIndexLevelEnabled=false`). You can enable batch index acknowledgement by setting the `acknowledgmentAtBatchIndexLevelEnabled` parameter to `true` at the broker side. Enabling batch index acknowledgement results in more memory overheads. 

### Chunking
When you enable chunking, read the following instructions.
- Batching and chunking cannot be enabled simultaneously. To enable chunking, you must disable batching in advance.
- Chunking is only supported for persisted topics.
- Chunking is only supported for the exclusive and failover subscription types.

When chunking is enabled (`chunkingEnabled=true`), if the message size is greater than the allowed maximum publish-payload size, the producer splits the original message into chunked messages and publishes them with chunked metadata to the broker separately and in order. At the broker side, the chunked messages are stored in the managed-ledger in the same way as that of ordinary messages. The only difference is that the consumer needs to buffer the chunked messages and combines them into the real message when all chunked messages have been collected. The chunked messages in the managed-ledger can be interwoven with ordinary messages. If producer fails to publish all the chunks of a message, the consumer can expire incomplete chunks if consumer fail to receive all chunks in expire time. By default, the expire time is set to one hour.

The consumer consumes the chunked messages and buffers them until the consumer receives all the chunks of a message. And then the consumer stitches chunked messages together and places them into the receiver-queue. Clients consume messages from the receiver-queue. Once the consumer consumes the entire large message and acknowledges it, the consumer internally sends acknowledgement of all the chunk messages associated to that large message. You can set the `maxPendingChuckedMessage` parameter on the consumer. When the threshold is reached, the consumer drops the unchunked messages by silently acknowledging them or asking the broker to redeliver them later by marking them unacknowledged.

 The broker does not require any changes to support chunking for non-shared subscription. The broker only uses `chuckedMessageRate` to record chunked message rate on the topic.

#### Handle chunked messages with one producer and one ordered consumer

As shown in the following figure, when a topic has one producer which publishes large message payload in chunked messages along with regular non-chunked messages. The producer publishes message M1 in three chunks M1-C1, M1-C2 and M1-C3. The broker stores all the three chunked messages in the managed-ledger and dispatches to the ordered (exclusive/failover) consumer in the same order. The consumer buffers all the chunked messages in memory until it receives all the chunked messages, combines them into one message and then hands over the original message M1 to the client.

![](/assets/chunking-01.png)

#### Handle chunked messages with multiple producers and one ordered consumer

When multiple publishers publish chunked messages into a single topic, the broker stores all the chunked messages coming from different publishers in the same managed-ledger. As shown below, Producer 1 publishes message M1 in three chunks M1-C1, M1-C2 and M1-C3. Producer 2 publishes message M2 in three chunks M2-C1, M2-C2 and M2-C3. All chunked messages of the specific message are still in order but might not be consecutive in the managed-ledger. This brings some memory pressure to the consumer because the consumer keeps separate buffer for each large message to aggregate all chunks of the large message and combine them into one message.

![](/assets/chunking-02.png)

## Consumers

A consumer is a process that attaches to a topic via a subscription and then receives messages.

A consumer sends a [flow permit request](developing-binary-protocol.md#flow-control) to a broker to get messages. There is a queue at the consumer side to receive messages pushed from the broker. You can configure the queue size with the [`receiverQueueSize`](client-libraries-java.md#configure-consumer) parameter. The default size is `1000`). Each time `consumer.receive()` is called, a message is dequeued from the buffer.  

### Receive modes

Messages are received from [brokers](reference-terminology.md#broker) either synchronously (sync) or asynchronously (async).

| Mode          | Description                                                                                                                                                                                                   |
|:--------------|:--------------------------------------------------------------------------------------------------------------------------------------------------------------------------------------------------------------|
| Sync receive  | A sync receive is blocked until a message is available.                                                                                                                                                  |
| Async receive | An async receive returns immediately with a future value—for example, a [`CompletableFuture`](http://www.baeldung.com/java-completablefuture) in Java—that completes once a new message is available. |

### Listeners

Client libraries provide listener implementation for consumers. For example, the [Java client](client-libraries-java) provides a {@inject: javadoc:MesssageListener:/client/org/apache/pulsar/client/api/MessageListener} interface. In this interface, the `received` method is called whenever a new message is received.

### Acknowledgement

When a consumer consumes a message successfully, the consumer sends an acknowledgement request to the broker. This message is permanently stored, and then deleted only after all the subscriptions have acknowledged it. If you want to store the message that has been acknowledged by a consumer, you need to configure the [message retention policy](concepts-messaging.md#message-retention-and-expiry).

For a batch message, if batch index acknowledgement is enabled, the broker maintains the batch index acknowledgement status and tracks the acknowledgement status of each batch index to avoid dispatching acknowledged messages to the consumer. When all indexes of the batch message are acknowledged, the batch message is deleted. For details about the batch index acknowledgement, see [batching](#batching).

Messages can be acknowledged in the following two ways:

- Messages are acknowledged individually. With individual acknowledgement, the consumer needs to acknowledge each message and sends an acknowledgement request to the broker.
- Messages are acknowledged cumulatively. With cumulative acknowledgement, the consumer only needs to acknowledge the last message it received. All messages in the stream up to (and including) the provided message are not re-delivered to that consumer.

:::note

<<<<<<< HEAD
Cumulative acknowledgement cannot be used in [Shared subscription type](#subscription-types), because Shared subscription type involves multiple consumers who have access to the same subscription. In Shared subscription type, messages are acknowledged individually.
=======
Cumulative acknowledgement cannot be used in [Shared subscription type](#subscription-types), because this subscription type involves multiple consumers which have access to the same subscription. In Shared subscription type, messages are acknowledged individually.
>>>>>>> 99946141

:::

### Negative acknowledgement

When a consumer does not consume a message successfully at a time, and wants to consume the message again, the consumer sends a negative acknowledgement to the broker, and then the broker redelivers the message.

<<<<<<< HEAD
Messages are negatively acknowledged one by one or cumulatively, which depends on the consumption subscription type.

In Exclusive and Failover subscription types, consumers only negatively acknowledge the last message they receive.

In Shared and Key_Shared subscription types, you can negatively acknowledge messages individually.
=======
Messages are negatively acknowledged either individually or cumulatively, depending on the consumption subscription type.

In the exclusive and failover subscription types, consumers only negatively acknowledge the last message they receive.

In the shared and Key_Shared subscription types, you can negatively acknowledge messages individually.
>>>>>>> 99946141

Be aware that negative acknowledgment on ordered subscription types, such as Exclusive, Failover and Key_Shared, can cause failed messages to arrive consumers out of the original order.

:::note

If batching is enabled, other messages and the negatively acknowledged messages in the same batch are redelivered to the consumer.

:::

### Acknowledgement timeout

If a message is not consumed successfully, and you want to trigger the broker to redeliver the message automatically, you can adopt the unacknowledged message automatic re-delivery mechanism. Client tracks the unacknowledged messages within the entire `acktimeout` time range, and sends a `redeliver unacknowledged messages` request to the broker automatically when the acknowledgement timeout is specified.

:::note

If batching is enabled, other messages and the unacknowledged messages in the same batch are redelivered to the consumer.

:::

:::note

Prefer negative acknowledgements over acknowledgement timeout. Negative acknowledgement controls the re-delivery of individual messages with more precision, and avoids invalid redeliveries when the message processing time exceeds the acknowledgement timeout.

:::

### Dead letter topic

Dead letter topic enables you to consume new messages when some messages cannot be consumed successfully by a consumer. In this mechanism, messages that are failed to be consumed are stored in a separate topic, which is called dead letter topic. You can decide how to handle messages in the dead letter topic.

The following example shows how to enable dead letter topic in a Java client using the default dead letter topic:

```java

Consumer<byte[]> consumer = pulsarClient.newConsumer(Schema.BYTES)
              .topic(topic)
              .subscriptionName("my-subscription")
              .subscriptionType(SubscriptionType.Shared)
              .deadLetterPolicy(DeadLetterPolicy.builder()
                    .maxRedeliverCount(maxRedeliveryCount)
                    .build())
              .subscribe();

```

The default dead letter topic uses this format: 

```

<topicname>-<subscriptionname>-DLQ

```

  
If you want to specify the name of the dead letter topic, use this Java client example:

```java

Consumer<byte[]> consumer = pulsarClient.newConsumer(Schema.BYTES)
              .topic(topic)
              .subscriptionName("my-subscription")
              .subscriptionType(SubscriptionType.Shared)
              .deadLetterPolicy(DeadLetterPolicy.builder()
                    .maxRedeliverCount(maxRedeliveryCount)
                    .deadLetterTopic("your-topic-name")
                    .build())
              .subscribe();

```

Dead letter topic depends on message re-delivery. Messages are redelivered either due to [acknowledgement timeout](#acknowledgement-timeout) or [negative acknowledgement](#negative-acknowledgement). If you are going to use negative acknowledgement on a message, make sure it is negatively acknowledged before the acknowledgement timeout. 

:::note

Currently, dead letter topic is enabled only in Shared subscription type.

:::

### Retry letter topic

For many online business systems, a message is re-consumed due to exception occurs in the business logic processing. To configure the delay time for re-consuming the failed messages, you can configure the producer to send messages to both the business topic and the retry letter topic, and enable automatic retry on the consumer. When automatic retry is enabled on the consumer, a message is stored in the retry letter topic if the messages are not consumed, and therefore the consumer automatically consumes the failed messages from the retry letter topic after a specified delay time.

By default, automatic retry is disabled. You can set `enableRetry` to `true` to enable automatic retry on the consumer.

This example shows how to consume messages from a retry letter topic.

```java

Consumer<byte[]> consumer = pulsarClient.newConsumer(Schema.BYTES)
                .topic(topic)
                .subscriptionName("my-subscription")
                .subscriptionType(SubscriptionType.Shared)
                .enableRetry(true)
                .receiverQueueSize(100)
                .deadLetterPolicy(DeadLetterPolicy.builder()
                        .maxRedeliverCount(maxRedeliveryCount)
                        .retryLetterTopic("persistent://my-property/my-ns/my-subscription-custom-Retry")
                        .build())
                .subscriptionInitialPosition(SubscriptionInitialPosition.Earliest)
                .subscribe();

```

## Topics

As in other pub-sub systems, topics in Pulsar are named channels for transmitting messages from producers to consumers. Topic names are URLs that have a well-defined structure:

```http

{persistent|non-persistent}://tenant/namespace/topic

```

Topic name component | Description
:--------------------|:-----------
`persistent` / `non-persistent` | This identifies the type of topic. Pulsar supports two kind of topics: [persistent](concepts-architecture-overview.md#persistent-storage) and [non-persistent](#non-persistent-topics). The default is persistent, so if you do not specify a type, the topic is persistent. With persistent topics, all messages are durably persisted on disks (if the broker is not standalone, messages are durably persisted on multiple disks), whereas data for non-persistent topics is not persisted to storage disks.
`tenant`             | The topic tenant within the instance. Tenants are essential to multi-tenancy in Pulsar, and spread across clusters.
`namespace`          | The administrative unit of the topic, which acts as a grouping mechanism for related topics. Most topic configuration is performed at the [namespace](#namespaces) level. Each tenant has one or multiple namespaces.
`topic`              | The final part of the name. Topic names have no special meaning in a Pulsar instance.

> **No need to explicitly create new topics**
> You do not need to explicitly create topics in Pulsar. If a client attempts to write or receive messages to/from a topic that does not yet exist, Pulsar creates that topic under the namespace provided in the [topic name](#topics) automatically.
> If no tenant or namespace is specified when a client creates a topic, the topic is created in the default tenant and namespace. You can also create a topic in a specified tenant and namespace, such as `persistent://my-tenant/my-namespace/my-topic`. `persistent://my-tenant/my-namespace/my-topic` means the `my-topic` topic is created in the `my-namespace` namespace of the `my-tenant` tenant.

## Namespaces

A namespace is a logical nomenclature within a tenant. A tenant creates multiple namespaces via the [admin API](admin-api-namespaces.md#create). For instance, a tenant with different applications can create a separate namespace for each application. A namespace allows the application to create and manage a hierarchy of topics. The topic `my-tenant/app1` is a namespace for the application `app1` for `my-tenant`. You can create any number of [topics](#topics) under the namespace.

## Subscriptions

A subscription is a named configuration rule that determines how messages are delivered to consumers. Four subscription types are available in Pulsar: [exclusive](#exclusive), [shared](#shared), [failover](#failover), and [key_shared](#key_shared). These types are illustrated in the figure below.

![Subscription types](/assets/pulsar-subscription-types.png)

> **Pub-Sub or Queuing**
> In Pulsar, you can use different subscriptions flexibly.
> * If you want to achieve traditional "fan-out pub-sub messaging" among consumers, specify a unique subscription name for each consumer. It is exclusive subscription type.
> * If you want to achieve "message queuing" among consumers, share the same subscription name among multiple consumers(shared, failover, key_shared).
> * If you want to achieve both effects simultaneously, combine exclusive subscription type with other subscription types for consumers.

<<<<<<< HEAD
### Subscription types
When a subscription has no consumers, its subscription type is undefined. A subscription's type is defined when a consumer connects to the subscription, and the type can be changed by restarting all consumers with a different configuration.
=======
### Consumerless Subscriptions and Their Corresponding Types
When a subscription has no consumers, its subscription type is undefined. The type of a subscription is defined when a consumer connects to it, and the type can be changed by restarting all consumers with a different configuration.
>>>>>>> 99946141

#### Exclusive

In *exclusive* type, only a single consumer is allowed to attach to the subscription. If multiple consumers subscribe to a topic using the same subscription, an error occurs.

In the diagram below, only **Consumer A-0** is allowed to consume messages.

> Exclusive is the default subscription type.

![Exclusive subscriptions](/assets/pulsar-exclusive-subscriptions.png)

### Failover

<<<<<<< HEAD
In *failover* type, multiple consumers can attach to the same subscription. A master consumer is picked for non-partitioned topic or each partition of partitioned topic and receives messages. When the master consumer disconnects, all (non-acknowledged and subsequent) messages are delivered to the next consumer in line.
=======
In *Failover* type, multiple consumers can attach to the same subscription. A master consumer is picked for non-partitioned topic or each partition of partitioned topic and receives messages. When the master consumer disconnects, all (non-acknowledged and subsequent) messages are delivered to the next consumer in line.
>>>>>>> 99946141

For partitioned topics, broker will sort consumers by priority level and lexicographical order of consumer name. Then broker will try to evenly assigns topics to consumers with the highest priority level.

For non-partitioned topic, broker will pick consumer in the order they subscribe to the non partitioned topic.

In the diagram below, **Consumer-B-0** is the master consumer while **Consumer-B-1** would be the next consumer in line to receive messages if **Consumer-B-0** is disconnected.

![Failover subscriptions](/assets/pulsar-failover-subscriptions.png)

### Shared

In *shared* or *round robin* mode, multiple consumers can attach to the same subscription. Messages are delivered in a round robin distribution across consumers, and any given message is delivered to only one consumer. When a consumer disconnects, all the messages that were sent to it and not acknowledged will be rescheduled for sending to the remaining consumers.

In the diagram below, **Consumer-C-1** and **Consumer-C-2** are able to subscribe to the topic, but **Consumer-C-3** and others could as well.

> **Limitations of Shared type**
> When using Shared type, be aware that:
> * Message ordering is not guaranteed.
> * You cannot use cumulative acknowledgment with Shared type.

![Shared subscriptions](/assets/pulsar-shared-subscriptions.png)

### Key_Shared

In *Key_Shared* type, multiple consumers can attach to the same subscription. Messages are delivered in a distribution across consumers and message with same key or same ordering key are delivered to only one consumer. No matter how many times the message is re-delivered, it is delivered to the same consumer. When a consumer connected or disconnected will cause served consumer change for some key of message.

> **Limitations of Key_Shared type**
> When you use Key_Shared type, be aware that:
> * You need to specify a key or orderingKey for messages.
> * You cannot use cumulative acknowledgment with Key_Shared type.
> * Your producers should disable batching or use a key-based batch builder.

![Key_Shared subscriptions](/assets/pulsar-key-shared-subscriptions.png)

**You can disable Key_Shared subscription in the `broker.config` file.**

### Subscription modes

#### What is a subscription mode

The subscription mode indicates the cursor type. 

- When a subscription is created, an associated cursor is created to record the last consumed position. 
- When a consumer of the subscription restarts, it can continue consuming from the last message it consumes.

Subscription mode | Description | Note
|---|---|---
`Durable`|The cursor is durable, which retains messages and persists the current position. <br></br>If a broker restarts from a failure, it can recover the cursor from the persistent storage (BookKeeper), so that messages can continue to be consumed from the last consumed position.|`Durable` is the **default** subscription mode.
`NonDurable`|The cursor is non-durable. <br></br>Once a broker stops, the cursor is lost and can never be recovered, so that messages **can not** continue to be consumed from the last consumed position.|Reader’s subscription mode is `NonDurable` in nature and it does not prevent data in a topic from being deleted. Reader’s subscription mode **can not** be changed. 

A [subscription](#concepts-messaging.md/#subscriptions) can have one or more consumers. When a consumer subscribes to a topic, it must specify the subscription name. A durable subscription and a non-durable subscription can have the same name, they are independent of each other. If a consumer specifies a subscription which does not exist before, the subscription is automatically created.

#### When to use

By default, messages of a topic without any durable subscriptions are marked as deleted. If you want to prevent the messages being marked as deleted, you can create a durable subscription for this topic. In this case, only acknowledged messages are marked as deleted. For more information, see [message retention and expiry](cookbooks-retention-expiry.md).

#### How to use

After a consumer is created, the default subscription mode of the consumer is `Durable`. You can change the subscription mode to `NonDurable` by making changes to the consumer’s configuration.

<!--DOCUSAURUS_CODE_TABS-->

<!--Durable-->

```java
        Consumer<byte[]> consumer = pulsarClient.newConsumer()
                .topic("my-topic")
                .subscriptionName("my-sub")
                .subscriptionMode(SubscriptionMode.Durable)
                .subscribe();
```

<!--Non-durable-->

```java
        Consumer<byte[]> consumer = pulsarClient.newConsumer()
                .topic("my-topic")
                .subscriptionName("my-sub")
                .subscriptionMode(SubscriptionMode.NonDurable)
                .subscribe();
```

<!--END_DOCUSAURUS_CODE_TABS-->

For how to create, check, or delete a durable subscription, see [manage subscriptions](admin-api-topics.md/#manage-subscriptions).

## Multi-topic subscriptions

When a consumer subscribes to a Pulsar topic, by default it subscribes to one specific topic, such as `persistent://public/default/my-topic`. As of Pulsar version 1.23.0-incubating, however, Pulsar consumers can simultaneously subscribe to multiple topics. You can define a list of topics in two ways:

* On the basis of a [**reg**ular **ex**pression](https://en.wikipedia.org/wiki/Regular_expression) (regex), for example `persistent://public/default/finance-.*`
* By explicitly defining a list of topics

> When subscribing to multiple topics by regex, all topics must be in the same [namespace](#namespaces).

When subscribing to multiple topics, the Pulsar client automatically makes a call to the Pulsar API to discover the topics that match the regex pattern/list, and then subscribe to all of them. If any of the topics do not exist, the consumer auto-subscribes to them once the topics are created.

> **No ordering guarantees across multiple topics**
> When a producer sends messages to a single topic, all messages are guaranteed to be read from that topic in the same order. However, these guarantees do not hold across multiple topics. So when a producer sends message to multiple topics, the order in which messages are read from those topics is not guaranteed to be the same.

The following are multi-topic subscription examples for Java.

```java

import java.util.regex.Pattern;

import org.apache.pulsar.client.api.Consumer;
import org.apache.pulsar.client.api.PulsarClient;

PulsarClient pulsarClient = // Instantiate Pulsar client object

// Subscribe to all topics in a namespace
Pattern allTopicsInNamespace = Pattern.compile("persistent://public/default/.*");
Consumer<byte[]> allTopicsConsumer = pulsarClient.newConsumer()
                .topicsPattern(allTopicsInNamespace)
                .subscriptionName("subscription-1")
                .subscribe();

// Subscribe to a subsets of topics in a namespace, based on regex
Pattern someTopicsInNamespace = Pattern.compile("persistent://public/default/foo.*");
Consumer<byte[]> someTopicsConsumer = pulsarClient.newConsumer()
                .topicsPattern(someTopicsInNamespace)
                .subscriptionName("subscription-1")
                .subscribe();

```

For code examples, see [Java](client-libraries-java.md#multi-topic-subscriptions).

## Partitioned topics

Normal topics are served only by a single broker, which limits the maximum throughput of the topic. *Partitioned topics* are a special type of topic that are handled by multiple brokers, thus allowing for higher throughput.

A partitioned topic is actually implemented as N internal topics, where N is the number of partitions. When publishing messages to a partitioned topic, each message is routed to one of several brokers. The distribution of partitions across brokers is handled automatically by Pulsar.

The diagram below illustrates this:

![](/assets/partitioning.png)

The **Topic1** topic has five partitions (**P0** through **P4**) split across three brokers. Because there are more partitions than brokers, two brokers handle two partitions a piece, while the third handles only one (again, Pulsar handles this distribution of partitions automatically).

Messages for this topic are broadcast to two consumers. The [routing mode](#routing-modes) determines each message should be published to which partition, while the [subscription type](#subscription-types) determines which messages go to which consumers.

Decisions about routing and subscription types can be made separately in most cases. In general, throughput concerns should guide partitioning/routing decisions while subscription decisions should be guided by application semantics.

There is no difference between partitioned topics and normal topics in terms of how subscription types work, as partitioning only determines what happens between when a message is published by a producer and processed and acknowledged by a consumer.

Partitioned topics need to be explicitly created via the [admin API](admin-api-overview). The number of partitions can be specified when creating the topic.

### Routing modes

When publishing to partitioned topics, you must specify a *routing mode*. The routing mode determines which partition---that is, which internal topic---each message should be published to.

There are three {@inject: javadoc:MessageRoutingMode:/client/org/apache/pulsar/client/api/MessageRoutingMode} available:

Mode     | Description 
:--------|:------------
`RoundRobinPartition` | If no key is provided, the producer will publish messages across all partitions in round-robin fashion to achieve maximum throughput. Please note that round-robin is not done per individual message but rather it's set to the same boundary of batching delay, to ensure batching is effective. While if a key is specified on the message, the partitioned producer will hash the key and assign message to a particular partition. This is the default mode. 
`SinglePartition`     | If no key is provided, the producer will randomly pick one single partition and publish all the messages into that partition. While if a key is specified on the message, the partitioned producer will hash the key and assign message to a particular partition.
`CustomPartition`     | Use custom message router implementation that will be called to determine the partition for a particular message. User can create a custom routing mode by using the [Java client](client-libraries-java) and implementing the {@inject: javadoc:MessageRouter:/client/org/apache/pulsar/client/api/MessageRouter} interface.

### Ordering guarantee

The ordering of messages is related to MessageRoutingMode and Message Key. Usually, user would want an ordering of Per-key-partition guarantee.

If there is a key attached to message, the messages will be routed to corresponding partitions based on the hashing scheme specified by {@inject: javadoc:HashingScheme:/client/org/apache/pulsar/client/api/HashingScheme} in {@inject: javadoc:ProducerBuilder:/client/org/apache/pulsar/client/api/ProducerBuilder}, when using either `SinglePartition` or `RoundRobinPartition` mode.

Ordering guarantee | Description | Routing Mode and Key
:------------------|:------------|:------------
Per-key-partition  | All the messages with the same key will be in order and be placed in same partition. | Use either `SinglePartition` or `RoundRobinPartition` mode, and Key is provided by each message.
Per-producer       | All the messages from the same producer will be in order. | Use `SinglePartition` mode, and no Key is provided for each message.

### Hashing scheme

{@inject: javadoc:HashingScheme:/client/org/apache/pulsar/client/api/HashingScheme} is an enum that represent sets of standard hashing functions available when choosing the partition to use for a particular message.

There are 2 types of standard hashing functions available: `JavaStringHash` and `Murmur3_32Hash`. 
The default hashing function for producer is `JavaStringHash`.
Please pay attention that `JavaStringHash` is not useful when producers can be from different multiple language clients, under this use case, it is recommended to use `Murmur3_32Hash`.



## Non-persistent topics


By default, Pulsar persistently stores *all* unacknowledged messages on multiple [BookKeeper](concepts-architecture-overview.md#persistent-storage) bookies (storage nodes). Data for messages on persistent topics can thus survive broker restarts and subscriber failover.

Pulsar also, however, supports **non-persistent topics**, which are topics on which messages are *never* persisted to disk and live only in memory. When using non-persistent delivery, killing a Pulsar broker or disconnecting a subscriber to a topic means that all in-transit messages are lost on that (non-persistent) topic, meaning that clients may see message loss.

Non-persistent topics have names of this form (note the `non-persistent` in the name):

```http

non-persistent://tenant/namespace/topic

```

> For more info on using non-persistent topics, see the [Non-persistent messaging cookbook](cookbooks-non-persistent).

In non-persistent topics, brokers immediately deliver messages to all connected subscribers *without persisting them* in [BookKeeper](concepts-architecture-overview.md#persistent-storage). If a subscriber is disconnected, the broker will not be able to deliver those in-transit messages, and subscribers will never be able to receive those messages again. Eliminating the persistent storage step makes messaging on non-persistent topics slightly faster than on persistent topics in some cases, but with the caveat that some of the core benefits of Pulsar are lost.

> With non-persistent topics, message data lives only in memory. If a message broker fails or message data can otherwise not be retrieved from memory, your message data may be lost. Use non-persistent topics only if you're *certain* that your use case requires it and can sustain it.

By default, non-persistent topics are enabled on Pulsar brokers. You can disable them in the broker's [configuration](reference-configuration.md#broker-enableNonPersistentTopics). You can manage non-persistent topics using the `pulsar-admin topics` command. For more information, see [`pulsar-admin`](https://pulsar.apache.org/tools/pulsar-admin/).

### Performance

Non-persistent messaging is usually faster than persistent messaging because brokers don't persist messages and immediately send acks back to the producer as soon as that message is delivered to connected brokers. Producers thus see comparatively low publish latency with non-persistent topic.

### Client API

Producers and consumers can connect to non-persistent topics in the same way as persistent topics, with the crucial difference that the topic name must start with `non-persistent`. All three subscription types---[exclusive](#exclusive), [shared](#shared), and [failover](#failover)---are supported for non-persistent topics.

Here's an example [Java consumer](client-libraries-java.md#consumers) for a non-persistent topic:

```java

PulsarClient client = PulsarClient.builder()
        .serviceUrl("pulsar://localhost:6650")
        .build();
String npTopic = "non-persistent://public/default/my-topic";
String subscriptionName = "my-subscription-name";

Consumer<byte[]> consumer = client.newConsumer()
        .topic(npTopic)
        .subscriptionName(subscriptionName)
        .subscribe();

```

Here's an example [Java producer](client-libraries-java.md#producer) for the same non-persistent topic:

```java

Producer<byte[]> producer = client.newProducer()
                .topic(npTopic)
                .create();

```

## Message retention and expiry

By default, Pulsar message brokers:

* immediately delete *all* messages that have been acknowledged by a consumer, and
* [persistently store](concepts-architecture-overview.md#persistent-storage) all unacknowledged messages in a message backlog.

Pulsar has two features, however, that enable you to override this default behavior:

* Message **retention** enables you to store messages that have been acknowledged by a consumer
* Message **expiry** enables you to set a time to live (TTL) for messages that have not yet been acknowledged

> All message retention and expiry is managed at the [namespace](#namespaces) level. For a how-to, see the [Message retention and expiry](cookbooks-retention-expiry) cookbook.

The diagram below illustrates both concepts:

![Message retention and expiry](/assets/retention-expiry.png)

With message retention, shown at the top, a <span style={{color: " #89b557"}}>retention policy</span> applied to all topics in a namespace dictates that some messages are durably stored in Pulsar even though they've already been acknowledged. Acknowledged messages that are not covered by the retention policy are <span style={{color: " #bb3b3e"}}>deleted</span>. Without a retention policy, *all* of the <span style={{color: " #19967d"}}>acknowledged messages</span> would be deleted.

With message expiry, shown at the bottom, some messages are <span style={{color: " #bb3b3e"}}>deleted</span>, even though they <span style={{color: " #337db6"}}>haven't been acknowledged</span>, because they've expired according to the <span style={{color: " #e39441"}}>TTL applied to the namespace</span> (for example because a TTL of 5 minutes has been applied and the messages haven't been acknowledged but are 10 minutes old).

## Message deduplication

Message duplication occurs when a message is [persisted](concepts-architecture-overview.md#persistent-storage) by Pulsar more than once. Message deduplication is an optional Pulsar feature that prevents unnecessary message duplication by processing each message only once, even if the message is received more than once.

The following diagram illustrates what happens when message deduplication is disabled vs. enabled:

![Pulsar message deduplication](/assets/message-deduplication.png)


Message deduplication is disabled in the scenario shown at the top. Here, a producer publishes message 1 on a topic; the message reaches a Pulsar broker and is [persisted](concepts-architecture-overview.md#persistent-storage) to BookKeeper. The producer then sends message 1 again (in this case due to some retry logic), and the message is received by the broker and stored in BookKeeper again, which means that duplication has occurred.

In the second scenario at the bottom, the producer publishes message 1, which is received by the broker and persisted, as in the first scenario. When the producer attempts to publish the message again, however, the broker knows that it has already seen message 1 and thus does not persist the message.

> Message deduplication is handled at the namespace level or the topic level. For more instructions, see the [message deduplication cookbook](cookbooks-deduplication).


### Producer idempotency

The other available approach to message deduplication is to ensure that each message is *only produced once*. This approach is typically called **producer idempotency**. The drawback of this approach is that it defers the work of message deduplication to the application. In Pulsar, this is handled at the [broker](reference-terminology.md#broker) level, so you do not need to modify your Pulsar client code. Instead, you only need to make administrative changes. For details, see [Managing message deduplication](cookbooks-deduplication).

### Deduplication and effectively-once semantics

Message deduplication makes Pulsar an ideal messaging system to be used in conjunction with stream processing engines (SPEs) and other systems seeking to provide effectively-once processing semantics. Messaging systems that do not offer automatic message deduplication require the SPE or other system to guarantee deduplication, which means that strict message ordering comes at the cost of burdening the application with the responsibility of deduplication. With Pulsar, strict ordering guarantees come at no application-level cost.

> You can find more in-depth information in [this post](https://www.splunk.com/en_us/blog/it/exactly-once-is-not-exactly-the-same.html).

## Delayed message delivery
Delayed message delivery enables you to consume a message later rather than immediately. In this mechanism, a message is stored in BookKeeper, `DelayedDeliveryTracker` maintains the time index(time -> messageId) in memory after published to a broker, and it is delivered to a consumer once the specific delayed time is passed.  

Delayed message delivery only works in Shared subscription type. In Exclusive and Failover subscription types, the delayed message is dispatched immediately.

The diagram below illustrates the concept of delayed message delivery:

![Delayed Message Delivery](/assets/message_delay.png)

A broker saves a message without any check. When a consumer consumes a message, if the message is set to delay, then the message is added to `DelayedDeliveryTracker`. A subscription checks and gets timeout messages from `DelayedDeliveryTracker`.

### Broker 
Delayed message delivery is enabled by default. You can change it in the broker configuration file as below:

```

# Whether to enable the delayed delivery for messages.
# If disabled, messages are immediately delivered and there is no tracking overhead.
delayedDeliveryEnabled=true

# Control the ticking time for the retry of delayed message delivery,
# affecting the accuracy of the delivery time compared to the scheduled time.
# Default is 1 second.
delayedDeliveryTickTimeMillis=1000

```

### Producer 
The following is an example of delayed message delivery for a producer in Java:

```java

// message to be delivered at the configured delay interval
producer.newMessage().deliverAfter(3L, TimeUnit.Minute).value("Hello Pulsar!").send();

```
<|MERGE_RESOLUTION|>--- conflicted
+++ resolved
@@ -120,11 +120,7 @@
 
 :::note
 
-<<<<<<< HEAD
 Cumulative acknowledgement cannot be used in [Shared subscription type](#subscription-types), because Shared subscription type involves multiple consumers who have access to the same subscription. In Shared subscription type, messages are acknowledged individually.
-=======
-Cumulative acknowledgement cannot be used in [Shared subscription type](#subscription-types), because this subscription type involves multiple consumers which have access to the same subscription. In Shared subscription type, messages are acknowledged individually.
->>>>>>> 99946141
 
 :::
 
@@ -132,19 +128,11 @@
 
 When a consumer does not consume a message successfully at a time, and wants to consume the message again, the consumer sends a negative acknowledgement to the broker, and then the broker redelivers the message.
 
-<<<<<<< HEAD
 Messages are negatively acknowledged one by one or cumulatively, which depends on the consumption subscription type.
 
 In Exclusive and Failover subscription types, consumers only negatively acknowledge the last message they receive.
 
 In Shared and Key_Shared subscription types, you can negatively acknowledge messages individually.
-=======
-Messages are negatively acknowledged either individually or cumulatively, depending on the consumption subscription type.
-
-In the exclusive and failover subscription types, consumers only negatively acknowledge the last message they receive.
-
-In the shared and Key_Shared subscription types, you can negatively acknowledge messages individually.
->>>>>>> 99946141
 
 Be aware that negative acknowledgment on ordered subscription types, such as Exclusive, Failover and Key_Shared, can cause failed messages to arrive consumers out of the original order.
 
@@ -284,13 +272,8 @@
 > * If you want to achieve "message queuing" among consumers, share the same subscription name among multiple consumers(shared, failover, key_shared).
 > * If you want to achieve both effects simultaneously, combine exclusive subscription type with other subscription types for consumers.
 
-<<<<<<< HEAD
 ### Subscription types
 When a subscription has no consumers, its subscription type is undefined. A subscription's type is defined when a consumer connects to the subscription, and the type can be changed by restarting all consumers with a different configuration.
-=======
-### Consumerless Subscriptions and Their Corresponding Types
-When a subscription has no consumers, its subscription type is undefined. The type of a subscription is defined when a consumer connects to it, and the type can be changed by restarting all consumers with a different configuration.
->>>>>>> 99946141
 
 #### Exclusive
 
@@ -304,11 +287,7 @@
 
 ### Failover
 
-<<<<<<< HEAD
 In *failover* type, multiple consumers can attach to the same subscription. A master consumer is picked for non-partitioned topic or each partition of partitioned topic and receives messages. When the master consumer disconnects, all (non-acknowledged and subsequent) messages are delivered to the next consumer in line.
-=======
-In *Failover* type, multiple consumers can attach to the same subscription. A master consumer is picked for non-partitioned topic or each partition of partitioned topic and receives messages. When the master consumer disconnects, all (non-acknowledged and subsequent) messages are delivered to the next consumer in line.
->>>>>>> 99946141
 
 For partitioned topics, broker will sort consumers by priority level and lexicographical order of consumer name. Then broker will try to evenly assigns topics to consumers with the highest priority level.
 
