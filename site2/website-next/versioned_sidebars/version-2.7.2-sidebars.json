{
  "version-2.7.2/docsSidebar": [
    {
      "type": "category",
      "label": "Get Started",
      "items": [
        {
          "type": "doc",
          "id": "version-2.7.2/standalone"
        },
        {
          "type": "doc",
          "id": "version-2.7.2/standalone-docker"
        },
        {
          "type": "doc",
          "id": "version-2.7.2/kubernetes-helm"
        }
      ]
    },
    {
      "type": "category",
      "label": "Concepts and Architecture",
      "items": [
        {
          "type": "doc",
          "id": "version-2.7.2/concepts-overview"
        },
        {
          "type": "doc",
          "id": "version-2.7.2/concepts-messaging"
        },
        {
          "type": "doc",
          "id": "version-2.7.2/concepts-architecture-overview"
        },
        {
          "type": "doc",
          "id": "version-2.7.2/concepts-clients"
        },
        {
          "type": "doc",
          "id": "version-2.7.2/concepts-replication"
        },
        {
          "type": "doc",
          "id": "version-2.7.2/concepts-multi-tenancy"
        },
        {
          "type": "doc",
          "id": "version-2.7.2/concepts-authentication"
        },
        {
          "type": "doc",
          "id": "version-2.7.2/concepts-topic-compaction"
        },
        {
          "type": "doc",
          "id": "version-2.7.2/concepts-proxy-sni-routing"
        },
        {
          "type": "doc",
          "id": "version-2.7.2/concepts-multiple-advertised-listeners"
        }
      ]
    },
    {
      "type": "category",
      "label": "Pulsar Schema",
      "items": [
        {
          "type": "doc",
          "id": "version-2.7.2/schema-get-started"
        },
        {
          "type": "doc",
          "id": "version-2.7.2/schema-understand"
        },
        {
          "type": "doc",
          "id": "version-2.7.2/schema-evolution-compatibility"
        },
        {
          "type": "doc",
          "id": "version-2.7.2/schema-manage"
        }
      ]
    },
    {
      "type": "category",
      "label": "Pulsar IO",
      "items": [
        {
          "type": "doc",
          "id": "version-2.7.2/io-overview"
        },
        {
          "type": "doc",
          "id": "version-2.7.2/io-quickstart"
        },
        {
          "type": "doc",
          "id": "version-2.7.2/io-use"
        },
        {
          "type": "doc",
          "id": "version-2.7.2/io-debug"
        },
        {
          "type": "doc",
          "id": "version-2.7.2/io-connectors"
        },
        {
          "type": "doc",
          "id": "version-2.7.2/io-cdc"
        },
        {
          "type": "doc",
          "id": "version-2.7.2/io-develop"
        },
        {
          "type": "doc",
          "id": "version-2.7.2/io-cli"
        }
      ]
    },
    {
      "type": "category",
      "label": "Pulsar SQL",
      "items": [
        {
          "type": "doc",
          "id": "version-2.7.2/sql-overview"
        },
        {
          "type": "doc",
          "id": "version-2.7.2/sql-getting-started"
        },
        {
          "type": "doc",
          "id": "version-2.7.2/sql-deployment-configurations"
        },
        {
          "type": "doc",
          "id": "version-2.7.2/sql-rest-api"
        }
      ]
    },
    {
      "type": "category",
      "label": "Tiered Storage",
      "items": [
        {
          "type": "doc",
          "id": "version-2.7.2/tiered-storage-overview"
        },
        {
          "type": "doc",
          "id": "version-2.7.2/tiered-storage-aws"
        },
        {
          "type": "doc",
          "id": "version-2.7.2/tiered-storage-gcs"
        },
        {
          "type": "doc",
          "id": "version-2.7.2/tiered-storage-filesystem"
        },
        {
          "type": "doc",
          "id": "version-2.7.2/tiered-storage-azure"
        }
      ]
    },
    {
      "type": "category",
      "label": "Transactions",
      "items": [
        {
          "type": "doc",
          "id": "version-2.7.2/transactions"
        },
        {
          "type": "doc",
          "id": "version-2.7.2/transactions-guarantee"
        },
        {
          "type": "doc",
          "id": "version-2.7.2/transactions-api"
        }
      ]
    },
    {
      "type": "category",
<<<<<<< HEAD
      "label": "Performance",
      "items": [
        {
          "type": "doc",
          "id": "version-2.7.2/performance-pulsar-perf"
=======
      "label": "Security",
      "items": [
        {
          "type": "doc",
          "id": "version-2.7.2/security-overview"
        },
        {
          "type": "doc",
          "id": "version-2.7.2/security-tls-transport"
        },
        {
          "type": "doc",
          "id": "version-2.7.2/security-tls-authentication"
        },
        {
          "type": "doc",
          "id": "version-2.7.2/security-tls-keystore"
        },
        {
          "type": "doc",
          "id": "version-2.7.2/security-jwt"
        },
        {
          "type": "doc",
          "id": "version-2.7.2/security-athenz"
        },
        {
          "type": "doc",
          "id": "version-2.7.2/security-kerberos"
        },
        {
          "type": "doc",
          "id": "version-2.7.2/security-oauth2"
        },
        {
          "type": "doc",
          "id": "version-2.7.2/security-authorization"
        },
        {
          "type": "doc",
          "id": "version-2.7.2/security-encryption"
        },
        {
          "type": "doc",
          "id": "version-2.7.2/security-extending"
        },
        {
          "type": "doc",
          "id": "version-2.7.2/security-bouncy-castle"
>>>>>>> 1088afd0
        }
      ]
    }
  ]
}<|MERGE_RESOLUTION|>--- conflicted
+++ resolved
@@ -192,13 +192,11 @@
     },
     {
       "type": "category",
-<<<<<<< HEAD
       "label": "Performance",
       "items": [
         {
           "type": "doc",
           "id": "version-2.7.2/performance-pulsar-perf"
-=======
       "label": "Security",
       "items": [
         {
@@ -248,7 +246,6 @@
         {
           "type": "doc",
           "id": "version-2.7.2/security-bouncy-castle"
->>>>>>> 1088afd0
         }
       ]
     }
