{
  "version-2.7.2/docsSidebar": [
    {
      "type": "category",
      "label": "Get Started",
      "items": [
        {
          "type": "doc",
          "id": "version-2.7.2/standalone"
        },
        {
          "type": "doc",
          "id": "version-2.7.2/standalone-docker"
        },
        {
          "type": "doc",
          "id": "version-2.7.2/kubernetes-helm"
        }
      ]
    },
    {
      "type": "category",
      "label": "Concepts and Architecture",
      "items": [
        {
          "type": "doc",
          "id": "version-2.7.2/concepts-overview"
        },
        {
          "type": "doc",
          "id": "version-2.7.2/concepts-messaging"
        },
        {
          "type": "doc",
          "id": "version-2.7.2/concepts-architecture-overview"
        },
        {
          "type": "doc",
          "id": "version-2.7.2/concepts-clients"
        },
        {
          "type": "doc",
          "id": "version-2.7.2/concepts-replication"
        },
        {
          "type": "doc",
          "id": "version-2.7.2/concepts-multi-tenancy"
        },
        {
          "type": "doc",
          "id": "version-2.7.2/concepts-authentication"
        },
        {
          "type": "doc",
          "id": "version-2.7.2/concepts-topic-compaction"
        },
        {
          "type": "doc",
          "id": "version-2.7.2/concepts-proxy-sni-routing"
        },
        {
          "type": "doc",
          "id": "version-2.7.2/concepts-multiple-advertised-listeners"
        }
      ]
    },
    {
      "type": "category",
      "label": "Pulsar Schema",
      "items": [
        {
          "type": "doc",
          "id": "version-2.7.2/schema-get-started"
        },
        {
          "type": "doc",
          "id": "version-2.7.2/schema-understand"
        },
        {
          "type": "doc",
          "id": "version-2.7.2/schema-evolution-compatibility"
        },
        {
          "type": "doc",
          "id": "version-2.7.2/schema-manage"
        }
      ]
    },
    {
      "type": "category",
      "label": "Pulsar IO",
      "items": [
        {
          "type": "doc",
          "id": "version-2.7.2/io-overview"
        },
        {
          "type": "doc",
          "id": "version-2.7.2/io-quickstart"
        },
        {
          "type": "doc",
          "id": "version-2.7.2/io-use"
        },
        {
          "type": "doc",
          "id": "version-2.7.2/io-debug"
        },
        {
          "type": "doc",
          "id": "version-2.7.2/io-connectors"
        },
        {
          "type": "doc",
          "id": "version-2.7.2/io-cdc"
        },
        {
          "type": "doc",
          "id": "version-2.7.2/io-develop"
        },
        {
          "type": "doc",
          "id": "version-2.7.2/io-cli"
        }
      ]
    },
    {
      "type": "category",
      "label": "Pulsar SQL",
      "items": [
        {
          "type": "doc",
          "id": "version-2.7.2/sql-overview"
        },
        {
          "type": "doc",
          "id": "version-2.7.2/sql-getting-started"
        },
        {
          "type": "doc",
          "id": "version-2.7.2/sql-deployment-configurations"
        },
        {
          "type": "doc",
          "id": "version-2.7.2/sql-rest-api"
        }
      ]
    },
    {
      "type": "category",
      "label": "Tiered Storage",
      "items": [
        {
          "type": "doc",
          "id": "version-2.7.2/tiered-storage-overview"
        },
        {
          "type": "doc",
          "id": "version-2.7.2/tiered-storage-aws"
        },
        {
          "type": "doc",
          "id": "version-2.7.2/tiered-storage-gcs"
        },
        {
          "type": "doc",
          "id": "version-2.7.2/tiered-storage-filesystem"
        },
        {
          "type": "doc",
          "id": "version-2.7.2/tiered-storage-azure"
        }
      ]
    },
    {
      "type": "category",
<<<<<<< HEAD
      "label": "Kubernetes (Helm)",
      "items": [
        {
          "type": "doc",
          "id": "version-2.7.2/helm-overview"
        },
        {
          "type": "doc",
          "id": "version-2.7.2/helm-prepare"
        },
        {
          "type": "doc",
          "id": "version-2.7.2/helm-install"
        },
        {
          "type": "doc",
          "id": "version-2.7.2/helm-deploy"
        },
        {
          "type": "doc",
          "id": "version-2.7.2/helm-upgrade"
        },
        {
          "type": "doc",
          "id": "version-2.7.2/helm-tools"
=======
      "label": "Transactions",
      "items": [
        {
          "type": "doc",
          "id": "version-2.7.2/transactions"
        },
        {
          "type": "doc",
          "id": "version-2.7.2/transactions-guarantee"
        },
        {
          "type": "doc",
          "id": "version-2.7.2/transactions-api"
>>>>>>> f24b4890
        }
      ]
    }
  ]
}<|MERGE_RESOLUTION|>--- conflicted
+++ resolved
@@ -174,7 +174,6 @@
     },
     {
       "type": "category",
-<<<<<<< HEAD
       "label": "Kubernetes (Helm)",
       "items": [
         {
@@ -200,7 +199,6 @@
         {
           "type": "doc",
           "id": "version-2.7.2/helm-tools"
-=======
       "label": "Transactions",
       "items": [
         {
@@ -214,7 +212,6 @@
         {
           "type": "doc",
           "id": "version-2.7.2/transactions-api"
->>>>>>> f24b4890
         }
       ]
     }
