--- conflicted
+++ resolved
@@ -396,7 +396,6 @@
     },
     {
       "type": "category",
-<<<<<<< HEAD
       "label": "Development",
       "items": [
         {
@@ -418,7 +417,6 @@
         {
           "type": "doc",
           "id": "version-2.7.2/develop-cpp"
-=======
       "label": "Cookbooks",
       "items": [
         {
@@ -494,7 +492,6 @@
         {
           "type": "doc",
           "id": "version-2.7.2/admin-api-functions"
->>>>>>> 56b7d4d0
         }
       ]
     }
