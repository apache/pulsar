--- conflicted
+++ resolved
@@ -420,7 +420,54 @@
     },
     {
       "type": "category",
-<<<<<<< HEAD
+      "label": "Performance",
+      "items": [
+        {
+          "type": "doc",
+          "id": "version-2.8.0/performance-pulsar-perf"
+        }
+      ]
+    },
+    {
+      "type": "category",
+      "label": "Client Libraries",
+      "items": [
+        {
+          "type": "doc",
+          "id": "version-2.8.0/client-libraries"
+        },
+        {
+          "type": "doc",
+          "id": "version-2.8.0/client-libraries-java"
+        },
+        {
+          "type": "doc",
+          "id": "version-2.8.0/client-libraries-go"
+        },
+        {
+          "type": "doc",
+          "id": "version-2.8.0/client-libraries-python"
+        },
+        {
+          "type": "doc",
+          "id": "version-2.8.0/client-libraries-cpp"
+        },
+        {
+          "type": "doc",
+          "id": "version-2.8.0/client-libraries-node"
+        },
+        {
+          "type": "doc",
+          "id": "version-2.8.0/client-libraries-websocket"
+        },
+        {
+          "type": "doc",
+          "id": "version-2.8.0/client-libraries-dotnet"
+        }
+      ]
+    },
+    {
+      "type": "category",
       "label": "Admin API",
       "items": [
         {
@@ -458,51 +505,6 @@
         {
           "type": "doc",
           "id": "version-2.8.0/admin-api-packages"
-=======
-      "label": "Performance",
-      "items": [
-        {
-          "type": "doc",
-          "id": "version-2.8.0/performance-pulsar-perf"
-        }
-      ]
-    },
-    {
-      "type": "category",
-      "label": "Client Libraries",
-      "items": [
-        {
-          "type": "doc",
-          "id": "version-2.8.0/client-libraries"
-        },
-        {
-          "type": "doc",
-          "id": "version-2.8.0/client-libraries-java"
-        },
-        {
-          "type": "doc",
-          "id": "version-2.8.0/client-libraries-go"
-        },
-        {
-          "type": "doc",
-          "id": "version-2.8.0/client-libraries-python"
-        },
-        {
-          "type": "doc",
-          "id": "version-2.8.0/client-libraries-cpp"
-        },
-        {
-          "type": "doc",
-          "id": "version-2.8.0/client-libraries-node"
-        },
-        {
-          "type": "doc",
-          "id": "version-2.8.0/client-libraries-websocket"
-        },
-        {
-          "type": "doc",
-          "id": "version-2.8.0/client-libraries-dotnet"
->>>>>>> fc9d79a3
         }
       ]
     }
