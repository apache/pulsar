{
  "version-2.8.0/docsSidebar": [
    {
      "type": "category",
      "label": "Get Started",
      "items": [
        {
          "type": "doc",
          "id": "version-2.8.0/standalone"
        },
        {
          "type": "doc",
          "id": "version-2.8.0/standalone-docker"
        },
        {
          "type": "doc",
          "id": "version-2.8.0/kubernetes-helm"
        }
      ],
      "collapsible": true,
      "collapsed": true
    },
    {
      "type": "category",
      "label": "Concepts and Architecture",
      "items": [
        {
          "type": "doc",
          "id": "version-2.8.0/concepts-overview"
        },
        {
          "type": "doc",
          "id": "version-2.8.0/concepts-messaging"
        },
        {
          "type": "doc",
          "id": "version-2.8.0/concepts-architecture-overview"
        },
        {
          "type": "doc",
          "id": "version-2.8.0/concepts-clients"
        },
        {
          "type": "doc",
          "id": "version-2.8.0/concepts-replication"
        },
        {
          "type": "doc",
          "id": "version-2.8.0/concepts-multi-tenancy"
        },
        {
          "type": "doc",
          "id": "version-2.8.0/concepts-authentication"
        },
        {
          "type": "doc",
          "id": "version-2.8.0/concepts-topic-compaction"
        },
        {
          "type": "doc",
          "id": "version-2.8.0/concepts-proxy-sni-routing"
        },
        {
          "type": "doc",
          "id": "version-2.8.0/concepts-multiple-advertised-listeners"
        }
      ],
      "collapsible": true,
      "collapsed": true
    },
    {
      "type": "category",
      "label": "Pulsar Schema",
      "items": [
        {
          "type": "doc",
          "id": "version-2.8.0/schema-get-started"
        },
        {
          "type": "doc",
          "id": "version-2.8.0/schema-understand"
        },
        {
          "type": "doc",
          "id": "version-2.8.0/schema-evolution-compatibility"
        },
        {
          "type": "doc",
          "id": "version-2.8.0/schema-manage"
        }
      ],
      "collapsible": true,
      "collapsed": true
    },
    {
      "type": "category",
      "label": "Pulsar Functions",
      "items": [
        {
          "type": "doc",
          "id": "version-2.8.0/functions-overview"
        },
        {
          "type": "doc",
          "id": "version-2.8.0/functions-runtime"
        },
        {
          "type": "doc",
          "id": "version-2.8.0/functions-worker"
        },
        {
          "type": "doc",
          "id": "version-2.8.0/functions-develop"
        },
        {
          "type": "doc",
          "id": "version-2.8.0/functions-package"
        },
        {
          "type": "doc",
          "id": "version-2.8.0/functions-debug"
        },
        {
          "type": "doc",
          "id": "version-2.8.0/functions-deploy"
        },
        {
          "type": "doc",
          "id": "version-2.8.0/functions-cli"
        },
        {
          "type": "doc",
          "id": "version-2.8.0/window-functions-context"
        }
      ],
      "collapsible": true,
      "collapsed": true
    },
    {
      "type": "category",
      "label": "Pulsar IO",
      "items": [
        {
          "type": "doc",
          "id": "version-2.8.0/io-overview"
        },
        {
          "type": "doc",
          "id": "version-2.8.0/io-quickstart"
        },
        {
          "type": "doc",
          "id": "version-2.8.0/io-use"
        },
        {
          "type": "doc",
          "id": "version-2.8.0/io-debug"
        },
        {
          "type": "doc",
          "id": "version-2.8.0/io-connectors"
        },
        {
          "type": "doc",
          "id": "version-2.8.0/io-cdc"
        },
        {
          "type": "doc",
          "id": "version-2.8.0/io-develop"
        },
        {
          "type": "doc",
          "id": "version-2.8.0/io-cli"
        }
      ],
      "collapsible": true,
      "collapsed": true
    },
    {
      "type": "category",
      "label": "Pulsar SQL",
      "items": [
        {
          "type": "doc",
          "id": "version-2.8.0/sql-overview"
        },
        {
          "type": "doc",
          "id": "version-2.8.0/sql-getting-started"
        },
        {
          "type": "doc",
          "id": "version-2.8.0/sql-deployment-configurations"
        },
        {
          "type": "doc",
          "id": "version-2.8.0/sql-rest-api"
        }
      ],
      "collapsible": true,
      "collapsed": true
    },
    {
      "type": "category",
      "label": "Tiered Storage",
      "items": [
        {
          "type": "doc",
          "id": "version-2.8.0/tiered-storage-overview"
        },
        {
          "type": "doc",
          "id": "version-2.8.0/tiered-storage-aws"
        },
        {
          "type": "doc",
          "id": "version-2.8.0/tiered-storage-gcs"
        },
        {
          "type": "doc",
          "id": "version-2.8.0/tiered-storage-filesystem"
        },
        {
          "type": "doc",
          "id": "version-2.8.0/tiered-storage-azure"
        },
        {
          "type": "doc",
          "id": "version-2.8.0/tiered-storage-aliyun"
        }
      ],
      "collapsible": true,
      "collapsed": true
    },
    {
      "type": "category",
      "label": "Transactions",
      "items": [
        {
          "type": "doc",
          "id": "version-2.8.0/txn-why"
        },
        {
          "type": "doc",
          "id": "version-2.8.0/txn-what"
        },
        {
          "type": "doc",
          "id": "version-2.8.0/txn-how"
        },
        {
          "type": "doc",
          "id": "version-2.8.0/txn-use"
        },
        {
          "type": "doc",
          "id": "version-2.8.0/txn-monitor"
        }
      ],
      "collapsible": true,
      "collapsed": true
    },
    {
      "type": "category",
<<<<<<< HEAD
      "label": "Deployment",
      "items": [
        {
          "type": "doc",
          "id": "version-2.8.0/deploy-aws"
        },
        {
          "type": "doc",
          "id": "version-2.8.0/deploy-kubernetes"
        },
        {
          "type": "doc",
          "id": "version-2.8.0/deploy-bare-metal"
        },
        {
          "type": "doc",
          "id": "version-2.8.0/deploy-bare-metal-multi-cluster"
        },
        {
          "type": "doc",
          "id": "version-2.8.0/deploy-dcos"
        },
        {
          "type": "doc",
          "id": "version-2.8.0/deploy-docker"
        },
        {
          "type": "doc",
          "id": "version-2.8.0/deploy-monitoring"
=======
      "label": "Kubernetes (Helm)",
      "items": [
        {
          "type": "doc",
          "id": "version-2.8.0/helm-overview"
        },
        {
          "type": "doc",
          "id": "version-2.8.0/helm-prepare"
        },
        {
          "type": "doc",
          "id": "version-2.8.0/helm-install"
        },
        {
          "type": "doc",
          "id": "version-2.8.0/helm-deploy"
        },
        {
          "type": "doc",
          "id": "version-2.8.0/helm-upgrade"
        },
        {
          "type": "doc",
          "id": "version-2.8.0/helm-tools"
>>>>>>> 2c2922d6
        }
      ],
      "collapsible": true,
      "collapsed": true
    }
  ]
}<|MERGE_RESOLUTION|>--- conflicted
+++ resolved
@@ -262,7 +262,38 @@
     },
     {
       "type": "category",
-<<<<<<< HEAD
+      "label": "Kubernetes (Helm)",
+      "items": [
+        {
+          "type": "doc",
+          "id": "version-2.8.0/helm-overview"
+        },
+        {
+          "type": "doc",
+          "id": "version-2.8.0/helm-prepare"
+        },
+        {
+          "type": "doc",
+          "id": "version-2.8.0/helm-install"
+        },
+        {
+          "type": "doc",
+          "id": "version-2.8.0/helm-deploy"
+        },
+        {
+          "type": "doc",
+          "id": "version-2.8.0/helm-upgrade"
+        },
+        {
+          "type": "doc",
+          "id": "version-2.8.0/helm-tools"
+        }
+      ],
+      "collapsible": true,
+      "collapsed": true
+    },
+    {
+      "type": "category",
       "label": "Deployment",
       "items": [
         {
@@ -292,37 +323,8 @@
         {
           "type": "doc",
           "id": "version-2.8.0/deploy-monitoring"
-=======
-      "label": "Kubernetes (Helm)",
-      "items": [
-        {
-          "type": "doc",
-          "id": "version-2.8.0/helm-overview"
-        },
-        {
-          "type": "doc",
-          "id": "version-2.8.0/helm-prepare"
-        },
-        {
-          "type": "doc",
-          "id": "version-2.8.0/helm-install"
-        },
-        {
-          "type": "doc",
-          "id": "version-2.8.0/helm-deploy"
-        },
-        {
-          "type": "doc",
-          "id": "version-2.8.0/helm-upgrade"
-        },
-        {
-          "type": "doc",
-          "id": "version-2.8.0/helm-tools"
->>>>>>> 2c2922d6
-        }
-      ],
-      "collapsible": true,
-      "collapsed": true
+        }
+      ]
     }
   ]
 }