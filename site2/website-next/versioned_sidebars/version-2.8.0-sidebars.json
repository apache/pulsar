--- conflicted
+++ resolved
@@ -294,7 +294,40 @@
     },
     {
       "type": "category",
-<<<<<<< HEAD
+      "label": "Deployment",
+      "items": [
+        {
+          "type": "doc",
+          "id": "version-2.8.0/deploy-aws"
+        },
+        {
+          "type": "doc",
+          "id": "version-2.8.0/deploy-kubernetes"
+        },
+        {
+          "type": "doc",
+          "id": "version-2.8.0/deploy-bare-metal"
+        },
+        {
+          "type": "doc",
+          "id": "version-2.8.0/deploy-bare-metal-multi-cluster"
+        },
+        {
+          "type": "doc",
+          "id": "version-2.8.0/deploy-dcos"
+        },
+        {
+          "type": "doc",
+          "id": "version-2.8.0/deploy-docker"
+        },
+        {
+          "type": "doc",
+          "id": "version-2.8.0/deploy-monitoring"
+        }
+      ]
+    },
+    {
+      "type": "category",
       "label": "Security",
       "items": [
         {
@@ -344,37 +377,6 @@
         {
           "type": "doc",
           "id": "version-2.8.0/security-bouncy-castle"
-=======
-      "label": "Deployment",
-      "items": [
-        {
-          "type": "doc",
-          "id": "version-2.8.0/deploy-aws"
-        },
-        {
-          "type": "doc",
-          "id": "version-2.8.0/deploy-kubernetes"
-        },
-        {
-          "type": "doc",
-          "id": "version-2.8.0/deploy-bare-metal"
-        },
-        {
-          "type": "doc",
-          "id": "version-2.8.0/deploy-bare-metal-multi-cluster"
-        },
-        {
-          "type": "doc",
-          "id": "version-2.8.0/deploy-dcos"
-        },
-        {
-          "type": "doc",
-          "id": "version-2.8.0/deploy-docker"
-        },
-        {
-          "type": "doc",
-          "id": "version-2.8.0/deploy-monitoring"
->>>>>>> 04604724
         }
       ]
     }
