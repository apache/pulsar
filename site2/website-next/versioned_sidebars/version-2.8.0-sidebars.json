{
  "version-2.8.0/docsSidebar": [
    {
      "type": "category",
      "label": "Get Started",
      "items": [
        {
          "type": "doc",
          "id": "version-2.8.0/standalone"
        },
        {
          "type": "doc",
          "id": "version-2.8.0/standalone-docker"
        },
        {
          "type": "doc",
          "id": "version-2.8.0/kubernetes-helm"
        }
      ],
      "collapsible": true,
      "collapsed": true
    },
    {
      "type": "category",
      "label": "Concepts and Architecture",
      "items": [
        {
          "type": "doc",
          "id": "version-2.8.0/concepts-overview"
        },
        {
          "type": "doc",
          "id": "version-2.8.0/concepts-messaging"
        },
        {
          "type": "doc",
          "id": "version-2.8.0/concepts-architecture-overview"
        },
        {
          "type": "doc",
          "id": "version-2.8.0/concepts-clients"
        },
        {
          "type": "doc",
          "id": "version-2.8.0/concepts-replication"
        },
        {
          "type": "doc",
          "id": "version-2.8.0/concepts-multi-tenancy"
        },
        {
          "type": "doc",
          "id": "version-2.8.0/concepts-authentication"
        },
        {
          "type": "doc",
          "id": "version-2.8.0/concepts-topic-compaction"
        },
        {
          "type": "doc",
          "id": "version-2.8.0/concepts-proxy-sni-routing"
        },
        {
          "type": "doc",
          "id": "version-2.8.0/concepts-multiple-advertised-listeners"
        }
      ],
      "collapsible": true,
      "collapsed": true
    },
    {
      "type": "category",
      "label": "Pulsar Schema",
      "items": [
        {
          "type": "doc",
          "id": "version-2.8.0/schema-get-started"
        },
        {
          "type": "doc",
          "id": "version-2.8.0/schema-understand"
        },
        {
          "type": "doc",
          "id": "version-2.8.0/schema-evolution-compatibility"
        },
        {
          "type": "doc",
          "id": "version-2.8.0/schema-manage"
        }
      ],
      "collapsible": true,
      "collapsed": true
    },
    {
      "type": "category",
      "label": "Pulsar Functions",
      "items": [
        {
          "type": "doc",
          "id": "version-2.8.0/functions-overview"
        },
        {
          "type": "doc",
          "id": "version-2.8.0/functions-runtime"
        },
        {
          "type": "doc",
          "id": "version-2.8.0/functions-worker"
        },
        {
          "type": "doc",
          "id": "version-2.8.0/functions-develop"
        },
        {
          "type": "doc",
          "id": "version-2.8.0/functions-package"
        },
        {
          "type": "doc",
          "id": "version-2.8.0/functions-debug"
        },
        {
          "type": "doc",
          "id": "version-2.8.0/functions-deploy"
        },
        {
          "type": "doc",
          "id": "version-2.8.0/functions-cli"
        },
        {
          "type": "doc",
          "id": "version-2.8.0/window-functions-context"
        }
      ],
      "collapsible": true,
      "collapsed": true
    },
    {
      "type": "category",
      "label": "Pulsar IO",
      "items": [
        {
          "type": "doc",
          "id": "version-2.8.0/io-overview"
        },
        {
          "type": "doc",
          "id": "version-2.8.0/io-quickstart"
        },
        {
          "type": "doc",
          "id": "version-2.8.0/io-use"
        },
        {
          "type": "doc",
          "id": "version-2.8.0/io-debug"
        },
        {
          "type": "doc",
          "id": "version-2.8.0/io-connectors"
        },
        {
          "type": "doc",
          "id": "version-2.8.0/io-cdc"
        },
        {
          "type": "doc",
          "id": "version-2.8.0/io-develop"
        },
        {
          "type": "doc",
          "id": "version-2.8.0/io-cli"
        }
      ],
      "collapsible": true,
      "collapsed": true
    },
    {
      "type": "category",
      "label": "Pulsar SQL",
      "items": [
        {
          "type": "doc",
          "id": "version-2.8.0/sql-overview"
        },
        {
          "type": "doc",
          "id": "version-2.8.0/sql-getting-started"
        },
        {
          "type": "doc",
          "id": "version-2.8.0/sql-deployment-configurations"
        },
        {
          "type": "doc",
          "id": "version-2.8.0/sql-rest-api"
        }
      ],
      "collapsible": true,
      "collapsed": true
    },
    {
      "type": "category",
      "label": "Tiered Storage",
      "items": [
        {
          "type": "doc",
          "id": "version-2.8.0/tiered-storage-overview"
        },
        {
          "type": "doc",
          "id": "version-2.8.0/tiered-storage-aws"
        },
        {
          "type": "doc",
          "id": "version-2.8.0/tiered-storage-gcs"
        },
        {
          "type": "doc",
          "id": "version-2.8.0/tiered-storage-filesystem"
        },
        {
          "type": "doc",
          "id": "version-2.8.0/tiered-storage-azure"
        },
        {
          "type": "doc",
          "id": "version-2.8.0/tiered-storage-aliyun"
        }
      ],
      "collapsible": true,
      "collapsed": true
    },
    {
      "type": "category",
      "label": "Transactions",
      "items": [
        {
          "type": "doc",
          "id": "version-2.8.0/txn-why"
        },
        {
          "type": "doc",
          "id": "version-2.8.0/txn-what"
        },
        {
          "type": "doc",
          "id": "version-2.8.0/txn-how"
        },
        {
          "type": "doc",
          "id": "version-2.8.0/txn-use"
        },
        {
          "type": "doc",
          "id": "version-2.8.0/txn-monitor"
        }
      ],
      "collapsible": true,
      "collapsed": true
    },
    {
      "type": "category",
      "label": "Kubernetes (Helm)",
      "items": [
        {
          "type": "doc",
          "id": "version-2.8.0/helm-overview"
        },
        {
          "type": "doc",
          "id": "version-2.8.0/helm-prepare"
        },
        {
          "type": "doc",
          "id": "version-2.8.0/helm-install"
        },
        {
          "type": "doc",
          "id": "version-2.8.0/helm-deploy"
        },
        {
          "type": "doc",
          "id": "version-2.8.0/helm-upgrade"
        },
        {
          "type": "doc",
          "id": "version-2.8.0/helm-tools"
        }
      ],
      "collapsible": true,
      "collapsed": true
    },
    {
      "type": "category",
<<<<<<< HEAD
      "label": "Administration",
      "items": [
        {
          "type": "doc",
          "id": "version-2.8.0/administration-zk-bk"
        },
        {
          "type": "doc",
          "id": "version-2.8.0/administration-geo"
        },
        {
          "type": "doc",
          "id": "version-2.8.0/administration-pulsar-manager"
        },
        {
          "type": "doc",
          "id": "version-2.8.0/administration-stats"
        },
        {
          "type": "doc",
          "id": "version-2.8.0/administration-load-balance"
        },
        {
          "type": "doc",
          "id": "version-2.8.0/administration-proxy"
        },
        {
          "type": "doc",
          "id": "version-2.8.0/administration-upgrade"
        },
        {
          "type": "doc",
          "id": "version-2.8.0/administration-isolation"
=======
      "label": "Deployment",
      "items": [
        {
          "type": "doc",
          "id": "version-2.8.0/deploy-aws"
        },
        {
          "type": "doc",
          "id": "version-2.8.0/deploy-kubernetes"
        },
        {
          "type": "doc",
          "id": "version-2.8.0/deploy-bare-metal"
        },
        {
          "type": "doc",
          "id": "version-2.8.0/deploy-bare-metal-multi-cluster"
        },
        {
          "type": "doc",
          "id": "version-2.8.0/deploy-dcos"
        },
        {
          "type": "doc",
          "id": "version-2.8.0/deploy-docker"
        },
        {
          "type": "doc",
          "id": "version-2.8.0/deploy-monitoring"
>>>>>>> 04604724
        }
      ]
    }
  ]
}<|MERGE_RESOLUTION|>--- conflicted
+++ resolved
@@ -294,7 +294,40 @@
     },
     {
       "type": "category",
-<<<<<<< HEAD
+      "label": "Deployment",
+      "items": [
+        {
+          "type": "doc",
+          "id": "version-2.8.0/deploy-aws"
+        },
+        {
+          "type": "doc",
+          "id": "version-2.8.0/deploy-kubernetes"
+        },
+        {
+          "type": "doc",
+          "id": "version-2.8.0/deploy-bare-metal"
+        },
+        {
+          "type": "doc",
+          "id": "version-2.8.0/deploy-bare-metal-multi-cluster"
+        },
+        {
+          "type": "doc",
+          "id": "version-2.8.0/deploy-dcos"
+        },
+        {
+          "type": "doc",
+          "id": "version-2.8.0/deploy-docker"
+        },
+        {
+          "type": "doc",
+          "id": "version-2.8.0/deploy-monitoring"
+        }
+      ]
+    },
+    {
+      "type": "category",
       "label": "Administration",
       "items": [
         {
@@ -328,37 +361,6 @@
         {
           "type": "doc",
           "id": "version-2.8.0/administration-isolation"
-=======
-      "label": "Deployment",
-      "items": [
-        {
-          "type": "doc",
-          "id": "version-2.8.0/deploy-aws"
-        },
-        {
-          "type": "doc",
-          "id": "version-2.8.0/deploy-kubernetes"
-        },
-        {
-          "type": "doc",
-          "id": "version-2.8.0/deploy-bare-metal"
-        },
-        {
-          "type": "doc",
-          "id": "version-2.8.0/deploy-bare-metal-multi-cluster"
-        },
-        {
-          "type": "doc",
-          "id": "version-2.8.0/deploy-dcos"
-        },
-        {
-          "type": "doc",
-          "id": "version-2.8.0/deploy-docker"
-        },
-        {
-          "type": "doc",
-          "id": "version-2.8.0/deploy-monitoring"
->>>>>>> 04604724
         }
       ]
     }
