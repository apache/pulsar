{
  "version-2.8.0/docsSidebar": [
    {
      "type": "category",
      "label": "Get Started",
      "items": [
        {
          "type": "doc",
          "id": "version-2.8.0/standalone"
        },
        {
          "type": "doc",
          "id": "version-2.8.0/standalone-docker"
        },
        {
          "type": "doc",
          "id": "version-2.8.0/kubernetes-helm"
        }
      ],
      "collapsible": true,
      "collapsed": true
    },
    {
      "type": "category",
      "label": "Concepts and Architecture",
      "items": [
        {
          "type": "doc",
          "id": "version-2.8.0/concepts-overview"
        },
        {
          "type": "doc",
          "id": "version-2.8.0/concepts-messaging"
        },
        {
          "type": "doc",
          "id": "version-2.8.0/concepts-architecture-overview"
        },
        {
          "type": "doc",
          "id": "version-2.8.0/concepts-clients"
        },
        {
          "type": "doc",
          "id": "version-2.8.0/concepts-replication"
        },
        {
          "type": "doc",
          "id": "version-2.8.0/concepts-multi-tenancy"
        },
        {
          "type": "doc",
          "id": "version-2.8.0/concepts-authentication"
        },
        {
          "type": "doc",
          "id": "version-2.8.0/concepts-topic-compaction"
        },
        {
          "type": "doc",
          "id": "version-2.8.0/concepts-proxy-sni-routing"
        },
        {
          "type": "doc",
          "id": "version-2.8.0/concepts-multiple-advertised-listeners"
        }
      ],
      "collapsible": true,
      "collapsed": true
    },
    {
      "type": "category",
      "label": "Pulsar Schema",
      "items": [
        {
          "type": "doc",
          "id": "version-2.8.0/schema-get-started"
        },
        {
          "type": "doc",
          "id": "version-2.8.0/schema-understand"
        },
        {
          "type": "doc",
          "id": "version-2.8.0/schema-evolution-compatibility"
        },
        {
          "type": "doc",
          "id": "version-2.8.0/schema-manage"
        }
      ],
      "collapsible": true,
      "collapsed": true
    },
    {
      "type": "category",
      "label": "Pulsar Functions",
      "items": [
        {
          "type": "doc",
          "id": "version-2.8.0/functions-overview"
        },
        {
          "type": "doc",
          "id": "version-2.8.0/functions-runtime"
        },
        {
          "type": "doc",
          "id": "version-2.8.0/functions-worker"
        },
        {
          "type": "doc",
          "id": "version-2.8.0/functions-develop"
        },
        {
          "type": "doc",
          "id": "version-2.8.0/functions-package"
        },
        {
          "type": "doc",
          "id": "version-2.8.0/functions-debug"
        },
        {
          "type": "doc",
          "id": "version-2.8.0/functions-deploy"
        },
        {
          "type": "doc",
          "id": "version-2.8.0/functions-cli"
        },
        {
          "type": "doc",
          "id": "version-2.8.0/window-functions-context"
        }
      ],
      "collapsible": true,
      "collapsed": true
    },
    {
      "type": "category",
      "label": "Pulsar IO",
      "items": [
        {
          "type": "doc",
          "id": "version-2.8.0/io-overview"
        },
        {
          "type": "doc",
          "id": "version-2.8.0/io-quickstart"
        },
        {
          "type": "doc",
          "id": "version-2.8.0/io-use"
        },
        {
          "type": "doc",
          "id": "version-2.8.0/io-debug"
        },
        {
          "type": "doc",
          "id": "version-2.8.0/io-connectors"
        },
        {
          "type": "doc",
          "id": "version-2.8.0/io-cdc"
        },
        {
          "type": "doc",
          "id": "version-2.8.0/io-develop"
        },
        {
          "type": "doc",
          "id": "version-2.8.0/io-cli"
        }
      ],
      "collapsible": true,
      "collapsed": true
    },
    {
      "type": "category",
      "label": "Pulsar SQL",
      "items": [
        {
          "type": "doc",
          "id": "version-2.8.0/sql-overview"
        },
        {
          "type": "doc",
          "id": "version-2.8.0/sql-getting-started"
        },
        {
          "type": "doc",
          "id": "version-2.8.0/sql-deployment-configurations"
        },
        {
          "type": "doc",
          "id": "version-2.8.0/sql-rest-api"
        }
      ],
      "collapsible": true,
      "collapsed": true
    },
    {
      "type": "category",
      "label": "Tiered Storage",
      "items": [
        {
          "type": "doc",
          "id": "version-2.8.0/tiered-storage-overview"
        },
        {
          "type": "doc",
          "id": "version-2.8.0/tiered-storage-aws"
        },
        {
          "type": "doc",
          "id": "version-2.8.0/tiered-storage-gcs"
        },
        {
          "type": "doc",
          "id": "version-2.8.0/tiered-storage-filesystem"
        },
        {
          "type": "doc",
          "id": "version-2.8.0/tiered-storage-azure"
        },
        {
          "type": "doc",
          "id": "version-2.8.0/tiered-storage-aliyun"
        }
      ],
      "collapsible": true,
      "collapsed": true
    },
    {
      "type": "category",
      "label": "Transactions",
      "items": [
        {
          "type": "doc",
          "id": "version-2.8.0/txn-why"
        },
        {
          "type": "doc",
          "id": "version-2.8.0/txn-what"
        },
        {
          "type": "doc",
          "id": "version-2.8.0/txn-how"
        },
        {
          "type": "doc",
          "id": "version-2.8.0/txn-use"
        },
        {
          "type": "doc",
          "id": "version-2.8.0/txn-monitor"
        }
      ],
      "collapsible": true,
      "collapsed": true
    },
    {
      "type": "category",
      "label": "Kubernetes (Helm)",
      "items": [
        {
          "type": "doc",
          "id": "version-2.8.0/helm-overview"
        },
        {
          "type": "doc",
          "id": "version-2.8.0/helm-prepare"
        },
        {
          "type": "doc",
          "id": "version-2.8.0/helm-install"
        },
        {
          "type": "doc",
          "id": "version-2.8.0/helm-deploy"
        },
        {
          "type": "doc",
          "id": "version-2.8.0/helm-upgrade"
        },
        {
          "type": "doc",
          "id": "version-2.8.0/helm-tools"
        }
      ],
      "collapsible": true,
      "collapsed": true
    },
    {
      "type": "category",
      "label": "Deployment",
      "items": [
        {
          "type": "doc",
          "id": "version-2.8.0/deploy-aws"
        },
        {
          "type": "doc",
          "id": "version-2.8.0/deploy-kubernetes"
        },
        {
          "type": "doc",
          "id": "version-2.8.0/deploy-bare-metal"
        },
        {
          "type": "doc",
          "id": "version-2.8.0/deploy-bare-metal-multi-cluster"
        },
        {
          "type": "doc",
          "id": "version-2.8.0/deploy-dcos"
        },
        {
          "type": "doc",
          "id": "version-2.8.0/deploy-docker"
        },
        {
          "type": "doc",
          "id": "version-2.8.0/deploy-monitoring"
        }
      ]
    },
    {
      "type": "category",
<<<<<<< HEAD
      "label": "Performance",
      "items": [
        {
          "type": "doc",
          "id": "version-2.8.0/performance-pulsar-perf"
=======
      "label": "Administration",
      "items": [
        {
          "type": "doc",
          "id": "version-2.8.0/administration-zk-bk"
        },
        {
          "type": "doc",
          "id": "version-2.8.0/administration-geo"
        },
        {
          "type": "doc",
          "id": "version-2.8.0/administration-pulsar-manager"
        },
        {
          "type": "doc",
          "id": "version-2.8.0/administration-stats"
        },
        {
          "type": "doc",
          "id": "version-2.8.0/administration-load-balance"
        },
        {
          "type": "doc",
          "id": "version-2.8.0/administration-proxy"
        },
        {
          "type": "doc",
          "id": "version-2.8.0/administration-upgrade"
        },
        {
          "type": "doc",
          "id": "version-2.8.0/administration-isolation"
>>>>>>> 6ec741ab
        }
      ]
    },
    {
      "type": "category",
<<<<<<< HEAD
      "label": "Client Libraries",
      "items": [
        {
          "type": "doc",
          "id": "version-2.8.0/client-libraries"
        },
        {
          "type": "doc",
          "id": "version-2.8.0/client-libraries-java"
        },
        {
          "type": "doc",
          "id": "version-2.8.0/client-libraries-go"
        },
        {
          "type": "doc",
          "id": "version-2.8.0/client-libraries-python"
        },
        {
          "type": "doc",
          "id": "version-2.8.0/client-libraries-cpp"
        },
        {
          "type": "doc",
          "id": "version-2.8.0/client-libraries-node"
        },
        {
          "type": "doc",
          "id": "version-2.8.0/client-libraries-websocket"
        },
        {
          "type": "doc",
          "id": "version-2.8.0/client-libraries-dotnet"
=======
      "label": "Security",
      "items": [
        {
          "type": "doc",
          "id": "version-2.8.0/security-overview"
        },
        {
          "type": "doc",
          "id": "version-2.8.0/security-tls-transport"
        },
        {
          "type": "doc",
          "id": "version-2.8.0/security-tls-authentication"
        },
        {
          "type": "doc",
          "id": "version-2.8.0/security-tls-keystore"
        },
        {
          "type": "doc",
          "id": "version-2.8.0/security-jwt"
        },
        {
          "type": "doc",
          "id": "version-2.8.0/security-athenz"
        },
        {
          "type": "doc",
          "id": "version-2.8.0/security-kerberos"
        },
        {
          "type": "doc",
          "id": "version-2.8.0/security-oauth2"
        },
        {
          "type": "doc",
          "id": "version-2.8.0/security-authorization"
        },
        {
          "type": "doc",
          "id": "version-2.8.0/security-encryption"
        },
        {
          "type": "doc",
          "id": "version-2.8.0/security-extending"
        },
        {
          "type": "doc",
          "id": "version-2.8.0/security-bouncy-castle"
>>>>>>> 6ec741ab
        }
      ]
    }
  ]
}<|MERGE_RESOLUTION|>--- conflicted
+++ resolved
@@ -328,53 +328,108 @@
     },
     {
       "type": "category",
-<<<<<<< HEAD
+      "label": "Administration",
+      "items": [
+        {
+          "type": "doc",
+          "id": "version-2.8.0/administration-zk-bk"
+        },
+        {
+          "type": "doc",
+          "id": "version-2.8.0/administration-geo"
+        },
+        {
+          "type": "doc",
+          "id": "version-2.8.0/administration-pulsar-manager"
+        },
+        {
+          "type": "doc",
+          "id": "version-2.8.0/administration-stats"
+        },
+        {
+          "type": "doc",
+          "id": "version-2.8.0/administration-load-balance"
+        },
+        {
+          "type": "doc",
+          "id": "version-2.8.0/administration-proxy"
+        },
+        {
+          "type": "doc",
+          "id": "version-2.8.0/administration-upgrade"
+        },
+        {
+          "type": "doc",
+          "id": "version-2.8.0/administration-isolation"
+        }
+      ]
+    },
+    {
+      "type": "category",
+      "label": "Security",
+      "items": [
+        {
+          "type": "doc",
+          "id": "version-2.8.0/security-overview"
+        },
+        {
+          "type": "doc",
+          "id": "version-2.8.0/security-tls-transport"
+        },
+        {
+          "type": "doc",
+          "id": "version-2.8.0/security-tls-authentication"
+        },
+        {
+          "type": "doc",
+          "id": "version-2.8.0/security-tls-keystore"
+        },
+        {
+          "type": "doc",
+          "id": "version-2.8.0/security-jwt"
+        },
+        {
+          "type": "doc",
+          "id": "version-2.8.0/security-athenz"
+        },
+        {
+          "type": "doc",
+          "id": "version-2.8.0/security-kerberos"
+        },
+        {
+          "type": "doc",
+          "id": "version-2.8.0/security-oauth2"
+        },
+        {
+          "type": "doc",
+          "id": "version-2.8.0/security-authorization"
+        },
+        {
+          "type": "doc",
+          "id": "version-2.8.0/security-encryption"
+        },
+        {
+          "type": "doc",
+          "id": "version-2.8.0/security-extending"
+        },
+        {
+          "type": "doc",
+          "id": "version-2.8.0/security-bouncy-castle"
+        }
+      ]
+    },
+    {
+      "type": "category",
       "label": "Performance",
       "items": [
         {
           "type": "doc",
           "id": "version-2.8.0/performance-pulsar-perf"
-=======
-      "label": "Administration",
-      "items": [
-        {
-          "type": "doc",
-          "id": "version-2.8.0/administration-zk-bk"
-        },
-        {
-          "type": "doc",
-          "id": "version-2.8.0/administration-geo"
-        },
-        {
-          "type": "doc",
-          "id": "version-2.8.0/administration-pulsar-manager"
-        },
-        {
-          "type": "doc",
-          "id": "version-2.8.0/administration-stats"
-        },
-        {
-          "type": "doc",
-          "id": "version-2.8.0/administration-load-balance"
-        },
-        {
-          "type": "doc",
-          "id": "version-2.8.0/administration-proxy"
-        },
-        {
-          "type": "doc",
-          "id": "version-2.8.0/administration-upgrade"
-        },
-        {
-          "type": "doc",
-          "id": "version-2.8.0/administration-isolation"
->>>>>>> 6ec741ab
         }
       ]
     },
     {
       "type": "category",
-<<<<<<< HEAD
       "label": "Client Libraries",
       "items": [
         {
@@ -408,57 +463,6 @@
         {
           "type": "doc",
           "id": "version-2.8.0/client-libraries-dotnet"
-=======
-      "label": "Security",
-      "items": [
-        {
-          "type": "doc",
-          "id": "version-2.8.0/security-overview"
-        },
-        {
-          "type": "doc",
-          "id": "version-2.8.0/security-tls-transport"
-        },
-        {
-          "type": "doc",
-          "id": "version-2.8.0/security-tls-authentication"
-        },
-        {
-          "type": "doc",
-          "id": "version-2.8.0/security-tls-keystore"
-        },
-        {
-          "type": "doc",
-          "id": "version-2.8.0/security-jwt"
-        },
-        {
-          "type": "doc",
-          "id": "version-2.8.0/security-athenz"
-        },
-        {
-          "type": "doc",
-          "id": "version-2.8.0/security-kerberos"
-        },
-        {
-          "type": "doc",
-          "id": "version-2.8.0/security-oauth2"
-        },
-        {
-          "type": "doc",
-          "id": "version-2.8.0/security-authorization"
-        },
-        {
-          "type": "doc",
-          "id": "version-2.8.0/security-encryption"
-        },
-        {
-          "type": "doc",
-          "id": "version-2.8.0/security-extending"
-        },
-        {
-          "type": "doc",
-          "id": "version-2.8.0/security-bouncy-castle"
->>>>>>> 6ec741ab
         }
       ]
     }
