{
  "version-2.7.3/docsSidebar": [
    {
      "type": "category",
      "label": "Get Started",
      "items": [
        {
          "type": "doc",
          "id": "version-2.7.3/standalone"
        },
        {
          "type": "doc",
          "id": "version-2.7.3/standalone-docker"
        },
        {
          "type": "doc",
          "id": "version-2.7.3/kubernetes-helm"
        }
      ],
      "collapsible": true,
      "collapsed": true
    },
    {
      "type": "category",
      "label": "Concepts and Architecture",
      "items": [
        {
          "type": "doc",
          "id": "version-2.7.3/concepts-overview"
        },
        {
          "type": "doc",
          "id": "version-2.7.3/concepts-messaging"
        },
        {
          "type": "doc",
          "id": "version-2.7.3/concepts-architecture-overview"
        },
        {
          "type": "doc",
          "id": "version-2.7.3/concepts-clients"
        },
        {
          "type": "doc",
          "id": "version-2.7.3/concepts-replication"
        },
        {
          "type": "doc",
          "id": "version-2.7.3/concepts-multi-tenancy"
        },
        {
          "type": "doc",
          "id": "version-2.7.3/concepts-authentication"
        },
        {
          "type": "doc",
          "id": "version-2.7.3/concepts-topic-compaction"
        },
        {
          "type": "doc",
          "id": "version-2.7.3/concepts-proxy-sni-routing"
        },
        {
          "type": "doc",
          "id": "version-2.7.3/concepts-multiple-advertised-listeners"
        }
      ],
      "collapsible": true,
      "collapsed": true
    },
    {
      "type": "category",
      "label": "Pulsar Schema",
      "items": [
        {
          "type": "doc",
          "id": "version-2.7.3/schema-get-started"
        },
        {
          "type": "doc",
          "id": "version-2.7.3/schema-understand"
        },
        {
          "type": "doc",
          "id": "version-2.7.3/schema-evolution-compatibility"
        },
        {
          "type": "doc",
          "id": "version-2.7.3/schema-manage"
        }
      ],
      "collapsible": true,
      "collapsed": true
    },
    {
      "type": "category",
      "label": "Pulsar Functions",
      "items": [
        {
          "type": "doc",
          "id": "version-2.7.3/functions-overview"
        },
        {
          "type": "doc",
          "id": "version-2.7.3/functions-worker"
        },
        {
          "type": "doc",
          "id": "version-2.7.3/functions-runtime"
        },
        {
          "type": "doc",
          "id": "version-2.7.3/functions-develop"
        },
        {
          "type": "doc",
          "id": "version-2.7.3/functions-package"
        },
        {
          "type": "doc",
          "id": "version-2.7.3/functions-debug"
        },
        {
          "type": "doc",
          "id": "version-2.7.3/functions-deploy"
        },
        {
          "type": "doc",
          "id": "version-2.7.3/functions-cli"
        },
        {
          "type": "doc",
          "id": "version-2.7.3/window-functions-context"
        }
      ],
      "collapsible": true,
      "collapsed": true
    },
    {
      "type": "category",
      "label": "Pulsar IO",
      "items": [
        {
          "type": "doc",
          "id": "version-2.7.3/io-overview"
        },
        {
          "type": "doc",
          "id": "version-2.7.3/io-quickstart"
        },
        {
          "type": "doc",
          "id": "version-2.7.3/io-use"
        },
        {
          "type": "doc",
          "id": "version-2.7.3/io-debug"
        },
        {
          "type": "doc",
          "id": "version-2.7.3/io-connectors"
        },
        {
          "type": "doc",
          "id": "version-2.7.3/io-cdc"
        },
        {
          "type": "doc",
          "id": "version-2.7.3/io-develop"
        },
        {
          "type": "doc",
          "id": "version-2.7.3/io-cli"
        }
      ],
      "collapsible": true,
      "collapsed": true
    },
    {
      "type": "category",
      "label": "Pulsar SQL",
      "items": [
        {
          "type": "doc",
          "id": "version-2.7.3/sql-overview"
        },
        {
          "type": "doc",
          "id": "version-2.7.3/sql-getting-started"
        },
        {
          "type": "doc",
          "id": "version-2.7.3/sql-deployment-configurations"
        },
        {
          "type": "doc",
          "id": "version-2.7.3/sql-rest-api"
        }
      ],
      "collapsible": true,
      "collapsed": true
    },
    {
      "type": "category",
      "label": "Tiered Storage",
      "items": [
        {
          "type": "doc",
          "id": "version-2.7.3/tiered-storage-overview"
        },
        {
          "type": "doc",
          "id": "version-2.7.3/tiered-storage-aws"
        },
        {
          "type": "doc",
          "id": "version-2.7.3/tiered-storage-gcs"
        },
        {
          "type": "doc",
          "id": "version-2.7.3/tiered-storage-filesystem"
        },
        {
          "type": "doc",
          "id": "version-2.7.3/tiered-storage-azure"
        }
      ],
      "collapsible": true,
      "collapsed": true
    },
    {
      "type": "category",
      "label": "Transactions",
      "items": [
        {
          "type": "doc",
          "id": "version-2.7.3/transactions"
        },
        {
          "type": "doc",
          "id": "version-2.7.3/transactions-guarantee"
        },
        {
          "type": "doc",
          "id": "version-2.7.3/transactions-api"
        }
      ],
      "collapsible": true,
      "collapsed": true
    },
    {
      "type": "category",
      "label": "Kubernetes (Helm)",
      "items": [
        {
          "type": "doc",
          "id": "version-2.7.3/helm-overview"
        },
        {
          "type": "doc",
          "id": "version-2.7.3/helm-prepare"
        },
        {
          "type": "doc",
          "id": "version-2.7.3/helm-install"
        },
        {
          "type": "doc",
          "id": "version-2.7.3/helm-deploy"
        },
        {
          "type": "doc",
          "id": "version-2.7.3/helm-upgrade"
        },
        {
          "type": "doc",
          "id": "version-2.7.3/helm-tools"
        }
      ],
      "collapsible": true,
      "collapsed": true
    },
    {
      "type": "category",
      "label": "Deployment",
      "items": [
        {
          "type": "doc",
          "id": "version-2.7.3/deploy-aws"
        },
        {
          "type": "doc",
          "id": "version-2.7.3/deploy-kubernetes"
        },
        {
          "type": "doc",
          "id": "version-2.7.3/deploy-bare-metal"
        },
        {
          "type": "doc",
          "id": "version-2.7.3/deploy-bare-metal-multi-cluster"
        },
        {
          "type": "doc",
          "id": "version-2.7.3/deploy-dcos"
        },
        {
          "type": "doc",
          "id": "version-2.7.3/deploy-docker"
        },
        {
          "type": "doc",
          "id": "version-2.7.3/deploy-monitoring"
        }
      ]
    },
    {
      "type": "category",
<<<<<<< HEAD
      "label": "Security",
      "items": [
        {
          "type": "doc",
          "id": "version-2.7.3/security-overview"
        },
        {
          "type": "doc",
          "id": "version-2.7.3/security-tls-transport"
        },
        {
          "type": "doc",
          "id": "version-2.7.3/security-tls-authentication"
        },
        {
          "type": "doc",
          "id": "version-2.7.3/security-tls-keystore"
        },
        {
          "type": "doc",
          "id": "version-2.7.3/security-jwt"
        },
        {
          "type": "doc",
          "id": "version-2.7.3/security-athenz"
        },
        {
          "type": "doc",
          "id": "version-2.7.3/security-kerberos"
        },
        {
          "type": "doc",
          "id": "version-2.7.3/security-oauth2"
        },
        {
          "type": "doc",
          "id": "version-2.7.3/security-authorization"
        },
        {
          "type": "doc",
          "id": "version-2.7.3/security-encryption"
        },
        {
          "type": "doc",
          "id": "version-2.7.3/security-extending"
        },
        {
          "type": "doc",
          "id": "version-2.7.3/security-bouncy-castle"
=======
      "label": "Administration",
      "items": [
        {
          "type": "doc",
          "id": "version-2.7.3/administration-zk-bk"
        },
        {
          "type": "doc",
          "id": "version-2.7.3/administration-geo"
        },
        {
          "type": "doc",
          "id": "version-2.7.3/administration-pulsar-manager"
        },
        {
          "type": "doc",
          "id": "version-2.7.3/administration-stats"
        },
        {
          "type": "doc",
          "id": "version-2.7.3/administration-load-balance"
        },
        {
          "type": "doc",
          "id": "version-2.7.3/administration-proxy"
        },
        {
          "type": "doc",
          "id": "version-2.7.3/administration-upgrade"
        },
        {
          "type": "doc",
          "id": "version-2.7.3/administration-isolation"
>>>>>>> 043dddc7
        }
      ]
    }
  ]
}<|MERGE_RESOLUTION|>--- conflicted
+++ resolved
@@ -316,7 +316,44 @@
     },
     {
       "type": "category",
-<<<<<<< HEAD
+      "label": "Administration",
+      "items": [
+        {
+          "type": "doc",
+          "id": "version-2.7.3/administration-zk-bk"
+        },
+        {
+          "type": "doc",
+          "id": "version-2.7.3/administration-geo"
+        },
+        {
+          "type": "doc",
+          "id": "version-2.7.3/administration-pulsar-manager"
+        },
+        {
+          "type": "doc",
+          "id": "version-2.7.3/administration-stats"
+        },
+        {
+          "type": "doc",
+          "id": "version-2.7.3/administration-load-balance"
+        },
+        {
+          "type": "doc",
+          "id": "version-2.7.3/administration-proxy"
+        },
+        {
+          "type": "doc",
+          "id": "version-2.7.3/administration-upgrade"
+        },
+        {
+          "type": "doc",
+          "id": "version-2.7.3/administration-isolation"
+        }
+      ]
+    },
+    {
+      "type": "category",
       "label": "Security",
       "items": [
         {
@@ -366,41 +403,6 @@
         {
           "type": "doc",
           "id": "version-2.7.3/security-bouncy-castle"
-=======
-      "label": "Administration",
-      "items": [
-        {
-          "type": "doc",
-          "id": "version-2.7.3/administration-zk-bk"
-        },
-        {
-          "type": "doc",
-          "id": "version-2.7.3/administration-geo"
-        },
-        {
-          "type": "doc",
-          "id": "version-2.7.3/administration-pulsar-manager"
-        },
-        {
-          "type": "doc",
-          "id": "version-2.7.3/administration-stats"
-        },
-        {
-          "type": "doc",
-          "id": "version-2.7.3/administration-load-balance"
-        },
-        {
-          "type": "doc",
-          "id": "version-2.7.3/administration-proxy"
-        },
-        {
-          "type": "doc",
-          "id": "version-2.7.3/administration-upgrade"
-        },
-        {
-          "type": "doc",
-          "id": "version-2.7.3/administration-isolation"
->>>>>>> 043dddc7
         }
       ]
     }
