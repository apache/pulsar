{
  "version-2.7.3/docsSidebar": [
    {
      "type": "category",
      "label": "Get Started",
      "items": [
        {
          "type": "doc",
          "id": "version-2.7.3/standalone"
        },
        {
          "type": "doc",
          "id": "version-2.7.3/standalone-docker"
        },
        {
          "type": "doc",
          "id": "version-2.7.3/kubernetes-helm"
        }
      ],
      "collapsible": true,
      "collapsed": true
    },
    {
      "type": "category",
      "label": "Concepts and Architecture",
      "items": [
        {
          "type": "doc",
          "id": "version-2.7.3/concepts-overview"
        },
        {
          "type": "doc",
          "id": "version-2.7.3/concepts-messaging"
        },
        {
          "type": "doc",
          "id": "version-2.7.3/concepts-architecture-overview"
        },
        {
          "type": "doc",
          "id": "version-2.7.3/concepts-clients"
        },
        {
          "type": "doc",
          "id": "version-2.7.3/concepts-replication"
        },
        {
          "type": "doc",
          "id": "version-2.7.3/concepts-multi-tenancy"
        },
        {
          "type": "doc",
          "id": "version-2.7.3/concepts-authentication"
        },
        {
          "type": "doc",
          "id": "version-2.7.3/concepts-topic-compaction"
        },
        {
          "type": "doc",
          "id": "version-2.7.3/concepts-proxy-sni-routing"
        },
        {
          "type": "doc",
          "id": "version-2.7.3/concepts-multiple-advertised-listeners"
        }
      ],
      "collapsible": true,
      "collapsed": true
    },
    {
      "type": "category",
      "label": "Pulsar Schema",
      "items": [
        {
          "type": "doc",
          "id": "version-2.7.3/schema-get-started"
        },
        {
          "type": "doc",
          "id": "version-2.7.3/schema-understand"
        },
        {
          "type": "doc",
          "id": "version-2.7.3/schema-evolution-compatibility"
        },
        {
          "type": "doc",
          "id": "version-2.7.3/schema-manage"
        }
      ],
      "collapsible": true,
      "collapsed": true
    },
    {
      "type": "category",
      "label": "Pulsar Functions",
      "items": [
        {
          "type": "doc",
          "id": "version-2.7.3/functions-overview"
        },
        {
          "type": "doc",
          "id": "version-2.7.3/functions-worker"
        },
        {
          "type": "doc",
          "id": "version-2.7.3/functions-runtime"
        },
        {
          "type": "doc",
          "id": "version-2.7.3/functions-develop"
        },
        {
          "type": "doc",
          "id": "version-2.7.3/functions-package"
        },
        {
          "type": "doc",
          "id": "version-2.7.3/functions-debug"
        },
        {
          "type": "doc",
          "id": "version-2.7.3/functions-deploy"
        },
        {
          "type": "doc",
          "id": "version-2.7.3/functions-cli"
        },
        {
          "type": "doc",
          "id": "version-2.7.3/window-functions-context"
        }
      ],
      "collapsible": true,
      "collapsed": true
    },
    {
      "type": "category",
      "label": "Pulsar IO",
      "items": [
        {
          "type": "doc",
          "id": "version-2.7.3/io-overview"
        },
        {
          "type": "doc",
          "id": "version-2.7.3/io-quickstart"
        },
        {
          "type": "doc",
          "id": "version-2.7.3/io-use"
        },
        {
          "type": "doc",
          "id": "version-2.7.3/io-debug"
        },
        {
          "type": "doc",
          "id": "version-2.7.3/io-connectors"
        },
        {
          "type": "doc",
          "id": "version-2.7.3/io-cdc"
        },
        {
          "type": "doc",
          "id": "version-2.7.3/io-develop"
        },
        {
          "type": "doc",
          "id": "version-2.7.3/io-cli"
        }
      ],
      "collapsible": true,
      "collapsed": true
    },
    {
      "type": "category",
      "label": "Pulsar SQL",
      "items": [
        {
          "type": "doc",
          "id": "version-2.7.3/sql-overview"
        },
        {
          "type": "doc",
          "id": "version-2.7.3/sql-getting-started"
        },
        {
          "type": "doc",
          "id": "version-2.7.3/sql-deployment-configurations"
        },
        {
          "type": "doc",
          "id": "version-2.7.3/sql-rest-api"
        }
      ],
      "collapsible": true,
      "collapsed": true
    },
    {
      "type": "category",
      "label": "Tiered Storage",
      "items": [
        {
          "type": "doc",
          "id": "version-2.7.3/tiered-storage-overview"
        },
        {
          "type": "doc",
          "id": "version-2.7.3/tiered-storage-aws"
        },
        {
          "type": "doc",
          "id": "version-2.7.3/tiered-storage-gcs"
        },
        {
          "type": "doc",
          "id": "version-2.7.3/tiered-storage-filesystem"
        },
        {
          "type": "doc",
          "id": "version-2.7.3/tiered-storage-azure"
        }
      ],
      "collapsible": true,
      "collapsed": true
    },
    {
      "type": "category",
      "label": "Transactions",
      "items": [
        {
          "type": "doc",
          "id": "version-2.7.3/transactions"
        },
        {
          "type": "doc",
          "id": "version-2.7.3/transactions-guarantee"
        },
        {
          "type": "doc",
          "id": "version-2.7.3/transactions-api"
        }
      ],
      "collapsible": true,
      "collapsed": true
    },
    {
      "type": "category",
      "label": "Kubernetes (Helm)",
      "items": [
        {
          "type": "doc",
          "id": "version-2.7.3/helm-overview"
        },
        {
          "type": "doc",
          "id": "version-2.7.3/helm-prepare"
        },
        {
          "type": "doc",
          "id": "version-2.7.3/helm-install"
        },
        {
          "type": "doc",
          "id": "version-2.7.3/helm-deploy"
        },
        {
          "type": "doc",
          "id": "version-2.7.3/helm-upgrade"
        },
        {
          "type": "doc",
          "id": "version-2.7.3/helm-tools"
        }
      ],
      "collapsible": true,
      "collapsed": true
    },
    {
      "type": "category",
      "label": "Deployment",
      "items": [
        {
          "type": "doc",
          "id": "version-2.7.3/deploy-aws"
        },
        {
          "type": "doc",
          "id": "version-2.7.3/deploy-kubernetes"
        },
        {
          "type": "doc",
          "id": "version-2.7.3/deploy-bare-metal"
        },
        {
          "type": "doc",
          "id": "version-2.7.3/deploy-bare-metal-multi-cluster"
        },
        {
          "type": "doc",
          "id": "version-2.7.3/deploy-dcos"
        },
        {
          "type": "doc",
          "id": "version-2.7.3/deploy-docker"
        },
        {
          "type": "doc",
          "id": "version-2.7.3/deploy-monitoring"
        }
      ]
    },
    {
      "type": "category",
<<<<<<< HEAD
      "label": "Performance",
      "items": [
        {
          "type": "doc",
          "id": "version-2.7.3/performance-pulsar-perf"
=======
      "label": "Administration",
      "items": [
        {
          "type": "doc",
          "id": "version-2.7.3/administration-zk-bk"
        },
        {
          "type": "doc",
          "id": "version-2.7.3/administration-geo"
        },
        {
          "type": "doc",
          "id": "version-2.7.3/administration-pulsar-manager"
        },
        {
          "type": "doc",
          "id": "version-2.7.3/administration-stats"
        },
        {
          "type": "doc",
          "id": "version-2.7.3/administration-load-balance"
        },
        {
          "type": "doc",
          "id": "version-2.7.3/administration-proxy"
        },
        {
          "type": "doc",
          "id": "version-2.7.3/administration-upgrade"
        },
        {
          "type": "doc",
          "id": "version-2.7.3/administration-isolation"
>>>>>>> 6ec741ab
        }
      ]
    },
    {
      "type": "category",
<<<<<<< HEAD
      "label": "Client Libraries",
      "items": [
        {
          "type": "doc",
          "id": "version-2.7.3/client-libraries"
        },
        {
          "type": "doc",
          "id": "version-2.7.3/client-libraries-java"
        },
        {
          "type": "doc",
          "id": "version-2.7.3/client-libraries-go"
        },
        {
          "type": "doc",
          "id": "version-2.7.3/client-libraries-python"
        },
        {
          "type": "doc",
          "id": "version-2.7.3/client-libraries-cpp"
        },
        {
          "type": "doc",
          "id": "version-2.7.3/client-libraries-node"
        },
        {
          "type": "doc",
          "id": "version-2.7.3/client-libraries-websocket"
        },
        {
          "type": "doc",
          "id": "version-2.7.3/client-libraries-dotnet"
=======
      "label": "Security",
      "items": [
        {
          "type": "doc",
          "id": "version-2.7.3/security-overview"
        },
        {
          "type": "doc",
          "id": "version-2.7.3/security-tls-transport"
        },
        {
          "type": "doc",
          "id": "version-2.7.3/security-tls-authentication"
        },
        {
          "type": "doc",
          "id": "version-2.7.3/security-tls-keystore"
        },
        {
          "type": "doc",
          "id": "version-2.7.3/security-jwt"
        },
        {
          "type": "doc",
          "id": "version-2.7.3/security-athenz"
        },
        {
          "type": "doc",
          "id": "version-2.7.3/security-kerberos"
        },
        {
          "type": "doc",
          "id": "version-2.7.3/security-oauth2"
        },
        {
          "type": "doc",
          "id": "version-2.7.3/security-authorization"
        },
        {
          "type": "doc",
          "id": "version-2.7.3/security-encryption"
        },
        {
          "type": "doc",
          "id": "version-2.7.3/security-extending"
        },
        {
          "type": "doc",
          "id": "version-2.7.3/security-bouncy-castle"
>>>>>>> 6ec741ab
        }
      ]
    }
  ]
}<|MERGE_RESOLUTION|>--- conflicted
+++ resolved
@@ -316,53 +316,108 @@
     },
     {
       "type": "category",
-<<<<<<< HEAD
+      "label": "Administration",
+      "items": [
+        {
+          "type": "doc",
+          "id": "version-2.7.3/administration-zk-bk"
+        },
+        {
+          "type": "doc",
+          "id": "version-2.7.3/administration-geo"
+        },
+        {
+          "type": "doc",
+          "id": "version-2.7.3/administration-pulsar-manager"
+        },
+        {
+          "type": "doc",
+          "id": "version-2.7.3/administration-stats"
+        },
+        {
+          "type": "doc",
+          "id": "version-2.7.3/administration-load-balance"
+        },
+        {
+          "type": "doc",
+          "id": "version-2.7.3/administration-proxy"
+        },
+        {
+          "type": "doc",
+          "id": "version-2.7.3/administration-upgrade"
+        },
+        {
+          "type": "doc",
+          "id": "version-2.7.3/administration-isolation"
+        }
+      ]
+    },
+    {
+      "type": "category",
+      "label": "Security",
+      "items": [
+        {
+          "type": "doc",
+          "id": "version-2.7.3/security-overview"
+        },
+        {
+          "type": "doc",
+          "id": "version-2.7.3/security-tls-transport"
+        },
+        {
+          "type": "doc",
+          "id": "version-2.7.3/security-tls-authentication"
+        },
+        {
+          "type": "doc",
+          "id": "version-2.7.3/security-tls-keystore"
+        },
+        {
+          "type": "doc",
+          "id": "version-2.7.3/security-jwt"
+        },
+        {
+          "type": "doc",
+          "id": "version-2.7.3/security-athenz"
+        },
+        {
+          "type": "doc",
+          "id": "version-2.7.3/security-kerberos"
+        },
+        {
+          "type": "doc",
+          "id": "version-2.7.3/security-oauth2"
+        },
+        {
+          "type": "doc",
+          "id": "version-2.7.3/security-authorization"
+        },
+        {
+          "type": "doc",
+          "id": "version-2.7.3/security-encryption"
+        },
+        {
+          "type": "doc",
+          "id": "version-2.7.3/security-extending"
+        },
+        {
+          "type": "doc",
+          "id": "version-2.7.3/security-bouncy-castle"
+        }
+      ]
+    },
+    {
+      "type": "category",
       "label": "Performance",
       "items": [
         {
           "type": "doc",
           "id": "version-2.7.3/performance-pulsar-perf"
-=======
-      "label": "Administration",
-      "items": [
-        {
-          "type": "doc",
-          "id": "version-2.7.3/administration-zk-bk"
-        },
-        {
-          "type": "doc",
-          "id": "version-2.7.3/administration-geo"
-        },
-        {
-          "type": "doc",
-          "id": "version-2.7.3/administration-pulsar-manager"
-        },
-        {
-          "type": "doc",
-          "id": "version-2.7.3/administration-stats"
-        },
-        {
-          "type": "doc",
-          "id": "version-2.7.3/administration-load-balance"
-        },
-        {
-          "type": "doc",
-          "id": "version-2.7.3/administration-proxy"
-        },
-        {
-          "type": "doc",
-          "id": "version-2.7.3/administration-upgrade"
-        },
-        {
-          "type": "doc",
-          "id": "version-2.7.3/administration-isolation"
->>>>>>> 6ec741ab
         }
       ]
     },
     {
       "type": "category",
-<<<<<<< HEAD
       "label": "Client Libraries",
       "items": [
         {
@@ -396,57 +451,6 @@
         {
           "type": "doc",
           "id": "version-2.7.3/client-libraries-dotnet"
-=======
-      "label": "Security",
-      "items": [
-        {
-          "type": "doc",
-          "id": "version-2.7.3/security-overview"
-        },
-        {
-          "type": "doc",
-          "id": "version-2.7.3/security-tls-transport"
-        },
-        {
-          "type": "doc",
-          "id": "version-2.7.3/security-tls-authentication"
-        },
-        {
-          "type": "doc",
-          "id": "version-2.7.3/security-tls-keystore"
-        },
-        {
-          "type": "doc",
-          "id": "version-2.7.3/security-jwt"
-        },
-        {
-          "type": "doc",
-          "id": "version-2.7.3/security-athenz"
-        },
-        {
-          "type": "doc",
-          "id": "version-2.7.3/security-kerberos"
-        },
-        {
-          "type": "doc",
-          "id": "version-2.7.3/security-oauth2"
-        },
-        {
-          "type": "doc",
-          "id": "version-2.7.3/security-authorization"
-        },
-        {
-          "type": "doc",
-          "id": "version-2.7.3/security-encryption"
-        },
-        {
-          "type": "doc",
-          "id": "version-2.7.3/security-extending"
-        },
-        {
-          "type": "doc",
-          "id": "version-2.7.3/security-bouncy-castle"
->>>>>>> 6ec741ab
         }
       ]
     }
