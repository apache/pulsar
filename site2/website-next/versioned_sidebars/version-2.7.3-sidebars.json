--- conflicted
+++ resolved
@@ -282,7 +282,40 @@
     },
     {
       "type": "category",
-<<<<<<< HEAD
+      "label": "Deployment",
+      "items": [
+        {
+          "type": "doc",
+          "id": "version-2.7.3/deploy-aws"
+        },
+        {
+          "type": "doc",
+          "id": "version-2.7.3/deploy-kubernetes"
+        },
+        {
+          "type": "doc",
+          "id": "version-2.7.3/deploy-bare-metal"
+        },
+        {
+          "type": "doc",
+          "id": "version-2.7.3/deploy-bare-metal-multi-cluster"
+        },
+        {
+          "type": "doc",
+          "id": "version-2.7.3/deploy-dcos"
+        },
+        {
+          "type": "doc",
+          "id": "version-2.7.3/deploy-docker"
+        },
+        {
+          "type": "doc",
+          "id": "version-2.7.3/deploy-monitoring"
+        }
+      ]
+    },
+    {
+      "type": "category",
       "label": "Security",
       "items": [
         {
@@ -332,37 +365,6 @@
         {
           "type": "doc",
           "id": "version-2.7.3/security-bouncy-castle"
-=======
-      "label": "Deployment",
-      "items": [
-        {
-          "type": "doc",
-          "id": "version-2.7.3/deploy-aws"
-        },
-        {
-          "type": "doc",
-          "id": "version-2.7.3/deploy-kubernetes"
-        },
-        {
-          "type": "doc",
-          "id": "version-2.7.3/deploy-bare-metal"
-        },
-        {
-          "type": "doc",
-          "id": "version-2.7.3/deploy-bare-metal-multi-cluster"
-        },
-        {
-          "type": "doc",
-          "id": "version-2.7.3/deploy-dcos"
-        },
-        {
-          "type": "doc",
-          "id": "version-2.7.3/deploy-docker"
-        },
-        {
-          "type": "doc",
-          "id": "version-2.7.3/deploy-monitoring"
->>>>>>> 04604724
         }
       ]
     }
