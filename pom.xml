<?xml version="1.0" encoding="UTF-8"?>
<!--

    Licensed to the Apache Software Foundation (ASF) under one
    or more contributor license agreements.  See the NOTICE file
    distributed with this work for additional information
    regarding copyright ownership.  The ASF licenses this file
    to you under the Apache License, Version 2.0 (the
    "License"); you may not use this file except in compliance
    with the License.  You may obtain a copy of the License at

      http://www.apache.org/licenses/LICENSE-2.0

    Unless required by applicable law or agreed to in writing,
    software distributed under the License is distributed on an
    "AS IS" BASIS, WITHOUT WARRANTIES OR CONDITIONS OF ANY
    KIND, either express or implied.  See the License for the
    specific language governing permissions and limitations
    under the License.

-->
<project xmlns="http://maven.apache.org/POM/4.0.0" xmlns:xsi="http://www.w3.org/2001/XMLSchema-instance"
  xsi:schemaLocation="http://maven.apache.org/POM/4.0.0 http://maven.apache.org/xsd/maven-4.0.0.xsd">
  <modelVersion>4.0.0</modelVersion>
  <packaging>pom</packaging>
  <parent>
    <groupId>org.apache</groupId>
    <artifactId>apache</artifactId>
    <version>23</version>
  </parent>

  <groupId>org.apache.pulsar</groupId>
  <artifactId>pulsar</artifactId>

  <version>2.11.0-SNAPSHOT</version>

  <name>Pulsar</name>
  <description>Pulsar is a distributed pub-sub messaging platform with a very
flexible messaging model and an intuitive client API.</description>
  <url>https://github.com/apache/pulsar</url>

  <organization>
    <name>Apache Software Foundation</name>
    <url>https://www.apache.org/</url>
  </organization>
  <inceptionYear>2017</inceptionYear>

  <developers>
    <developer>
      <organization>Apache Pulsar developers</organization>
      <organizationUrl>https://pulsar.apache.org/</organizationUrl>
    </developer>
  </developers>

  <licenses>
    <license>
      <name>Apache License, Version 2.0</name>
      <url>https://www.apache.org/licenses/LICENSE-2.0.txt</url>
      <distribution>repo</distribution>
    </license>
  </licenses>

  <scm>
    <url>https://github.com/apache/pulsar</url>
    <connection>scm:git:https://github.com/apache/pulsar.git</connection>
    <developerConnection>scm:git:ssh://git@github.com:apache/pulsar.git</developerConnection>
  </scm>

  <ciManagement>
    <system>GitHub Actions</system>
    <url>https://github.com/apache/pulsar/actions</url>
  </ciManagement>

<<<<<<< HEAD
  <modules>
    <module>buildtools</module>
    <module>managed-ledger</module>
    <module>managed-ledger-shaded</module>
    <module>tiered-storage</module>
    <module>pulsar-common</module>
    <module>pulsar-broker-common</module>
    <module>pulsar-broker</module>
    <module>pulsar-client-api</module>
    <module>pulsar-client</module>
    <module>pulsar-client-shaded</module>
    <module>pulsar-client-1x-base</module>
    <module>pulsar-client-admin</module>
    <module>pulsar-client-admin-shaded</module>
    <module>pulsar-client-tools</module>
    <module>pulsar-client-tools-test</module>
    <module>pulsar-websocket</module>
    <module>pulsar-proxy</module>
    <module>pulsar-discovery-service</module>
    <module>pulsar-storm</module>
    <module>pulsar-flink</module>
    <module>pulsar-spark</module>
    <module>pulsar-zookeeper-utils</module>
    <module>pulsar-testclient</module>
    <module>pulsar-broker-auth-athenz</module>
    <module>pulsar-client-auth-athenz</module>
    <module>pulsar-client-kafka-compat</module>
    <module>pulsar-zookeeper</module>
    <module>pulsar-log4j2-appender</module>
    <module>pulsar-sql</module>
    <module>dashboard</module>

    <!-- jclouds shaded for gson conflict: https://issues.apache.org/jira/browse/JCLOUDS-1166 -->
    <module>jclouds-shaded</module>

    <!-- functions-related modules -->
    <module>pulsar-functions</module>

    <!-- connector-related modules -->
    <module>pulsar-io</module>

    <!-- examples -->
    <module>examples</module>

    <!-- all these 3 modules should be put at the end in this exact sequence -->
    <module>distribution</module>
    <module>docker</module>
    <module>tests</module>
  </modules>

=======
>>>>>>> 79750231
  <issueManagement>
    <system>Github</system>
    <url>https://github.com/apache/pulsar/issues</url>
  </issueManagement>

  <properties>
    <maven.compiler.source>17</maven.compiler.source>
    <maven.compiler.target>17</maven.compiler.target>
    <pulsar.broker.compiler.release>${maven.compiler.target}</pulsar.broker.compiler.release>
    <pulsar.client.compiler.release>8</pulsar.client.compiler.release>

    <pulsar.client.python.version>2.10.1</pulsar.client.python.version>

    <!--config keys to configure test selection -->
    <include>**/Test*.java,**/*Test.java,**/*Tests.java,**/*TestCase.java</include>
    <exclude/>
    <groups/>
    <excludedGroups>quarantine</excludedGroups>

    <project.build.sourceEncoding>UTF-8</project.build.sourceEncoding>
    <project.reporting.outputEncoding>UTF-8</project.reporting.outputEncoding>
    <redirectTestOutputToFile>true</redirectTestOutputToFile>
    <!-- required for running tests on JDK11+ -->
    <test.additional.args>
      --add-opens java.base/jdk.internal.loader=ALL-UNNAMED
      --add-opens java.base/java.lang=ALL-UNNAMED <!--Mockito-->
      --add-opens java.base/java.io=ALL-UNNAMED <!--Bookkeeper NativeIO-->
      --add-opens java.base/java.util=ALL-UNNAMED <!--System Lambda-->
      --add-opens java.base/sun.net=ALL-UNNAMED <!--netty.DnsResolverUtil-->
      --add-opens java.management/sun.management=ALL-UNNAMED <!--JvmDefaultGCMetricsLogger & MBeanStatsGenerator-->
      --add-opens jdk.management/com.sun.management.internal=ALL-UNNAMED <!--MBeanStatsGenerator-->
    </test.additional.args>
    <testReuseFork>true</testReuseFork>
    <testForkCount>4</testForkCount>
    <testRealAWS>false</testRealAWS>
    <testRetryCount>1</testRetryCount>
    <testJacocoAgentArgument></testJacocoAgentArgument>
    <testHeapDumpPath>/tmp</testHeapDumpPath>
    <docker.organization>apachepulsar</docker.organization>
    <skipSourceReleaseAssembly>false</skipSourceReleaseAssembly>
    <skipBuildDistribution>false</skipBuildDistribution>
    <shadePluginPhase>package</shadePluginPhase>
    <narPluginPhase>package</narPluginPhase>

    <!-- apache commons -->
    <commons-compress.version>1.21</commons-compress.version>

    <bookkeeper.version>4.15.3</bookkeeper.version>
    <zookeeper.version>3.8.0</zookeeper.version>
    <commons-cli.version>1.5.0</commons-cli.version>
    <commons-text.version>1.10.0</commons-text.version>
    <snappy.version>1.1.8.4</snappy.version> <!-- ZooKeeper server -->
    <dropwizardmetrics.version>4.1.12.1</dropwizardmetrics.version> <!-- ZooKeeper server -->
    <curator.version>5.1.0</curator.version>
    <netty.version>4.1.77.Final</netty.version>
    <netty-tc-native.version>2.0.52.Final</netty-tc-native.version>
    <netty-iouring.version>0.0.15.Final</netty-iouring.version>
    <jetty.version>9.4.48.v20220622</jetty.version>
    <conscrypt.version>2.5.2</conscrypt.version>
    <jersey.version>2.34</jersey.version>
    <athenz.version>1.10.50</athenz.version>
    <prometheus.version>0.16.0</prometheus.version>
    <vertx.version>3.9.8</vertx.version>
    <rocksdb.version>6.29.4.1</rocksdb.version>
    <slf4j.version>1.7.32</slf4j.version>
    <commons.collections4.version>4.4</commons.collections4.version>
    <log4j2.version>2.18.0</log4j2.version>
    <bouncycastle.version>1.69</bouncycastle.version>
    <bouncycastlefips.version>1.0.2</bouncycastlefips.version>
    <jackson.version>2.13.4.20221013</jackson.version>
    <reflections.version>0.9.11</reflections.version>
    <swagger.version>1.6.2</swagger.version>
    <puppycrawl.checkstyle.version>8.37</puppycrawl.checkstyle.version>
    <docker-maven.version>0.40.2</docker-maven.version>
    <docker.verbose>true</docker.verbose>
    <typetools.version>0.5.0</typetools.version>
    <protobuf3.version>3.19.6</protobuf3.version>
    <protoc3.version>${protobuf3.version}</protoc3.version>
    <grpc.version>1.45.1</grpc.version>
    <google-http-client.version>1.41.0</google-http-client.version>
    <perfmark.version>0.19.0</perfmark.version>
    <protoc-gen-grpc-java.version>${grpc.version}</protoc-gen-grpc-java.version>
    <gson.version>2.8.9</gson.version>
    <system-lambda.version>1.2.1</system-lambda.version>
    <sketches.version>0.8.3</sketches.version>
    <hbc-core.version>2.2.0</hbc-core.version>
    <cassandra.version>3.11.2</cassandra.version>
    <aerospike-client.version>4.4.20</aerospike-client.version>
    <kafka-client.version>2.7.2</kafka-client.version>
    <rabbitmq-client.version>5.5.3</rabbitmq-client.version>
    <aws-sdk.version>1.12.262</aws-sdk.version>
    <avro.version>1.10.2</avro.version>
    <joda.version>2.10.10</joda.version>
    <jclouds.version>2.5.0</jclouds.version>
    <guice.version>5.1.0</guice.version>
    <sqlite-jdbc.version>3.36.0.3</sqlite-jdbc.version>
    <mysql-jdbc.version>8.0.11</mysql-jdbc.version>
    <postgresql-jdbc.version>42.4.1</postgresql-jdbc.version>
    <clickhouse-jdbc.version>0.3.2</clickhouse-jdbc.version>
    <mariadb-jdbc.version>2.7.5</mariadb-jdbc.version>
    <openmldb-jdbc.version>0.4.4-hotfix1</openmldb-jdbc.version>
    <hdfs-offload-version3>3.3.3</hdfs-offload-version3>
    <json-smart.version>2.4.7</json-smart.version>
    <opensearch.version>1.2.4</opensearch.version>
    <elasticsearch-java.version>8.1.0</elasticsearch-java.version>
    <trino.version>363</trino.version>
    <scala.binary.version>2.13</scala.binary.version>
    <debezium.version>1.9.7.Final</debezium.version>
    <debezium.postgresql.version>42.5.0</debezium.postgresql.version>
    <debezium.mysql.version>8.0.30</debezium.mysql.version>
    <jsonwebtoken.version>0.11.1</jsonwebtoken.version>
    <opencensus.version>0.28.0</opencensus.version>
    <hbase.version>2.4.9</hbase.version>
    <guava.version>31.0.1-jre</guava.version>
    <jcip.version>1.0</jcip.version>
    <prometheus-jmx.version>0.16.1</prometheus-jmx.version>
    <confluent.version>7.0.1</confluent.version>
    <kafka.confluent.schemaregistryclient.version>5.3.0</kafka.confluent.schemaregistryclient.version>
    <kafka.confluent.avroserializer.version>5.3.0</kafka.confluent.avroserializer.version>
    <aircompressor.version>0.20</aircompressor.version>
    <asynchttpclient.version>2.12.1</asynchttpclient.version>
    <jcommander.version>1.82</jcommander.version>
    <commons-lang3.version>3.11</commons-lang3.version>
    <commons-configuration.version>1.10</commons-configuration.version>
    <commons-io.version>2.8.0</commons-io.version>
    <commons-codec.version>1.15</commons-codec.version>
    <javax.ws.rs-api.version>2.1</javax.ws.rs-api.version>
    <hdrHistogram.version>2.1.9</hdrHistogram.version>
    <javax.servlet-api>3.1.0</javax.servlet-api>
    <caffeine.version>2.9.1</caffeine.version>
    <java-semver.version>0.9.0</java-semver.version>
    <jline.version>2.14.6</jline.version>
    <jline3.version>3.21.0</jline3.version>
    <hppc.version>0.9.1</hppc.version>
    <spark-streaming_2.10.version>2.1.0</spark-streaming_2.10.version>
    <assertj-core.version>3.18.1</assertj-core.version>
    <lombok.version>1.18.22</lombok.version>
    <javax.annotation-api.version>1.3.2</javax.annotation-api.version>
    <jaxb-api>2.3.1</jaxb-api>
    <javax.activation.version>1.2.0</javax.activation.version>
    <jakarta.activation.version>1.2.2</jakarta.activation.version>
    <jakarta.xml.bind.version>2.3.3</jakarta.xml.bind.version>
    <jakarta.validation.version>2.0.2</jakarta.validation.version>
    <jna.version>5.12.1</jna.version>
    <kubernetesclient.version>12.0.1</kubernetesclient.version>
    <okhttp3.version>4.9.3</okhttp3.version>
    <!-- use okio version that matches the okhttp3 version -->
    <okio.version>2.8.0</okio.version>
    <!-- override kotlin-stdlib used by okio in order to address CVE-2020-29582 -->
    <kotlin-stdlib.version>1.4.32</kotlin-stdlib.version>
    <nsq-client.version>1.0</nsq-client.version>
    <cron-utils.version>9.1.6</cron-utils.version>
    <spring.version>5.3.20</spring.version>
    <apache-http-client.version>4.5.13</apache-http-client.version>
    <apache-httpcomponents.version>4.4.15</apache-httpcomponents.version>
    <jetcd.version>0.5.11</jetcd.version>
    <snakeyaml.version>1.32</snakeyaml.version>
    <ant.version>1.10.12</ant.version>
    <seancfoley.ipaddress.version>5.3.3</seancfoley.ipaddress.version>
    <disruptor.version>3.4.3</disruptor.version>
    <zstd-jni.version>1.5.2-3</zstd-jni.version>
    <netty-reactive-streams.version>2.0.6</netty-reactive-streams.version>

    <!-- test dependencies -->
    <testcontainers.version>1.17.2</testcontainers.version>
    <hamcrest.version>2.2</hamcrest.version>

    <!-- Set docker-java.version to the version of docker-java used in Testcontainers -->
    <docker-java.version>3.2.13</docker-java.version>
    <kerby.version>1.1.1</kerby.version>
    <testng.version>7.3.0</testng.version>
    <mockito.version>3.12.4</mockito.version>
    <javassist.version>3.25.0-GA</javassist.version>
    <skyscreamer.version>1.5.0</skyscreamer.version>
    <objenesis.version>3.1</objenesis.version>
    <awaitility.version>4.2.0</awaitility.version>
    <reload4j.version>1.2.22</reload4j.version>
    <jettison.version>1.5.1</jettison.version>
    <wiremock.version>2.33.2</wiremock.version>

    <!-- Plugin dependencies -->
    <protobuf-maven-plugin.version>0.6.1</protobuf-maven-plugin.version>
    <exec-maven-plugin.version>3.0.0</exec-maven-plugin.version>
    <license-maven-plugin.version>4.1</license-maven-plugin.version>
    <directory-maven-plugin.version>1.0</directory-maven-plugin.version>
    <maven-enforcer-plugin.version>3.1.0</maven-enforcer-plugin.version>
    <!-- surefire.version is defined in apache parent pom -->
    <!-- it is used for surefire, failsafe and surefire-report plugins -->
    <!-- do not upgrade surefire.version to 3.0.0-M5 since it runs slowly and breaks tests. -->
    <surefire.version>3.0.0-M3</surefire.version>
    <maven-assembly-plugin.version>3.3.0</maven-assembly-plugin.version>
    <maven-compiler-plugin.version>3.10.1</maven-compiler-plugin.version>
    <maven-dependency-plugin.version>3.3.0</maven-dependency-plugin.version>
    <maven-modernizer-plugin.version>2.3.0</maven-modernizer-plugin.version>
    <maven-shade-plugin>3.4.0</maven-shade-plugin>
    <maven-antrun-plugin.version>3.0.0</maven-antrun-plugin.version>
    <properties-maven-plugin.version>1.0.0</properties-maven-plugin.version>
    <nifi-nar-maven-plugin.version>1.2.0</nifi-nar-maven-plugin.version>
    <maven-checkstyle-plugin.version>3.1.2</maven-checkstyle-plugin.version>
    <git-commit-id-plugin.version>4.0.2</git-commit-id-plugin.version>
    <wagon-ssh-external.version>3.4.3</wagon-ssh-external.version>
    <os-maven-plugin.version>1.7.0</os-maven-plugin.version>
    <jacoco-maven-plugin.version>0.8.7</jacoco-maven-plugin.version>
    <spotbugs-maven-plugin.version>4.2.2</spotbugs-maven-plugin.version>
    <spotbugs.version>4.2.2</spotbugs.version>
    <errorprone.version>2.5.1</errorprone.version>
    <errorprone.javac.version>9+181-r4173-1</errorprone.javac.version>
    <errorprone-slf4j.version>0.1.4</errorprone-slf4j.version>
    <j2objc-annotations.version>1.3</j2objc-annotations.version>
    <lightproto-maven-plugin.version>0.4</lightproto-maven-plugin.version>
    <dependency-check-maven.version>7.1.0</dependency-check-maven.version>
    <roaringbitmap.version>0.9.15</roaringbitmap.version>
    <extra-enforcer-rules.version>1.6.1</extra-enforcer-rules.version>

    <!-- Used to configure rename.netty.native. Libs -->
    <rename.netty.native.libs>rename-netty-native-libs.sh</rename.netty.native.libs>
  </properties>

  <dependencyManagement>
    <dependencies>

      <dependency>
        <groupId>org.jline</groupId>
        <artifactId>jline</artifactId>
        <version>${jline3.version}</version>
      </dependency>

      <dependency>
        <groupId>org.asynchttpclient</groupId>
        <artifactId>async-http-client</artifactId>
        <version>${asynchttpclient.version}</version>
        <exclusions>
          <exclusion>
            <groupId>io.netty</groupId>
            <artifactId>*</artifactId>
          </exclusion>
          <exclusion>
            <groupId>com.typesafe.netty</groupId>
            <artifactId>netty-reactive-streams</artifactId>
          </exclusion>
        </exclusions>
      </dependency>

      <dependency>
        <groupId>org.testng</groupId>
        <artifactId>testng</artifactId>
        <version>${testng.version}</version>
        <exclusions>
            <exclusion>
                <groupId>org.yaml</groupId>
                <artifactId>*</artifactId>
            </exclusion>
        </exclusions>
      </dependency>

      <dependency>
        <groupId>org.hamcrest</groupId>
        <artifactId>hamcrest</artifactId>
        <version>${hamcrest.version}</version>
        <scope>test</scope>
      </dependency>

      <dependency>
        <groupId>org.awaitility</groupId>
        <artifactId>awaitility</artifactId>
        <version>${awaitility.version}</version>
        <scope>test</scope>
      </dependency>

      <dependency>
        <groupId>org.mockito</groupId>
        <artifactId>mockito-core</artifactId>
        <version>${mockito.version}</version>
      </dependency>

      <dependency>
        <groupId>org.mockito</groupId>
        <artifactId>mockito-inline</artifactId>
        <version>${mockito.version}</version>
      </dependency>

      <dependency>
        <groupId>org.apache.zookeeper</groupId>
        <artifactId>zookeeper</artifactId>
        <version>${zookeeper.version}</version>
        <exclusions>
          <exclusion>
            <groupId>ch.qos.logback</groupId>
            <artifactId>logback-core</artifactId>
          </exclusion>
          <exclusion>
            <groupId>ch.qos.logback</groupId>
            <artifactId>logback-classic</artifactId>
          </exclusion>
          <exclusion>
            <groupId>io.netty</groupId>
            <artifactId>netty-tcnative</artifactId>
          </exclusion>
        </exclusions>
      </dependency>
      <dependency>
        <groupId>org.apache.zookeeper</groupId>
        <artifactId>zookeeper-jute</artifactId>
        <version>${zookeeper.version}</version>
      </dependency>
      <dependency>
        <groupId>commons-cli</groupId>
        <artifactId>commons-cli</artifactId>
        <version>${commons-cli.version}</version>
      </dependency>
      <dependency>
        <groupId>io.dropwizard.metrics</groupId>
        <artifactId>metrics-core</artifactId>
        <version>${dropwizardmetrics.version}</version>
      </dependency>
      <dependency>
        <groupId>io.dropwizard.metrics</groupId>
        <artifactId>metrics-graphite</artifactId>
        <version>${dropwizardmetrics.version}</version>
      </dependency>
      <dependency>
        <groupId>io.dropwizard.metrics</groupId>
        <artifactId>metrics-jvm</artifactId>
        <version>${dropwizardmetrics.version}</version>
      </dependency>
      <dependency>
        <groupId>org.xerial.snappy</groupId>
        <artifactId>snappy-java</artifactId>
        <version>${snappy.version}</version>
      </dependency>
      <dependency>
        <groupId>org.apache.zookeeper</groupId>
        <artifactId>zookeeper</artifactId>
        <classifier>tests</classifier>
        <version>${zookeeper.version}</version>
        <exclusions>
          <exclusion>
            <groupId>ch.qos.logback</groupId>
            <artifactId>logback-core</artifactId>
          </exclusion>
          <exclusion>
            <groupId>ch.qos.logback</groupId>
            <artifactId>logback-classic</artifactId>
          </exclusion>
          <exclusion>
            <groupId>io.netty</groupId>
            <artifactId>netty-tcnative</artifactId>
          </exclusion>
        </exclusions>
      </dependency>

      <dependency>
        <groupId>org.apache.bookkeeper</groupId>
        <artifactId>bookkeeper-server</artifactId>
        <version>${bookkeeper.version}</version>
        <exclusions>
          <exclusion>
            <groupId>org.bouncycastle</groupId>
            <artifactId>*</artifactId>
          </exclusion>
          <exclusion>
            <artifactId>slf4j-log4j12</artifactId>
            <groupId>org.slf4j</groupId>
          </exclusion>
          <exclusion>
            <artifactId>log4j</artifactId>
            <groupId>log4j</groupId>
          </exclusion>
          <exclusion>
            <groupId>org.jboss.netty</groupId>
            <artifactId>netty</artifactId>
          </exclusion>
          <!-- exclude all netty dependencies, use whatever pulsar is using -->
          <exclusion>
            <groupId>io.netty</groupId>
            <artifactId>netty-*</artifactId>
          </exclusion>
        </exclusions>
      </dependency>

      <dependency>
        <groupId>org.apache.bookkeeper</groupId>
        <artifactId>cpu-affinity</artifactId>
        <version>${bookkeeper.version}</version>
      </dependency>

      <dependency>
        <groupId>io.vertx</groupId>
        <artifactId>vertx-core</artifactId>
        <version>${vertx.version}</version>
      </dependency>
      <dependency>
        <groupId>io.vertx</groupId>
        <artifactId>vertx-web</artifactId>
        <version>${vertx.version}</version>
      </dependency>

      <dependency>
         <groupId>org.apache.curator</groupId>
         <artifactId>curator-recipes</artifactId>
         <version>${curator.version}</version>
         <exclusions>
             <exclusion>
                 <groupId>org.apache.zookeeper</groupId>
                 <artifactId>*</artifactId>
             </exclusion>
         </exclusions>
      </dependency>

      <dependency>
        <groupId>org.apache.bookkeeper</groupId>
        <artifactId>bookkeeper-common-allocator</artifactId>
        <version>${bookkeeper.version}</version>
      </dependency>

      <dependency>
        <groupId>org.apache.bookkeeper</groupId>
        <artifactId>bookkeeper-tools-framework</artifactId>
        <version>${bookkeeper.version}</version>
      </dependency>

      <!-- reflection libs -->
      <dependency>
        <groupId>org.reflections</groupId>
        <artifactId>reflections</artifactId>
        <version>${reflections.version}</version>
      </dependency>

      <!-- exclude the grpc version from bookkeeper and use the one defined here -->
      <dependency>
        <groupId>org.apache.bookkeeper</groupId>
        <artifactId>stream-storage-java-client</artifactId>
        <version>${bookkeeper.version}</version>
        <exclusions>
          <exclusion>
            <groupId>io.grpc</groupId>
            <artifactId>grpc-all</artifactId>
          </exclusion>
          <exclusion>
            <groupId>io.grpc</groupId>
            <artifactId>grpc-testing</artifactId>
          </exclusion>
          <exclusion>
            <groupId>io.grpc</groupId>
            <artifactId>grpc-okhttp</artifactId>
          </exclusion>
          <exclusion>
            <groupId>com.squareup.okhttp</groupId>
            <artifactId>okhttp</artifactId>
          </exclusion>
          <exclusion>
            <groupId>com.squareup.okio</groupId>
            <artifactId>okio</artifactId>
          </exclusion>
        </exclusions>
      </dependency>

      <!-- exclude the grpc version from bookkeeper and use the one defined here -->
      <dependency>
        <groupId>org.apache.bookkeeper</groupId>
        <artifactId>stream-storage-server</artifactId>
        <version>${bookkeeper.version}</version>
        <exclusions>
          <exclusion>
            <groupId>io.grpc</groupId>
            <artifactId>grpc-all</artifactId>
          </exclusion>
          <exclusion>
            <groupId>io.grpc</groupId>
            <artifactId>grpc-okhttp</artifactId>
          </exclusion>
          <exclusion>
            <groupId>com.squareup.okhttp</groupId>
            <artifactId>okhttp</artifactId>
          </exclusion>
          <exclusion>
            <groupId>com.squareup.okio</groupId>
            <artifactId>okio</artifactId>
          </exclusion>
          <exclusion>
            <groupId>org.codehaus.jackson</groupId>
            <artifactId>jackson-mapper-asl</artifactId>
          </exclusion>
          <exclusion>
            <groupId>org.inferred</groupId>
            <artifactId>freebuilder</artifactId>
          </exclusion>
        </exclusions>
      </dependency>

      <dependency>
        <groupId>org.apache.bookkeeper</groupId>
        <artifactId>bookkeeper-common</artifactId>
        <version>${bookkeeper.version}</version>
      </dependency>

      <dependency>
        <groupId>org.apache.bookkeeper.stats</groupId>
        <artifactId>bookkeeper-stats-api</artifactId>
        <version>${bookkeeper.version}</version>
      </dependency>

      <dependency>
        <groupId>org.apache.bookkeeper.stats</groupId>
        <artifactId>datasketches-metrics-provider</artifactId>
        <version>${bookkeeper.version}</version>
        <exclusions>
          <exclusion>
            <artifactId>slf4j-log4j12</artifactId>
            <groupId>org.slf4j</groupId>
          </exclusion>
        </exclusions>
      </dependency>

      <dependency>
        <groupId>org.apache.bookkeeper.stats</groupId>
        <artifactId>prometheus-metrics-provider</artifactId>
        <version>${bookkeeper.version}</version>
      </dependency>

      <dependency>
        <groupId>org.rocksdb</groupId>
        <artifactId>rocksdbjni</artifactId>
        <version>${rocksdb.version}</version>
      </dependency>

      <dependency>
        <groupId>org.eclipse.jetty</groupId>
        <artifactId>jetty-server</artifactId>
        <version>${jetty.version}</version>
      </dependency>

      <dependency>
        <groupId>org.eclipse.jetty</groupId>
        <artifactId>jetty-alpn-conscrypt-server</artifactId>
        <version>${jetty.version}</version>
      </dependency>

      <dependency>
        <groupId>org.conscrypt</groupId>
        <artifactId>conscrypt-openjdk-uber</artifactId>
        <version>${conscrypt.version}</version>
      </dependency>

      <dependency>
        <groupId>org.eclipse.jetty</groupId>
        <artifactId>jetty-bom</artifactId>
        <version>${jetty.version}</version>
        <type>pom</type>
        <scope>import</scope>
      </dependency>

      <dependency>
        <groupId>io.netty</groupId>
        <artifactId>netty-bom</artifactId>
        <version>${netty.version}</version>
        <type>pom</type>
        <scope>import</scope>
      </dependency>

      <dependency>
        <groupId>io.netty</groupId>
        <artifactId>netty-tcnative-boringssl-static</artifactId>
        <version>${netty-tc-native.version}</version>
      </dependency>

      <dependency>
        <groupId>io.netty</groupId>
        <artifactId>netty-codec-haproxy</artifactId>
        <version>${netty.version}</version>
      </dependency>

      <dependency>
        <groupId>io.netty.incubator</groupId>
        <artifactId>netty-incubator-transport-native-io_uring</artifactId>
        <version>${netty-iouring.version}</version>
      </dependency>
      <dependency>
        <groupId>io.netty.incubator</groupId>
        <artifactId>netty-incubator-transport-native-io_uring</artifactId>
        <version>${netty-iouring.version}</version>
        <classifier>linux-x86_64</classifier>
      </dependency>
      <dependency>
        <groupId>io.netty.incubator</groupId>
        <artifactId>netty-incubator-transport-native-io_uring</artifactId>
        <version>${netty-iouring.version}</version>
        <classifier>linux-aarch_64</classifier>
      </dependency>

      <dependency>
        <groupId>com.beust</groupId>
        <artifactId>jcommander</artifactId>
        <version>${jcommander.version}</version>
      </dependency>

      <dependency>
        <groupId>com.google.guava</groupId>
        <artifactId>guava</artifactId>
        <version>${guava.version}</version>
      </dependency>

      <dependency>
        <groupId>com.google.inject</groupId>
        <artifactId>guice</artifactId>
        <version>${guice.version}</version>
      </dependency>

      <dependency>
        <groupId>com.google.inject.extensions</groupId>
        <artifactId>guice-assistedinject</artifactId>
        <version>${guice.version}</version>
      </dependency>

      <dependency>
        <groupId>org.apache.commons</groupId>
        <artifactId>commons-lang3</artifactId>
        <version>${commons-lang3.version}</version>
      </dependency>

      <dependency>
        <groupId>org.apache.commons</groupId>
        <artifactId>commons-compress</artifactId>
        <version>${commons-compress.version}</version>
      </dependency>

      <dependency>
        <groupId>commons-configuration</groupId>
        <artifactId>commons-configuration</artifactId>
        <version>${commons-configuration.version}</version>
      </dependency>

      <dependency>
        <groupId>commons-io</groupId>
        <artifactId>commons-io</artifactId>
        <version>${commons-io.version}</version>
      </dependency>

      <dependency>
        <groupId>org.apache.commons</groupId>
        <artifactId>commons-text</artifactId>
        <version>${commons-text.version}</version>
      </dependency>

      <dependency>
        <groupId>org.slf4j</groupId>
        <artifactId>slf4j-api</artifactId>
        <version>${slf4j.version}</version>
      </dependency>

      <dependency>
        <groupId>org.slf4j</groupId>
        <artifactId>slf4j-simple</artifactId>
        <version>${slf4j.version}</version>
      </dependency>

      <dependency>
        <groupId>org.slf4j</groupId>
        <artifactId>jcl-over-slf4j</artifactId>
        <version>${slf4j.version}</version>
      </dependency>

      <dependency>
        <groupId>org.apache.logging.log4j</groupId>
        <artifactId>log4j-bom</artifactId>
        <version>${log4j2.version}</version>
        <type>pom</type>
        <scope>import</scope>
      </dependency>

      <dependency>
        <groupId>commons-codec</groupId>
        <artifactId>commons-codec</artifactId>
        <version>${commons-codec.version}</version>
      </dependency>

      <dependency>
        <groupId>org.glassfish.jersey.core</groupId>
        <artifactId>jersey-server</artifactId>
        <version>${jersey.version}</version>
      </dependency>

      <dependency>
        <groupId>org.glassfish.jersey.core</groupId>
        <artifactId>jersey-client</artifactId>
        <version>${jersey.version}</version>
      </dependency>

      <dependency>
        <groupId>org.glassfish.jersey.inject</groupId>
        <artifactId>jersey-hk2</artifactId>
        <version>${jersey.version}</version>
      </dependency>

      <dependency>
        <groupId>org.glassfish.jersey.containers</groupId>
        <artifactId>jersey-container-servlet-core</artifactId>
        <version>${jersey.version}</version>
      </dependency>

      <dependency>
        <groupId>org.glassfish.jersey.containers</groupId>
        <artifactId>jersey-container-servlet</artifactId>
        <version>${jersey.version}</version>
      </dependency>

      <dependency>
        <groupId>javax.ws.rs</groupId>
        <artifactId>javax.ws.rs-api</artifactId>
        <version>${javax.ws.rs-api.version}</version>
      </dependency>

      <dependency>
        <groupId>org.glassfish.jersey.media</groupId>
        <artifactId>jersey-media-json-jackson</artifactId>
        <version>${jersey.version}</version>
        <exclusions>
          <exclusion>
            <groupId>jakarta.activation</groupId>
            <artifactId>jakarta.activation-api</artifactId>
          </exclusion>
        </exclusions>
      </dependency>

      <dependency>
        <groupId>org.glassfish.jersey.media</groupId>
        <artifactId>jersey-media-multipart</artifactId>
        <version>${jersey.version}</version>
      </dependency>

      <dependency>
        <groupId>net.java.dev.jna</groupId>
        <artifactId>jna</artifactId>
        <version>${jna.version}</version>
      </dependency>

      <dependency>
         <groupId>com.github.docker-java</groupId>
         <artifactId>docker-java-core</artifactId>
         <version>${docker-java.version}</version>
      </dependency>
      <dependency>
        <groupId>com.github.docker-java</groupId>
        <artifactId>docker-java-api</artifactId>
        <version>${docker-java.version}</version>
      </dependency>
      <dependency>
        <groupId>com.github.docker-java</groupId>
        <artifactId>docker-java-transport-zerodep</artifactId>
        <version>${docker-java.version}</version>
      </dependency>

      <dependency>
        <groupId>com.fasterxml.jackson</groupId>
        <artifactId>jackson-bom</artifactId>
        <version>${jackson.version}</version>
        <type>pom</type>
        <scope>import</scope>
      </dependency>

      <dependency>
        <groupId>org.codehaus.jettison</groupId>
        <artifactId>jettison</artifactId>
        <version>${jettison.version}</version>
      </dependency>


      <dependency>
        <groupId>org.hdrhistogram</groupId>
        <artifactId>HdrHistogram</artifactId>
        <version>${hdrHistogram.version}</version>
      </dependency>

      <dependency>
        <groupId>io.swagger</groupId>
        <artifactId>swagger-core</artifactId>
        <version>${swagger.version}</version>
      </dependency>

      <dependency>
        <groupId>io.swagger</groupId>
        <artifactId>swagger-annotations</artifactId>
        <version>${swagger.version}</version>
      </dependency>

      <dependency>
        <groupId>javax.servlet</groupId>
        <artifactId>javax.servlet-api</artifactId>
        <version>${javax.servlet-api}</version>
      </dependency>

      <dependency>
        <groupId>com.github.ben-manes.caffeine</groupId>
        <artifactId>caffeine</artifactId>
        <version>${caffeine.version}</version>
      </dependency>

      <dependency>
        <groupId>com.yahoo.athenz</groupId>
        <artifactId>athenz-zts-java-client-core</artifactId>
        <version>${athenz.version}</version>
      </dependency>

      <dependency>
        <groupId>com.yahoo.athenz</groupId>
        <artifactId>athenz-zpe-java-client</artifactId>
        <version>${athenz.version}</version>
      </dependency>

      <dependency>
        <groupId>com.github.zafarkhaja</groupId>
        <artifactId>java-semver</artifactId>
        <version>${java-semver.version}</version>
      </dependency>

      <dependency>
        <groupId>io.prometheus</groupId>
        <artifactId>simpleclient</artifactId>
        <version>${prometheus.version}</version>
      </dependency>

      <dependency>
        <groupId>io.prometheus</groupId>
        <artifactId>simpleclient_hotspot</artifactId>
        <version>${prometheus.version}</version>
      </dependency>

      <dependency>
        <groupId>io.prometheus</groupId>
        <artifactId>simpleclient_log4j2</artifactId>
        <version>${prometheus.version}</version>
      </dependency>

      <dependency>
        <groupId>io.prometheus</groupId>
        <artifactId>simpleclient_servlet</artifactId>
        <version>${prometheus.version}</version>
      </dependency>

      <dependency>
        <groupId>io.prometheus</groupId>
        <artifactId>simpleclient_jetty</artifactId>
        <version>${prometheus.version}</version>
      </dependency>

      <dependency>
        <groupId>io.prometheus</groupId>
        <artifactId>simpleclient_caffeine</artifactId>
        <version>${prometheus.version}</version>
      </dependency>

      <dependency>
        <groupId>com.carrotsearch</groupId>
        <artifactId>hppc</artifactId>
        <version>${hppc.version}</version>
      </dependency>

      <dependency>
        <groupId>io.etcd</groupId>
        <artifactId>jetcd-core</artifactId>
        <version>${jetcd.version}</version>
      </dependency>

      <dependency>
        <groupId>io.etcd</groupId>
        <artifactId>jetcd-test</artifactId>
        <version>${jetcd.version}</version>
      </dependency>

      <dependency>
        <groupId>org.apache.spark</groupId>
        <artifactId>spark-streaming_2.10</artifactId>
        <version>${spark-streaming_2.10.version}</version>
        <exclusions>
          <exclusion>
            <groupId>com.google.guava</groupId>
            <artifactId>guava</artifactId>
          </exclusion>
          <exclusion>
            <groupId>io.netty</groupId>
            <artifactId>netty-codec-http</artifactId>
          </exclusion>
          <exclusion>
            <groupId>io.netty</groupId>
            <artifactId>netty-transport-native-epoll</artifactId>
          </exclusion>
          <exclusion>
            <groupId>io.netty</groupId>
            <artifactId>netty</artifactId>
          </exclusion>
          <exclusion>
            <groupId>io.netty</groupId>
            <artifactId>netty-all</artifactId>
          </exclusion>
        </exclusions>
      </dependency>

      <dependency>
        <groupId>io.jsonwebtoken</groupId>
        <artifactId>jjwt-api</artifactId>
        <version>${jsonwebtoken.version}</version>
      </dependency>
      <dependency>
        <groupId>io.jsonwebtoken</groupId>
        <artifactId>jjwt-impl</artifactId>
        <version>${jsonwebtoken.version}</version>
      </dependency>
      <dependency>
        <groupId>io.jsonwebtoken</groupId>
        <artifactId>jjwt-jackson</artifactId>
        <version>${jsonwebtoken.version}</version>
      </dependency>

      <dependency>
        <groupId>net.jodah</groupId>
        <artifactId>typetools</artifactId>
        <version>${typetools.version}</version>
      </dependency>

      <dependency>
        <groupId>io.grpc</groupId>
        <artifactId>grpc-bom</artifactId>
        <version>${grpc.version}</version>
        <type>pom</type>
        <scope>import</scope>
      </dependency>

      <dependency>
        <groupId>io.grpc</groupId>
        <artifactId>grpc-all</artifactId>
        <version>${grpc.version}</version>
        <exclusions>
          <exclusion>
            <groupId>io.grpc</groupId>
            <artifactId>grpc-testing</artifactId>
          </exclusion>
          <exclusion>
            <groupId>io.grpc</groupId>
            <artifactId>grpc-okhttp</artifactId>
          </exclusion>
          <exclusion>
            <groupId>com.squareup.okhttp</groupId>
            <artifactId>okhttp</artifactId>
          </exclusion>
          <exclusion>
            <groupId>com.squareup.okio</groupId>
            <artifactId>okio</artifactId>
          </exclusion>
        </exclusions>
      </dependency>

      <dependency>
        <groupId>com.google.http-client</groupId>
        <artifactId>google-http-client</artifactId>
        <version>${google-http-client.version}</version>
      </dependency>

      <dependency>
        <groupId>com.google.http-client</groupId>
        <artifactId>google-http-client-jackson2</artifactId>
        <version>${google-http-client.version}</version>
      </dependency>

      <dependency>
        <groupId>com.google.http-client</groupId>
        <artifactId>google-http-client-gson</artifactId>
        <version>${google-http-client.version}</version>
      </dependency>

      <dependency>
        <groupId>io.perfmark</groupId>
        <artifactId>perfmark-api</artifactId>
        <version>${perfmark.version}</version>
        <scope>runtime</scope>
        <exclusions>
          <exclusion>
            <artifactId>error_prone_annotations</artifactId>
            <groupId>com.google.errorprone</groupId>
          </exclusion>
        </exclusions>
      </dependency>

      <dependency>
        <groupId>com.google.protobuf</groupId>
        <artifactId>protobuf-bom</artifactId>
        <version>${protobuf3.version}</version>
        <type>pom</type>
        <scope>import</scope>
      </dependency>

      <dependency>
        <groupId>com.google.code.gson</groupId>
        <artifactId>gson</artifactId>
        <version>${gson.version}</version>
      </dependency>

      <dependency>
        <groupId>com.yahoo.datasketches</groupId>
        <artifactId>sketches-core</artifactId>
        <version>${sketches.version}</version>
      </dependency>

      <dependency>
        <groupId>com.amazonaws</groupId>
        <artifactId>aws-java-sdk-bom</artifactId>
        <version>${aws-sdk.version}</version>
        <type>pom</type>
        <scope>import</scope>
      </dependency>

      <dependency>
        <groupId>org.apache.distributedlog</groupId>
        <artifactId>distributedlog-core</artifactId>
        <version>${bookkeeper.version}</version>
        <exclusions>
          <!-- exclude bookkeeper, reply on the bookkeeper version that pulsar uses -->
          <exclusion>
            <groupId>org.apache.bookkeeper</groupId>
            <artifactId>bookkeeper-server</artifactId>
          </exclusion>
        </exclusions>
      </dependency>

      <dependency>
        <groupId>org.apache.commons</groupId>
        <artifactId>commons-collections4</artifactId>
        <version>${commons.collections4.version}</version>
      </dependency>

      <!-- test dependencies -->
      <dependency>
        <groupId>com.lmax</groupId>
        <artifactId>disruptor</artifactId>
        <version>${disruptor.version}</version>
      </dependency>
      <dependency>
        <groupId>org.testcontainers</groupId>
        <artifactId>testcontainers-bom</artifactId>
        <version>${testcontainers.version}</version>
        <type>pom</type>
        <scope>import</scope>
      </dependency>
      <dependency>
        <groupId>com.datastax.cassandra</groupId>
        <artifactId>cassandra-driver-core</artifactId>
        <version>${cassandra.version}</version>
      </dependency>
      <dependency>
        <groupId>org.assertj</groupId>
        <artifactId>assertj-core</artifactId>
        <version>${assertj-core.version}</version>
      </dependency>

      <dependency>
        <groupId>org.projectlombok</groupId>
        <artifactId>lombok</artifactId>
        <version>${lombok.version}</version>
      </dependency>

      <dependency>
        <groupId>javax.annotation</groupId>
        <artifactId>javax.annotation-api</artifactId>
        <version>${javax.annotation-api.version}</version>
      </dependency>

      <dependency>
        <groupId>javax.xml.bind</groupId>
        <artifactId>jaxb-api</artifactId>
        <version>${jaxb-api}</version>
      </dependency>

      <dependency>
        <groupId>jakarta.xml.bind</groupId>
        <artifactId>jakarta.xml.bind-api</artifactId>
        <version>${jakarta.xml.bind.version}</version>
      </dependency>

      <dependency>
        <groupId>com.sun.activation</groupId>
        <artifactId>javax.activation</artifactId>
        <version>${javax.activation.version}</version>
      </dependency>

      <dependency>
        <groupId>com.sun.activation</groupId>
        <artifactId>jakarta.activation</artifactId>
        <version>${jakarta.activation.version}</version>
      </dependency>

      <dependency>
        <groupId>jakarta.activation</groupId>
        <artifactId>jakarta.activation-api</artifactId>
        <version>${jakarta.activation.version}</version>
      </dependency>

      <dependency>
        <groupId>jakarta.validation</groupId>
        <artifactId>jakarta.validation-api</artifactId>
        <version>${jakarta.validation.version}</version>
      </dependency>

      <dependency>
        <groupId>io.opencensus</groupId>
        <artifactId>opencensus-api</artifactId>
        <version>${opencensus.version}</version>
      </dependency>

      <dependency>
        <groupId>io.opencensus</groupId>
        <artifactId>opencensus-contrib-http-util</artifactId>
        <version>${opencensus.version}</version>
      </dependency>

      <dependency>
        <groupId>io.opencensus</groupId>
        <artifactId>opencensus-contrib-grpc-metrics</artifactId>
        <version>${opencensus.version}</version>
      </dependency>

      <dependency>
        <groupId>org.opensearch.client</groupId>
        <artifactId>opensearch-rest-high-level-client</artifactId>
        <version>${opensearch.version}</version>
      </dependency>

      <dependency>
        <groupId>co.elastic.clients</groupId>
        <artifactId>elasticsearch-java</artifactId>
        <version>${elasticsearch-java.version}</version>
      </dependency>

      <dependency>
        <groupId>joda-time</groupId>
        <artifactId>joda-time</artifactId>
        <version>${joda.version}</version>
      </dependency>

      <dependency>
        <groupId>org.javassist</groupId>
        <artifactId>javassist</artifactId>
        <version>${javassist.version}</version>
      </dependency>

      <dependency>
        <groupId>net.jcip</groupId>
        <artifactId>jcip-annotations</artifactId>
        <version>${jcip.version}</version>
      </dependency>

      <dependency>
        <groupId>io.airlift</groupId>
        <artifactId>aircompressor</artifactId>
        <version>${aircompressor.version}</version>
        <exclusions>
          <exclusion>
            <groupId>org.openjdk.jol</groupId>
            <artifactId>jol-core</artifactId>
          </exclusion>
        </exclusions>
      </dependency>

      <dependency>
        <groupId>org.objenesis</groupId>
        <artifactId>objenesis</artifactId>
        <version>${objenesis.version}</version>
      </dependency>

      <dependency>
        <groupId>org.apache.httpcomponents</groupId>
        <artifactId>httpclient</artifactId>
        <version>${apache-http-client.version}</version>
      </dependency>

      <dependency>
        <groupId>org.apache.httpcomponents</groupId>
        <artifactId>httpcore</artifactId>
        <version>${apache-httpcomponents.version}</version>
      </dependency>

      <dependency>
        <groupId>com.github.spotbugs</groupId>
        <artifactId>spotbugs-annotations</artifactId>
        <version>${spotbugs.version}</version>
        <scope>provided</scope>
        <optional>true</optional>
      </dependency>

      <dependency>
        <groupId>com.google.errorprone</groupId>
        <artifactId>error_prone_annotations</artifactId>
        <version>${errorprone.version}</version>
      </dependency>

      <dependency>
        <groupId>com.google.j2objc</groupId>
        <artifactId>j2objc-annotations</artifactId>
        <version>${j2objc-annotations.version}</version>
      </dependency>

      <dependency>
        <groupId>org.yaml</groupId>
        <artifactId>snakeyaml</artifactId>
        <version>${snakeyaml.version}</version>
      </dependency>

      <dependency>
        <groupId>org.apache.ant</groupId>
        <artifactId>ant</artifactId>
        <version>${ant.version}</version>
      </dependency>

      <dependency>
        <groupId>com.squareup.okhttp3</groupId>
        <artifactId>okhttp</artifactId>
        <version>${okhttp3.version}</version>
      </dependency>
      <dependency>
        <groupId>com.squareup.okhttp3</groupId>
        <artifactId>okhttp-urlconnection</artifactId>
        <version>${okhttp3.version}</version>
      </dependency>
      <dependency>
        <groupId>com.squareup.okhttp3</groupId>
        <artifactId>logging-interceptor</artifactId>
        <version>${okhttp3.version}</version>
      </dependency>
      <dependency>
        <groupId>com.squareup.okio</groupId>
        <artifactId>okio</artifactId>
        <version>${okio.version}</version>
      </dependency>

      <dependency>
        <groupId>org.jetbrains.kotlin</groupId>
        <artifactId>kotlin-stdlib</artifactId>
        <version>${kotlin-stdlib.version}</version>
      </dependency>
      <dependency>
        <groupId>org.jetbrains.kotlin</groupId>
        <artifactId>kotlin-stdlib-common</artifactId>
        <version>${kotlin-stdlib.version}</version>
      </dependency>

      <dependency>
        <groupId>org.jetbrains.kotlin</groupId>
        <artifactId>kotlin-stdlib-jdk8</artifactId>
        <version>${kotlin-stdlib.version}</version>
      </dependency>

      <dependency>
        <groupId>com.github.luben</groupId>
        <artifactId>zstd-jni</artifactId>
        <version>${zstd-jni.version}</version>
      </dependency>

      <dependency>
          <groupId>com.typesafe.netty</groupId>
          <artifactId>netty-reactive-streams</artifactId>
          <version>${netty-reactive-streams.version}</version>
      </dependency>

      <dependency>
        <groupId>ch.qos.reload4j</groupId>
        <artifactId>reload4j</artifactId>
        <version>${reload4j.version}</version>
      </dependency>

      <dependency>
        <groupId>org.roaringbitmap</groupId>
        <artifactId>RoaringBitmap</artifactId>
        <version>${roaringbitmap.version}</version>
      </dependency>

    </dependencies>
  </dependencyManagement>

  <dependencies>
    <!-- These dependencies are common to all the submodules -->
    <dependency>
      <groupId>org.apache.pulsar</groupId>
      <artifactId>buildtools</artifactId>
      <version>${project.version}</version>
      <scope>test</scope>
    </dependency>

    <dependency>
      <groupId>org.testng</groupId>
      <artifactId>testng</artifactId>
      <scope>test</scope>
    </dependency>

    <dependency>
      <groupId>org.mockito</groupId>
      <artifactId>mockito-core</artifactId>
      <scope>test</scope>
    </dependency>

    <dependency>
      <groupId>org.mockito</groupId>
      <artifactId>mockito-inline</artifactId>
      <scope>test</scope>
    </dependency>

    <dependency>
      <groupId>com.github.stefanbirkner</groupId>
      <artifactId>system-lambda</artifactId>
      <version>${system-lambda.version}</version>
      <scope>test</scope>
    </dependency>

    <dependency>
      <groupId>org.assertj</groupId>
      <artifactId>assertj-core</artifactId>
      <scope>test</scope>
    </dependency>

    <dependency>
      <groupId>org.projectlombok</groupId>
      <artifactId>lombok</artifactId>
      <scope>provided</scope>
    </dependency>
    <dependency>
      <groupId>javax.annotation</groupId>
      <artifactId>javax.annotation-api</artifactId>
      <scope>provided</scope>
    </dependency>

    <dependency>
      <!-- We use MockedBookKeeper in many unit tests -->
      <groupId>org.apache.bookkeeper</groupId>
      <artifactId>bookkeeper-server</artifactId>
      <version>${bookkeeper.version}</version>
      <scope>test</scope>
      <classifier>tests</classifier>
      <exclusions>
        <exclusion>
            <groupId>org.bouncycastle</groupId>
            <artifactId>*</artifactId>
        </exclusion>
        <exclusion>
          <groupId>org.slf4j</groupId>
          <artifactId>slf4j-log4j12</artifactId>
        </exclusion>
        <exclusion>
          <artifactId>log4j</artifactId>
          <groupId>log4j</groupId>
        </exclusion>
        <exclusion>
          <groupId>com.fasterxml.jackson.core</groupId>
          <artifactId>*</artifactId>
        </exclusion>
        <exclusion>
          <groupId>org.apache.zookeeper</groupId>
          <artifactId>*</artifactId>
        </exclusion>
      </exclusions>
    </dependency>
  </dependencies>

  <build>
    <finalName>${project.artifactId}</finalName>
    <plugins>
      <plugin>
        <groupId>org.apache.maven.plugins</groupId>
        <artifactId>maven-checkstyle-plugin</artifactId>
      </plugin>
      <plugin>
        <groupId>org.apache.maven.plugins</groupId>
        <artifactId>maven-compiler-plugin</artifactId>
        <configuration>
          <encoding>UTF-8</encoding>
          <showDeprecation>true</showDeprecation>
          <showWarnings>true</showWarnings>
          <optimize>true</optimize>
          <!-- workaround https://issues.apache.org/jira/browse/MCOMPILER-205 -->
          <useIncrementalCompilation>false</useIncrementalCompilation>
          <annotationProcessorPaths>
            <path>
              <groupId>org.projectlombok</groupId>
              <artifactId>lombok</artifactId>
              <version>${lombok.version}</version>
            </path>
          </annotationProcessorPaths>
          <compilerArgs>
            <arg>-parameters</arg>
            <!-- enable 'all' lint warnings with some exclusions -->
            <arg>-Xlint:all</arg>
            <arg>-Xlint:-options</arg>
            <arg>-Xlint:-serial</arg>
            <arg>-Xlint:-classfile</arg>
            <arg>-Xlint:-processing</arg>
            <arg>-Xpkginfo:always</arg>
          </compilerArgs>
        </configuration>
      </plugin>
      <plugin>
        <groupId>org.apache.maven.plugins</groupId>
        <artifactId>maven-surefire-plugin</artifactId>
        <configuration>
          <argLine>${testJacocoAgentArgument} -XX:+HeapDumpOnOutOfMemoryError -XX:HeapDumpPath=${testHeapDumpPath} -XX:+ExitOnOutOfMemoryError -Xmx1G -XX:+UseZGC
            -Dpulsar.allocator.pooled=true
            -Dpulsar.allocator.leak_detection=Advanced
            -Dpulsar.allocator.exit_on_oom=false
            -Dpulsar.allocator.out_of_memory_policy=FallbackToHeap
            -Dio.netty.tryReflectionSetAccessible=true
            ${test.additional.args}
          </argLine>
          <reuseForks>${testReuseFork}</reuseForks>
          <forkCount>${testForkCount}</forkCount>
          <shutdown>kill</shutdown>
          <redirectTestOutputToFile>${redirectTestOutputToFile}</redirectTestOutputToFile>
          <trimStackTrace>false</trimStackTrace>
          <systemPropertyVariables>
            <testRealAWS>${testRealAWS}</testRealAWS>
            <testRetryCount>${testRetryCount}</testRetryCount>
          </systemPropertyVariables>
          <properties>
            <property>
              <name>listener</name>
              <value>org.apache.pulsar.tests.PulsarTestListener,org.apache.pulsar.tests.AnnotationListener,org.apache.pulsar.tests.FailFastNotifier,org.apache.pulsar.tests.MockitoCleanupListener,org.apache.pulsar.tests.FastThreadLocalCleanupListener,org.apache.pulsar.tests.ThreadLeakDetectorListener</value>
            </property>
          </properties>
        </configuration>
      </plugin>

      <plugin>
        <groupId>org.commonjava.maven.plugins</groupId>
        <artifactId>directory-maven-plugin</artifactId>
        <version>${directory-maven-plugin.version}</version>
        <executions>
          <execution>
            <id>directories</id>
            <goals>
              <goal>directory-of</goal>
            </goals>
            <phase>initialize</phase>
            <configuration>
              <property>pulsar.basedir</property>
              <project>
                <groupId>org.apache.pulsar</groupId>
                <artifactId>pulsar</artifactId>
              </project>
            </configuration>
          </execution>
        </executions>
      </plugin>

      <plugin>
        <groupId>com.mycila</groupId>
        <artifactId>license-maven-plugin</artifactId>
        <version>${license-maven-plugin.version}</version>
        <configuration>
          <licenseSets>
            <licenseSet>
              <header>${pulsar.basedir}/src/license-header.txt</header>
              <excludes>
                <exclude>LICENSE</exclude>
                <exclude>NOTICE</exclude>
                <exclude>**/*.txt</exclude>
                <exclude>**/*.pem</exclude>
                <exclude>**/*.crt</exclude>
                <exclude>**/*.key</exclude>
                <exclude>**/*.csr</exclude>
                <exclude>**/*.log</exclude>
                <exclude>**/*.patch</exclude>
                <exclude>**/*.avsc</exclude>
                <exclude>**/*.versionsBackup</exclude>
                <exclude>**/*.pyc</exclude>
                <exclude>**/*.graffle</exclude>
                <exclude>**/*.hgrm</exclude>
                <exclude>**/src/main/java/org/apache/bookkeeper/mledger/proto/MLDataFormats.java</exclude>
                <exclude>**/src/main/java/org/apache/pulsar/transaction/coordinator/proto/PulsarTransactionMetadata.java</exclude>
                <exclude>**/src/main/java/org/apache/pulsar/broker/service/schema/proto/SchemaRegistryFormat.java</exclude>
                <exclude>**/src/main/java/org/apache/pulsar/common/api/proto/*.java</exclude>
                <exclude>**/src/test/java/org/apache/pulsar/common/api/proto/*.java</exclude>
                <exclude>**/src/main/java/org/apache/pulsar/io/kinesis/fbs/CompressionType.java</exclude>
                <exclude>**/src/main/java/org/apache/pulsar/io/kinesis/fbs/EncryptionCtx.java</exclude>
                <exclude>**/src/main/java/org/apache/pulsar/io/kinesis/fbs/EncryptionKey.java</exclude>
                <exclude>**/src/main/java/org/apache/pulsar/io/kinesis/fbs/KeyValue.java</exclude>
                <exclude>**/src/main/java/org/apache/pulsar/io/kinesis/fbs/Message.java</exclude>
                <exclude>**/src/main/java/org/apache/bookkeeper/mledger/util/AbstractCASReferenceCounted.java</exclude>
                <exclude>**/ByteBufCodedInputStream.java</exclude>
                <exclude>**/ByteBufCodedOutputStream.java</exclude>
                <exclude>**/ahc.properties</exclude>
                <exclude>bin/proto/*</exclude>
                <exclude>conf/schema_example.conf</exclude>
                <exclude>data/**</exclude>
                <exclude>logs/**</exclude>
                <exclude>**/circe/**</exclude>
                <exclude>pulsar-broker/src/test/resources/authentication/basic/.htpasswd</exclude>
                <exclude>**/django/stats/migrations/*.py</exclude>
                <exclude>site2/**</exclude>
                <exclude>generated-site/**</exclude>
                <exclude>**/*.md</exclude>
                <exclude>**/.idea/**</exclude>
                <exclude>**/.mvn/**</exclude>
                <exclude>**/generated/**</exclude>
                <exclude>**/zk-3.5-test-data/*</exclude>
              </excludes>
            </licenseSet>
          </licenseSets>
          <mapping>
            <java>SLASHSTAR_STYLE</java>
            <proto>JAVADOC_STYLE</proto>
            <go>DOUBLESLASH_STYLE</go>
            <conf>SCRIPT_STYLE</conf>
            <ini>SCRIPT_STYLE</ini>
            <yaml>SCRIPT_STYLE</yaml>
            <tf>SCRIPT_STYLE</tf>
            <cfg>SCRIPT_STYLE</cfg>
            <Makefile>SCRIPT_STYLE</Makefile>
            <service>SCRIPT_STYLE</service>
            <cc>JAVADOC_STYLE</cc>
            <md>XML_STYLE</md>
            <txt>SCRIPT_STYLE</txt>
            <scss>JAVADOC_STYLE</scss>
            <Doxyfile>SCRIPT_STYLE</Doxyfile>
            <pulsar>SCRIPT_STYLE</pulsar>
            <pulsar-managed-ledger-admin>SCRIPT_STYLE</pulsar-managed-ledger-admin>
            <pulsar-daemon>SCRIPT_STYLE</pulsar-daemon>
            <pulsar-admin>SCRIPT_STYLE</pulsar-admin>
            <pulsar-perf>SCRIPT_STYLE</pulsar-perf>
            <pulsar-client>SCRIPT_STYLE</pulsar-client>
            <pulsar-shell>SCRIPT_STYLE</pulsar-shell>
            <bookkeeper>SCRIPT_STYLE</bookkeeper>
            <tfvars>SCRIPT_STYLE</tfvars>
          </mapping>
        </configuration>
        <executions>
          <execution>
            <phase>verify</phase>
            <goals>
              <goal>check</goal>
            </goals>
          </execution>
        </executions>
      </plugin>
      <plugin>
        <groupId>org.apache.rat</groupId>
        <artifactId>apache-rat-plugin</artifactId>
        <configuration>
          <excludes>
            <!-- Other license files -->
            <exclude>licenses/LICENSE-*.txt</exclude>
            <exclude>src/assemble/README.bin.txt</exclude>
            <exclude>src/assemble/LICENSE.bin.txt</exclude>
            <exclude>src/assemble/NOTICE.bin.txt</exclude>

            <!-- These files are generated automatically by the Protobuf compiler
                 and are included in source tree for convenience -->
            <exclude>src/main/java/org/apache/bookkeeper/mledger/proto/MLDataFormats.java</exclude>
            <exclude>src/main/java/org/apache/pulsar/broker/service/schema/proto/SchemaRegistryFormat.java</exclude>
            <exclude>bin/proto/MLDataFormats_pb2.py</exclude>

            <!-- These files are generated automatically by the Avro compiler
                 and are included in source tree for convenience -->
            <exclude>**/avro/generated/*.java</exclude>

            <!-- Avro schema definitions - JSON format -->
            <exclude>**/*.avsc</exclude>

            <!-- pulasr-io-connector kinesis : auto generated files from flatbuffer schema -->
            <exclude>src/main/java/org/apache/pulsar/io/kinesis/fbs/CompressionType.java</exclude>
            <exclude>src/main/java/org/apache/pulsar/io/kinesis/fbs/EncryptionCtx.java</exclude>
            <exclude>src/main/java/org/apache/pulsar/io/kinesis/fbs/EncryptionKey.java</exclude>
            <exclude>src/main/java/org/apache/pulsar/io/kinesis/fbs/KeyValue.java</exclude>
            <exclude>src/main/java/org/apache/pulsar/io/kinesis/fbs/Message.java</exclude>

            <!-- Imported from Netty - Apache License v2 -->
            <exclude>src/main/java/org/apache/bookkeeper/mledger/util/AbstractCASReferenceCounted.java</exclude>

            <!-- This is generated during maven build -->
            <exclude>dependency-reduced-pom.xml</exclude>

            <!-- These files is go module configs -->
            <exclude>pulsar-client-go/go.mod</exclude>
            <exclude>pulsar-client-go/go.sum</exclude>
            <exclude>pulsar-function-go/go.mod</exclude>
            <exclude>pulsar-function-go/go.sum</exclude>
            <exclude>pulsar-function-go/examples/go.mod</exclude>
            <exclude>pulsar-function-go/examples/go.sum</exclude>

            <!-- This is a text property file that contains just a class name -->
            <exclude>**/META-INF/services/com.scurrilous.circe.HashProvider</exclude>
            <exclude>**/META-INF/services/io.trino.spi.Plugin</exclude>

            <!-- Django generated code -->
            <exclude>**/django/stats/migrations/*.py</exclude>
            <exclude>**/conf/uwsgi_params</exclude>

            <!-- Exclude certificates used for tests -->
            <exclude>**/*.crt</exclude>
            <exclude>**/*.key</exclude>
            <exclude>**/*.csr</exclude>
            <exclude>**/*.pem</exclude>
            <exclude>**/*.json</exclude>
            <exclude>**/*.htpasswd</exclude>
            <exclude>src/test/resources/athenz.conf.test</exclude>
            <exclude>deployment/terraform-ansible/templates/myid</exclude>
            <exclude>certificate-authority/index.txt</exclude>
            <exclude>certificate-authority/serial</exclude>
            <exclude>certificate-authority/README.md</exclude>

            <!-- Exclude ZK test data file -->
            <exclude>**/zk-3.5-test-data/*</exclude>

            <!-- Python requirements files -->
            <exclude>**/requirements.txt</exclude>

            <!-- Configuration Templates -->
            <exclude>conf/schema_example.conf</exclude>
            <exclude>**/templates/*.tpl</exclude>

            <!-- helm files -->
            <exclude>**/.helmignore</exclude>
            <exclude>**/_helpers.tpl</exclude>

            <!-- project ignored files -->
            <exclude>**/*.md</exclude>
            <exclude>.github/**</exclude>
            <exclude>**/*.nar</exclude>
            <exclude>**/.terraform/**</exclude>
            <exclude>**/.gitignore</exclude>
            <exclude>**/.svn</exclude>
            <exclude>**/*.iws</exclude>
            <exclude>**/*.ipr</exclude>
            <exclude>**/*.iml</exclude>
            <exclude>**/*.cbp</exclude>
            <exclude>**/*.pyc</exclude>
            <exclude>**/.classpath</exclude>
            <exclude>**/.project</exclude>
            <exclude>**/.settings</exclude>
            <exclude>**/target/**</exclude>
            <exclude>**/*.log</exclude>
            <exclude>**/build/**</exclude>
            <exclude>**/file:/**</exclude>
            <exclude>**/SecurityAuth.audit*</exclude>
            <exclude>**/site2/**</exclude>
            <exclude>**/.idea/**</exclude>
            <exclude>**/.mvn/**</exclude>
            <exclude>**/*.a</exclude>
            <exclude>**/*.so</exclude>
            <exclude>**/*.so.*</exclude>
            <exclude>**/*.dylib</exclude>
            <exclude>src/test/resources/*.txt</exclude>
          </excludes>
        </configuration>
      </plugin>
      <plugin>
        <groupId>org.apache.maven.plugins</groupId>
        <artifactId>maven-enforcer-plugin</artifactId>
        <version>${maven-enforcer-plugin.version}</version>
        <executions>
            <execution>
                <id>enforce-maven</id>
                <goals>
                    <goal>enforce</goal>
                </goals>
              <configuration>
                <rules>
                  <requireJavaVersion>
                    <version>17</version>
                    <message>Java 17+ is required to build Pulsar.</message>
                  </requireJavaVersion>
                  <requireMavenVersion>
                    <version>3.6.1</version>
                  </requireMavenVersion>
                </rules>
              </configuration>
            </execution>
        </executions>
      </plugin>
      <plugin>
          <groupId>org.apache.maven.plugins</groupId>
          <artifactId>maven-assembly-plugin</artifactId>
          <version>${maven-assembly-plugin.version}</version>
          <inherited>false</inherited>
          <executions>
              <execution>
                  <id>source-release-assembly-tar-gz</id>
                  <phase>generate-sources</phase>
                  <goals>
                      <goal>single</goal>
                  </goals>
                  <configuration>
                      <skipAssembly>${skipSourceReleaseAssembly}</skipAssembly>
                      <runOnlyAtExecutionRoot>true</runOnlyAtExecutionRoot>
                      <descriptors>
                        <descriptor>src/assembly-source-package.xml</descriptor>
                      </descriptors>
                      <finalName>apache-pulsar-${project.version}-src</finalName>
                      <appendAssemblyId>false</appendAssemblyId>
                      <formats>
                          <format>tar.gz</format>
                      </formats>
                      <tarLongFileMode>posix</tarLongFileMode>
                  </configuration>
              </execution>
          </executions>
      </plugin>
    </plugins>

    <pluginManagement>
      <plugins>
        <plugin>
          <groupId>org.apache.maven.plugins</groupId>
          <artifactId>maven-compiler-plugin</artifactId>
          <version>${maven-compiler-plugin.version}</version>
          <configuration>
            <release>${pulsar.broker.compiler.release}</release>
          </configuration>
        </plugin>
        <plugin>
          <groupId>org.gaul</groupId>
          <artifactId>modernizer-maven-plugin</artifactId>
          <version>${maven-modernizer-plugin.version}</version>
        </plugin>
        <plugin>
          <groupId>org.apache.maven.plugins</groupId>
          <artifactId>maven-surefire-plugin</artifactId>
          <configuration>
            <includes>
                <include>${include}</include>
            </includes>
            <excludes>
                <exclude>**/*$*,${exclude}</exclude>
            </excludes>
            <groups>${groups}</groups>
            <excludedGroups>${excludedGroups}</excludedGroups>
          </configuration>
        </plugin>
        <plugin>
          <groupId>org.apache.maven.plugins</groupId>
          <artifactId>maven-dependency-plugin</artifactId>
          <version>${maven-dependency-plugin.version}</version>
        </plugin>
        <plugin>
          <groupId>org.apache.maven.plugins</groupId>
          <artifactId>maven-shade-plugin</artifactId>
          <version>${maven-shade-plugin}</version>
        </plugin>
        <plugin>
          <groupId>org.apache.maven.plugins</groupId>
          <artifactId>maven-javadoc-plugin</artifactId>
          <configuration>
            <doclint>none</doclint>
            <notimestamp>true</notimestamp>
          </configuration>
        </plugin>
        <plugin>
          <artifactId>maven-antrun-plugin</artifactId>
          <version>${maven-antrun-plugin.version}</version>
        </plugin>
        <plugin>
          <groupId>org.codehaus.mojo</groupId>
          <artifactId>exec-maven-plugin</artifactId>
          <version>${exec-maven-plugin.version}</version>
        </plugin>
        <plugin>
          <groupId>org.apache.nifi</groupId>
          <artifactId>nifi-nar-maven-plugin</artifactId>
          <version>${nifi-nar-maven-plugin.version}</version>
          <extensions>true</extensions>
          <configuration>
            <finalName>${project.artifactId}-${project.version}</finalName>
          </configuration>
          <executions>
            <execution>
              <id>default-nar</id>
              <phase>${narPluginPhase}</phase>
              <goals>
                <goal>nar</goal>
              </goals>
            </execution>
          </executions>
        </plugin>
        <plugin>
          <groupId>org.apache.maven.plugins</groupId>
          <artifactId>maven-assembly-plugin</artifactId>
          <version>${maven-assembly-plugin.version}</version>
        </plugin>
        <plugin>
          <groupId>org.apache.maven.plugins</groupId>
          <artifactId>maven-checkstyle-plugin</artifactId>
          <version>${maven-checkstyle-plugin.version}</version>
          <dependencies>
            <dependency>
              <groupId>com.puppycrawl.tools</groupId>
              <artifactId>checkstyle</artifactId>
              <version>${puppycrawl.checkstyle.version}</version>
            </dependency>
          </dependencies>
          <configuration>
            <configLocation>${pulsar.basedir}/buildtools/src/main/resources/pulsar/checkstyle.xml</configLocation>
            <suppressionsLocation>${pulsar.basedir}/buildtools/src/main/resources/pulsar/suppressions.xml</suppressionsLocation>
            <includeTestSourceDirectory>true</includeTestSourceDirectory>
            <encoding>UTF-8</encoding>
            <excludes>**/proto/*</excludes>
          </configuration>
        </plugin>
        <plugin>
          <groupId>pl.project13.maven</groupId>
          <artifactId>git-commit-id-plugin</artifactId>
          <version>${git-commit-id-plugin.version}</version>
        </plugin>
        <plugin>
          <groupId>com.github.spotbugs</groupId>
          <artifactId>spotbugs-maven-plugin</artifactId>
          <version>${spotbugs-maven-plugin.version}</version>
            <dependencies>
              <dependency>
                <groupId>com.github.spotbugs</groupId>
                <artifactId>spotbugs</artifactId>
                <version>${spotbugs.version}</version>
              </dependency>
            </dependencies>
        </plugin>
        <plugin>
          <groupId>org.codehaus.mojo</groupId>
          <artifactId>properties-maven-plugin</artifactId>
          <version>${properties-maven-plugin.version}</version>
        </plugin>
        <plugin>
          <groupId>io.fabric8</groupId>
          <artifactId>docker-maven-plugin</artifactId>
          <version>${docker-maven.version}</version>
        </plugin>
      </plugins>
    </pluginManagement>
    <extensions>
      <extension>
        <groupId>org.apache.maven.wagon</groupId>
        <artifactId>wagon-ssh-external</artifactId>
        <version>${wagon-ssh-external.version}</version>
      </extension>
      <extension>
        <groupId>kr.motd.maven</groupId>
        <artifactId>os-maven-plugin</artifactId>
        <version>${os-maven-plugin.version}</version>
      </extension>
    </extensions>
  </build>

  <profiles>
    <profile>
      <!-- used for running integration tests on Java 8 -->
      <id>integration-test-java8</id>
      <activation>
        <jdk>1.8</jdk>
      </activation>
      <properties>
        <test.additional.args/>
        <maven.compiler.source>8</maven.compiler.source>
        <maven.compiler.target>8</maven.compiler.target>
        <pulsar.broker.compiler.release></pulsar.broker.compiler.release>
        <pulsar.client.compiler.release></pulsar.client.compiler.release>
      </properties>
    </profile>
    <profile>
      <id>coverage</id>
      <properties>
        <testJacocoAgentArgument>@{jacoco.agent.argument}</testJacocoAgentArgument>
      </properties>
      <build>
        <plugins>
          <plugin>
            <groupId>org.jacoco</groupId>
            <artifactId>jacoco-maven-plugin</artifactId>
            <version>${jacoco-maven-plugin.version}</version>
            <configuration>
              <propertyName>jacoco.agent.argument</propertyName>
            </configuration>
            <executions>
              <execution>
                <id>pre-unit-test</id>
                <goals>
                  <goal>prepare-agent</goal>
                </goals>
              </execution>
              <execution>
                <id>post-test</id>
                <phase>test</phase>
                <goals>
                  <goal>report</goal>
                </goals>
                <configuration>
                  <excludes>
                    <exclude>META-INF/**</exclude>
                  </excludes>
                </configuration>
              </execution>
            </executions>
          </plugin>
        </plugins>
      </build>
      <reporting>
        <plugins>
          <plugin>
            <groupId>org.apache.maven.plugins</groupId>
            <artifactId>maven-checkstyle-plugin</artifactId>
            <configuration>
              <configLocation>${pulsar.basedir}/buildtools/src/main/resources/pulsar/checkstyle.xml</configLocation>
              <suppressionsLocation>${pulsar.basedir}/buildtools/src/main/resources/pulsar/suppressions.xml</suppressionsLocation>
              <encoding>UTF-8</encoding>
              <excludes>**/proto/*</excludes>
            </configuration>
          </plugin>
          <plugin>
            <artifactId>maven-javadoc-plugin</artifactId>
            <configuration>
              <doclint>none</doclint>
            </configuration>
          </plugin>
          <plugin>
            <groupId>org.jacoco</groupId>
            <artifactId>jacoco-maven-plugin</artifactId>
            <reportSets>
              <reportSet>
                <reports>
                  <report>report</report>
                </reports>
              </reportSet>
            </reportSets>
          </plugin>
        </plugins>
      </reporting>
    </profile>
    <profile>
      <id>docker</id>
      <modules>
        <module>docker</module>
        <module>tests</module>
      </modules>
    </profile>

    <profile>
      <!-- Checks style and licensing requirements. This is a good
           idea to run for contributions and for the release process. While it would
           be nice to run always these plugins can considerably slow the build and have
           proven to create unstable builds in our multi-module project and when building
           using multiple threads. The stability issues seen with Checkstyle in multi-module
           builds include false-positives and false negatives. -->
      <id>contrib-check</id>
         <build>
            <plugins>
                <plugin>
                    <groupId>org.apache.rat</groupId>
                    <artifactId>apache-rat-plugin</artifactId>
                    <executions>
                      <execution>
                          <goals>
                              <goal>check</goal>
                          </goals>
                          <phase>verify</phase>
                      </execution>
                   </executions>
                </plugin>
                <plugin>
                    <groupId>org.apache.maven.plugins</groupId>
                    <artifactId>maven-checkstyle-plugin</artifactId>
                    <executions>
                       <execution>
                          <id>check-style</id>
                          <phase>verify</phase>
                         <configuration>
                           <configLocation>${pulsar.basedir}/buildtools/src/main/resources/pulsar/checkstyle.xml</configLocation>
                           <suppressionsLocation>${pulsar.basedir}/buildtools/src/main/resources/pulsar/suppressions.xml</suppressionsLocation>
                           <encoding>UTF-8</encoding>
                           <excludes>**/proto/*</excludes>
                         </configuration>
                          <goals>
                             <goal>check</goal>
                          </goals>
                       </execution>
                    </executions>
                </plugin>
             </plugins>
         </build>
    </profile>

    <profile>
      <id>windows</id>
      <activation>
        <os>
          <family>Windows</family>
        </os>
      </activation>
      <properties>
        <rename.netty.native.libs>rename-netty-native-libs.cmd</rename.netty.native.libs>
      </properties>

    </profile>
    <!-- Primary Module profile -->
    <profile>
      <id>main</id>
      <activation>
        <!-- always activate this profile by default. Use "-main" or "!main" in the "-P" parameter to exclude it -->
        <!-- for example use "-Pcore-modules,-main" to activate the core-modules profile -->
        <property>
          <name>disableMainProfile</name>
          <!-- always active unless true is passed as a value -->
          <value>!true</value>
        </property>
      </activation>
      <modules>
        <module>buildtools</module>
        <module>testmocks</module>
        <module>managed-ledger</module>
        <module>tiered-storage</module>
        <module>pulsar-common</module>
        <module>pulsar-broker-common</module>
        <module>pulsar-broker</module>
        <module>pulsar-broker-shaded</module>
        <module>pulsar-client-api</module>
        <module>pulsar-client</module>
        <module>pulsar-client-shaded</module>
        <module>pulsar-client-1x-base</module>
        <module>pulsar-client-admin-api</module>
        <module>pulsar-client-admin</module>
        <module>pulsar-client-admin-shaded</module>
        <module>pulsar-client-tools-api</module>
        <module>pulsar-client-tools</module>
        <module>pulsar-client-tools-customcommand-example</module>
        <module>pulsar-client-tools-test</module>
        <module>pulsar-client-all</module>
        <module>pulsar-websocket</module>
        <module>pulsar-proxy</module>
        <module>pulsar-testclient</module>
        <module>pulsar-broker-auth-athenz</module>
        <module>pulsar-client-auth-athenz</module>
        <module>pulsar-sql</module>
        <module>pulsar-broker-auth-sasl</module>
        <module>pulsar-client-auth-sasl</module>
        <module>pulsar-config-validation</module>

        <module>structured-event-log</module>

        <!-- transaction related modules -->
        <module>pulsar-transaction</module>

        <!-- functions-related modules -->
        <module>pulsar-functions</module>

        <!-- connector-related modules -->
        <module>pulsar-io</module>

        <!-- kafka connect avro converter shaded, because version mismatch    -->
        <module>kafka-connect-avro-converter-shaded</module>

        <!-- Bouncy Castle Provider loaders-->
        <module>bouncy-castle</module>

        <module>pulsar-client-messagecrypto-bc</module>

        <module>pulsar-metadata</module>
        <module>jclouds-shaded</module>

        <!-- package management releated modules (begin) -->
        <module>pulsar-package-management</module>
        <!-- package management releated modules (end) -->

        <!-- all these 3 modules should be put at the end in this exact sequence -->
        <module>distribution</module>
        <module>docker</module>
        <module>tests</module>
      </modules>
    </profile>

    <!-- core profile focused of pulsar java modules -->
    <profile>
      <id>core-modules</id>
      <properties>
        <skipSourceReleaseAssembly>true</skipSourceReleaseAssembly>
      </properties>
      <modules>
        <module>buildtools</module>
        <module>testmocks</module>
        <module>managed-ledger</module>
        <module>pulsar-common</module>
        <module>pulsar-broker-common</module>
        <module>pulsar-broker</module>
        <module>pulsar-client-api</module>
        <module>pulsar-client</module>
        <module>pulsar-client-admin-api</module>
        <module>pulsar-client-admin</module>
        <module>pulsar-client-tools-api</module>
        <module>pulsar-client-tools</module>
        <module>pulsar-client-tools-customcommand-example</module>
        <module>pulsar-client-tools-test</module>
        <module>pulsar-websocket</module>
        <module>pulsar-proxy</module>
        <module>pulsar-testclient</module>
        <module>pulsar-broker-auth-sasl</module>
        <module>pulsar-client-auth-sasl</module>
        <module>pulsar-config-validation</module>

        <!-- transaction related modules -->
        <module>pulsar-transaction</module>

        <!-- functions-related modules -->
        <module>pulsar-functions</module>

        <!-- connector-related modules -->
        <module>pulsar-io</module>

        <!-- Bouncy Castle Provider loaders-->
        <module>bouncy-castle</module>

        <module>pulsar-client-messagecrypto-bc</module>

        <!-- all these modules should be put at the end in this exact sequence -->
        <module>distribution</module>
        <module>pulsar-metadata</module>

        <!-- package management releated modules (begin) -->
        <module>pulsar-package-management</module>
        <!-- package management releated modules (end) -->
      </modules>
    </profile>

    <!--
         Configure Google Error Prone static code analyser, http://errorprone.info

         usage:
         activate profile "errorprone"

         It is required to add "lombok.addJavaxGeneratedAnnotation = true" to lombok.config
         temporarily before running the analysis.

         usage example:
         echo lombok.addJavaxGeneratedAnnotation=true >> lombok.config
         mvn -Perrorprone,main compile

         Revisiting warnings and errors is possible in IntelliJ after activating
         errorprone and main in "Maven->Profiles" and choosing
         "Build->Rebuild Project"
         Compiling all Pulsar projects in IntelliJ requires some manual tweaks to get the
         shaded projects to pass compilation. In some cases, it's better to mark the project
         ignored in IntelliJ by right clicking the project in IntelliJ's maven view and
         choosing "Ignore Projects". After "Reload All Maven Projects" and a rebuild, it might
         be possible to proceed compiling the remaining projects.
    -->
    <profile>
      <id>errorprone</id>
      <build>
        <plugins>
          <plugin>
            <groupId>org.apache.maven.plugins</groupId>
            <artifactId>maven-compiler-plugin</artifactId>
            <configuration>
              <fork>true</fork>
              <meminitial>128m</meminitial>
              <maxmem>1024m</maxmem>
              <optimize>false</optimize>
              <compilerArgs combine.children="append">
                <arg>-XDcompilePolicy=simple</arg>
                <arg>-Xlint:-options</arg>
                <!-- configure Error Prone . Disable some checks that crash the compiler or are annoying -->
                <!-- the following argument must be kept on one line when building with JDK8 -->
                <arg>-Xplugin:ErrorProne -XepExcludedPaths:.*/target/generated-sources/.* -XepDisableWarningsInGeneratedCode -Xep:UnusedVariable:OFF -Xep:FallThrough:OFF -Xep:OverrideThrowableToString:OFF -Xep:UnusedMethod:OFF -Xep:StringSplitter:OFF -Xep:CanonicalDuration:OFF -Xep:Slf4jDoNotLogMessageOfExceptionExplicitly:WARN -Xep:Slf4jSignOnlyFormat:WARN -Xep:Slf4jFormatShouldBeConst:WARN -Xep:Slf4jLoggerShouldBePrivate:WARN -Xep:Slf4jLoggerShouldBeNonStatic:OFF</arg>
              </compilerArgs>
              <annotationProcessorPaths combine.children="append">
                <path>
                  <groupId>com.google.errorprone</groupId>
                  <artifactId>error_prone_core</artifactId>
                  <version>${errorprone.version}</version>
                </path>
                <path>
                  <groupId>org.mockito</groupId>
                  <artifactId>mockito-errorprone</artifactId>
                  <version>${mockito.version}</version>
                </path>
                <!-- add https://github.com/KengoTODA/errorprone-slf4j Error Prone plugin -->
                <!-- detects slf4j misusage. -->
                <path>
                  <groupId>jp.skypencil.errorprone.slf4j</groupId>
                  <artifactId>errorprone-slf4j</artifactId>
                  <version>${errorprone-slf4j.version}</version>
                </path>
              </annotationProcessorPaths>
            </configuration>
          </plugin>
        </plugins>
      </build>
    </profile>
    <profile>
      <id>integrationTests</id>
      <modules>
        <module>tests</module>
      </modules>
    </profile>
    <profile>
      <id>skip-all</id>
      <properties>
        <maven.main.skip>true</maven.main.skip>
        <maven.test.skip>true</maven.test.skip>
        <skipSourceReleaseAssembly>true</skipSourceReleaseAssembly>
        <skipBuildDistribution>true</skipBuildDistribution>
        <spotbugs.skip>true</spotbugs.skip>
        <license.skip>true</license.skip>
        <rat.skip>true</rat.skip>
        <assembly.skipAssembly>true</assembly.skipAssembly>
        <shadePluginPhase>none</shadePluginPhase>
        <narPluginPhase>none</narPluginPhase>
        <skipDocker>true</skipDocker>
      </properties>
      <build>
        <plugins>
          <plugin>
            <groupId>org.apache.maven.plugins</groupId>
            <artifactId>maven-compiler-plugin</artifactId>
            <executions>
              <execution>
                <id>default-testCompile</id>
                <goals>
                  <goal>testCompile</goal>
                </goals>
                <phase>none</phase>
              </execution>
            </executions>
          </plugin>
          <plugin>
            <groupId>org.apache.maven.plugins</groupId>
            <artifactId>maven-surefire-plugin</artifactId>
            <executions>
              <execution>
                <id>default-test</id>
                <goals>
                  <goal>test</goal>
                </goals>
                <phase>none</phase>
              </execution>
            </executions>
          </plugin>
        </plugins>
      </build>
    </profile>
    <profile>
      <id>owasp-dependency-check</id>
      <build>
        <plugins>
          <plugin>
            <groupId>org.owasp</groupId>
            <artifactId>dependency-check-maven</artifactId>
            <version>${dependency-check-maven.version}</version>
            <configuration>
              <suppressionFiles>
                <suppressionFile>${pulsar.basedir}/src/owasp-dependency-check-false-positives.xml</suppressionFile>
                <suppressionFile>${pulsar.basedir}/src/owasp-dependency-check-suppressions.xml</suppressionFile>
              </suppressionFiles>
              <failBuildOnCVSS>7</failBuildOnCVSS>
              <msbuildAnalyzerEnabled>false</msbuildAnalyzerEnabled>
              <nodeAnalyzerEnabled>false</nodeAnalyzerEnabled>
              <yarnAuditAnalyzerEnabled>false</yarnAuditAnalyzerEnabled>
              <pyDistributionAnalyzerEnabled>false</pyDistributionAnalyzerEnabled>
              <pyPackageAnalyzerEnabled>false</pyPackageAnalyzerEnabled>
              <pipAnalyzerEnabled>false</pipAnalyzerEnabled>
              <pipfileAnalyzerEnabled>false</pipfileAnalyzerEnabled>
              <retireJsAnalyzerEnabled>false</retireJsAnalyzerEnabled>
              <msbuildAnalyzerEnabled>false</msbuildAnalyzerEnabled>
              <mixAuditAnalyzerEnabled>false</mixAuditAnalyzerEnabled>
              <nugetconfAnalyzerEnabled>false</nugetconfAnalyzerEnabled>
              <assemblyAnalyzerEnabled>false</assemblyAnalyzerEnabled>
            </configuration>
            <executions>
              <execution>
                <goals>
                  <goal>aggregate</goal>
                </goals>
              </execution>
            </executions>
          </plugin>
        </plugins>
      </build>
      <reporting>
        <plugins>
          <plugin>
            <groupId>org.owasp</groupId>
            <artifactId>dependency-check-maven</artifactId>
            <version>${dependency-check-maven.version}</version>
            <reportSets>
              <reportSet>
                <reports>
                  <report>aggregate</report>
                </reports>
              </reportSet>
            </reportSets>
          </plugin>
        </plugins>
      </reporting>
    </profile>

    <profile>
      <id>pulsar-io-tests</id>
      <modules>
        <module>pulsar-io</module>
      </modules>
    </profile>

    <profile>
      <id>pulsar-sql-tests</id>
      <modules>
        <module>pulsar-sql</module>
      </modules>
    </profile>
  </profiles>

  <repositories>
    <repository>
      <id>central</id>
      <layout>default</layout>
      <url>https://repo1.maven.org/maven2</url>
      <snapshots>
        <enabled>false</enabled>
      </snapshots>
    </repository>
    <repository>
      <id>confluent</id>
      <url>https://packages.confluent.io/maven/</url>
      <snapshots>
        <enabled>false</enabled>
      </snapshots>
    </repository>
    <repository>
      <id>maven.restlet.org</id>
      <name>maven.restlet.org</name>
      <url>https://maven.restlet.talend.com</url>
      <snapshots>
        <enabled>false</enabled>
      </snapshots>
    </repository>
  </repositories>

</project><|MERGE_RESOLUTION|>--- conflicted
+++ resolved
@@ -71,59 +71,6 @@
     <url>https://github.com/apache/pulsar/actions</url>
   </ciManagement>
 
-<<<<<<< HEAD
-  <modules>
-    <module>buildtools</module>
-    <module>managed-ledger</module>
-    <module>managed-ledger-shaded</module>
-    <module>tiered-storage</module>
-    <module>pulsar-common</module>
-    <module>pulsar-broker-common</module>
-    <module>pulsar-broker</module>
-    <module>pulsar-client-api</module>
-    <module>pulsar-client</module>
-    <module>pulsar-client-shaded</module>
-    <module>pulsar-client-1x-base</module>
-    <module>pulsar-client-admin</module>
-    <module>pulsar-client-admin-shaded</module>
-    <module>pulsar-client-tools</module>
-    <module>pulsar-client-tools-test</module>
-    <module>pulsar-websocket</module>
-    <module>pulsar-proxy</module>
-    <module>pulsar-discovery-service</module>
-    <module>pulsar-storm</module>
-    <module>pulsar-flink</module>
-    <module>pulsar-spark</module>
-    <module>pulsar-zookeeper-utils</module>
-    <module>pulsar-testclient</module>
-    <module>pulsar-broker-auth-athenz</module>
-    <module>pulsar-client-auth-athenz</module>
-    <module>pulsar-client-kafka-compat</module>
-    <module>pulsar-zookeeper</module>
-    <module>pulsar-log4j2-appender</module>
-    <module>pulsar-sql</module>
-    <module>dashboard</module>
-
-    <!-- jclouds shaded for gson conflict: https://issues.apache.org/jira/browse/JCLOUDS-1166 -->
-    <module>jclouds-shaded</module>
-
-    <!-- functions-related modules -->
-    <module>pulsar-functions</module>
-
-    <!-- connector-related modules -->
-    <module>pulsar-io</module>
-
-    <!-- examples -->
-    <module>examples</module>
-
-    <!-- all these 3 modules should be put at the end in this exact sequence -->
-    <module>distribution</module>
-    <module>docker</module>
-    <module>tests</module>
-  </modules>
-
-=======
->>>>>>> 79750231
   <issueManagement>
     <system>Github</system>
     <url>https://github.com/apache/pulsar/issues</url>
@@ -2136,7 +2083,6 @@
         <module>pulsar-common</module>
         <module>pulsar-broker-common</module>
         <module>pulsar-broker</module>
-        <module>pulsar-broker-shaded</module>
         <module>pulsar-client-api</module>
         <module>pulsar-client</module>
         <module>pulsar-client-shaded</module>
