--- conflicted
+++ resolved
@@ -234,13 +234,7 @@
     <okhttp3.version>4.10.0</okhttp3.version>
     <kubernetesclient.version>18.0.0</kubernetesclient.version>
     <!-- use okio version that matches the okhttp3 version -->
-<<<<<<< HEAD
     <okio.version>3.3.0</okio.version>
-=======
-    <okio.version>2.8.0</okio.version>
-    <!-- override kotlin-stdlib used by okio in order to address CVE-2020-29582 -->
-    <kotlin-stdlib.version>1.8.20</kotlin-stdlib.version>
->>>>>>> e53fcaac
     <nsq-client.version>1.0</nsq-client.version>
     <cron-utils.version>9.1.6</cron-utils.version>
     <spring.version>5.3.27</spring.version>
