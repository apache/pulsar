<?xml version="1.0" encoding="UTF-8"?>
<!--

    Licensed to the Apache Software Foundation (ASF) under one
    or more contributor license agreements.  See the NOTICE file
    distributed with this work for additional information
    regarding copyright ownership.  The ASF licenses this file
    to you under the Apache License, Version 2.0 (the
    "License"); you may not use this file except in compliance
    with the License.  You may obtain a copy of the License at

      http://www.apache.org/licenses/LICENSE-2.0

    Unless required by applicable law or agreed to in writing,
    software distributed under the License is distributed on an
    "AS IS" BASIS, WITHOUT WARRANTIES OR CONDITIONS OF ANY
    KIND, either express or implied.  See the License for the
    specific language governing permissions and limitations
    under the License.

-->
<project xmlns="http://maven.apache.org/POM/4.0.0" xmlns:xsi="http://www.w3.org/2001/XMLSchema-instance"
  xsi:schemaLocation="http://maven.apache.org/POM/4.0.0 http://maven.apache.org/xsd/maven-4.0.0.xsd">
  <modelVersion>4.0.0</modelVersion>
  <packaging>pom</packaging>

  <parent>
    <groupId>org.apache</groupId>
    <artifactId>apache</artifactId>
    <version>18</version>
  </parent>

  <groupId>org.apache.pulsar</groupId>
  <artifactId>pulsar</artifactId>

  <version>2.3.0-SNAPSHOT</version>

  <name>Pulsar</name>
  <description>Pulsar is a distributed pub-sub messaging platform with a very
flexible messaging model and an intuitive client API.</description>
  <url>https://github.com/apache/pulsar</url>

  <organization>
    <name>Apache Software Foundation</name>
    <url>http://www.apache.org/</url>
  </organization>
  <inceptionYear>2017</inceptionYear>

  <developers>
    <developer>
      <organization>Apache Pulsar developers</organization>
      <organizationUrl>http://pulsar.apache.org/</organizationUrl>
    </developer>
  </developers>

  <licenses>
    <license>
      <name>Apache License, Version 2.0</name>
      <url>https://www.apache.org/licenses/LICENSE-2.0.txt</url>
      <distribution>repo</distribution>
    </license>
  </licenses>

  <scm>
    <url>https://github.com/apache/pulsar</url>
    <connection>scm:git:https://github.com/apache/pulsar.git</connection>
    <developerConnection>scm:git:ssh://git@github.com:apache/pulsar.git</developerConnection>
  </scm>

  <ciManagement>
    <system>Travis</system>
    <url>https://travis-ci.org/apache/pulsar</url>
  </ciManagement>

  <modules>
    <module>buildtools</module>
    <module>managed-ledger</module>
    <module>managed-ledger-shaded</module>
    <module>tiered-storage</module>
    <module>pulsar-common</module>
    <module>pulsar-broker-common</module>
    <module>pulsar-broker</module>
    <module>pulsar-broker-shaded</module>
    <module>pulsar-client</module>
    <module>pulsar-client-shaded</module>
    <module>pulsar-client-schema</module>
    <module>pulsar-client-admin</module>
    <module>pulsar-client-admin-shaded</module>
    <module>pulsar-client-tools</module>
    <module>pulsar-client-tools-test</module>
    <module>pulsar-websocket</module>
    <module>pulsar-proxy</module>
    <module>pulsar-discovery-service</module>
    <module>pulsar-storm</module>
    <module>pulsar-flink</module>
    <module>pulsar-spark</module>
    <module>pulsar-zookeeper-utils</module>
    <module>pulsar-testclient</module>
    <module>pulsar-broker-auth-athenz</module>
    <module>pulsar-client-auth-athenz</module>
    <module>pulsar-client-kafka-compat</module>
    <module>pulsar-zookeeper</module>
    <module>pulsar-log4j2-appender</module>
    <module>pulsar-sql</module>
    <module>dashboard</module>

    <!-- jclouds shaded for gson conflict: https://issues.apache.org/jira/browse/JCLOUDS-1166 -->
    <module>jclouds-shaded</module>

    <!-- functions-related modules -->
    <module>pulsar-functions</module>

    <!-- connector-related modules -->
    <module>pulsar-io</module>

    <!-- examples -->
    <module>examples</module>

    <!-- all these 3 modules should be put at the end in this exact sequence -->
    <module>distribution</module>
    <module>docker</module>
    <module>tests</module>
  </modules>

  <issueManagement>
    <system>Github</system>
    <url>https://github.com/apache/pulsar/issues</url>
  </issueManagement>

  <properties>
    <project.build.sourceEncoding>UTF-8</project.build.sourceEncoding>
    <project.reporting.outputEncoding>UTF-8</project.reporting.outputEncoding>
    <redirectTestOutputToFile>true</redirectTestOutputToFile>
    <testRealAWS>false</testRealAWS>
    <testRetryCount>1</testRetryCount>
    <docker.organization>apachepulsar</docker.organization>

    <!-- pin the protobuf-shaded version to make the pulsar build friendly to intellij -->
    <pulsar.protobuf.shaded.version>2.1.0-incubating</pulsar.protobuf.shaded.version>

    <!-- apache commons -->
    <commons-compress.version>1.15</commons-compress.version>

    <bookkeeper.version>4.7.2</bookkeeper.version>
    <zookeeper.version>3.4.13</zookeeper.version>
    <netty.version>4.1.22.Final</netty.version>
    <storm.version>1.0.5</storm.version>
    <jetty.version>9.4.12.v20180830</jetty.version>
    <jersey.version>2.27</jersey.version>
    <athenz.version>1.7.17</athenz.version>
    <prometheus.version>0.5.0</prometheus.version>
    <aspectj.version>1.9.2</aspectj.version>
    <rocksdb.version>5.13.3</rocksdb.version>
    <slf4j.version>1.7.25</slf4j.version>
    <commons.collections.version>3.2.2</commons.collections.version>
    <log4j2.version>2.10.0</log4j2.version>
    <bouncycastle.version>1.55</bouncycastle.version>
    <jackson.version>2.9.7</jackson.version>
    <swagger.version>1.5.21</swagger.version>
    <puppycrawl.checkstyle.version>6.19</puppycrawl.checkstyle.version>
    <dockerfile-maven.version>1.4.9</dockerfile-maven.version>
    <typetools.version>0.5.0</typetools.version>
    <protobuf2.version>2.4.1</protobuf2.version>
    <protobuf3.version>3.5.1</protobuf3.version>
    <protoc3.version>3.5.1-1</protoc3.version>
    <grpc.version>1.16.1</grpc.version>
    <protoc-gen-grpc-java.version>1.0.0</protoc-gen-grpc-java.version>
    <gson.version>2.8.2</gson.version>
    <sketches.version>0.8.3</sketches.version>
    <hbc-core.version>2.2.0</hbc-core.version>
    <cassandra-driver-core.version>3.6.0</cassandra-driver-core.version>
    <aerospike-client.version>4.1.11</aerospike-client.version>
    <kafka-client.version>0.10.2.1</kafka-client.version>
    <rabbitmq-client.version>5.1.1</rabbitmq-client.version>
    <aws-sdk.version>1.11.297</aws-sdk.version>
    <avro.version>1.8.2</avro.version>
    <jclouds.version>2.1.1</jclouds.version>
    <sqlite-jdbc.version>3.8.11.2</sqlite-jdbc.version>
    <mysql-jdbc.version>8.0.11</mysql-jdbc.version>
    <presto.version>0.206</presto.version>
    <flink.version>1.6.0</flink.version>
    <scala.binary.version>2.11</scala.binary.version>
    <debezium.version>0.8.2</debezium.version>
<<<<<<< HEAD
    <jsonwebtoken.version>0.10.5</jsonwebtoken.version>
=======
    <opencensus.version>0.12.3</opencensus.version>
>>>>>>> 716a6b46

    <!-- test dependencies -->
    <arquillian-cube.version>1.15.1</arquillian-cube.version>
    <arquillian-junit.version>1.1.14.Final</arquillian-junit.version>
    <cassandra.version>3.6.0</cassandra.version>
    <disruptor.version>3.4.0</disruptor.version>
    <testcontainers.version>1.8.0</testcontainers.version>

    <!-- Plugin dependencies -->
    <protobuf-maven-plugin.version>0.6.1</protobuf-maven-plugin.version>
    <exec-maven-plugin.version>1.6.0</exec-maven-plugin.version>
    <aspectj-maven-plugin.version>1.11.1</aspectj-maven-plugin.version>
  </properties>

  <dependencyManagement>
    <dependencies>

      <dependency>
        <groupId>org.asynchttpclient</groupId>
        <artifactId>async-http-client</artifactId>
        <version>2.1.0-alpha26</version>
        <exclusions>
          <exclusion>
            <groupId>io.netty</groupId>
            <artifactId>*</artifactId>
          </exclusion>
        </exclusions>
      </dependency>

      <dependency>
        <groupId>org.apache.httpcomponents</groupId>
        <artifactId>httpclient</artifactId>
        <version>4.5.5</version>
      </dependency>

      <dependency>
        <groupId>org.testng</groupId>
        <artifactId>testng</artifactId>
        <version>6.13.1</version>
      </dependency>

      <dependency>
        <groupId>org.mockito</groupId>
        <artifactId>mockito-core</artifactId>
        <version>1.10.19</version>
      </dependency>

      <dependency>
        <groupId>org.powermock</groupId>
        <artifactId>powermock-api-mockito</artifactId>
        <version>1.7.3</version>
      </dependency>

      <dependency>
        <groupId>org.powermock</groupId>
        <artifactId>powermock-module-testng</artifactId>
        <version>1.7.3</version>
      </dependency>

      <dependency>
        <groupId>com.googlecode.jmockit</groupId>
        <artifactId>jmockit</artifactId>
        <version>1.7</version>
      </dependency>

      <dependency>
        <groupId>org.apache.zookeeper</groupId>
        <artifactId>zookeeper</artifactId>
        <version>${zookeeper.version}</version>
        <exclusions>
          <exclusion>
            <artifactId>slf4j-log4j12</artifactId>
            <groupId>org.slf4j</groupId>
          </exclusion>
          <exclusion>
            <artifactId>log4j</artifactId>
            <groupId>log4j</groupId>
          </exclusion>
        </exclusions>
      </dependency>

      <dependency>
        <groupId>org.apache.zookeeper</groupId>
        <artifactId>zookeeper</artifactId>
        <classifier>tests</classifier>
        <version>${zookeeper.version}</version>
        <exclusions>
          <exclusion>
            <artifactId>slf4j-log4j12</artifactId>
            <groupId>org.slf4j</groupId>
          </exclusion>
          <exclusion>
            <artifactId>log4j</artifactId>
            <groupId>log4j</groupId>
          </exclusion>
        </exclusions>
      </dependency>

      <dependency>
        <groupId>org.apache.bookkeeper</groupId>
        <artifactId>bookkeeper-server</artifactId>
        <version>${bookkeeper.version}</version>
        <exclusions>
          <exclusion>
            <artifactId>slf4j-log4j12</artifactId>
            <groupId>org.slf4j</groupId>
          </exclusion>
          <exclusion>
            <artifactId>log4j</artifactId>
            <groupId>log4j</groupId>
          </exclusion>
          <exclusion>
            <groupId>org.jboss.netty</groupId>
            <artifactId>netty</artifactId>
          </exclusion>
          <!-- exclude all netty dependencies, use whatever pulsar is using -->
          <exclusion>
            <groupId>io.netty</groupId>
            <artifactId>netty-*</artifactId>
          </exclusion>
        </exclusions>
      </dependency>

      <dependency>
        <groupId>org.apache.bookkeeper</groupId>
        <artifactId>stream-storage-java-client</artifactId>
        <version>${bookkeeper.version}</version>
      </dependency>

      <dependency>
        <groupId>org.apache.bookkeeper</groupId>
        <artifactId>stream-storage-server</artifactId>
        <version>${bookkeeper.version}</version>
      </dependency>

      <dependency>
        <groupId>org.apache.bookkeeper</groupId>
        <artifactId>bookkeeper-common</artifactId>
        <version>${bookkeeper.version}</version>
      </dependency>

      <dependency>
        <groupId>org.apache.bookkeeper.stats</groupId>
        <artifactId>bookkeeper-stats-api</artifactId>
        <version>${bookkeeper.version}</version>
      </dependency>

      <dependency>
        <groupId>org.apache.bookkeeper.stats</groupId>
        <artifactId>datasketches-metrics-provider</artifactId>
        <version>${bookkeeper.version}</version>
        <exclusions>
          <exclusion>
            <artifactId>slf4j-log4j12</artifactId>
            <groupId>org.slf4j</groupId>
          </exclusion>
        </exclusions>
      </dependency>

      <dependency>
        <groupId>org.apache.bookkeeper.stats</groupId>
        <artifactId>prometheus-metrics-provider</artifactId>
        <version>${bookkeeper.version}</version>
      </dependency>

      <dependency>
        <groupId>org.rocksdb</groupId>
        <artifactId>rocksdbjni</artifactId>
        <version>${rocksdb.version}</version>
      </dependency>

      <dependency>
        <groupId>org.eclipse.jetty</groupId>
        <artifactId>jetty-server</artifactId>
        <version>${jetty.version}</version>
      </dependency>

      <dependency>
        <groupId>org.eclipse.jetty</groupId>
        <artifactId>jetty-servlet</artifactId>
        <version>${jetty.version}</version>
      </dependency>

      <dependency>
        <groupId>org.eclipse.jetty</groupId>
        <artifactId>jetty-servlets</artifactId>
        <version>${jetty.version}</version>
      </dependency>

      <dependency>
        <groupId>org.eclipse.jetty</groupId>
        <artifactId>jetty-proxy</artifactId>
        <version>${jetty.version}</version>
      </dependency>

      <dependency>
        <groupId>org.eclipse.jetty</groupId>
        <artifactId>jetty-util</artifactId>
        <version>${jetty.version}</version>
      </dependency>

      <dependency>
        <groupId>io.netty</groupId>
        <artifactId>netty-all</artifactId>
        <version>${netty.version}</version>
      </dependency>

      <dependency>
        <groupId>io.netty</groupId>
        <artifactId>netty-tcnative-boringssl-static</artifactId>
        <version>2.0.7.Final</version>
      </dependency>

      <dependency>
        <groupId>io.netty</groupId>
        <artifactId>netty</artifactId>
        <version>3.10.1.Final</version>
      </dependency>

      <dependency>
        <groupId>com.beust</groupId>
        <artifactId>jcommander</artifactId>
        <version>1.48</version>
      </dependency>

      <dependency>
        <groupId>com.google.guava</groupId>
        <artifactId>guava</artifactId>
        <version>21.0</version>
      </dependency>

      <dependency>
        <groupId>org.apache.commons</groupId>
        <artifactId>commons-lang3</artifactId>
        <version>3.4</version>
      </dependency>

      <dependency>
        <groupId>org.apache.commons</groupId>
        <artifactId>commons-compress</artifactId>
        <version>${commons-compress.version}</version>
      </dependency>

      <dependency>
        <groupId>commons-configuration</groupId>
        <artifactId>commons-configuration</artifactId>
        <version>1.6</version>
      </dependency>

      <dependency>
        <groupId>commons-io</groupId>
        <artifactId>commons-io</artifactId>
        <version>2.5</version>
      </dependency>

      <dependency>
        <groupId>org.lz4</groupId>
        <artifactId>lz4-java</artifactId>
        <version>1.5.0</version>
      </dependency>

      <dependency>
        <groupId>org.slf4j</groupId>
        <artifactId>slf4j-api</artifactId>
        <version>${slf4j.version}</version>
      </dependency>

      <dependency>
        <groupId>org.slf4j</groupId>
        <artifactId>slf4j-simple</artifactId>
        <version>${slf4j.version}</version>
      </dependency>

      <dependency>
        <groupId>org.slf4j</groupId>
        <artifactId>jul-to-slf4j</artifactId>
        <version>${slf4j.version}</version>
      </dependency>

      <dependency>
        <groupId>org.slf4j</groupId>
        <artifactId>jcl-over-slf4j</artifactId>
        <version>${slf4j.version}</version>
      </dependency>

      <dependency>
        <groupId>org.apache.logging.log4j</groupId>
        <artifactId>log4j-api</artifactId>
        <version>${log4j2.version}</version>
      </dependency>

      <dependency>
        <groupId>org.apache.logging.log4j</groupId>
        <artifactId>log4j-core</artifactId>
        <version>${log4j2.version}</version>
      </dependency>

      <dependency>
        <groupId>org.apache.logging.log4j</groupId>
        <artifactId>log4j-slf4j-impl</artifactId>
        <version>${log4j2.version}</version>
      </dependency>

      <dependency>
        <groupId>org.apache.logging.log4j</groupId>
        <artifactId>log4j-web</artifactId>
        <version>${log4j2.version}</version>
      </dependency>

      <dependency>
        <groupId>org.apache.logging.log4j</groupId>
        <artifactId>log4j-api</artifactId>
        <type>test-jar</type>
        <version>${log4j2.version}</version>
      </dependency>

      <dependency>
        <groupId>org.apache.logging.log4j</groupId>
        <artifactId>log4j-core</artifactId>
        <type>test-jar</type>
        <version>${log4j2.version}</version>
      </dependency>

      <dependency>
        <groupId>commons-codec</groupId>
        <artifactId>commons-codec</artifactId>
        <version>1.10</version>
      </dependency>

      <dependency>
        <groupId>org.glassfish.jersey.core</groupId>
        <artifactId>jersey-server</artifactId>
        <version>${jersey.version}</version>
      </dependency>

      <dependency>
        <groupId>org.glassfish.jersey.core</groupId>
        <artifactId>jersey-client</artifactId>
        <version>${jersey.version}</version>
      </dependency>
      
      <dependency>
        <groupId>org.glassfish.jersey.inject</groupId>
        <artifactId>jersey-hk2</artifactId>
        <version>${jersey.version}</version>
      </dependency>

      <dependency>
        <groupId>org.glassfish.jersey.containers</groupId>
        <artifactId>jersey-container-servlet-core</artifactId>
        <version>${jersey.version}</version>
      </dependency>

      <dependency>
        <groupId>org.glassfish.jersey.containers</groupId>
        <artifactId>jersey-container-servlet</artifactId>
        <version>${jersey.version}</version>
      </dependency>

      <dependency>
        <groupId>javax.ws.rs</groupId>
        <artifactId>javax.ws.rs-api</artifactId>
        <version>2.1</version>
      </dependency>

      <dependency>
        <groupId>org.glassfish.jersey.media</groupId>
        <artifactId>jersey-media-json-jackson</artifactId>
        <version>${jersey.version}</version>
      </dependency>

      <dependency>
        <groupId>org.glassfish.jersey.media</groupId>
        <artifactId>jersey-media-multipart</artifactId>
        <version>${jersey.version}</version>
      </dependency>

      <dependency>
        <groupId>net.java.dev.jna</groupId>
        <artifactId>jna</artifactId>
        <version>4.2.0</version>
      </dependency>

      <dependency>
        <groupId>com.fasterxml.jackson.jaxrs</groupId>
        <artifactId>jackson-jaxrs-json-provider</artifactId>
        <version>${jackson.version}</version>
      </dependency>

      <dependency>
        <groupId>com.fasterxml.jackson.core</groupId>
        <artifactId>jackson-core</artifactId>
        <version>${jackson.version}</version>
      </dependency>

      <dependency>
        <groupId>com.fasterxml.jackson.core</groupId>
        <artifactId>jackson-databind</artifactId>
        <version>${jackson.version}</version>
      </dependency>

      <dependency>
        <groupId>com.fasterxml.jackson.module</groupId>
        <artifactId>jackson-module-jaxb-annotations</artifactId>
        <version>${jackson.version}</version>
      </dependency>

      <dependency>
        <groupId>com.fasterxml.jackson.core</groupId>
        <artifactId>jackson-annotations</artifactId>
        <version>${jackson.version}</version>
      </dependency>

      <dependency>
        <groupId>com.fasterxml.jackson.jaxrs</groupId>
        <artifactId>jackson-jaxrs-base </artifactId>
        <version>${jackson.version}</version>
      </dependency>

      <dependency>
        <groupId>com.fasterxml.jackson.datatype</groupId>
        <artifactId>jackson-datatype-joda</artifactId>
        <version>${jackson.version}</version>
      </dependency>

      <dependency>
        <groupId>com.fasterxml.jackson.dataformat</groupId>
        <artifactId>jackson-dataformat-yaml</artifactId>
        <version>${jackson.version}</version>
      </dependency>

      <dependency>
        <groupId>com.fasterxml.jackson.module</groupId>
        <artifactId>jackson-module-jsonSchema</artifactId>
        <version>${jackson.version}</version>
      </dependency>

      <dependency>
        <artifactId>log4j</artifactId>
        <groupId>log4j</groupId>
        <version>1.2.17</version>
        <exclusions>
          <exclusion>
            <groupId>com.sun.jmx</groupId>
            <artifactId>jmxri</artifactId>
          </exclusion>
        </exclusions>
      </dependency>

      <dependency>
        <groupId>org.hdrhistogram</groupId>
        <artifactId>HdrHistogram</artifactId>
        <version>2.1.9</version>
      </dependency>

      <dependency>
        <groupId>io.swagger</groupId>
        <artifactId>swagger-core</artifactId>
        <version>${swagger.version}</version>
      </dependency>

      <dependency>
        <groupId>io.swagger</groupId>
        <artifactId>swagger-annotations</artifactId>
        <version>${swagger.version}</version>
      </dependency>

      <dependency>
        <groupId>javax.servlet</groupId>
        <artifactId>javax.servlet-api</artifactId>
        <version>3.1.0</version>
      </dependency>

      <dependency>
        <groupId>com.github.ben-manes.caffeine</groupId>
        <artifactId>caffeine</artifactId>
        <version>2.3.3</version>
      </dependency>

      <dependency>
        <groupId>com.yahoo.athenz</groupId>
        <artifactId>athenz-zts-java-client</artifactId>
        <version>${athenz.version}</version>
      </dependency>

      <dependency>
        <groupId>com.yahoo.athenz</groupId>
        <artifactId>athenz-zpe-java-client</artifactId>
        <version>${athenz.version}</version>
      </dependency>

      <dependency>
        <groupId>com.github.zafarkhaja</groupId>
        <artifactId>java-semver</artifactId>
        <version>0.9.0</version>
      </dependency>

      <dependency>
        <groupId>io.prometheus</groupId>
        <artifactId>simpleclient</artifactId>
        <version>${prometheus.version}</version>
      </dependency>

      <dependency>
        <groupId>io.prometheus</groupId>
        <artifactId>simpleclient_hotspot</artifactId>
        <version>${prometheus.version}</version>
      </dependency>

      <dependency>
        <groupId>io.prometheus</groupId>
        <artifactId>simpleclient_log4j2</artifactId>
        <version>${prometheus.version}</version>
      </dependency>

      <dependency>
        <groupId>io.prometheus</groupId>
        <artifactId>simpleclient_servlet</artifactId>
        <version>${prometheus.version}</version>
      </dependency>

      <dependency>
        <groupId>io.prometheus</groupId>
        <artifactId>simpleclient_jetty</artifactId>
        <version>${prometheus.version}</version>
      </dependency>

      <dependency>
        <groupId>com.carrotsearch</groupId>
        <artifactId>hppc</artifactId>
        <version>0.7.3</version>
      </dependency>

      <dependency>
        <groupId>org.apache.spark</groupId>
        <artifactId>spark-streaming_2.10</artifactId>
        <version>2.1.0</version>
        <exclusions>
          <exclusion>
            <groupId>com.google.guava</groupId>
            <artifactId>guava</artifactId>
          </exclusion>
          <exclusion>
            <groupId>io.netty</groupId>
            <artifactId>netty-codec-http</artifactId>
          </exclusion>
          <exclusion>
            <groupId>io.netty</groupId>
            <artifactId>netty-transport-native-epoll</artifactId>
          </exclusion>
          <exclusion>
            <groupId>io.netty</groupId>
            <artifactId>netty</artifactId>
          </exclusion>
          <exclusion>
            <groupId>io.netty</groupId>
            <artifactId>netty-all</artifactId>
          </exclusion>
        </exclusions>
      </dependency>
      
      <dependency>
        <groupId>io.jsonwebtoken</groupId>
        <artifactId>jjwt-api</artifactId>
        <version>${jsonwebtoken.version}</version>
      </dependency>
      <dependency>
        <groupId>io.jsonwebtoken</groupId>
        <artifactId>jjwt-impl</artifactId>
        <version>${jsonwebtoken.version}</version>
      </dependency>
      <dependency>
        <groupId>io.jsonwebtoken</groupId>
        <artifactId>jjwt-jackson</artifactId>
        <version>${jsonwebtoken.version}</version>
      </dependency>

      <dependency>
        <groupId>org.aspectj</groupId>
        <artifactId>aspectjrt</artifactId>
        <version>${aspectj.version}</version>
      </dependency>

      <dependency>
        <groupId>org.aspectj</groupId>
        <artifactId>aspectjweaver</artifactId>
        <version>${aspectj.version}</version>
      </dependency>

      <dependency>
        <groupId>org.bouncycastle</groupId>
        <artifactId>bcpkix-jdk15on</artifactId>
        <version>${bouncycastle.version}</version>
      </dependency>

      <dependency>
        <groupId>net.jodah</groupId>
        <artifactId>typetools</artifactId>
        <version>${typetools.version}</version>
      </dependency>

      <dependency>
        <groupId>io.grpc</groupId>
        <artifactId>grpc-all</artifactId>
        <version>${grpc.version}</version>
        <exclusions>
          <exclusion>
            <groupId>io.grpc</groupId>
            <artifactId>grpc-testing</artifactId>
          </exclusion>
        </exclusions>
      </dependency>

      <dependency>
        <groupId>io.grpc</groupId>
        <artifactId>grpc-core</artifactId>
        <version>${grpc.version}</version>
      </dependency>

      <dependency>
        <groupId>io.grpc</groupId>
        <artifactId>grpc-protobuf-lite</artifactId>
        <version>${grpc.version}</version>
      </dependency>

      <dependency>
        <groupId>com.google.code.gson</groupId>
        <artifactId>gson</artifactId>
        <version>${gson.version}</version>
      </dependency>

      <dependency>
        <groupId>com.yahoo.datasketches</groupId>
        <artifactId>sketches-core</artifactId>
        <version>${sketches.version}</version>
      </dependency>

      <dependency>
        <groupId>com.amazonaws</groupId>
        <artifactId>aws-java-sdk-bom</artifactId>
        <version>${aws-sdk.version}</version>
        <type>pom</type>
        <scope>import</scope>
      </dependency>

      <dependency>
        <groupId>org.apache.distributedlog</groupId>
        <artifactId>distributedlog-core</artifactId>
        <version>${bookkeeper.version}</version>
        <exclusions>
          <!-- exclude bookkeeper, reply on the bookkeeper version that pulsar uses -->
          <exclusion>
            <groupId>org.apache.bookkeeper</groupId>
            <artifactId>bookkeeper-server</artifactId>
          </exclusion>
        </exclusions>
      </dependency>

      <dependency>
        <groupId>commons-collections</groupId>
        <artifactId>commons-collections</artifactId>
        <version>${commons.collections.version}</version>
      </dependency>

      <dependency>
        <groupId>org.apache.jclouds</groupId>
        <artifactId>jclouds-allblobstore</artifactId>
        <version>${jclouds.version}</version>
      </dependency>

      <!-- test dependencies -->
      <dependency>
        <groupId>com.lmax</groupId>
        <artifactId>disruptor</artifactId>
        <version>${disruptor.version}</version>
      </dependency>
      <dependency>
        <groupId>org.testcontainers</groupId>
        <artifactId>testcontainers</artifactId>
        <version>${testcontainers.version}</version>
      </dependency>
      <dependency>
        <groupId>org.testcontainers</groupId>
        <artifactId>kafka</artifactId>
        <version>${testcontainers.version}</version>
      </dependency>
      <dependency>
        <groupId>org.testcontainers</groupId>
        <artifactId>mysql</artifactId>
        <version>${testcontainers.version}</version>
      </dependency>
      <dependency>
        <groupId>org.arquillian.cube</groupId>
        <artifactId>arquillian-cube-docker</artifactId>
        <version>${arquillian-cube.version}</version>
      </dependency>
      <dependency>
        <groupId>org.jboss.arquillian.junit</groupId>
        <artifactId>arquillian-junit-standalone</artifactId>
        <version>${arquillian-junit.version}</version>
      </dependency>
      <dependency>
        <groupId>com.datastax.cassandra</groupId>
        <artifactId>cassandra-driver-core</artifactId>
        <version>${cassandra.version}</version>
      </dependency>
      <dependency>
    	<groupId>org.assertj</groupId>
    	<artifactId>assertj-core</artifactId>
    	<version>3.11.1</version>
	  </dependency>

      <dependency>
        <groupId>org.projectlombok</groupId>
        <artifactId>lombok</artifactId>
        <version>1.18.4</version>
      </dependency>

      <dependency>
        <groupId>javax.annotation</groupId>
        <artifactId>javax.annotation-api</artifactId>
        <version>1.2</version>
      </dependency>

      <dependency>
        <groupId>javax.xml.bind</groupId>
        <artifactId>jaxb-api</artifactId>
        <version>2.3.1</version>
      </dependency>

      <dependency>
        <groupId>javax.xml.bind</groupId>
        <artifactId>activation</artifactId>
        <version>1.0.2</version>
      </dependency>

      <dependency>
        <groupId>io.opencensus</groupId>
        <artifactId>opencensus-api</artifactId>
        <version>${opencensus.version}</version>
      </dependency>
      <dependency>
        <groupId>io.opencensus</groupId>
        <artifactId>opencensus-contrib-grpc-metrics</artifactId>
        <version>${opencensus.version}</version>
      </dependency>
    </dependencies>
  </dependencyManagement>

  <dependencies>
    <!-- These dependencies are common to all the submodules -->
    <dependency>
      <groupId>org.apache.pulsar</groupId>
      <artifactId>buildtools</artifactId>
      <version>${project.version}</version>
      <scope>test</scope>
    </dependency>

    <dependency>
      <groupId>org.testng</groupId>
      <artifactId>testng</artifactId>
      <scope>test</scope>
    </dependency>

    <dependency>
      <groupId>org.mockito</groupId>
      <artifactId>mockito-core</artifactId>
      <scope>test</scope>
    </dependency>

    <dependency>
      <groupId>org.powermock</groupId>
      <artifactId>powermock-api-mockito</artifactId>
      <scope>test</scope>
    </dependency>

    <dependency>
      <groupId>org.powermock</groupId>
      <artifactId>powermock-module-testng</artifactId>
      <scope>test</scope>
    </dependency>

    <dependency>
    	<groupId>org.assertj</groupId>
    	<artifactId>assertj-core</artifactId>
    	<scope>test</scope>
	 </dependency>

    <dependency>
      <groupId>org.projectlombok</groupId>
      <artifactId>lombok</artifactId>
      <scope>provided</scope>
    </dependency>

    <dependency>
      <!-- We use MockedBookKeeper in many unit tests -->
      <groupId>org.apache.bookkeeper</groupId>
      <artifactId>bookkeeper-server</artifactId>
      <version>${bookkeeper.version}</version>
      <scope>test</scope>
      <classifier>tests</classifier>
      <exclusions>
        <exclusion>
          <groupId>org.slf4j</groupId>
          <artifactId>slf4j-log4j12</artifactId>
        </exclusion>
        <exclusion>
          <artifactId>log4j</artifactId>
            <groupId>log4j</groupId>
        </exclusion>
          <exclusion>
            <groupId>org.jboss.netty</groupId>
            <artifactId>netty</artifactId>
        </exclusion>
      </exclusions>
    </dependency>
  </dependencies>

  <build>
    <finalName>${project.artifactId}</finalName>
    <plugins>
      <plugin>
        <groupId>org.apache.maven.plugins</groupId>
        <artifactId>maven-checkstyle-plugin</artifactId>
        <dependencies>
          <dependency>
            <groupId>org.apache.pulsar</groupId>
            <artifactId>buildtools</artifactId>
            <version>${project.version}</version>
          </dependency>
        </dependencies>
      </plugin>
      <plugin>
        <artifactId>maven-compiler-plugin</artifactId>
        <configuration>
          <source>1.8</source>
          <target>1.8</target>
          <encoding>UTF-8</encoding>
          <showDeprecation>true</showDeprecation>
          <showWarnings>true</showWarnings>
          <optimize>true</optimize>
        </configuration>
      </plugin>
      <plugin>
        <groupId>org.apache.maven.plugins</groupId>
        <artifactId>maven-surefire-plugin</artifactId>
        <configuration>
          <argLine> -Xmx2G -XX:MaxDirectMemorySize=8G
            -Dio.netty.leakDetectionLevel=advanced
            -Dlog4j.configurationFile=log4j2.xml
          </argLine>
          <reuseForks>false</reuseForks>
          <forkCount>1</forkCount>
          <redirectTestOutputToFile>${redirectTestOutputToFile}</redirectTestOutputToFile>
          <trimStackTrace>false</trimStackTrace>
          <properties>
            <property>
              <name>testRealAWS</name>
              <value>${testRealAWS}</value>
            </property>
            <property>
              <name>testRetryCount</name>
              <value>${testRetryCount}</value>
            </property>
            <property>
              <name>listener</name>
              <value>org.apache.pulsar.tests.PulsarTestListener,org.apache.pulsar.tests.AnnotationListener</value>
            </property>
          </properties>
        </configuration>
      </plugin>

      <plugin>
        <groupId>com.mycila</groupId>
        <artifactId>license-maven-plugin</artifactId>
        <version>3.0.rc1</version>
        <configuration>
          <header>src/license-header.txt</header>

          <excludes>
            <exclude>LICENSE</exclude>
            <exclude>NOTICE</exclude>
            <exclude>**/*.txt</exclude>
            <exclude>**/*.pem</exclude>
            <exclude>**/*.crt</exclude>
            <exclude>**/*.key</exclude>
            <exclude>**/*.csr</exclude>
            <exclude>src/main/java/org/apache/bookkeeper/mledger/proto/MLDataFormats.java</exclude>
            <exclude>src/main/java/org/apache/pulsar/broker/service/schema/proto/SchemaRegistryFormat.java</exclude>
            <exclude>src/main/java/org/apache/pulsar/common/api/proto/PulsarApi.java</exclude>
            <exclude>src/main/java/org/apache/pulsar/io/kinesis/fbs/CompressionType.java</exclude>
            <exclude>src/main/java/org/apache/pulsar/io/kinesis/fbs/EncryptionCtx.java</exclude>
            <exclude>src/main/java/org/apache/pulsar/io/kinesis/fbs/EncryptionKey.java</exclude>
            <exclude>src/main/java/org/apache/pulsar/io/kinesis/fbs/KeyValue.java</exclude>
            <exclude>src/main/java/org/apache/pulsar/io/kinesis/fbs/Message.java</exclude>
            <exclude>src/main/java/org/apache/bookkeeper/mledger/util/AbstractCASReferenceCounted.java</exclude>
            <exclude>**/ByteBufCodedInputStream.java</exclude>
            <exclude>**/ByteBufCodedOutputStream.java</exclude>
            <exclude>bin/proto/*</exclude>
            <exclude>**/*.patch</exclude>
            <exclude>conf/schema_example.conf</exclude>
            <exclude>data/**</exclude>
            <exclude>logs/**</exclude>
            <exclude>**/*.versionsBackup</exclude>
            <exclude>**/circe/**</exclude>
            <exclude>pulsar-broker/src/test/resources/authentication/basic/.htpasswd</exclude>
            <exclude>pulsar-client-cpp/lib/checksum/int_types.h</exclude>
            <exclude>pulsar-client-cpp/lib/checksum/gf2.hpp</exclude>
            <exclude>pulsar-client-cpp/lib/checksum/crc32c_sse42.cc</exclude>
            <exclude>pulsar-client-cpp/lib/checksum/crc32c_sse42.h</exclude>
            <exclude>pulsar-client-cpp/lib/checksum/crc32c_sw.cc</exclude>
            <exclude>pulsar-client-cpp/lib/lz4/lz4.*</exclude>
            <exclude>pulsar-client-cpp/.idea/*</exclude>
            <exclude>pulsar-client-cpp/lib/PulsarApi.pb.*</exclude>
            <exclude>pulsar-client-cpp/CMakeFiles/**</exclude>
            <exclude>pulsar-client-cpp/**/Makefile</exclude>
            <exclude>pulsar-client-cpp/**/cmake_install.cmake</exclude>
            <exclude>**/*.pyc</exclude>
            <exclude>**/*.graffle</exclude>
            <exclude>**/*.hgrm</exclude>
            <exclude>**/CMakeFiles/**</exclude>
            <exclude>**/django/stats/migrations/*.py</exclude>
            <exclude>site/vendor/**</exclude>
            <exclude>site/scripts/doxygen/**</exclude>
            <exclude>site/api/**</exclude>
            <exclude>site/.sass-cache/**</exclude>
            <exclude>site/generated/**</exclude>
            <exclude>site/js/jquery.tocify.min.js</exclude>
            <exclude>site/js/jquery.scrollTo.min.js</exclude>
            <exclude>site/Gemfile.lock</exclude>
            <exclude>site/VERSIONS</exclude>
            <exclude>site/_sass/bootstrap-sass/**</exclude>
            <exclude>site/_sass/font-awesome/**</exclude>
            <exclude>site/fonts/**</exclude>
            <exclude>site/img/**</exclude>
            <exclude>site2/**</exclude>
            <exclude>generated-site/**</exclude>
            <exclude>.github/*.md</exclude>
            <exclude>**/.idea/*</exclude>
            <exclude>**/zk-3.5-test-data/*</exclude>
          </excludes>
          <mapping>
            <proto>JAVADOC_STYLE</proto>
            <go>DOUBLESLASH_STYLE</go>
            <conf>SCRIPT_STYLE</conf>
            <ini>SCRIPT_STYLE</ini>
            <yaml>SCRIPT_STYLE</yaml>
            <tf>SCRIPT_STYLE</tf>
            <cfg>SCRIPT_STYLE</cfg>
            <Makefile>SCRIPT_STYLE</Makefile>
            <service>SCRIPT_STYLE</service>
            <cc>JAVADOC_STYLE</cc>
            <md>XML_STYLE</md>
            <txt>SCRIPT_STYLE</txt>
            <scss>JAVADOC_STYLE</scss>
            <Doxyfile>SCRIPT_STYLE</Doxyfile>
            <pulsar>SCRIPT_STYLE</pulsar>
            <pulsar-managed-ledger-admin>SCRIPT_STYLE</pulsar-managed-ledger-admin>
            <pulsar-daemon>SCRIPT_STYLE</pulsar-daemon>
            <pulsar-admin>SCRIPT_STYLE</pulsar-admin>
            <pulsar-perf>SCRIPT_STYLE</pulsar-perf>
            <pulsar-client>SCRIPT_STYLE</pulsar-client>
            <bookkeeper>SCRIPT_STYLE</bookkeeper>
            <tfvars>SCRIPT_STYLE</tfvars>
          </mapping>
        </configuration>
      </plugin>
      <plugin>
        <groupId>org.apache.maven.plugins</groupId>
        <artifactId>maven-dependency-plugin</artifactId>
        <executions>
          <execution>
            <id>build-classpath</id>
            <phase>generate-sources</phase>
            <goals>
              <goal>build-classpath</goal>
            </goals>
            <configuration>
              <outputFile>target/classpath.txt</outputFile>
              <includeScope>runtime</includeScope>
            </configuration>
          </execution>
        </executions>
      </plugin>
      <plugin>
        <groupId>org.apache.rat</groupId>
        <artifactId>apache-rat-plugin</artifactId>
        <configuration>
          <excludes>
            <!-- Other license files -->
            <exclude>licenses/LICENSE-*.txt</exclude>
            <exclude>pulsar-client-cpp/pkg/licenses/LICENSE-*.txt</exclude>
            <exclude>src/assemble/README.bin.txt</exclude>
            <exclude>src/assemble/LICENSE.bin.txt</exclude>
            <exclude>src/assemble/NOTICE.bin.txt</exclude>

            <!-- These files are generated automatically by the Protobuf compiler
                 and are included in source tree for convenience -->
            <exclude>src/main/java/org/apache/bookkeeper/mledger/proto/MLDataFormats.java</exclude>
            <exclude>src/main/java/org/apache/pulsar/common/api/proto/PulsarApi.java</exclude>
            <exclude>src/main/java/org/apache/pulsar/broker/service/schema/proto/SchemaRegistryFormat.java</exclude>
            <exclude>bin/proto/MLDataFormats_pb2.py</exclude>

            <!-- pulasr-io-connector kinesis : auto generated files from flatbuffer schema -->
            <exclude>src/main/java/org/apache/pulsar/io/kinesis/fbs/CompressionType.java</exclude>
            <exclude>src/main/java/org/apache/pulsar/io/kinesis/fbs/EncryptionCtx.java</exclude>
            <exclude>src/main/java/org/apache/pulsar/io/kinesis/fbs/EncryptionKey.java</exclude>
            <exclude>src/main/java/org/apache/pulsar/io/kinesis/fbs/KeyValue.java</exclude>
            <exclude>src/main/java/org/apache/pulsar/io/kinesis/fbs/Message.java</exclude>

            <!-- These files are BSD licensed files -->
            <exclude>src/main/java/org/apache/pulsar/common/util/protobuf/ByteBufCodedInputStream.java</exclude>
            <exclude>src/main/java/org/apache/pulsar/common/util/protobuf/ByteBufCodedOutputStream.java</exclude>

            <!-- Imported from Netty - Apache License v2 -->
            <exclude>src/main/java/org/apache/bookkeeper/mledger/util/AbstractCASReferenceCounted.java</exclude>

            <!-- This is generated during maven build -->
            <exclude>dependency-reduced-pom.xml</exclude>

            <!-- LZ4 code is under BSD 2-clause  -->
            <exclude>pulsar-client-cpp/lib/lz4/lz4.*</exclude>

            <!-- This file is using ZLib license -->
            <exclude>pulsar-client-cpp/lib/checksum/crc32c_sw.cc</exclude>

            <!-- This is a text property file that contains just a class name -->
            <exclude>**/META-INF/services/com.scurrilous.circe.HashProvider</exclude>
            <exclude>**/META-INF/services/com.facebook.presto.spi.Plugin</exclude>

            <!-- Django generated code -->
            <exclude>**/django/stats/migrations/*.py</exclude>
            <exclude>**/conf/uwsgi_params</exclude>

            <!-- Exclude certificates used for tests -->
            <exclude>**/*.crt</exclude>
            <exclude>**/*.key</exclude>
            <exclude>**/*.csr</exclude>
            <exclude>**/*.pem</exclude>
            <exclude>**/*.json</exclude>
            <exclude>**/*.htpasswd</exclude>
            <exclude>src/test/resources/athenz.conf.test</exclude>
            <exclude>deployment/terraform-ansible/templates/myid</exclude>
            <exclude>certificate-authority/index.txt</exclude>
            <exclude>certificate-authority/README.md</exclude>

            <!-- Exclude ZK test data file -->
            <exclude>**/zk-3.5-test-data/*</exclude>

            <!-- Python requirements files -->
            <exclude>**/requirements.txt</exclude>

            <!-- Configuration Templates -->
            <exclude>conf/schema_example.conf</exclude>

            <!-- helm files -->
            <exclude>**/.helmignore</exclude>
            <exclude>**/_helpers.tpl</exclude>
          </excludes>
        </configuration>
      </plugin>
      <plugin>
        <groupId>pl.project13.maven</groupId>
        <artifactId>git-commit-id-plugin</artifactId>
        <executions>
          <execution>
            <id>git-info</id>
            <goals>
              <goal>revision</goal>
            </goals>
          </execution>
        </executions>
        <configuration>
          <useNativeGit>true</useNativeGit>
          <prefix>git</prefix>
          <verbose>false</verbose>
          <generateGitPropertiesFile>true</generateGitPropertiesFile>
          <generateGitPropertiesFilename>${project.build.outputDirectory}/${project.artifactId}-git.properties</generateGitPropertiesFilename>
          <failOnNoGitDirectory>false</failOnNoGitDirectory>
          <failOnUnableToExtractRepoInfo>false</failOnUnableToExtractRepoInfo>
          <format>properties</format>
          <gitDescribe>
            <skip>true</skip>
          </gitDescribe>
        </configuration>
      </plugin>
    </plugins>

    <pluginManagement>
      <plugins>
        <plugin>
          <groupId>org.apache.maven.plugins</groupId>
          <artifactId>maven-surefire-plugin</artifactId>
          <version>2.21.0</version>
        </plugin>
        <plugin>
          <groupId>org.apache.maven.plugins</groupId>
          <artifactId>maven-dependency-plugin</artifactId>
          <version>2.10</version>
        </plugin>
        <plugin>
          <artifactId>maven-clean-plugin</artifactId>
          <version>2.4.1</version>
        </plugin>
        <plugin>
          <artifactId>maven-compiler-plugin</artifactId>
          <version>3.8.0</version>
        </plugin>
        <plugin>
          <groupId>org.apache.maven.plugins</groupId>
          <artifactId>maven-shade-plugin</artifactId>
          <version>3.1.0</version>
        </plugin>
        <plugin>
          <artifactId>maven-enforcer-plugin</artifactId>
          <version>1.0.1</version>
        </plugin>
        <plugin>
          <artifactId>maven-javadoc-plugin</artifactId>
          <version>2.10.3</version>
          <configuration>
            <additionalparam>-Xdoclint:none</additionalparam>
          </configuration>
        </plugin>
        <plugin>
          <groupId>org.codehaus.mojo</groupId>
          <artifactId>exec-maven-plugin</artifactId>
          <version>1.6.0</version>
        </plugin>
        <plugin>
          <groupId>org.apache.maven</groupId>
          <artifactId>maven-archiver</artifactId>
          <version>2.5</version>
        </plugin>
        <plugin>
          <groupId>org.apache.nifi</groupId>
          <artifactId>nifi-nar-maven-plugin</artifactId>
          <version>1.2.0</version>
          <extensions>true</extensions>
          <configuration>
            <finalName>${project.artifactId}-${project.version}</finalName>
          </configuration>
          <executions>
            <execution>
              <id>default-nar</id>
              <phase>package</phase>
              <goals>
                <goal>nar</goal>
              </goals>
            </execution>
          </executions>
        </plugin>
        <plugin>
          <groupId>org.apache.maven.plugins</groupId>
          <artifactId>maven-checkstyle-plugin</artifactId>
          <version>3.0.0</version>
      </plugin>
        <plugin>
          <groupId>org.eclipse.m2e</groupId>
          <artifactId>lifecycle-mapping</artifactId>
          <version>1.0.0</version>
          <configuration>
            <lifecycleMappingMetadata>
              <pluginExecutions>
                <pluginExecution>
                  <pluginExecutionFilter>
                    <groupId>org.apache.maven.plugins</groupId>
                    <artifactId>maven-dependency-plugin</artifactId>
                    <versionRange>[1.0,)</versionRange>
                    <goals>
                      <goal>build-classpath</goal>
                    </goals>
                  </pluginExecutionFilter>
                  <action>
                    <ignore />
                  </action>
                </pluginExecution>
              </pluginExecutions>
            </lifecycleMappingMetadata>
          </configuration>
        </plugin>
        <plugin>
          <groupId>pl.project13.maven</groupId>
          <artifactId>git-commit-id-plugin</artifactId>
          <version>2.2.4</version>
        </plugin>
      </plugins>
    </pluginManagement>
    <extensions>
      <extension>
        <groupId>org.apache.maven.wagon</groupId>
        <artifactId>wagon-ssh-external</artifactId>
        <version>2.10</version>
      </extension>
      <extension>
        <groupId>kr.motd.maven</groupId>
        <artifactId>os-maven-plugin</artifactId>
        <version>1.4.1.Final</version>
      </extension>
    </extensions>
  </build>

  <profiles>
    <profile>
      <id>coverage</id>
      <build>
        <plugins>
          <plugin>
            <groupId>org.jacoco</groupId>
            <artifactId>jacoco-maven-plugin</artifactId>
            <version>0.7.7.201606060606</version>
            <executions>
              <execution>
                <id>pre-unit-test</id>
                <goals>
                  <goal>prepare-agent</goal>
                </goals>
              </execution>
              <execution>
                <id>post-test</id>
                <phase>test</phase>
                <goals>
                  <goal>report</goal>
                </goals>
                <configuration>
                  <outputDirectory>target/report</outputDirectory>
                </configuration>
              </execution>
            </executions>
          </plugin>
        </plugins>
      </build>
      <reporting>
        <plugins>
          <plugin>
            <groupId>org.apache.maven.plugins</groupId>
            <artifactId>maven-checkstyle-plugin</artifactId>
            <configuration>
              <configLocation>pulsar/checkstyle.xml</configLocation>
              <suppressionsLocation>pulsar/suppressions.xml</suppressionsLocation>
              <suppressionsFileExpression>checkstyle.suppressions.file</suppressionsFileExpression>
            </configuration>
          </plugin>
          <plugin>
            <artifactId>maven-javadoc-plugin</artifactId>
            <configuration>
              <additionalparam>-Xdoclint:none</additionalparam>
            </configuration>
          </plugin>
          <plugin>
            <groupId>org.jacoco</groupId>
            <artifactId>jacoco-maven-plugin</artifactId>
            <reportSets>
              <reportSet>
                <reports>
                  <report>report</report>
                </reports>
              </reportSet>
            </reportSets>
          </plugin>
        </plugins>
      </reporting>
    </profile>
    <profile>
      <id>docker</id>
    </profile>

    <profile>
      <!-- Checks style and licensing requirements. This is a good
           idea to run for contributions and for the release process. While it would
           be nice to run always these plugins can considerably slow the build and have
           proven to create unstable builds in our multi-module project and when building
           using multiple threads. The stability issues seen with Checkstyle in multi-module
           builds include false-positives and false negatives. -->
      <id>contrib-check</id>
         <build>
            <plugins>
                <plugin>
                    <groupId>org.apache.rat</groupId>
                    <artifactId>apache-rat-plugin</artifactId>
                    <executions>
                      <execution>
                          <goals>
                              <goal>check</goal>
                          </goals>
                          <phase>verify</phase>
                      </execution>
                   </executions>
                </plugin>
                <plugin>
                    <groupId>org.apache.maven.plugins</groupId>
                    <artifactId>maven-checkstyle-plugin</artifactId>
                    <executions>
                       <execution>
                          <id>check-style</id>
                          <phase>verify</phase>
                          <configuration>
         					  <configLocation>./buildtools/src/main/resources/pulsar/checkstyle.xml</configLocation>
         					  <suppressionsLocation>/buildtools/src/main/resources/pulsar/suppressions.xml</suppressionsLocation>
                              <encoding>UTF-8</encoding>
                          </configuration>
                          <goals>
                             <goal>check</goal>
                          </goals>
                       </execution>
                    </executions>
                </plugin>
             </plugins>
         </build>
    </profile>
  </profiles>

  <repositories>
    <repository>
      <id>central</id>
      <layout>default</layout>
      <url>https://repo1.maven.org/maven2</url>
    </repository>
    <repository>
      <snapshots>
        <enabled>false</enabled>
      </snapshots>
      <id>bintray-yahoo-maven</id>
      <name>bintray</name>
      <url>https://yahoo.bintray.com/maven</url>
    </repository>
  </repositories>
</project><|MERGE_RESOLUTION|>--- conflicted
+++ resolved
@@ -181,11 +181,8 @@
     <flink.version>1.6.0</flink.version>
     <scala.binary.version>2.11</scala.binary.version>
     <debezium.version>0.8.2</debezium.version>
-<<<<<<< HEAD
     <jsonwebtoken.version>0.10.5</jsonwebtoken.version>
-=======
     <opencensus.version>0.12.3</opencensus.version>
->>>>>>> 716a6b46
 
     <!-- test dependencies -->
     <arquillian-cube.version>1.15.1</arquillian-cube.version>
