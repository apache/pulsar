--- conflicted
+++ resolved
@@ -129,16 +129,13 @@
     <jackson.version>2.8.4</jackson.version>
     <puppycrawl.checkstyle.version>6.19</puppycrawl.checkstyle.version>
     <dockerfile-maven.version>1.3.7</dockerfile-maven.version>
-<<<<<<< HEAD
+    <typetools.version>0.5.0</typetools.version>
     <protobuf2.version>2.4.1</protobuf2.version>
-=======
-    <typetools.version>0.5.0</typetools.version>
     <protobuf3.version>3.5.1</protobuf3.version>
     <grpc.version>1.5.0</grpc.version>
     <protoc-gen-grpc-java.version>1.0.0</protoc-gen-grpc-java.version>
     <gson.version>2.8.2</gson.version>
     <sketches.version>0.6.0</sketches.version>
->>>>>>> 7bc05f16
 
     <!-- test dependencies -->
     <disruptor.version>3.4.0</disruptor.version>
