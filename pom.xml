--- conflicted
+++ resolved
@@ -100,11 +100,8 @@
     <module>docker</module>
     <module>tests</module>
     <module>pulsar-log4j2-appender</module>
-<<<<<<< HEAD
-=======
     <!-- functions related modules -->
     <module>pulsar-functions</module>
->>>>>>> f38fce71
   </modules>
 
   <issueManagement>
@@ -132,15 +129,12 @@
     <jackson.version>2.8.4</jackson.version>
     <puppycrawl.checkstyle.version>6.19</puppycrawl.checkstyle.version>
     <dockerfile-maven.version>1.3.7</dockerfile-maven.version>
-<<<<<<< HEAD
-=======
     <typetools.version>0.5.0</typetools.version>
     <protobuf3.version>3.5.1</protobuf3.version>
     <grpc.version>1.5.0</grpc.version>
     <protoc-gen-grpc-java.version>1.0.0</protoc-gen-grpc-java.version>
     <gson.version>2.8.2</gson.version>
     <sketches.version>0.6.0</sketches.version>
->>>>>>> f38fce71
 
     <!-- test dependencies -->
     <disruptor.version>3.4.0</disruptor.version>
@@ -392,10 +386,7 @@
         <type>test-jar</type>
         <version>${log4j2.version}</version>
       </dependency>
-<<<<<<< HEAD
-
-=======
->>>>>>> f38fce71
+
       <dependency>
         <groupId>org.apache.logging.log4j</groupId>
         <artifactId>log4j-core</artifactId>
@@ -404,6 +395,19 @@
       </dependency>
 
       <dependency>
+        <groupId>org.apache.logging.log4j</groupId>
+        <artifactId>log4j-api</artifactId>
+        <type>test-jar</type>
+        <version>${log4j2.version}</version>
+      </dependency>
+      <dependency>
+        <groupId>org.apache.logging.log4j</groupId>
+        <artifactId>log4j-core</artifactId>
+        <type>test-jar</type>
+        <version>${log4j2.version}</version>
+      </dependency>
+
+      <dependency>
         <groupId>commons-io</groupId>
         <artifactId>commons-io</artifactId>
         <version>2.5</version>
@@ -642,11 +646,12 @@
       </dependency>
 
       <dependency>
-<<<<<<< HEAD
         <groupId>com.google.protobuf</groupId>
         <artifactId>protobuf-java</artifactId>
         <version>2.4.1</version>
-=======
+      </dependency>
+
+      <dependency>
         <groupId>net.jodah</groupId>
         <artifactId>typetools</artifactId>
         <version>${typetools.version}</version>
@@ -675,7 +680,6 @@
         <groupId>org.apache.distributedlog</groupId>
         <artifactId>distributedlog-core-shaded</artifactId>
         <version>${bookkeeper.version}</version>
->>>>>>> f38fce71
       </dependency>
 
       <!-- test dependencies -->
