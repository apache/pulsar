--- conflicted
+++ resolved
@@ -140,11 +140,8 @@
     <protoc-gen-grpc-java.version>1.0.0</protoc-gen-grpc-java.version>
     <gson.version>2.8.2</gson.version>
     <sketches.version>0.8.3</sketches.version>
-<<<<<<< HEAD
+    <jctools.version>2.1.1</jctools.version>
     <hbc-core.version>2.2.0</hbc-core.version>
-=======
-    <jctools.version>2.1.1</jctools.version>
->>>>>>> ed8d1a5d
 
     <!-- test dependencies -->
     <disruptor.version>3.4.0</disruptor.version>
