--- conflicted
+++ resolved
@@ -95,16 +95,11 @@
     <!-- apache commons -->
     <commons-compress.version>1.19</commons-compress.version>
 
-<<<<<<< HEAD
-    <bookkeeper.version>4.12.0</bookkeeper.version>
+    <bookkeeper.version>4.12.1</bookkeeper.version>
     <zookeeper.version>3.6.2</zookeeper.version>
     <snappy.version>1.1.7</snappy.version> <!-- ZooKeeper server -->
     <dropwizardmetrics.version>3.2.5</dropwizardmetrics.version> <!-- ZooKeeper server -->
     <curator.version>5.1.0</curator.version>
-=======
-    <bookkeeper.version>4.12.1</bookkeeper.version>
-    <zookeeper.version>3.5.7</zookeeper.version>
->>>>>>> 4c602621
     <netty.version>4.1.51.Final</netty.version>
     <netty-tc-native.version>2.0.33.Final</netty-tc-native.version>
     <jetty.version>9.4.35.v20201120</jetty.version>
