--- conflicted
+++ resolved
@@ -142,11 +142,7 @@
     <!-- apache commons -->
     <commons-compress.version>1.15</commons-compress.version>
 
-<<<<<<< HEAD
-    <bookkeeper.version>4.9.0-20181031-b17b165-SNAPSHOT</bookkeeper.version>
-=======
     <bookkeeper.version>4.9.0</bookkeeper.version>
->>>>>>> 1b44aaa7
     <zookeeper.version>3.4.13</zookeeper.version>
     <netty.version>4.1.32.Final</netty.version>
     <storm.version>1.0.5</storm.version>
