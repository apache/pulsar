--- conflicted
+++ resolved
@@ -184,14 +184,10 @@
     <scala.binary.version>2.11</scala.binary.version>
     <debezium.version>0.8.2</debezium.version>
     <jsonwebtoken.version>0.10.5</jsonwebtoken.version>
-<<<<<<< HEAD
-    <opencensus.version>0.12.3</opencensus.version>
-    <nifi.version>1.8.0</nifi.version>
-=======
     <opencensus.version>0.18.0</opencensus.version>
->>>>>>> bca09b0d
     <zstd.version>1.3.7-3</zstd.version>
     <hbase.version>1.4.9</hbase.version>
+    <nifi.version>1.8.0</nifi.version>
 
     <!-- test dependencies -->
     <arquillian-cube.version>1.15.1</arquillian-cube.version>
