--- conflicted
+++ resolved
@@ -134,11 +134,7 @@
     <commons-compress.version>1.21</commons-compress.version>
 
     <bookkeeper.version>4.16.3</bookkeeper.version>
-<<<<<<< HEAD
     <zookeeper.version>3.9.1</zookeeper.version>
-=======
-    <zookeeper.version>3.8.3</zookeeper.version>
->>>>>>> e1d06b5f
     <commons-cli.version>1.5.0</commons-cli.version>
     <commons-text.version>1.10.0</commons-text.version>
     <snappy.version>1.1.10.5</snappy.version> <!-- ZooKeeper server -->
