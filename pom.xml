<?xml version="1.0" encoding="UTF-8"?>
<!--

    Licensed to the Apache Software Foundation (ASF) under one
    or more contributor license agreements.  See the NOTICE file
    distributed with this work for additional information
    regarding copyright ownership.  The ASF licenses this file
    to you under the Apache License, Version 2.0 (the
    "License"); you may not use this file except in compliance
    with the License.  You may obtain a copy of the License at

      http://www.apache.org/licenses/LICENSE-2.0

    Unless required by applicable law or agreed to in writing,
    software distributed under the License is distributed on an
    "AS IS" BASIS, WITHOUT WARRANTIES OR CONDITIONS OF ANY
    KIND, either express or implied.  See the License for the
    specific language governing permissions and limitations
    under the License.

-->
<project xmlns="http://maven.apache.org/POM/4.0.0" xmlns:xsi="http://www.w3.org/2001/XMLSchema-instance"
  xsi:schemaLocation="http://maven.apache.org/POM/4.0.0 http://maven.apache.org/xsd/maven-4.0.0.xsd">
  <modelVersion>4.0.0</modelVersion>
  <packaging>pom</packaging>

  <parent>
    <groupId>org.apache</groupId>
    <artifactId>apache</artifactId>
    <version>18</version>
  </parent>

  <groupId>org.apache.pulsar</groupId>
  <artifactId>pulsar</artifactId>

  <version>2.1.0-incubating-SNAPSHOT</version>

  <name>Pulsar</name>
  <description>Pulsar is a distributed pub-sub messaging platform with a very
flexible messaging model and an intuitive client API.</description>
  <url>https://github.com/apache/incubator-pulsar</url>

  <organization>
    <name>Apache Software Foundation</name>
    <url>http://www.apache.org/</url>
  </organization>
  <inceptionYear>2017</inceptionYear>

  <developers>
    <developer>
      <organization>Apache Pulsar developers</organization>
      <organizationUrl>http://pulsar.incubator.apache.org/</organizationUrl>
    </developer>
  </developers>

  <licenses>
    <license>
      <name>Apache License, Version 2.0</name>
      <url>https://www.apache.org/licenses/LICENSE-2.0.txt</url>
      <distribution>repo</distribution>
    </license>
  </licenses>

  <scm>
    <url>https://github.com/apache/incubator-pulsar</url>
    <connection>scm:git:https://github.com/apache/incubator-pulsar.git</connection>
    <developerConnection>scm:git:ssh://git@github.com:apache/incubator-pulsar.git</developerConnection>
  </scm>

  <ciManagement>
    <system>Travis</system>
    <url>https://travis-ci.org/apache/incubator-pulsar</url>
  </ciManagement>

  <modules>
    <module>buildtools</module>
    <module>managed-ledger</module>
    <module>pulsar-common</module>
    <module>pulsar-broker-common</module>
    <module>pulsar-broker</module>
    <module>pulsar-broker-shaded</module>
    <module>pulsar-client</module>
    <module>pulsar-client-shaded</module>
    <module>pulsar-client-admin</module>
    <module>pulsar-client-admin-shaded</module>
    <module>pulsar-client-admin-shaded-for-functions</module>
    <module>pulsar-client-tools</module>
    <module>pulsar-client-tools-test</module>
    <module>pulsar-websocket</module>
    <module>pulsar-proxy</module>
    <module>pulsar-discovery-service</module>
    <module>pulsar-storm</module>
    <module>pulsar-spark</module>
    <module>pulsar-zookeeper-utils</module>
    <module>pulsar-testclient</module>
    <module>pulsar-broker-auth-athenz</module>
    <module>pulsar-client-auth-athenz</module>
    <module>pulsar-client-kafka-compat</module>
    <module>pulsar-zookeeper</module>
    <module>all</module>
    <module>docker</module>
    <module>tests</module>
    <module>pulsar-log4j2-appender</module>
    <!-- functions-related modules -->
    <module>pulsar-functions</module>
<<<<<<< HEAD
    <!-- connector related modules -->
    <module>pulsar-connect</module>

    <module>protobuf-shaded</module>
=======
    <!-- connector-related modules -->
    <module>pulsar-io</module>
>>>>>>> e6bcae54
  </modules>

  <issueManagement>
    <system>Github</system>
    <url>https://github.com/apache/incubator-pulsar/issues</url>
  </issueManagement>

  <properties>
    <project.build.sourceEncoding>UTF-8</project.build.sourceEncoding>
    <project.reporting.outputEncoding>UTF-8</project.reporting.outputEncoding>
    <redirectTestOutputToFile>true</redirectTestOutputToFile>
    <testRealAWS>false</testRealAWS>
    <testRetryCount>1</testRetryCount>

    <bookkeeper.version>4.7.0</bookkeeper.version>
    <zookeeper.version>3.4.10</zookeeper.version>
    <netty.version>4.1.21.Final</netty.version>
    <storm.version>1.0.5</storm.version>
    <jetty.version>9.3.11.v20160721</jetty.version>
    <jersey.version>2.25</jersey.version>
    <athenz.version>1.7.17</athenz.version>
    <prometheus.version>0.0.23</prometheus.version>
    <aspectj.version>1.8.9</aspectj.version>
    <rocksdb.version>5.8.6</rocksdb.version>
    <slf4j.version>1.7.25</slf4j.version>
    <log4j2.version>2.10.0</log4j2.version>
    <bouncycastle.version>1.55</bouncycastle.version>
    <jackson.version>2.8.4</jackson.version>
    <puppycrawl.checkstyle.version>6.19</puppycrawl.checkstyle.version>
    <dockerfile-maven.version>1.3.7</dockerfile-maven.version>
    <typetools.version>0.5.0</typetools.version>
    <protobuf2.version>2.4.1</protobuf2.version>
    <protobuf3.version>3.5.1</protobuf3.version>
    <grpc.version>1.5.0</grpc.version>
    <protoc-gen-grpc-java.version>1.0.0</protoc-gen-grpc-java.version>
    <gson.version>2.8.2</gson.version>
    <sketches.version>0.8.3</sketches.version>
    <hbc-core.version>2.2.0</hbc-core.version>
    <cassandra-driver-core.version>3.4.0</cassandra-driver-core.version>
    <aerospike-client.version>4.1.5</aerospike-client.version>
    <kafka-client.version>0.10.2.1</kafka-client.version>
    <rabbitmq-client.version>5.1.1</rabbitmq-client.version>
    <aws-sdk.version>1.11.297</aws-sdk.version>

    <!-- test dependencies -->
    <disruptor.version>3.4.0</disruptor.version>
    <s3mock.version>0.2.5</s3mock.version>
  </properties>

  <dependencyManagement>
    <dependencies>

      <dependency>
        <groupId>org.asynchttpclient</groupId>
        <artifactId>async-http-client</artifactId>
        <version>2.1.0-alpha26</version>
        <exclusions>
          <exclusion>
            <groupId>io.netty</groupId>
            <artifactId>*</artifactId>
          </exclusion>
        </exclusions>
      </dependency>

      <dependency>
        <groupId>org.apache.httpcomponents</groupId>
        <artifactId>httpclient</artifactId>
        <version>4.5.5</version>
        <exclusions>
          <exclusion>
            <groupId>*</groupId>
            <artifactId>*</artifactId>
          </exclusion>
        </exclusions>
      </dependency>

      <dependency>
        <groupId>org.testng</groupId>
        <artifactId>testng</artifactId>
        <version>6.13.1</version>
      </dependency>

      <dependency>
        <groupId>org.mockito</groupId>
        <artifactId>mockito-core</artifactId>
        <version>1.10.19</version>
      </dependency>

      <dependency>
        <groupId>org.powermock</groupId>
        <artifactId>powermock-api-mockito</artifactId>
        <version>1.7.3</version>
      </dependency>

      <dependency>
        <groupId>org.powermock</groupId>
        <artifactId>powermock-module-testng</artifactId>
        <version>1.7.3</version>
      </dependency>

      <dependency>
        <groupId>com.googlecode.jmockit</groupId>
        <artifactId>jmockit</artifactId>
        <version>1.7</version>
      </dependency>

      <dependency>
        <groupId>org.apache.zookeeper</groupId>
        <artifactId>zookeeper</artifactId>
        <version>${zookeeper.version}</version>
        <exclusions>
          <exclusion>
            <artifactId>slf4j-log4j12</artifactId>
            <groupId>org.slf4j</groupId>
          </exclusion>
          <exclusion>
            <artifactId>log4j</artifactId>
            <groupId>log4j</groupId>
          </exclusion>
        </exclusions>
      </dependency>

      <dependency>
        <groupId>org.apache.zookeeper</groupId>
        <artifactId>zookeeper</artifactId>
        <classifier>tests</classifier>
        <version>${zookeeper.version}</version>
        <exclusions>
          <exclusion>
            <artifactId>slf4j-log4j12</artifactId>
            <groupId>org.slf4j</groupId>
          </exclusion>
          <exclusion>
            <artifactId>log4j</artifactId>
            <groupId>log4j</groupId>
          </exclusion>
        </exclusions>
      </dependency>

      <dependency>
        <groupId>org.apache.bookkeeper</groupId>
        <artifactId>bookkeeper-server-shaded</artifactId>
        <version>${bookkeeper.version}</version>
        <exclusions>
          <exclusion>
            <artifactId>slf4j-log4j12</artifactId>
            <groupId>org.slf4j</groupId>
          </exclusion>
          <exclusion>
            <artifactId>log4j</artifactId>
            <groupId>log4j</groupId>
          </exclusion>
          <exclusion>
            <groupId>org.jboss.netty</groupId>
            <artifactId>netty</artifactId>
          </exclusion>
        </exclusions>
      </dependency>

      <dependency>
        <groupId>org.apache.bookkeeper</groupId>
        <artifactId>stream-storage-java-client</artifactId>
        <version>${bookkeeper.version}</version>
      </dependency>

      <dependency>
        <groupId>org.apache.bookkeeper</groupId>
        <artifactId>bookkeeper-bookkeeper-stats-api</artifactId>
        <version>${bookkeeper.version}</version>
      </dependency>

      <dependency>
        <groupId>org.apache.bookkeeper.stats</groupId>
        <artifactId>datasketches-metrics-provider</artifactId>
        <version>${bookkeeper.version}</version>
        <exclusions>
          <exclusion>
            <artifactId>slf4j-log4j12</artifactId>
            <groupId>org.slf4j</groupId>
          </exclusion>
        </exclusions>
      </dependency>

      <dependency>
        <groupId>org.apache.bookkeeper.stats</groupId>
        <artifactId>prometheus-metrics-provider</artifactId>
        <version>${bookkeeper.version}</version>
      </dependency>

      <dependency>
        <groupId>org.rocksdb</groupId>
        <artifactId>rocksdbjni</artifactId>
        <version>${rocksdb.version}</version>
      </dependency>

      <dependency>
        <groupId>org.eclipse.jetty</groupId>
        <artifactId>jetty-server</artifactId>
        <version>${jetty.version}</version>
      </dependency>

      <dependency>
        <groupId>org.eclipse.jetty</groupId>
        <artifactId>jetty-servlet</artifactId>
        <version>${jetty.version}</version>
      </dependency>

      <dependency>
        <groupId>org.eclipse.jetty</groupId>
        <artifactId>jetty-servlets</artifactId>
        <version>${jetty.version}</version>
      </dependency>

      <dependency>
        <groupId>org.eclipse.jetty</groupId>
        <artifactId>jetty-proxy</artifactId>
        <version>${jetty.version}</version>
      </dependency>

      <dependency>
        <groupId>io.netty</groupId>
        <artifactId>netty-all</artifactId>
        <version>${netty.version}</version>
      </dependency>

      <dependency>
        <groupId>io.netty</groupId>
        <artifactId>netty-tcnative-boringssl-static</artifactId>
        <version>2.0.7.Final</version>
      </dependency>

      <dependency>
        <groupId>io.netty</groupId>
        <artifactId>netty</artifactId>
        <version>3.10.1.Final</version>
      </dependency>

      <dependency>
        <groupId>com.beust</groupId>
        <artifactId>jcommander</artifactId>
        <version>1.48</version>
      </dependency>

      <dependency>
        <groupId>com.google.guava</groupId>
        <artifactId>guava</artifactId>
        <version>20.0</version>
      </dependency>

      <dependency>
        <groupId>org.apache.commons</groupId>
        <artifactId>commons-lang3</artifactId>
        <version>3.4</version>
      </dependency>

      <dependency>
        <groupId>commons-configuration</groupId>
        <artifactId>commons-configuration</artifactId>
        <version>1.6</version>
      </dependency>

      <dependency>
        <groupId>net.jpountz.lz4</groupId>
        <artifactId>lz4</artifactId>
        <version>1.3.0</version>
      </dependency>

      <dependency>
        <groupId>org.slf4j</groupId>
        <artifactId>slf4j-api</artifactId>
        <version>${slf4j.version}</version>
      </dependency>

      <dependency>
        <groupId>org.slf4j</groupId>
        <artifactId>slf4j-simple</artifactId>
        <version>${slf4j.version}</version>
      </dependency>

      <dependency>
        <groupId>org.slf4j</groupId>
        <artifactId>jul-to-slf4j</artifactId>
        <version>${slf4j.version}</version>
      </dependency>

      <dependency>
        <groupId>org.slf4j</groupId>
        <artifactId>jcl-over-slf4j</artifactId>
        <version>${slf4j.version}</version>
      </dependency>

      <dependency>
        <groupId>org.apache.logging.log4j</groupId>
        <artifactId>log4j-api</artifactId>
        <version>${log4j2.version}</version>
      </dependency>

      <dependency>
        <groupId>org.apache.logging.log4j</groupId>
        <artifactId>log4j-core</artifactId>
        <version>${log4j2.version}</version>
      </dependency>

      <dependency>
        <groupId>org.apache.logging.log4j</groupId>
        <artifactId>log4j-slf4j-impl</artifactId>
        <version>${log4j2.version}</version>
      </dependency>

      <dependency>
        <groupId>org.apache.logging.log4j</groupId>
        <artifactId>log4j-web</artifactId>
        <version>${log4j2.version}</version>
      </dependency>

      <dependency>
        <groupId>org.apache.logging.log4j</groupId>
        <artifactId>log4j-api</artifactId>
        <type>test-jar</type>
        <version>${log4j2.version}</version>
      </dependency>

      <dependency>
        <groupId>org.apache.logging.log4j</groupId>
        <artifactId>log4j-core</artifactId>
        <type>test-jar</type>
        <version>${log4j2.version}</version>
      </dependency>

      <dependency>
        <groupId>commons-io</groupId>
        <artifactId>commons-io</artifactId>
        <version>2.5</version>
      </dependency>

      <dependency>
        <groupId>commons-codec</groupId>
        <artifactId>commons-codec</artifactId>
        <version>1.10</version>
      </dependency>

      <dependency>
        <groupId>org.glassfish.jersey.core</groupId>
        <artifactId>jersey-server</artifactId>
        <version>${jersey.version}</version>
      </dependency>

      <dependency>
        <groupId>org.glassfish.jersey.core</groupId>
        <artifactId>jersey-client</artifactId>
        <version>${jersey.version}</version>
      </dependency>

      <dependency>
        <groupId>org.glassfish.jersey.containers</groupId>
        <artifactId>jersey-container-servlet-core</artifactId>
        <version>${jersey.version}</version>
      </dependency>

      <dependency>
        <groupId>org.glassfish.jersey.containers</groupId>
        <artifactId>jersey-container-servlet</artifactId>
        <version>${jersey.version}</version>
      </dependency>

      <dependency>
        <groupId>javax.ws.rs</groupId>
        <artifactId>javax.ws.rs-api</artifactId>
        <version>2.1</version>
      </dependency>

      <dependency>
        <groupId>org.glassfish.jersey.media</groupId>
        <artifactId>jersey-media-json-jackson</artifactId>
        <version>${jersey.version}</version>
      </dependency>

      <dependency>
        <groupId>org.glassfish.jersey.media</groupId>
        <artifactId>jersey-media-multipart</artifactId>
        <version>${jersey.version}</version>
      </dependency>

      <dependency>
        <groupId>net.java.dev.jna</groupId>
        <artifactId>jna</artifactId>
        <version>4.2.0</version>
      </dependency>

      <dependency>
        <groupId>com.fasterxml.jackson.jaxrs</groupId>
        <artifactId>jackson-jaxrs-json-provider</artifactId>
        <version>${jackson.version}</version>
      </dependency>

      <dependency>
        <groupId>com.fasterxml.jackson.core</groupId>
        <artifactId>jackson-core</artifactId>
        <version>${jackson.version}</version>
      </dependency>

      <dependency>
        <groupId>com.fasterxml.jackson.core</groupId>
        <artifactId>jackson-databind</artifactId>
        <version>${jackson.version}</version>
      </dependency>

      <dependency>
        <groupId>com.fasterxml.jackson.core</groupId>
        <artifactId>jackson-annotations</artifactId>
        <version>${jackson.version}</version>
      </dependency>

      <dependency>
        <groupId>com.fasterxml.jackson.jaxrs</groupId>
        <artifactId>jackson-jaxrs-base </artifactId>
        <version>${jackson.version}</version>
      </dependency>

      <dependency>
        <groupId>com.fasterxml.jackson.datatype</groupId>
        <artifactId>jackson-datatype-joda</artifactId>
        <version>${jackson.version}</version>
      </dependency>

      <dependency>
        <groupId>com.fasterxml.jackson.dataformat</groupId>
        <artifactId>jackson-dataformat-yaml</artifactId>
        <version>${jackson.version}</version>
      </dependency>

      <dependency>
        <groupId>com.fasterxml.jackson.module</groupId>
        <artifactId>jackson-module-jsonSchema</artifactId>
        <version>2.9.0</version>
      </dependency>

      <dependency>
        <artifactId>log4j</artifactId>
        <groupId>log4j</groupId>
        <version>1.2.17</version>
        <exclusions>
          <exclusion>
            <groupId>com.sun.jmx</groupId>
            <artifactId>jmxri</artifactId>
          </exclusion>
        </exclusions>
      </dependency>

      <dependency>
        <groupId>org.hdrhistogram</groupId>
        <artifactId>HdrHistogram</artifactId>
        <version>2.1.9</version>
      </dependency>

      <dependency>
        <groupId>io.swagger</groupId>
        <artifactId>swagger-core</artifactId>
        <version>1.5.3</version>
      </dependency>

      <dependency>
        <groupId>com.wordnik</groupId>
        <artifactId>swagger-annotations</artifactId>
        <version>1.5.3-M1</version>
      </dependency>

      <dependency>
        <groupId>javax.servlet</groupId>
        <artifactId>javax.servlet-api</artifactId>
        <version>3.1.0</version>
      </dependency>

      <dependency>
        <groupId>com.github.ben-manes.caffeine</groupId>
        <artifactId>caffeine</artifactId>
        <version>2.3.3</version>
      </dependency>

      <dependency>
        <groupId>com.yahoo.athenz</groupId>
        <artifactId>athenz-zts-java-client</artifactId>
        <version>${athenz.version}</version>
      </dependency>

      <dependency>
        <groupId>com.yahoo.athenz</groupId>
        <artifactId>athenz-zpe-java-client</artifactId>
        <version>${athenz.version}</version>
      </dependency>

      <dependency>
        <groupId>com.github.zafarkhaja</groupId>
        <artifactId>java-semver</artifactId>
        <version>0.9.0</version>
      </dependency>

      <dependency>
        <groupId>io.prometheus</groupId>
        <artifactId>simpleclient</artifactId>
        <version>${prometheus.version}</version>
      </dependency>

      <dependency>
        <groupId>io.prometheus</groupId>
        <artifactId>simpleclient_hotspot</artifactId>
        <version>${prometheus.version}</version>
      </dependency>

      <dependency>
        <groupId>io.prometheus</groupId>
        <artifactId>simpleclient_servlet</artifactId>
        <version>${prometheus.version}</version>
      </dependency>

      <dependency>
        <groupId>com.carrotsearch</groupId>
        <artifactId>hppc</artifactId>
        <version>0.7.3</version>
      </dependency>

      <dependency>
        <groupId>org.apache.spark</groupId>
        <artifactId>spark-streaming_2.10</artifactId>
        <version>2.1.0</version>
        <exclusions>
          <exclusion>
            <groupId>com.google.guava</groupId>
            <artifactId>guava</artifactId>
          </exclusion>
          <exclusion>
            <groupId>io.netty</groupId>
            <artifactId>netty-codec-http</artifactId>
          </exclusion>
          <exclusion>
            <groupId>io.netty</groupId>
            <artifactId>netty-transport-native-epoll</artifactId>
          </exclusion>
          <exclusion>
            <groupId>io.netty</groupId>
            <artifactId>netty</artifactId>
          </exclusion>
          <exclusion>
            <groupId>io.netty</groupId>
            <artifactId>netty-all</artifactId>
          </exclusion>
        </exclusions>
      </dependency>

      <dependency>
        <groupId>org.aspectj</groupId>
        <artifactId>aspectjrt</artifactId>
        <version>${aspectj.version}</version>
      </dependency>

      <dependency>
        <groupId>org.aspectj</groupId>
        <artifactId>aspectjweaver</artifactId>
        <version>${aspectj.version}</version>
      </dependency>

      <dependency>
        <groupId>com.ea.agentloader</groupId>
        <artifactId>ea-agent-loader</artifactId>
        <version>1.0.2</version>
      </dependency>

      <dependency>
        <groupId>org.bouncycastle</groupId>
        <artifactId>bcpkix-jdk15on</artifactId>
        <version>${bouncycastle.version}</version>
      </dependency>

      <dependency>
        <groupId>net.jodah</groupId>
        <artifactId>typetools</artifactId>
        <version>${typetools.version}</version>
      </dependency>

      <dependency>
        <groupId>io.grpc</groupId>
        <artifactId>grpc-all</artifactId>
        <version>${grpc.version}</version>
      </dependency>

      <dependency>
        <groupId>com.google.code.gson</groupId>
        <artifactId>gson</artifactId>
        <version>${gson.version}</version>
      </dependency>

      <dependency>
        <groupId>com.yahoo.datasketches</groupId>
        <artifactId>sketches-core</artifactId>
        <version>${sketches.version}</version>
      </dependency>

      <dependency>
        <groupId>com.amazonaws</groupId>
        <artifactId>aws-java-sdk-bom</artifactId>
        <version>${aws-sdk.version}</version>
        <type>pom</type>
        <scope>import</scope>
      </dependency>

      <!-- use shaded dependency util pulsar bump zookeeper version to 3.5 -->
      <dependency>
        <groupId>org.apache.distributedlog</groupId>
        <artifactId>distributedlog-core-shaded</artifactId>
        <version>${bookkeeper.version}</version>
      </dependency>

      <!-- test dependencies -->
      <dependency>
        <groupId>com.lmax</groupId>
        <artifactId>disruptor</artifactId>
        <version>${disruptor.version}</version>
      </dependency>

      <dependency>
        <groupId>io.findify</groupId>
        <artifactId>s3mock_2.12</artifactId>
        <version>${s3mock.version}</version>
        <scope>test</scope>
      </dependency>
    </dependencies>
  </dependencyManagement>

  <dependencies>
    <!-- These dependencies are common to all the submodules -->
    <dependency>
      <groupId>org.apache.pulsar</groupId>
      <artifactId>buildtools</artifactId>
      <version>${project.version}</version>
      <scope>test</scope>
    </dependency>

    <dependency>
      <groupId>org.testng</groupId>
      <artifactId>testng</artifactId>
      <scope>test</scope>
    </dependency>

    <dependency>
      <groupId>org.mockito</groupId>
      <artifactId>mockito-core</artifactId>
      <scope>test</scope>
    </dependency>

    <dependency>
      <groupId>org.powermock</groupId>
      <artifactId>powermock-api-mockito</artifactId>
      <scope>test</scope>
    </dependency>

    <dependency>
      <groupId>org.powermock</groupId>
      <artifactId>powermock-module-testng</artifactId>
      <scope>test</scope>
    </dependency>

    <dependency>
      <groupId>org.projectlombok</groupId>
      <artifactId>lombok</artifactId>
      <version>1.16.20</version>
      <scope>provided</scope>
    </dependency>

    <dependency>
      <!-- We use MockedBookKeeper in many unit tests -->
      <groupId>org.apache.bookkeeper</groupId>
      <artifactId>bookkeeper-server-tests-shaded</artifactId>
      <version>${bookkeeper.version}</version>
      <scope>test</scope>
      <exclusions>
        <exclusion>
          <groupId>org.slf4j</groupId>
          <artifactId>slf4j-log4j12</artifactId>
        </exclusion>
        <exclusion>
          <artifactId>log4j</artifactId>
            <groupId>log4j</groupId>
        </exclusion>
          <exclusion>
            <groupId>org.jboss.netty</groupId>
            <artifactId>netty</artifactId>
        </exclusion>
      </exclusions>
    </dependency>
  </dependencies>

  <build>
    <finalName>${project.artifactId}</finalName>
    <plugins>
      <plugin>
        <groupId>org.apache.maven.plugins</groupId>
        <artifactId>maven-checkstyle-plugin</artifactId>
        <dependencies>
          <dependency>
            <groupId>org.apache.pulsar</groupId>
            <artifactId>buildtools</artifactId>
            <version>${project.version}</version>
          </dependency>
        </dependencies>
      </plugin>
      <plugin>
        <artifactId>maven-compiler-plugin</artifactId>
        <configuration>
          <source>1.8</source>
          <target>1.8</target>
          <encoding>UTF-8</encoding>
          <showDeprecation>true</showDeprecation>
          <showWarnings>true</showWarnings>
          <optimize>true</optimize>
        </configuration>
      </plugin>
      <plugin>
        <groupId>org.apache.maven.plugins</groupId>
        <artifactId>maven-surefire-plugin</artifactId>
        <configuration>
          <argLine> -Xmx2G -XX:MaxDirectMemorySize=8G
            -Dio.netty.leakDetectionLevel=advanced
            -Dlog4j.configurationFile=log4j2.xml
          </argLine>
          <reuseForks>false</reuseForks>
          <forkCount>1</forkCount>
          <redirectTestOutputToFile>${redirectTestOutputToFile}</redirectTestOutputToFile>
          <trimStackTrace>false</trimStackTrace>
          <properties>
            <property>
              <name>testRealAWS</name>
              <value>${testRealAWS}</value>
            </property>
            <property>
              <name>testRetryCount</name>
              <value>${testRetryCount}</value>
            </property>
            <property>
              <name>listener</name>
              <value>org.apache.pulsar.tests.PulsarTestListener,org.apache.pulsar.tests.AnnotationListener</value>
            </property>
          </properties>
        </configuration>
      </plugin>

      <plugin>
        <groupId>com.mycila</groupId>
        <artifactId>license-maven-plugin</artifactId>
        <version>3.0.rc1</version>
        <configuration>
          <header>src/license-header.txt</header>

          <excludes>
            <exclude>LICENSE</exclude>
            <exclude>NOTICE</exclude>
            <exclude>DISCLAIMER</exclude>
            <exclude>**/*.txt</exclude>
            <exclude>**/*.pem</exclude>
            <exclude>**/*.crt</exclude>
            <exclude>**/*.key</exclude>
            <exclude>**/*.csr</exclude>
            <exclude>src/main/java/org/apache/bookkeeper/mledger/proto/MLDataFormats.java</exclude>
            <exclude>src/main/java/org/apache/pulsar/broker/service/schema/proto/SchemaRegistryFormat.java</exclude>
            <exclude>src/main/java/org/apache/pulsar/common/api/proto/PulsarApi.java</exclude>
            <exclude>bin/proto/*</exclude>
            <exclude>**/*.patch</exclude>
            <exclude>data/**</exclude>
            <exclude>logs/**</exclude>
            <exclude>**/*.versionsBackup</exclude>
            <exclude>**/circe/**</exclude>
            <exclude>pulsar-broker/src/test/resources/authentication/basic/.htpasswd</exclude>
            <exclude>pulsar-client-cpp/lib/checksum/int_types.h</exclude>
            <exclude>pulsar-client-cpp/lib/checksum/gf2.hpp</exclude>
            <exclude>pulsar-client-cpp/lib/checksum/crc32c_sse42.cc</exclude>
            <exclude>pulsar-client-cpp/lib/checksum/crc32c_sse42.h</exclude>
            <exclude>pulsar-client-cpp/lib/checksum/crc32c_sw.cc</exclude>
            <exclude>pulsar-client-cpp/lib/lz4/lz4.*</exclude>
            <exclude>pulsar-client-cpp/.idea/*</exclude>
            <exclude>pulsar-client-cpp/lib/PulsarApi.pb.*</exclude>
            <exclude>pulsar-client-cpp/CMakeFiles/**</exclude>
            <exclude>pulsar-client-cpp/**/Makefile</exclude>
            <exclude>pulsar-client-cpp/**/cmake_install.cmake</exclude>
            <exclude>**/*.pyc</exclude>
            <exclude>**/*.graffle</exclude>
            <exclude>**/*.hgrm</exclude>
            <exclude>**/CMakeFiles/**</exclude>
            <exclude>dashboard/django/stats/migrations/*.py</exclude>
            <exclude>site/vendor/**</exclude>
            <exclude>site/scripts/doxygen/**</exclude>
            <exclude>site/api/**</exclude>
            <exclude>site/.sass-cache/**</exclude>
            <exclude>site/generated/**</exclude>
            <exclude>site/js/jquery.tocify.min.js</exclude>
            <exclude>site/js/jquery.scrollTo.min.js</exclude>
            <exclude>site/Gemfile.lock</exclude>
            <exclude>site/VERSIONS</exclude>
            <exclude>site/_sass/bootstrap-sass/**</exclude>
            <exclude>site/_sass/font-awesome/**</exclude>
            <exclude>site/fonts/**</exclude>
            <exclude>site/img/**</exclude>
            <exclude>generated-site/**</exclude>
            <exclude>.github/*.md</exclude>
          </excludes>
          <mapping>
            <proto>JAVADOC_STYLE</proto>
            <conf>SCRIPT_STYLE</conf>
            <ini>SCRIPT_STYLE</ini>
            <yaml>SCRIPT_STYLE</yaml>
            <tf>SCRIPT_STYLE</tf>
            <cfg>SCRIPT_STYLE</cfg>
            <Makefile>SCRIPT_STYLE</Makefile>
            <service>SCRIPT_STYLE</service>
            <cc>JAVADOC_STYLE</cc>
            <md>XML_STYLE</md>
            <txt>SCRIPT_STYLE</txt>
            <scss>JAVADOC_STYLE</scss>
            <Doxyfile>SCRIPT_STYLE</Doxyfile>
            <pulsar>SCRIPT_STYLE</pulsar>
            <pulsar-managed-ledger-admin>SCRIPT_STYLE</pulsar-managed-ledger-admin>
            <pulsar-daemon>SCRIPT_STYLE</pulsar-daemon>
            <pulsar-admin>SCRIPT_STYLE</pulsar-admin>
            <pulsar-perf>SCRIPT_STYLE</pulsar-perf>
            <pulsar-client>SCRIPT_STYLE</pulsar-client>
            <bookkeeper>SCRIPT_STYLE</bookkeeper>
            <tfvars>SCRIPT_STYLE</tfvars>
          </mapping>
        </configuration>
      </plugin>
      <plugin>
        <groupId>org.apache.maven.plugins</groupId>
        <artifactId>maven-dependency-plugin</artifactId>
        <executions>
          <execution>
            <id>build-classpath</id>
            <phase>generate-sources</phase>
            <goals>
              <goal>build-classpath</goal>
            </goals>
            <configuration>
              <outputFile>target/classpath.txt</outputFile>
              <includeScope>runtime</includeScope>
            </configuration>
          </execution>
        </executions>
      </plugin>
      <plugin>
        <groupId>org.apache.rat</groupId>
        <artifactId>apache-rat-plugin</artifactId>
        <configuration>
          <excludes>
            <!-- Other license files -->
            <exclude>licenses/LICENSE-*.txt</exclude>
            <exclude>src/assemble/README.bin.txt</exclude>
            <exclude>src/assemble/LICENSE.bin.txt</exclude>
            <exclude>src/assemble/NOTICE.bin.txt</exclude>

            <!-- These files are generated automatically by the Protobuf compiler
                 and are included in source tree for convenience -->
            <exclude>src/main/java/org/apache/bookkeeper/mledger/proto/MLDataFormats.java</exclude>
            <exclude>src/main/java/org/apache/pulsar/common/api/proto/PulsarApi.java</exclude>
            <exclude>src/main/java/org/apache/pulsar/broker/service/schema/proto/SchemaRegistryFormat.java</exclude>
            <exclude>bin/proto/MLDataFormats_pb2.py</exclude>

            <!-- This is generated during maven build -->
            <exclude>dependency-reduced-pom.xml</exclude>

            <!-- LZ4 code is under BSD 2-clause  -->
            <exclude>pulsar-client-cpp/lib/lz4/lz4.*</exclude>

            <!-- This file is using ZLib license -->
            <exclude>pulsar-client-cpp/lib/checksum/crc32c_sw.cc</exclude>

            <!-- This is a text property file that contains just a class name -->
            <exclude>**/META-INF/services/com.scurrilous.circe.HashProvider</exclude>

            <!-- Django generated code -->
            <exclude>dashboard/django/stats/migrations/*.py</exclude>
            <exclude>dashboard/conf/uwsgi_params</exclude>

            <!-- Exclude certificates used for tests -->
            <exclude>**/*.crt</exclude>
            <exclude>**/*.key</exclude>
            <exclude>**/*.csr</exclude>
            <exclude>**/*.pem</exclude>
            <exclude>**/*.json</exclude>
            <exclude>**/*.htpasswd</exclude>
            <exclude>src/test/resources/athenz.conf.test</exclude>
            <exclude>deployment/terraform-ansible/templates/myid</exclude>

            <!-- Python requirements files -->
            <exclude>**/requirements.txt</exclude>
          </excludes>
        </configuration>
      </plugin>
    </plugins>

    <pluginManagement>
      <plugins>
        <plugin>
          <groupId>org.apache.maven.plugins</groupId>
          <artifactId>maven-surefire-plugin</artifactId>
          <version>2.21.0</version>
        </plugin>
        <plugin>
          <groupId>org.apache.maven.plugins</groupId>
          <artifactId>maven-dependency-plugin</artifactId>
          <version>2.10</version>
        </plugin>
        <plugin>
          <artifactId>maven-clean-plugin</artifactId>
          <version>2.4.1</version>
        </plugin>
        <plugin>
          <artifactId>maven-compiler-plugin</artifactId>
          <version>3.7.0</version>
        </plugin>
        <plugin>
          <groupId>org.apache.maven.plugins</groupId>
          <artifactId>maven-shade-plugin</artifactId>
          <version>3.1.0</version>
        </plugin>
        <plugin>
          <artifactId>maven-enforcer-plugin</artifactId>
          <version>1.0.1</version>
        </plugin>
        <plugin>
          <artifactId>maven-javadoc-plugin</artifactId>
          <version>2.10.3</version>
          <configuration>
            <additionalparam>-Xdoclint:none</additionalparam>
          </configuration>
        </plugin>
        <plugin>
          <groupId>org.apache.maven</groupId>
          <artifactId>maven-archiver</artifactId>
          <version>2.5</version>
        </plugin>
        <plugin>
          <groupId>org.apache.maven.plugins</groupId>
          <artifactId>maven-checkstyle-plugin</artifactId>
          <version>3.0.0</version>
      </plugin>
        <plugin>
          <groupId>org.eclipse.m2e</groupId>
          <artifactId>lifecycle-mapping</artifactId>
          <version>1.0.0</version>
          <configuration>
            <lifecycleMappingMetadata>
              <pluginExecutions>
                <pluginExecution>
                  <pluginExecutionFilter>
                    <groupId>org.apache.maven.plugins</groupId>
                    <artifactId>maven-dependency-plugin</artifactId>
                    <versionRange>[1.0,)</versionRange>
                    <goals>
                      <goal>build-classpath</goal>
                    </goals>
                  </pluginExecutionFilter>
                  <action>
                    <ignore />
                  </action>
                </pluginExecution>
              </pluginExecutions>
            </lifecycleMappingMetadata>
          </configuration>
        </plugin>
      </plugins>
    </pluginManagement>
    <extensions>
      <extension>
        <groupId>org.apache.maven.wagon</groupId>
        <artifactId>wagon-ssh-external</artifactId>
        <version>2.10</version>
      </extension>
    </extensions>
  </build>

  <profiles>
    <profile>
      <id>coverage</id>
      <build>
        <plugins>
          <plugin>
            <groupId>org.jacoco</groupId>
            <artifactId>jacoco-maven-plugin</artifactId>
            <version>0.7.7.201606060606</version>
            <executions>
              <execution>
                <id>pre-unit-test</id>
                <goals>
                  <goal>prepare-agent</goal>
                </goals>
              </execution>
              <execution>
                <id>post-test</id>
                <phase>test</phase>
                <goals>
                  <goal>report</goal>
                </goals>
                <configuration>
                  <outputDirectory>target/report</outputDirectory>
                </configuration>
              </execution>
            </executions>
          </plugin>
        </plugins>
      </build>
      <reporting>
        <plugins>
          <plugin>
            <groupId>org.apache.maven.plugins</groupId>
            <artifactId>maven-checkstyle-plugin</artifactId>
            <configuration>
              <configLocation>pulsar/checkstyle.xml</configLocation>
              <suppressionsLocation>pulsar/suppressions.xml</suppressionsLocation>
              <suppressionsFileExpression>checkstyle.suppressions.file</suppressionsFileExpression>
            </configuration>
          </plugin>
          <plugin>
            <artifactId>maven-javadoc-plugin</artifactId>
            <configuration>
              <additionalparam>-Xdoclint:none</additionalparam>
            </configuration>
          </plugin>
          <plugin>
            <groupId>org.jacoco</groupId>
            <artifactId>jacoco-maven-plugin</artifactId>
            <reportSets>
              <reportSet>
                <reports>
                  <report>report</report>
                </reports>
              </reportSet>
            </reportSets>
          </plugin>
        </plugins>
      </reporting>
    </profile>
    <profile>
      <id>docker</id>
    </profile>
  </profiles>

  <repositories>
    <repository>
      <id>central</id>
      <layout>default</layout>
      <url>https://repo1.maven.org/maven2</url>
    </repository>
    <repository>
      <snapshots>
        <enabled>false</enabled>
      </snapshots>
      <id>bintray-yahoo-maven</id>
      <name>bintray</name>
      <url>https://yahoo.bintray.com/maven</url>
    </repository>
  </repositories>
</project><|MERGE_RESOLUTION|>--- conflicted
+++ resolved
@@ -101,17 +101,15 @@
     <module>docker</module>
     <module>tests</module>
     <module>pulsar-log4j2-appender</module>
+    <module>protobuf-shaded</module>
+
     <!-- functions-related modules -->
     <module>pulsar-functions</module>
-<<<<<<< HEAD
     <!-- connector related modules -->
     <module>pulsar-connect</module>
 
-    <module>protobuf-shaded</module>
-=======
     <!-- connector-related modules -->
     <module>pulsar-io</module>
->>>>>>> e6bcae54
   </modules>
 
   <issueManagement>
