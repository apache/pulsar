--- conflicted
+++ resolved
@@ -118,13 +118,10 @@
     <aspectj.version>1.8.9</aspectj.version>
     <rocksdb.version>5.8.6</rocksdb.version>
     <slf4j.version>1.7.25</slf4j.version>
-<<<<<<< HEAD
-    <log4j2.version>2.8.2</log4j2.version>
-=======
+    <log4j2.version>2.10.0</log4j2.version>
     <bouncycastle.version>1.55</bouncycastle.version>
     <jackson.version>2.9.3</jackson.version>
     <puppycrawl.checkstyle.version>6.19</puppycrawl.checkstyle.version>
->>>>>>> f38a003a
   </properties>
 
   <dependencyManagement>
@@ -188,22 +185,6 @@
         <groupId>org.apache.zookeeper</groupId>
         <artifactId>zookeeper</artifactId>
         <version>${zookeeper.version}</version>
-<<<<<<< HEAD
-        <exclusions>
-          <exclusion>
-            <artifactId>slf4j-log4j12</artifactId>
-            <groupId>org.slf4j</groupId>
-          </exclusion>
-        </exclusions>
-      </dependency>
-
-      <dependency>
-        <groupId>org.apache.zookeeper</groupId>
-        <artifactId>zookeeper</artifactId>
-        <classifier>tests</classifier>
-        <version>${zookeeper.version}</version>
-=======
->>>>>>> f38a003a
         <exclusions>
           <exclusion>
             <artifactId>slf4j-log4j12</artifactId>
