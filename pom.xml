<?xml version="1.0" encoding="UTF-8"?>
<!--

    Licensed to the Apache Software Foundation (ASF) under one
    or more contributor license agreements.  See the NOTICE file
    distributed with this work for additional information
    regarding copyright ownership.  The ASF licenses this file
    to you under the Apache License, Version 2.0 (the
    "License"); you may not use this file except in compliance
    with the License.  You may obtain a copy of the License at

      http://www.apache.org/licenses/LICENSE-2.0

    Unless required by applicable law or agreed to in writing,
    software distributed under the License is distributed on an
    "AS IS" BASIS, WITHOUT WARRANTIES OR CONDITIONS OF ANY
    KIND, either express or implied.  See the License for the
    specific language governing permissions and limitations
    under the License.

-->
<project xmlns="http://maven.apache.org/POM/4.0.0" xmlns:xsi="http://www.w3.org/2001/XMLSchema-instance"
  xsi:schemaLocation="http://maven.apache.org/POM/4.0.0 http://maven.apache.org/xsd/maven-4.0.0.xsd">
  <modelVersion>4.0.0</modelVersion>
  <packaging>pom</packaging>
  <parent>
    <groupId>org.apache</groupId>
    <artifactId>apache</artifactId>
    <version>29</version>
  </parent>

  <groupId>org.apache.pulsar</groupId>
  <artifactId>pulsar</artifactId>

  <version>3.0.0-SNAPSHOT</version>

  <name>Pulsar</name>
  <description>Pulsar is a distributed pub-sub messaging platform with a very
flexible messaging model and an intuitive client API.</description>
  <url>https://github.com/apache/pulsar</url>

  <organization>
    <name>Apache Software Foundation</name>
    <url>https://www.apache.org/</url>
  </organization>
  <inceptionYear>2017</inceptionYear>

  <developers>
    <developer>
      <organization>Apache Pulsar developers</organization>
      <organizationUrl>https://pulsar.apache.org/</organizationUrl>
    </developer>
  </developers>

  <licenses>
    <license>
      <name>Apache License, Version 2.0</name>
      <url>https://www.apache.org/licenses/LICENSE-2.0.txt</url>
      <distribution>repo</distribution>
    </license>
  </licenses>

  <scm>
    <url>https://github.com/apache/pulsar</url>
    <connection>scm:git:https://github.com/apache/pulsar.git</connection>
    <developerConnection>scm:git:ssh://git@github.com:apache/pulsar.git</developerConnection>
  </scm>

  <ciManagement>
    <system>GitHub Actions</system>
    <url>https://github.com/apache/pulsar/actions</url>
  </ciManagement>

  <issueManagement>
    <system>Github</system>
    <url>https://github.com/apache/pulsar/issues</url>
  </issueManagement>

  <properties>
    <maven.compiler.source>17</maven.compiler.source>
    <maven.compiler.target>17</maven.compiler.target>
    <pulsar.broker.compiler.release>${maven.compiler.target}</pulsar.broker.compiler.release>
    <pulsar.client.compiler.release>8</pulsar.client.compiler.release>

    <pulsar.client.python.version>2.10.1</pulsar.client.python.version>

    <!--config keys to configure test selection -->
    <include>**/Test*.java,**/*Test.java,**/*Tests.java,**/*TestCase.java</include>
    <exclude/>
    <groups/>
    <excludedGroups>quarantine</excludedGroups>

    <project.build.sourceEncoding>UTF-8</project.build.sourceEncoding>
    <project.reporting.outputEncoding>UTF-8</project.reporting.outputEncoding>
    <project.build.outputTimestamp>${maven.build.timestamp}</project.build.outputTimestamp>
    <redirectTestOutputToFile>true</redirectTestOutputToFile>

    <!-- By default build for local Docker platform.
         To create multi-arch image, pass -Ddocker.platforms=linux/arm64,linux/amd64
    -->
    <docker.platforms></docker.platforms>

    <!-- required for running tests on JDK11+ -->
    <test.additional.args>
      --add-opens java.base/jdk.internal.loader=ALL-UNNAMED
      --add-opens java.base/java.lang=ALL-UNNAMED <!--Mockito-->
      --add-opens java.base/java.io=ALL-UNNAMED <!--Bookkeeper NativeIO-->
      --add-opens java.base/java.util=ALL-UNNAMED <!--System Lambda-->
      --add-opens java.base/sun.net=ALL-UNNAMED <!--netty.DnsResolverUtil-->
<<<<<<< HEAD
      --add-opens java.management/sun.management=ALL-UNNAMED <!--JvmDefaultGCMetricsLogger-->
      --add-opens java.base/jdk.internal.platform=ALL-UNNAMED <!--LinuxInfoUtils-->
=======
      --add-opens java.management/sun.management=ALL-UNNAMED <!--JvmDefaultGCMetricsLogger & MBeanStatsGenerator-->
      --add-opens jdk.management/com.sun.management.internal=ALL-UNNAMED <!--MBeanStatsGenerator-->
>>>>>>> f7c0b3c4
    </test.additional.args>
    <testReuseFork>true</testReuseFork>
    <testForkCount>4</testForkCount>
    <testRealAWS>false</testRealAWS>
    <testRetryCount>1</testRetryCount>
    <testFailFast>true</testFailFast>
    <testFailFastFile></testFailFastFile>
    <testJacocoAgentArgument/>
    <integrationtest.coverage.enabled>false</integrationtest.coverage.enabled>
    <integrationtest.coverage.dir>${project.build.directory}</integrationtest.coverage.dir>
    <!-- skip jacoco report by default since it's not a proper aggregate report -->
    <jacoco.report.skip>true</jacoco.report.skip>
    <testHeapDumpPath>/tmp</testHeapDumpPath>
    <surefire.shutdown>kill</surefire.shutdown>
    <docker.organization>apachepulsar</docker.organization>
    <skipSourceReleaseAssembly>false</skipSourceReleaseAssembly>
    <skipBuildDistribution>false</skipBuildDistribution>
    <shadePluginPhase>package</shadePluginPhase>
    <narPluginPhase>package</narPluginPhase>

    <!-- apache commons -->
    <commons-compress.version>1.21</commons-compress.version>

    <bookkeeper.version>4.16.1</bookkeeper.version>
    <zookeeper.version>3.8.1</zookeeper.version>
    <commons-cli.version>1.5.0</commons-cli.version>
    <commons-text.version>1.10.0</commons-text.version>
    <snappy.version>1.1.8.4</snappy.version> <!-- ZooKeeper server -->
    <dropwizardmetrics.version>4.1.12.1</dropwizardmetrics.version> <!-- ZooKeeper server -->
    <curator.version>5.1.0</curator.version>
    <netty.version>4.1.89.Final</netty.version>
    <netty-iouring.version>0.0.18.Final</netty-iouring.version>
    <jetty.version>9.4.48.v20220622</jetty.version>
    <conscrypt.version>2.5.2</conscrypt.version>
    <jersey.version>2.34</jersey.version>
    <athenz.version>1.10.50</athenz.version>
    <prometheus.version>0.16.0</prometheus.version>
    <vertx.version>4.3.8</vertx.version>
    <rocksdb.version>7.9.2</rocksdb.version>
    <slf4j.version>1.7.32</slf4j.version>
    <commons.collections4.version>4.4</commons.collections4.version>
    <log4j2.version>2.18.0</log4j2.version>
    <bouncycastle.version>1.69</bouncycastle.version>
    <bouncycastle.bcpkix-fips.version>1.0.6</bouncycastle.bcpkix-fips.version>
    <bouncycastle.bc-fips.version>1.0.2.3</bouncycastle.bc-fips.version>
    <jackson.version>2.14.2</jackson.version>
    <reflections.version>0.10.2</reflections.version>
    <swagger.version>1.6.2</swagger.version>
    <puppycrawl.checkstyle.version>8.37</puppycrawl.checkstyle.version>
    <docker-maven.version>0.42.1</docker-maven.version>
    <docker.verbose>true</docker.verbose>
    <typetools.version>0.5.0</typetools.version>
    <protobuf3.version>3.19.6</protobuf3.version>
    <protoc3.version>${protobuf3.version}</protoc3.version>
    <grpc.version>1.45.1</grpc.version>
    <google-http-client.version>1.41.0</google-http-client.version>
    <perfmark.version>0.19.0</perfmark.version>
    <protoc-gen-grpc-java.version>${grpc.version}</protoc-gen-grpc-java.version>
    <gson.version>2.8.9</gson.version>
    <system-lambda.version>1.2.1</system-lambda.version>
    <sketches.version>0.8.3</sketches.version>
    <hbc-core.version>2.2.0</hbc-core.version>
    <cassandra.version>3.11.2</cassandra.version>
    <aerospike-client.version>4.4.20</aerospike-client.version>
    <kafka-client.version>3.4.0</kafka-client.version>
    <rabbitmq-client.version>5.5.3</rabbitmq-client.version>
    <aws-sdk.version>1.12.262</aws-sdk.version>
    <avro.version>1.10.2</avro.version>
    <joda.version>2.10.10</joda.version>
    <jclouds.version>2.5.0</jclouds.version>
    <guice.version>5.1.0</guice.version>
    <sqlite-jdbc.version>3.36.0.3</sqlite-jdbc.version>
    <mysql-jdbc.version>8.0.11</mysql-jdbc.version>
    <postgresql-jdbc.version>42.5.1</postgresql-jdbc.version>
    <clickhouse-jdbc.version>0.3.2-patch11</clickhouse-jdbc.version>
    <mariadb-jdbc.version>2.7.5</mariadb-jdbc.version>
    <openmldb-jdbc.version>0.4.4-hotfix1</openmldb-jdbc.version>
    <hdfs-offload-version3>3.3.5</hdfs-offload-version3>
    <json-smart.version>2.4.10</json-smart.version>
    <opensearch.version>1.2.4</opensearch.version>
    <elasticsearch-java.version>8.5.2</elasticsearch-java.version>
    <trino.version>368</trino.version>
    <debezium.version>1.9.7.Final</debezium.version>
    <debezium.postgresql.version>42.5.0</debezium.postgresql.version>
    <debezium.mysql.version>8.0.30</debezium.mysql.version>
    <!-- Override version that brings CVE-2022-3143 with debezium -->
    <wildfly-elytron.version>1.15.16.Final</wildfly-elytron.version>
    <jsonwebtoken.version>0.11.1</jsonwebtoken.version>
    <opencensus.version>0.28.0</opencensus.version>
    <hadoop2.version>2.10.2</hadoop2.version>
    <hadoop3.version>3.3.4</hadoop3.version>
    <hbase.version>2.4.15</hbase.version>
    <guava.version>31.0.1-jre</guava.version>
    <jcip.version>1.0</jcip.version>
    <prometheus-jmx.version>0.16.1</prometheus-jmx.version>
    <confluent.version>6.2.8</confluent.version>
    <aircompressor.version>0.20</aircompressor.version>
    <asynchttpclient.version>2.12.1</asynchttpclient.version>
    <jcommander.version>1.82</jcommander.version>
    <commons-lang3.version>3.11</commons-lang3.version>
    <commons-configuration.version>1.10</commons-configuration.version>
    <commons-io.version>2.8.0</commons-io.version>
    <commons-codec.version>1.15</commons-codec.version>
    <javax.ws.rs-api.version>2.1</javax.ws.rs-api.version>
    <hdrHistogram.version>2.1.9</hdrHistogram.version>
    <javax.servlet-api>3.1.0</javax.servlet-api>
    <caffeine.version>2.9.1</caffeine.version>
    <java-semver.version>0.9.0</java-semver.version>
    <jline.version>2.14.6</jline.version>
    <jline3.version>3.21.0</jline3.version>
    <hppc.version>0.9.1</hppc.version>
    <spark-streaming_2.10.version>2.1.0</spark-streaming_2.10.version>
    <assertj-core.version>3.18.1</assertj-core.version>
    <lombok.version>1.18.26</lombok.version>
    <javax.annotation-api.version>1.3.2</javax.annotation-api.version>
    <jaxb-api>2.3.1</jaxb-api>
    <javax.activation.version>1.2.0</javax.activation.version>
    <jakarta.activation.version>1.2.2</jakarta.activation.version>
    <jakarta.xml.bind.version>2.3.3</jakarta.xml.bind.version>
    <jakarta.validation.version>2.0.2</jakarta.validation.version>
    <jna.version>5.12.1</jna.version>
    <kubernetesclient.version>18.0.0</kubernetesclient.version>
    <okhttp3.version>4.9.3</okhttp3.version>
    <!-- use okio version that matches the okhttp3 version -->
    <okio.version>2.8.0</okio.version>
    <!-- override kotlin-stdlib used by okio in order to address CVE-2020-29582 -->
    <kotlin-stdlib.version>1.8.20</kotlin-stdlib.version>
    <nsq-client.version>1.0</nsq-client.version>
    <cron-utils.version>9.1.6</cron-utils.version>
    <spring.version>5.3.27</spring.version>
    <apache-http-client.version>4.5.13</apache-http-client.version>
    <apache-httpcomponents.version>4.4.15</apache-httpcomponents.version>
    <jetcd.version>0.5.11</jetcd.version>
    <snakeyaml.version>2.0</snakeyaml.version>
    <ant.version>1.10.12</ant.version>
    <seancfoley.ipaddress.version>5.3.3</seancfoley.ipaddress.version>
    <disruptor.version>3.4.3</disruptor.version>
    <zstd-jni.version>1.5.2-3</zstd-jni.version>
    <netty-reactive-streams.version>2.0.6</netty-reactive-streams.version>

    <!-- test dependencies -->
    <testcontainers.version>1.17.6</testcontainers.version>
    <hamcrest.version>2.2</hamcrest.version>

    <!-- Set docker-java.version to the version of docker-java used in Testcontainers -->
    <docker-java.version>3.2.13</docker-java.version>
    <kerby.version>1.1.1</kerby.version>
    <testng.version>7.7.0</testng.version>
    <mockito.version>3.12.4</mockito.version>
    <javassist.version>3.25.0-GA</javassist.version>
    <skyscreamer.version>1.5.0</skyscreamer.version>
    <objenesis.version>3.1</objenesis.version>
    <awaitility.version>4.2.0</awaitility.version>
    <reload4j.version>1.2.22</reload4j.version>
    <jettison.version>1.5.4</jettison.version>
    <woodstox.version>5.4.0</woodstox.version>
    <wiremock.version>2.33.2</wiremock.version>

    <!-- Plugin dependencies -->
    <protobuf-maven-plugin.version>0.6.1</protobuf-maven-plugin.version>
    <exec-maven-plugin.version>3.0.0</exec-maven-plugin.version>
    <license-maven-plugin.version>4.1</license-maven-plugin.version>
    <directory-maven-plugin.version>1.0</directory-maven-plugin.version>
    <maven-enforcer-plugin.version>3.1.0</maven-enforcer-plugin.version>
    <!-- surefire.version is defined in apache parent pom -->
    <!-- it is used for surefire, failsafe and surefire-report plugins -->
    <!-- do not upgrade surefire.version to 3.0.0-M5 since it runs slowly and breaks tests. -->
    <surefire.version>3.0.0-M3</surefire.version>
    <maven-assembly-plugin.version>3.4.2</maven-assembly-plugin.version>
    <maven-compiler-plugin.version>3.10.1</maven-compiler-plugin.version>
    <maven-dependency-plugin.version>3.4.0</maven-dependency-plugin.version>
    <maven-modernizer-plugin.version>2.3.0</maven-modernizer-plugin.version>
    <maven-shade-plugin>3.4.1</maven-shade-plugin>
    <maven-antrun-plugin.version>3.1.0</maven-antrun-plugin.version>
    <properties-maven-plugin.version>1.1.0</properties-maven-plugin.version>
    <nifi-nar-maven-plugin.version>1.3.4</nifi-nar-maven-plugin.version>
    <maven-checkstyle-plugin.version>3.1.2</maven-checkstyle-plugin.version>
    <git-commit-id-plugin.version>4.0.2</git-commit-id-plugin.version>
    <wagon-ssh-external.version>3.4.3</wagon-ssh-external.version>
    <os-maven-plugin.version>1.7.0</os-maven-plugin.version>
    <jacoco-maven-plugin.version>0.8.8</jacoco-maven-plugin.version>
    <spotbugs-maven-plugin.version>4.7.3.0</spotbugs-maven-plugin.version>
    <spotbugs.version>4.7.3</spotbugs.version>
    <errorprone.version>2.5.1</errorprone.version>
    <errorprone.javac.version>9+181-r4173-1</errorprone.javac.version>
    <errorprone-slf4j.version>0.1.4</errorprone-slf4j.version>
    <j2objc-annotations.version>1.3</j2objc-annotations.version>
    <lightproto-maven-plugin.version>0.4</lightproto-maven-plugin.version>
    <dependency-check-maven.version>8.1.2</dependency-check-maven.version>
    <roaringbitmap.version>0.9.15</roaringbitmap.version>
    <extra-enforcer-rules.version>1.6.1</extra-enforcer-rules.version>
    <oshi.version>6.4.0</oshi.version>

    <!-- Used to configure rename.netty.native. Libs -->
    <rename.netty.native.libs>rename-netty-native-libs.sh</rename.netty.native.libs>
  </properties>

  <dependencyManagement>
    <dependencies>

      <dependency>
        <groupId>org.jline</groupId>
        <artifactId>jline</artifactId>
        <version>${jline3.version}</version>
      </dependency>

      <dependency>
        <groupId>org.asynchttpclient</groupId>
        <artifactId>async-http-client</artifactId>
        <version>${asynchttpclient.version}</version>
        <exclusions>
          <exclusion>
            <groupId>io.netty</groupId>
            <artifactId>*</artifactId>
          </exclusion>
          <exclusion>
            <groupId>com.typesafe.netty</groupId>
            <artifactId>netty-reactive-streams</artifactId>
          </exclusion>
        </exclusions>
      </dependency>

      <dependency>
        <groupId>org.testng</groupId>
        <artifactId>testng</artifactId>
        <version>${testng.version}</version>
        <exclusions>
            <exclusion>
                <groupId>org.yaml</groupId>
                <artifactId>*</artifactId>
            </exclusion>
        </exclusions>
      </dependency>

      <dependency>
        <groupId>org.hamcrest</groupId>
        <artifactId>hamcrest</artifactId>
        <version>${hamcrest.version}</version>
        <scope>test</scope>
      </dependency>

      <dependency>
        <groupId>org.awaitility</groupId>
        <artifactId>awaitility</artifactId>
        <version>${awaitility.version}</version>
        <scope>test</scope>
      </dependency>

      <dependency>
        <groupId>org.mockito</groupId>
        <artifactId>mockito-core</artifactId>
        <version>${mockito.version}</version>
      </dependency>

      <dependency>
        <groupId>org.mockito</groupId>
        <artifactId>mockito-inline</artifactId>
        <version>${mockito.version}</version>
      </dependency>

      <dependency>
        <groupId>org.apache.zookeeper</groupId>
        <artifactId>zookeeper</artifactId>
        <version>${zookeeper.version}</version>
        <exclusions>
          <exclusion>
            <groupId>ch.qos.logback</groupId>
            <artifactId>logback-core</artifactId>
          </exclusion>
          <exclusion>
            <groupId>ch.qos.logback</groupId>
            <artifactId>logback-classic</artifactId>
          </exclusion>
          <exclusion>
            <groupId>io.netty</groupId>
            <artifactId>netty-tcnative</artifactId>
          </exclusion>
        </exclusions>
      </dependency>
      <dependency>
        <groupId>org.apache.zookeeper</groupId>
        <artifactId>zookeeper-jute</artifactId>
        <version>${zookeeper.version}</version>
      </dependency>
      <dependency>
        <groupId>commons-cli</groupId>
        <artifactId>commons-cli</artifactId>
        <version>${commons-cli.version}</version>
      </dependency>
      <dependency>
        <groupId>io.dropwizard.metrics</groupId>
        <artifactId>metrics-core</artifactId>
        <version>${dropwizardmetrics.version}</version>
      </dependency>
      <dependency>
        <groupId>io.dropwizard.metrics</groupId>
        <artifactId>metrics-graphite</artifactId>
        <version>${dropwizardmetrics.version}</version>
      </dependency>
      <dependency>
        <groupId>io.dropwizard.metrics</groupId>
        <artifactId>metrics-jvm</artifactId>
        <version>${dropwizardmetrics.version}</version>
      </dependency>
      <dependency>
        <groupId>org.xerial.snappy</groupId>
        <artifactId>snappy-java</artifactId>
        <version>${snappy.version}</version>
      </dependency>
      <dependency>
        <groupId>org.apache.zookeeper</groupId>
        <artifactId>zookeeper</artifactId>
        <classifier>tests</classifier>
        <version>${zookeeper.version}</version>
        <exclusions>
          <exclusion>
            <groupId>ch.qos.logback</groupId>
            <artifactId>logback-core</artifactId>
          </exclusion>
          <exclusion>
            <groupId>ch.qos.logback</groupId>
            <artifactId>logback-classic</artifactId>
          </exclusion>
          <exclusion>
            <groupId>io.netty</groupId>
            <artifactId>netty-tcnative</artifactId>
          </exclusion>
        </exclusions>
      </dependency>

      <dependency>
        <groupId>org.apache.bookkeeper</groupId>
        <artifactId>bookkeeper-server</artifactId>
        <version>${bookkeeper.version}</version>
        <exclusions>
          <exclusion>
            <groupId>org.bouncycastle</groupId>
            <artifactId>*</artifactId>
          </exclusion>
          <exclusion>
            <artifactId>slf4j-log4j12</artifactId>
            <groupId>org.slf4j</groupId>
          </exclusion>
          <exclusion>
            <artifactId>log4j</artifactId>
            <groupId>log4j</groupId>
          </exclusion>
          <exclusion>
            <groupId>org.jboss.netty</groupId>
            <artifactId>netty</artifactId>
          </exclusion>
          <!-- exclude all netty dependencies, use whatever pulsar is using -->
          <exclusion>
            <groupId>io.netty</groupId>
            <artifactId>netty-*</artifactId>
          </exclusion>
        </exclusions>
      </dependency>

      <dependency>
        <groupId>org.apache.bookkeeper</groupId>
        <artifactId>cpu-affinity</artifactId>
        <version>${bookkeeper.version}</version>
      </dependency>

      <dependency>
        <groupId>io.vertx</groupId>
        <artifactId>vertx-core</artifactId>
        <version>${vertx.version}</version>
      </dependency>
      <dependency>
        <groupId>io.vertx</groupId>
        <artifactId>vertx-web</artifactId>
        <version>${vertx.version}</version>
      </dependency>

      <dependency>
         <groupId>org.apache.curator</groupId>
         <artifactId>curator-recipes</artifactId>
         <version>${curator.version}</version>
         <exclusions>
             <exclusion>
                 <groupId>org.apache.zookeeper</groupId>
                 <artifactId>*</artifactId>
             </exclusion>
         </exclusions>
      </dependency>

      <dependency>
        <groupId>org.apache.bookkeeper</groupId>
        <artifactId>bookkeeper-common-allocator</artifactId>
        <version>${bookkeeper.version}</version>
      </dependency>

      <dependency>
        <groupId>org.apache.bookkeeper</groupId>
        <artifactId>bookkeeper-tools-framework</artifactId>
        <version>${bookkeeper.version}</version>
      </dependency>

      <!-- reflection libs -->
      <dependency>
        <groupId>org.reflections</groupId>
        <artifactId>reflections</artifactId>
        <version>${reflections.version}</version>
      </dependency>

      <!-- exclude the grpc version from bookkeeper and use the one defined here -->
      <dependency>
        <groupId>org.apache.bookkeeper</groupId>
        <artifactId>stream-storage-java-client</artifactId>
        <version>${bookkeeper.version}</version>
        <exclusions>
          <exclusion>
            <groupId>io.grpc</groupId>
            <artifactId>grpc-all</artifactId>
          </exclusion>
          <exclusion>
            <groupId>io.grpc</groupId>
            <artifactId>grpc-testing</artifactId>
          </exclusion>
          <exclusion>
            <groupId>io.grpc</groupId>
            <artifactId>grpc-okhttp</artifactId>
          </exclusion>
          <exclusion>
            <groupId>com.squareup.okhttp</groupId>
            <artifactId>okhttp</artifactId>
          </exclusion>
          <exclusion>
            <groupId>com.squareup.okio</groupId>
            <artifactId>okio</artifactId>
          </exclusion>
        </exclusions>
      </dependency>

      <!-- exclude the grpc version from bookkeeper and use the one defined here -->
      <dependency>
        <groupId>org.apache.bookkeeper</groupId>
        <artifactId>stream-storage-server</artifactId>
        <version>${bookkeeper.version}</version>
        <exclusions>
          <exclusion>
            <groupId>io.grpc</groupId>
            <artifactId>grpc-all</artifactId>
          </exclusion>
          <exclusion>
            <groupId>io.grpc</groupId>
            <artifactId>grpc-okhttp</artifactId>
          </exclusion>
          <exclusion>
            <groupId>com.squareup.okhttp</groupId>
            <artifactId>okhttp</artifactId>
          </exclusion>
          <exclusion>
            <groupId>com.squareup.okio</groupId>
            <artifactId>okio</artifactId>
          </exclusion>
          <exclusion>
            <groupId>org.codehaus.jackson</groupId>
            <artifactId>jackson-mapper-asl</artifactId>
          </exclusion>
          <exclusion>
            <groupId>org.inferred</groupId>
            <artifactId>freebuilder</artifactId>
          </exclusion>
        </exclusions>
      </dependency>

      <dependency>
        <groupId>org.apache.bookkeeper</groupId>
        <artifactId>bookkeeper-common</artifactId>
        <version>${bookkeeper.version}</version>
      </dependency>

      <dependency>
        <groupId>org.apache.bookkeeper.stats</groupId>
        <artifactId>bookkeeper-stats-api</artifactId>
        <version>${bookkeeper.version}</version>
      </dependency>

      <dependency>
        <groupId>org.apache.bookkeeper.stats</groupId>
        <artifactId>datasketches-metrics-provider</artifactId>
        <version>${bookkeeper.version}</version>
        <exclusions>
          <exclusion>
            <artifactId>slf4j-log4j12</artifactId>
            <groupId>org.slf4j</groupId>
          </exclusion>
        </exclusions>
      </dependency>

      <dependency>
        <groupId>org.apache.bookkeeper.stats</groupId>
        <artifactId>prometheus-metrics-provider</artifactId>
        <version>${bookkeeper.version}</version>
      </dependency>

      <dependency>
        <groupId>org.rocksdb</groupId>
        <artifactId>rocksdbjni</artifactId>
        <version>${rocksdb.version}</version>
      </dependency>

      <dependency>
        <groupId>org.eclipse.jetty</groupId>
        <artifactId>jetty-server</artifactId>
        <version>${jetty.version}</version>
      </dependency>

      <dependency>
        <groupId>org.eclipse.jetty</groupId>
        <artifactId>jetty-alpn-conscrypt-server</artifactId>
        <version>${jetty.version}</version>
      </dependency>

      <dependency>
        <groupId>org.conscrypt</groupId>
        <artifactId>conscrypt-openjdk-uber</artifactId>
        <version>${conscrypt.version}</version>
      </dependency>

      <dependency>
        <groupId>org.eclipse.jetty</groupId>
        <artifactId>jetty-bom</artifactId>
        <version>${jetty.version}</version>
        <type>pom</type>
        <scope>import</scope>
      </dependency>

      <dependency>
        <groupId>io.netty</groupId>
        <artifactId>netty-bom</artifactId>
        <version>${netty.version}</version>
        <type>pom</type>
        <scope>import</scope>
      </dependency>

      <dependency>
        <groupId>io.netty.incubator</groupId>
        <artifactId>netty-incubator-transport-classes-io_uring</artifactId>
        <version>${netty-iouring.version}</version>
      </dependency>
      <dependency>
        <groupId>io.netty.incubator</groupId>
        <artifactId>netty-incubator-transport-native-io_uring</artifactId>
        <version>${netty-iouring.version}</version>
      </dependency>
      <dependency>
        <groupId>io.netty.incubator</groupId>
        <artifactId>netty-incubator-transport-native-io_uring</artifactId>
        <version>${netty-iouring.version}</version>
        <classifier>linux-x86_64</classifier>
      </dependency>
      <dependency>
        <groupId>io.netty.incubator</groupId>
        <artifactId>netty-incubator-transport-native-io_uring</artifactId>
        <version>${netty-iouring.version}</version>
        <classifier>linux-aarch_64</classifier>
      </dependency>

      <dependency>
        <groupId>com.beust</groupId>
        <artifactId>jcommander</artifactId>
        <version>${jcommander.version}</version>
      </dependency>

      <dependency>
        <groupId>com.google.guava</groupId>
        <artifactId>guava</artifactId>
        <version>${guava.version}</version>
      </dependency>

      <dependency>
        <groupId>com.google.inject</groupId>
        <artifactId>guice</artifactId>
        <version>${guice.version}</version>
      </dependency>

      <dependency>
        <groupId>com.google.inject.extensions</groupId>
        <artifactId>guice-assistedinject</artifactId>
        <version>${guice.version}</version>
      </dependency>

      <dependency>
        <groupId>org.apache.commons</groupId>
        <artifactId>commons-lang3</artifactId>
        <version>${commons-lang3.version}</version>
      </dependency>

      <dependency>
        <groupId>org.apache.commons</groupId>
        <artifactId>commons-compress</artifactId>
        <version>${commons-compress.version}</version>
      </dependency>

      <dependency>
        <groupId>commons-configuration</groupId>
        <artifactId>commons-configuration</artifactId>
        <version>${commons-configuration.version}</version>
      </dependency>

      <dependency>
        <groupId>commons-io</groupId>
        <artifactId>commons-io</artifactId>
        <version>${commons-io.version}</version>
      </dependency>

      <dependency>
        <groupId>org.apache.commons</groupId>
        <artifactId>commons-text</artifactId>
        <version>${commons-text.version}</version>
      </dependency>

      <dependency>
        <groupId>org.slf4j</groupId>
        <artifactId>slf4j-api</artifactId>
        <version>${slf4j.version}</version>
      </dependency>

      <dependency>
        <groupId>org.slf4j</groupId>
        <artifactId>slf4j-simple</artifactId>
        <version>${slf4j.version}</version>
      </dependency>

      <dependency>
        <groupId>org.slf4j</groupId>
        <artifactId>jcl-over-slf4j</artifactId>
        <version>${slf4j.version}</version>
      </dependency>

      <dependency>
        <groupId>org.apache.logging.log4j</groupId>
        <artifactId>log4j-bom</artifactId>
        <version>${log4j2.version}</version>
        <type>pom</type>
        <scope>import</scope>
      </dependency>

      <dependency>
        <groupId>commons-codec</groupId>
        <artifactId>commons-codec</artifactId>
        <version>${commons-codec.version}</version>
      </dependency>

      <dependency>
        <groupId>org.glassfish.jersey.core</groupId>
        <artifactId>jersey-server</artifactId>
        <version>${jersey.version}</version>
      </dependency>

      <dependency>
        <groupId>org.glassfish.jersey.core</groupId>
        <artifactId>jersey-client</artifactId>
        <version>${jersey.version}</version>
      </dependency>

      <dependency>
        <groupId>org.glassfish.jersey.inject</groupId>
        <artifactId>jersey-hk2</artifactId>
        <version>${jersey.version}</version>
      </dependency>

      <dependency>
        <groupId>org.glassfish.jersey.containers</groupId>
        <artifactId>jersey-container-servlet-core</artifactId>
        <version>${jersey.version}</version>
      </dependency>

      <dependency>
        <groupId>org.glassfish.jersey.containers</groupId>
        <artifactId>jersey-container-servlet</artifactId>
        <version>${jersey.version}</version>
      </dependency>

      <dependency>
        <groupId>javax.ws.rs</groupId>
        <artifactId>javax.ws.rs-api</artifactId>
        <version>${javax.ws.rs-api.version}</version>
      </dependency>

      <dependency>
        <groupId>org.glassfish.jersey.media</groupId>
        <artifactId>jersey-media-json-jackson</artifactId>
        <version>${jersey.version}</version>
        <exclusions>
          <exclusion>
            <groupId>jakarta.activation</groupId>
            <artifactId>jakarta.activation-api</artifactId>
          </exclusion>
        </exclusions>
      </dependency>

      <dependency>
        <groupId>org.glassfish.jersey.media</groupId>
        <artifactId>jersey-media-multipart</artifactId>
        <version>${jersey.version}</version>
      </dependency>

      <dependency>
        <groupId>net.java.dev.jna</groupId>
        <artifactId>jna</artifactId>
        <version>${jna.version}</version>
      </dependency>

      <dependency>
         <groupId>com.github.docker-java</groupId>
         <artifactId>docker-java-core</artifactId>
         <version>${docker-java.version}</version>
      </dependency>
      <dependency>
        <groupId>com.github.docker-java</groupId>
        <artifactId>docker-java-api</artifactId>
        <version>${docker-java.version}</version>
      </dependency>
      <dependency>
        <groupId>com.github.docker-java</groupId>
        <artifactId>docker-java-transport-zerodep</artifactId>
        <version>${docker-java.version}</version>
      </dependency>

      <dependency>
        <groupId>com.fasterxml.jackson</groupId>
        <artifactId>jackson-bom</artifactId>
        <version>${jackson.version}</version>
        <type>pom</type>
        <scope>import</scope>
      </dependency>

      <dependency>
        <groupId>org.codehaus.jettison</groupId>
        <artifactId>jettison</artifactId>
        <version>${jettison.version}</version>
      </dependency>

      <dependency>
        <groupId>com.fasterxml.woodstox</groupId>
        <artifactId>woodstox-core</artifactId>
        <version>${woodstox.version}</version>
      </dependency>


      <dependency>
        <groupId>org.hdrhistogram</groupId>
        <artifactId>HdrHistogram</artifactId>
        <version>${hdrHistogram.version}</version>
      </dependency>

      <dependency>
        <groupId>io.swagger</groupId>
        <artifactId>swagger-core</artifactId>
        <version>${swagger.version}</version>
      </dependency>

      <dependency>
        <groupId>io.swagger</groupId>
        <artifactId>swagger-annotations</artifactId>
        <version>${swagger.version}</version>
      </dependency>

      <dependency>
        <groupId>javax.servlet</groupId>
        <artifactId>javax.servlet-api</artifactId>
        <version>${javax.servlet-api}</version>
      </dependency>

      <dependency>
        <groupId>com.github.ben-manes.caffeine</groupId>
        <artifactId>caffeine</artifactId>
        <version>${caffeine.version}</version>
      </dependency>

      <dependency>
        <groupId>org.bouncycastle</groupId>
        <artifactId>bcpkix-jdk15on</artifactId>
        <version>${bouncycastle.version}</version>
      </dependency>

      <dependency>
        <groupId>com.cronutils</groupId>
        <artifactId>cron-utils</artifactId>
        <version>${cron-utils.version}</version>
        <exclusions>
          <exclusion>
            <groupId>org.glassfish</groupId>
            <artifactId>javax.el</artifactId>
          </exclusion>
        </exclusions>
      </dependency>

      <dependency>
        <groupId>com.yahoo.athenz</groupId>
        <artifactId>athenz-zts-java-client-core</artifactId>
        <version>${athenz.version}</version>
      </dependency>

      <dependency>
        <groupId>com.yahoo.athenz</groupId>
        <artifactId>athenz-zpe-java-client</artifactId>
        <version>${athenz.version}</version>
      </dependency>

      <dependency>
        <groupId>com.yahoo.athenz</groupId>
        <artifactId>athenz-cert-refresher</artifactId>
        <version>${athenz.version}</version>
      </dependency>

      <dependency>
        <groupId>com.github.zafarkhaja</groupId>
        <artifactId>java-semver</artifactId>
        <version>${java-semver.version}</version>
      </dependency>

      <dependency>
        <groupId>io.prometheus</groupId>
        <artifactId>simpleclient</artifactId>
        <version>${prometheus.version}</version>
      </dependency>

      <dependency>
        <groupId>io.prometheus</groupId>
        <artifactId>simpleclient_hotspot</artifactId>
        <version>${prometheus.version}</version>
      </dependency>

      <dependency>
        <groupId>io.prometheus</groupId>
        <artifactId>simpleclient_log4j2</artifactId>
        <version>${prometheus.version}</version>
      </dependency>

      <dependency>
        <groupId>io.prometheus</groupId>
        <artifactId>simpleclient_servlet</artifactId>
        <version>${prometheus.version}</version>
      </dependency>

      <dependency>
        <groupId>io.prometheus</groupId>
        <artifactId>simpleclient_jetty</artifactId>
        <version>${prometheus.version}</version>
      </dependency>

      <dependency>
        <groupId>io.prometheus</groupId>
        <artifactId>simpleclient_caffeine</artifactId>
        <version>${prometheus.version}</version>
      </dependency>

      <dependency>
        <groupId>com.carrotsearch</groupId>
        <artifactId>hppc</artifactId>
        <version>${hppc.version}</version>
      </dependency>

      <dependency>
        <groupId>io.etcd</groupId>
        <artifactId>jetcd-core</artifactId>
        <version>${jetcd.version}</version>
      </dependency>

      <dependency>
        <groupId>io.etcd</groupId>
        <artifactId>jetcd-test</artifactId>
        <version>${jetcd.version}</version>
      </dependency>

      <dependency>
        <groupId>org.apache.spark</groupId>
        <artifactId>spark-streaming_2.10</artifactId>
        <version>${spark-streaming_2.10.version}</version>
        <exclusions>
          <exclusion>
            <groupId>com.google.guava</groupId>
            <artifactId>guava</artifactId>
          </exclusion>
          <exclusion>
            <groupId>io.netty</groupId>
            <artifactId>netty-codec-http</artifactId>
          </exclusion>
          <exclusion>
            <groupId>io.netty</groupId>
            <artifactId>netty-transport-native-epoll</artifactId>
          </exclusion>
          <exclusion>
            <groupId>io.netty</groupId>
            <artifactId>netty</artifactId>
          </exclusion>
          <exclusion>
            <groupId>io.netty</groupId>
            <artifactId>netty-all</artifactId>
          </exclusion>
        </exclusions>
      </dependency>

      <dependency>
        <groupId>io.jsonwebtoken</groupId>
        <artifactId>jjwt-api</artifactId>
        <version>${jsonwebtoken.version}</version>
      </dependency>
      <dependency>
        <groupId>io.jsonwebtoken</groupId>
        <artifactId>jjwt-impl</artifactId>
        <version>${jsonwebtoken.version}</version>
      </dependency>
      <dependency>
        <groupId>io.jsonwebtoken</groupId>
        <artifactId>jjwt-jackson</artifactId>
        <version>${jsonwebtoken.version}</version>
      </dependency>

      <dependency>
        <groupId>net.jodah</groupId>
        <artifactId>typetools</artifactId>
        <version>${typetools.version}</version>
      </dependency>

      <dependency>
        <groupId>io.grpc</groupId>
        <artifactId>grpc-bom</artifactId>
        <version>${grpc.version}</version>
        <type>pom</type>
        <scope>import</scope>
      </dependency>

      <dependency>
        <groupId>io.grpc</groupId>
        <artifactId>grpc-all</artifactId>
        <version>${grpc.version}</version>
        <exclusions>
          <exclusion>
            <groupId>io.grpc</groupId>
            <artifactId>grpc-testing</artifactId>
          </exclusion>
          <exclusion>
            <groupId>io.grpc</groupId>
            <artifactId>grpc-okhttp</artifactId>
          </exclusion>
          <exclusion>
            <groupId>com.squareup.okhttp</groupId>
            <artifactId>okhttp</artifactId>
          </exclusion>
          <exclusion>
            <groupId>com.squareup.okio</groupId>
            <artifactId>okio</artifactId>
          </exclusion>
        </exclusions>
      </dependency>

      <dependency>
        <groupId>com.google.http-client</groupId>
        <artifactId>google-http-client</artifactId>
        <version>${google-http-client.version}</version>
      </dependency>

      <dependency>
        <groupId>com.google.http-client</groupId>
        <artifactId>google-http-client-jackson2</artifactId>
        <version>${google-http-client.version}</version>
      </dependency>

      <dependency>
        <groupId>com.google.http-client</groupId>
        <artifactId>google-http-client-gson</artifactId>
        <version>${google-http-client.version}</version>
      </dependency>

      <dependency>
        <groupId>io.perfmark</groupId>
        <artifactId>perfmark-api</artifactId>
        <version>${perfmark.version}</version>
        <scope>runtime</scope>
        <exclusions>
          <exclusion>
            <artifactId>error_prone_annotations</artifactId>
            <groupId>com.google.errorprone</groupId>
          </exclusion>
        </exclusions>
      </dependency>

      <dependency>
        <groupId>com.google.protobuf</groupId>
        <artifactId>protobuf-bom</artifactId>
        <version>${protobuf3.version}</version>
        <type>pom</type>
        <scope>import</scope>
      </dependency>

      <dependency>
        <groupId>com.google.code.gson</groupId>
        <artifactId>gson</artifactId>
        <version>${gson.version}</version>
      </dependency>

      <dependency>
        <groupId>com.yahoo.datasketches</groupId>
        <artifactId>sketches-core</artifactId>
        <version>${sketches.version}</version>
      </dependency>

      <dependency>
        <groupId>com.amazonaws</groupId>
        <artifactId>aws-java-sdk-bom</artifactId>
        <version>${aws-sdk.version}</version>
        <type>pom</type>
        <scope>import</scope>
      </dependency>

      <dependency>
        <groupId>org.apache.distributedlog</groupId>
        <artifactId>distributedlog-core</artifactId>
        <version>${bookkeeper.version}</version>
        <exclusions>
          <!-- exclude bookkeeper, reply on the bookkeeper version that pulsar uses -->
          <exclusion>
            <groupId>org.apache.bookkeeper</groupId>
            <artifactId>bookkeeper-server</artifactId>
          </exclusion>
        </exclusions>
      </dependency>

      <dependency>
        <groupId>org.apache.commons</groupId>
        <artifactId>commons-collections4</artifactId>
        <version>${commons.collections4.version}</version>
      </dependency>

      <!-- test dependencies -->
      <dependency>
        <groupId>com.lmax</groupId>
        <artifactId>disruptor</artifactId>
        <version>${disruptor.version}</version>
      </dependency>
      <dependency>
        <groupId>org.testcontainers</groupId>
        <artifactId>testcontainers-bom</artifactId>
        <version>${testcontainers.version}</version>
        <type>pom</type>
        <scope>import</scope>
      </dependency>
      <dependency>
        <groupId>com.datastax.cassandra</groupId>
        <artifactId>cassandra-driver-core</artifactId>
        <version>${cassandra.version}</version>
      </dependency>
      <dependency>
        <groupId>org.assertj</groupId>
        <artifactId>assertj-core</artifactId>
        <version>${assertj-core.version}</version>
      </dependency>

      <dependency>
        <groupId>org.projectlombok</groupId>
        <artifactId>lombok</artifactId>
        <version>${lombok.version}</version>
      </dependency>

      <dependency>
        <groupId>javax.annotation</groupId>
        <artifactId>javax.annotation-api</artifactId>
        <version>${javax.annotation-api.version}</version>
      </dependency>

      <dependency>
        <groupId>javax.xml.bind</groupId>
        <artifactId>jaxb-api</artifactId>
        <version>${jaxb-api}</version>
      </dependency>

      <dependency>
        <groupId>jakarta.xml.bind</groupId>
        <artifactId>jakarta.xml.bind-api</artifactId>
        <version>${jakarta.xml.bind.version}</version>
      </dependency>

      <dependency>
        <groupId>com.sun.activation</groupId>
        <artifactId>javax.activation</artifactId>
        <version>${javax.activation.version}</version>
      </dependency>

      <dependency>
        <groupId>com.sun.activation</groupId>
        <artifactId>jakarta.activation</artifactId>
        <version>${jakarta.activation.version}</version>
      </dependency>

      <dependency>
        <groupId>jakarta.activation</groupId>
        <artifactId>jakarta.activation-api</artifactId>
        <version>${jakarta.activation.version}</version>
      </dependency>

      <dependency>
        <groupId>jakarta.validation</groupId>
        <artifactId>jakarta.validation-api</artifactId>
        <version>${jakarta.validation.version}</version>
      </dependency>

      <dependency>
        <groupId>io.opencensus</groupId>
        <artifactId>opencensus-api</artifactId>
        <version>${opencensus.version}</version>
      </dependency>

      <dependency>
        <groupId>io.opencensus</groupId>
        <artifactId>opencensus-contrib-http-util</artifactId>
        <version>${opencensus.version}</version>
      </dependency>

      <dependency>
        <groupId>io.opencensus</groupId>
        <artifactId>opencensus-contrib-grpc-metrics</artifactId>
        <version>${opencensus.version}</version>
      </dependency>

      <dependency>
        <groupId>org.opensearch.client</groupId>
        <artifactId>opensearch-rest-high-level-client</artifactId>
        <version>${opensearch.version}</version>
      </dependency>

      <dependency>
        <groupId>co.elastic.clients</groupId>
        <artifactId>elasticsearch-java</artifactId>
        <version>${elasticsearch-java.version}</version>
      </dependency>

      <dependency>
        <groupId>joda-time</groupId>
        <artifactId>joda-time</artifactId>
        <version>${joda.version}</version>
      </dependency>

      <dependency>
        <groupId>org.javassist</groupId>
        <artifactId>javassist</artifactId>
        <version>${javassist.version}</version>
      </dependency>

      <dependency>
        <groupId>net.jcip</groupId>
        <artifactId>jcip-annotations</artifactId>
        <version>${jcip.version}</version>
      </dependency>

      <dependency>
        <groupId>io.airlift</groupId>
        <artifactId>aircompressor</artifactId>
        <version>${aircompressor.version}</version>
        <exclusions>
          <exclusion>
            <groupId>org.openjdk.jol</groupId>
            <artifactId>jol-core</artifactId>
          </exclusion>
        </exclusions>
      </dependency>

      <dependency>
        <groupId>org.objenesis</groupId>
        <artifactId>objenesis</artifactId>
        <version>${objenesis.version}</version>
      </dependency>

      <dependency>
        <groupId>org.apache.httpcomponents</groupId>
        <artifactId>httpclient</artifactId>
        <version>${apache-http-client.version}</version>
      </dependency>

      <dependency>
        <groupId>org.apache.httpcomponents</groupId>
        <artifactId>httpcore</artifactId>
        <version>${apache-httpcomponents.version}</version>
      </dependency>

      <dependency>
        <groupId>com.github.spotbugs</groupId>
        <artifactId>spotbugs-annotations</artifactId>
        <version>${spotbugs.version}</version>
        <scope>provided</scope>
        <optional>true</optional>
      </dependency>

      <dependency>
        <groupId>com.google.errorprone</groupId>
        <artifactId>error_prone_annotations</artifactId>
        <version>${errorprone.version}</version>
      </dependency>

      <dependency>
        <groupId>com.google.j2objc</groupId>
        <artifactId>j2objc-annotations</artifactId>
        <version>${j2objc-annotations.version}</version>
      </dependency>

      <dependency>
        <groupId>org.yaml</groupId>
        <artifactId>snakeyaml</artifactId>
        <version>${snakeyaml.version}</version>
      </dependency>

      <dependency>
        <groupId>org.apache.ant</groupId>
        <artifactId>ant</artifactId>
        <version>${ant.version}</version>
      </dependency>

      <dependency>
        <groupId>com.squareup.okhttp3</groupId>
        <artifactId>okhttp</artifactId>
        <version>${okhttp3.version}</version>
      </dependency>
      <dependency>
        <groupId>com.squareup.okhttp3</groupId>
        <artifactId>okhttp-urlconnection</artifactId>
        <version>${okhttp3.version}</version>
      </dependency>
      <dependency>
        <groupId>com.squareup.okhttp3</groupId>
        <artifactId>logging-interceptor</artifactId>
        <version>${okhttp3.version}</version>
      </dependency>
      <dependency>
        <groupId>com.squareup.okio</groupId>
        <artifactId>okio</artifactId>
        <version>${okio.version}</version>
      </dependency>

      <dependency>
        <groupId>org.jetbrains.kotlin</groupId>
        <artifactId>kotlin-stdlib</artifactId>
        <version>${kotlin-stdlib.version}</version>
      </dependency>
      <dependency>
        <groupId>org.jetbrains.kotlin</groupId>
        <artifactId>kotlin-stdlib-common</artifactId>
        <version>${kotlin-stdlib.version}</version>
      </dependency>

      <dependency>
        <groupId>org.jetbrains.kotlin</groupId>
        <artifactId>kotlin-stdlib-jdk8</artifactId>
        <version>${kotlin-stdlib.version}</version>
      </dependency>

      <dependency>
        <groupId>com.github.luben</groupId>
        <artifactId>zstd-jni</artifactId>
        <version>${zstd-jni.version}</version>
      </dependency>

      <dependency>
          <groupId>com.typesafe.netty</groupId>
          <artifactId>netty-reactive-streams</artifactId>
          <version>${netty-reactive-streams.version}</version>
      </dependency>

      <dependency>
        <groupId>ch.qos.reload4j</groupId>
        <artifactId>reload4j</artifactId>
        <version>${reload4j.version}</version>
      </dependency>

      <dependency>
        <groupId>org.roaringbitmap</groupId>
        <artifactId>RoaringBitmap</artifactId>
        <version>${roaringbitmap.version}</version>
      </dependency>
      <dependency>
        <groupId>com.github.oshi</groupId>
        <artifactId>oshi-core-java11</artifactId>
        <version>${oshi.version}</version>
      </dependency>
    </dependencies>
  </dependencyManagement>

  <dependencies>
    <!-- These dependencies are common to all the submodules -->
    <dependency>
      <groupId>org.apache.pulsar</groupId>
      <artifactId>buildtools</artifactId>
      <version>${project.version}</version>
      <scope>test</scope>
    </dependency>

    <dependency>
      <groupId>org.testng</groupId>
      <artifactId>testng</artifactId>
      <scope>test</scope>
    </dependency>

    <dependency>
      <groupId>org.mockito</groupId>
      <artifactId>mockito-core</artifactId>
      <scope>test</scope>
    </dependency>

    <dependency>
      <groupId>org.mockito</groupId>
      <artifactId>mockito-inline</artifactId>
      <scope>test</scope>
    </dependency>

    <dependency>
      <groupId>com.github.stefanbirkner</groupId>
      <artifactId>system-lambda</artifactId>
      <version>${system-lambda.version}</version>
      <scope>test</scope>
    </dependency>

    <dependency>
      <groupId>org.assertj</groupId>
      <artifactId>assertj-core</artifactId>
      <scope>test</scope>
    </dependency>

    <dependency>
      <groupId>org.projectlombok</groupId>
      <artifactId>lombok</artifactId>
      <scope>provided</scope>
    </dependency>
    <dependency>
      <groupId>javax.annotation</groupId>
      <artifactId>javax.annotation-api</artifactId>
      <scope>provided</scope>
    </dependency>

    <dependency>
      <!-- We use MockedBookKeeper in many unit tests -->
      <groupId>org.apache.bookkeeper</groupId>
      <artifactId>bookkeeper-server</artifactId>
      <version>${bookkeeper.version}</version>
      <scope>test</scope>
      <classifier>tests</classifier>
      <exclusions>
        <exclusion>
            <groupId>org.bouncycastle</groupId>
            <artifactId>*</artifactId>
        </exclusion>
        <exclusion>
          <groupId>org.slf4j</groupId>
          <artifactId>slf4j-log4j12</artifactId>
        </exclusion>
        <exclusion>
          <artifactId>log4j</artifactId>
          <groupId>log4j</groupId>
        </exclusion>
        <exclusion>
          <groupId>com.fasterxml.jackson.core</groupId>
          <artifactId>*</artifactId>
        </exclusion>
        <exclusion>
          <groupId>org.apache.zookeeper</groupId>
          <artifactId>*</artifactId>
        </exclusion>
      </exclusions>
    </dependency>
  </dependencies>

  <build>
    <finalName>${project.artifactId}</finalName>
    <plugins>
      <plugin>
        <groupId>org.apache.maven.plugins</groupId>
        <artifactId>maven-checkstyle-plugin</artifactId>
      </plugin>
      <plugin>
        <groupId>org.apache.maven.plugins</groupId>
        <artifactId>maven-compiler-plugin</artifactId>
        <configuration>
          <encoding>UTF-8</encoding>
          <showDeprecation>true</showDeprecation>
          <showWarnings>true</showWarnings>
          <optimize>true</optimize>
          <!-- workaround https://issues.apache.org/jira/browse/MCOMPILER-205 -->
          <useIncrementalCompilation>false</useIncrementalCompilation>
          <annotationProcessorPaths>
            <path>
              <groupId>org.projectlombok</groupId>
              <artifactId>lombok</artifactId>
              <version>${lombok.version}</version>
            </path>
          </annotationProcessorPaths>
          <compilerArgs>
            <arg>-parameters</arg>
            <!-- enable 'all' lint warnings with some exclusions -->
            <arg>-Xlint:all</arg>
            <arg>-Xlint:-options</arg>
            <arg>-Xlint:-serial</arg>
            <arg>-Xlint:-classfile</arg>
            <arg>-Xlint:-processing</arg>
            <arg>-Xpkginfo:always</arg>
          </compilerArgs>
        </configuration>
      </plugin>
      <plugin>
        <groupId>org.apache.maven.plugins</groupId>
        <artifactId>maven-surefire-plugin</artifactId>
        <configuration>
          <argLine>${testJacocoAgentArgument} -XX:+HeapDumpOnOutOfMemoryError -XX:HeapDumpPath=${testHeapDumpPath} -XX:+ExitOnOutOfMemoryError -Xmx1G -XX:+UseZGC
            -Dpulsar.allocator.pooled=true
            -Dpulsar.allocator.leak_detection=Advanced
            -Dpulsar.allocator.exit_on_oom=false
            -Dpulsar.allocator.out_of_memory_policy=FallbackToHeap
            -Dio.netty.tryReflectionSetAccessible=true
            ${test.additional.args}
          </argLine>
          <reuseForks>${testReuseFork}</reuseForks>
          <forkCount>${testForkCount}</forkCount>
          <shutdown>${surefire.shutdown}</shutdown>
          <forkedProcessExitTimeoutInSeconds>60</forkedProcessExitTimeoutInSeconds>
          <redirectTestOutputToFile>${redirectTestOutputToFile}</redirectTestOutputToFile>
          <trimStackTrace>false</trimStackTrace>
          <systemPropertyVariables>
            <testRealAWS>${testRealAWS}</testRealAWS>
            <testRetryCount>${testRetryCount}</testRetryCount>
            <testFailFast>${testFailFast}</testFailFast>
            <testFailFastFile>${testFailFastFile}</testFailFastFile>
          </systemPropertyVariables>
          <properties>
            <property>
              <name>listener</name>
              <value>org.apache.pulsar.tests.PulsarTestListener,org.apache.pulsar.tests.JacocoDumpListener,org.apache.pulsar.tests.AnnotationListener,org.apache.pulsar.tests.FailFastNotifier,org.apache.pulsar.tests.MockitoCleanupListener,org.apache.pulsar.tests.FastThreadLocalCleanupListener,org.apache.pulsar.tests.ThreadLeakDetectorListener,org.apache.pulsar.tests.SingletonCleanerListener</value>
            </property>
          </properties>
        </configuration>
      </plugin>

      <plugin>
        <groupId>org.commonjava.maven.plugins</groupId>
        <artifactId>directory-maven-plugin</artifactId>
        <version>${directory-maven-plugin.version}</version>
        <executions>
          <execution>
            <id>directories</id>
            <goals>
              <goal>directory-of</goal>
            </goals>
            <phase>initialize</phase>
            <configuration>
              <property>pulsar.basedir</property>
              <project>
                <groupId>org.apache.pulsar</groupId>
                <artifactId>pulsar</artifactId>
              </project>
            </configuration>
          </execution>
        </executions>
      </plugin>

      <plugin>
        <groupId>com.mycila</groupId>
        <artifactId>license-maven-plugin</artifactId>
        <version>${license-maven-plugin.version}</version>
        <configuration>
          <licenseSets>
            <licenseSet>
              <header>${pulsar.basedir}/src/license-header.txt</header>
              <excludes>
                <exclude>LICENSE</exclude>
                <exclude>NOTICE</exclude>
                <exclude>**/*.txt</exclude>
                <exclude>**/*.pem</exclude>
                <exclude>**/*.crt</exclude>
                <exclude>**/*.key</exclude>
                <exclude>**/*.csr</exclude>
                <exclude>**/*.log</exclude>
                <exclude>**/*.patch</exclude>
                <exclude>**/*.avsc</exclude>
                <exclude>**/*.versionsBackup</exclude>
                <exclude>**/*.pyc</exclude>
                <exclude>**/*.graffle</exclude>
                <exclude>**/*.hgrm</exclude>
                <exclude>**/src/main/java/org/apache/bookkeeper/mledger/proto/MLDataFormats.java</exclude>
                <exclude>**/src/main/java/org/apache/pulsar/transaction/coordinator/proto/PulsarTransactionMetadata.java</exclude>
                <exclude>**/src/main/java/org/apache/pulsar/broker/service/schema/proto/SchemaRegistryFormat.java</exclude>
                <exclude>**/src/main/java/org/apache/pulsar/common/api/proto/*.java</exclude>
                <exclude>**/src/test/java/org/apache/pulsar/common/api/proto/*.java</exclude>
                <exclude>**/src/main/java/org/apache/pulsar/io/kinesis/fbs/CompressionType.java</exclude>
                <exclude>**/src/main/java/org/apache/pulsar/io/kinesis/fbs/EncryptionCtx.java</exclude>
                <exclude>**/src/main/java/org/apache/pulsar/io/kinesis/fbs/EncryptionKey.java</exclude>
                <exclude>**/src/main/java/org/apache/pulsar/io/kinesis/fbs/KeyValue.java</exclude>
                <exclude>**/src/main/java/org/apache/pulsar/io/kinesis/fbs/Message.java</exclude>
                <exclude>**/src/main/java/org/apache/bookkeeper/mledger/util/AbstractCASReferenceCounted.java</exclude>
                <exclude>**/ByteBufCodedInputStream.java</exclude>
                <exclude>**/ByteBufCodedOutputStream.java</exclude>
                <exclude>**/ahc.properties</exclude>
                <exclude>bin/proto/*</exclude>
                <exclude>conf/schema_example.conf</exclude>
                <exclude>data/**</exclude>
                <exclude>logs/**</exclude>
                <exclude>**/circe/**</exclude>
                <exclude>pulsar-broker/src/test/resources/authentication/basic/.htpasswd</exclude>
                <exclude>**/django/stats/migrations/*.py</exclude>
                <exclude>site2/**</exclude>
                <exclude>generated-site/**</exclude>
                <exclude>**/*.md</exclude>
                <exclude>**/.idea/**</exclude>
                <exclude>**/.mvn/**</exclude>
                <exclude>**/generated/**</exclude>
                <exclude>**/zk-3.5-test-data/*</exclude>
              </excludes>
            </licenseSet>
          </licenseSets>
          <mapping>
            <java>SLASHSTAR_STYLE</java>
            <proto>JAVADOC_STYLE</proto>
            <go>DOUBLESLASH_STYLE</go>
            <conf>SCRIPT_STYLE</conf>
            <ini>SCRIPT_STYLE</ini>
            <yaml>SCRIPT_STYLE</yaml>
            <tf>SCRIPT_STYLE</tf>
            <cfg>SCRIPT_STYLE</cfg>
            <Makefile>SCRIPT_STYLE</Makefile>
            <service>SCRIPT_STYLE</service>
            <cc>JAVADOC_STYLE</cc>
            <md>XML_STYLE</md>
            <txt>SCRIPT_STYLE</txt>
            <scss>JAVADOC_STYLE</scss>
            <Doxyfile>SCRIPT_STYLE</Doxyfile>
            <pulsar>SCRIPT_STYLE</pulsar>
            <pulsar-managed-ledger-admin>SCRIPT_STYLE</pulsar-managed-ledger-admin>
            <pulsar-daemon>SCRIPT_STYLE</pulsar-daemon>
            <pulsar-admin>SCRIPT_STYLE</pulsar-admin>
            <pulsar-perf>SCRIPT_STYLE</pulsar-perf>
            <pulsar-client>SCRIPT_STYLE</pulsar-client>
            <pulsar-shell>SCRIPT_STYLE</pulsar-shell>
            <bookkeeper>SCRIPT_STYLE</bookkeeper>
            <tfvars>SCRIPT_STYLE</tfvars>
          </mapping>
        </configuration>
        <executions>
          <execution>
            <phase>verify</phase>
            <goals>
              <goal>check</goal>
            </goals>
          </execution>
        </executions>
      </plugin>
      <plugin>
        <groupId>org.apache.rat</groupId>
        <artifactId>apache-rat-plugin</artifactId>
        <configuration>
          <excludes>
            <!-- Other license files -->
            <exclude>licenses/LICENSE-*.txt</exclude>
            <exclude>src/assemble/README.bin.txt</exclude>
            <exclude>src/assemble/LICENSE.bin.txt</exclude>
            <exclude>src/assemble/NOTICE.bin.txt</exclude>

            <!-- These files are generated automatically by the Protobuf compiler
                 and are included in source tree for convenience -->
            <exclude>src/main/java/org/apache/bookkeeper/mledger/proto/MLDataFormats.java</exclude>
            <exclude>src/main/java/org/apache/pulsar/broker/service/schema/proto/SchemaRegistryFormat.java</exclude>
            <exclude>bin/proto/MLDataFormats_pb2.py</exclude>

            <!-- These files are generated automatically by the Avro compiler
                 and are included in source tree for convenience -->
            <exclude>**/avro/generated/*.java</exclude>

            <!-- Avro schema definitions - JSON format -->
            <exclude>**/*.avsc</exclude>

            <!-- pulasr-io-connector kinesis : auto generated files from flatbuffer schema -->
            <exclude>src/main/java/org/apache/pulsar/io/kinesis/fbs/CompressionType.java</exclude>
            <exclude>src/main/java/org/apache/pulsar/io/kinesis/fbs/EncryptionCtx.java</exclude>
            <exclude>src/main/java/org/apache/pulsar/io/kinesis/fbs/EncryptionKey.java</exclude>
            <exclude>src/main/java/org/apache/pulsar/io/kinesis/fbs/KeyValue.java</exclude>
            <exclude>src/main/java/org/apache/pulsar/io/kinesis/fbs/Message.java</exclude>

            <!-- Imported from Netty - Apache License v2 -->
            <exclude>src/main/java/org/apache/bookkeeper/mledger/util/AbstractCASReferenceCounted.java</exclude>

            <!-- This is generated during maven build -->
            <exclude>dependency-reduced-pom.xml</exclude>

            <!-- These files is go module configs -->
            <exclude>pulsar-client-go/go.mod</exclude>
            <exclude>pulsar-client-go/go.sum</exclude>
            <exclude>pulsar-function-go/go.mod</exclude>
            <exclude>pulsar-function-go/go.sum</exclude>
            <exclude>pulsar-function-go/examples/go.mod</exclude>
            <exclude>pulsar-function-go/examples/go.sum</exclude>

            <!-- This is a text property file that contains just a class name -->
            <exclude>**/META-INF/services/com.scurrilous.circe.HashProvider</exclude>
            <exclude>**/META-INF/services/io.trino.spi.Plugin</exclude>

            <!-- Django generated code -->
            <exclude>**/django/stats/migrations/*.py</exclude>
            <exclude>**/conf/uwsgi_params</exclude>

            <!-- Exclude certificates used for tests -->
            <exclude>**/*.crt</exclude>
            <exclude>**/*.key</exclude>
            <exclude>**/*.csr</exclude>
            <exclude>**/*.pem</exclude>
            <exclude>**/*.json</exclude>
            <exclude>**/*.htpasswd</exclude>
            <exclude>src/test/resources/athenz.conf.test</exclude>
            <exclude>deployment/terraform-ansible/templates/myid</exclude>
            <exclude>certificate-authority/index.txt</exclude>
            <exclude>certificate-authority/serial</exclude>
            <exclude>certificate-authority/README.md</exclude>

            <!-- Exclude ZK test data file -->
            <exclude>**/zk-3.5-test-data/*</exclude>

            <!-- Python requirements files -->
            <exclude>**/requirements.txt</exclude>

            <!-- Configuration Templates -->
            <exclude>conf/schema_example.conf</exclude>
            <exclude>**/templates/*.tpl</exclude>

            <!-- helm files -->
            <exclude>**/.helmignore</exclude>
            <exclude>**/_helpers.tpl</exclude>

            <!-- project ignored files -->
            <exclude>**/*.md</exclude>
            <exclude>.github/**</exclude>
            <exclude>**/*.nar</exclude>
            <exclude>**/.terraform/**</exclude>
            <exclude>**/.gitignore</exclude>
            <exclude>**/.svn</exclude>
            <exclude>**/*.iws</exclude>
            <exclude>**/*.ipr</exclude>
            <exclude>**/*.iml</exclude>
            <exclude>**/*.cbp</exclude>
            <exclude>**/*.pyc</exclude>
            <exclude>**/.classpath</exclude>
            <exclude>**/.project</exclude>
            <exclude>**/.settings</exclude>
            <exclude>**/target/**</exclude>
            <exclude>**/*.log</exclude>
            <exclude>**/build/**</exclude>
            <exclude>**/file:/**</exclude>
            <exclude>**/SecurityAuth.audit*</exclude>
            <exclude>**/site2/**</exclude>
            <exclude>**/.idea/**</exclude>
            <exclude>**/.mvn/**</exclude>
            <exclude>**/*.a</exclude>
            <exclude>**/*.so</exclude>
            <exclude>**/*.so.*</exclude>
            <exclude>**/*.dylib</exclude>
            <exclude>src/test/resources/*.txt</exclude>
          </excludes>
        </configuration>
      </plugin>
      <plugin>
        <groupId>org.apache.maven.plugins</groupId>
        <artifactId>maven-enforcer-plugin</artifactId>
        <version>${maven-enforcer-plugin.version}</version>
        <executions>
            <execution>
                <id>enforce-maven</id>
                <goals>
                    <goal>enforce</goal>
                </goals>
              <configuration>
                <rules>
                  <requireJavaVersion>
                    <version>17</version>
                    <message>Java 17+ is required to build Pulsar.</message>
                  </requireJavaVersion>
                  <requireMavenVersion>
                    <version>3.6.1</version>
                  </requireMavenVersion>
                </rules>
              </configuration>
            </execution>
        </executions>
      </plugin>
      <plugin>
          <groupId>org.apache.maven.plugins</groupId>
          <artifactId>maven-assembly-plugin</artifactId>
          <version>${maven-assembly-plugin.version}</version>
          <inherited>false</inherited>
          <executions>
              <execution>
                  <id>source-release-assembly-tar-gz</id>
                  <phase>generate-sources</phase>
                  <goals>
                      <goal>single</goal>
                  </goals>
                  <configuration>
                      <skipAssembly>${skipSourceReleaseAssembly}</skipAssembly>
                      <runOnlyAtExecutionRoot>true</runOnlyAtExecutionRoot>
                      <descriptors>
                        <descriptor>src/assembly-source-package.xml</descriptor>
                      </descriptors>
                      <finalName>apache-pulsar-${project.version}-src</finalName>
                      <appendAssemblyId>false</appendAssemblyId>
                      <formats>
                          <format>tar.gz</format>
                      </formats>
                      <tarLongFileMode>posix</tarLongFileMode>
                  </configuration>
              </execution>
          </executions>
      </plugin>
    </plugins>

    <pluginManagement>
      <plugins>
        <plugin>
          <groupId>org.apache.maven.plugins</groupId>
          <artifactId>maven-compiler-plugin</artifactId>
          <version>${maven-compiler-plugin.version}</version>
          <configuration>
            <release>${pulsar.broker.compiler.release}</release>
          </configuration>
        </plugin>
        <plugin>
          <groupId>org.gaul</groupId>
          <artifactId>modernizer-maven-plugin</artifactId>
          <version>${maven-modernizer-plugin.version}</version>
        </plugin>
        <plugin>
          <groupId>org.apache.maven.plugins</groupId>
          <artifactId>maven-surefire-plugin</artifactId>
          <configuration>
            <includes>
                <include>${include}</include>
            </includes>
            <excludes>
                <exclude>**/*$*,${exclude}</exclude>
            </excludes>
            <groups>${groups}</groups>
            <excludedGroups>${excludedGroups}</excludedGroups>
          </configuration>
        </plugin>
        <plugin>
          <groupId>org.apache.maven.plugins</groupId>
          <artifactId>maven-dependency-plugin</artifactId>
          <version>${maven-dependency-plugin.version}</version>
        </plugin>
        <plugin>
          <groupId>org.apache.maven.plugins</groupId>
          <artifactId>maven-shade-plugin</artifactId>
          <version>${maven-shade-plugin}</version>
        </plugin>
        <plugin>
          <groupId>org.apache.maven.plugins</groupId>
          <artifactId>maven-javadoc-plugin</artifactId>
          <configuration>
            <doclint>none</doclint>
            <notimestamp>true</notimestamp>
          </configuration>
        </plugin>
        <plugin>
          <artifactId>maven-antrun-plugin</artifactId>
          <version>${maven-antrun-plugin.version}</version>
        </plugin>
        <plugin>
          <groupId>org.codehaus.mojo</groupId>
          <artifactId>exec-maven-plugin</artifactId>
          <version>${exec-maven-plugin.version}</version>
        </plugin>
        <plugin>
          <groupId>org.apache.nifi</groupId>
          <artifactId>nifi-nar-maven-plugin</artifactId>
          <version>${nifi-nar-maven-plugin.version}</version>
          <extensions>true</extensions>
          <configuration>
            <finalName>${project.artifactId}-${project.version}</finalName>
          </configuration>
          <executions>
            <execution>
              <id>default-nar</id>
              <phase>${narPluginPhase}</phase>
              <goals>
                <goal>nar</goal>
              </goals>
            </execution>
          </executions>
        </plugin>
        <plugin>
          <groupId>org.apache.maven.plugins</groupId>
          <artifactId>maven-assembly-plugin</artifactId>
          <version>${maven-assembly-plugin.version}</version>
        </plugin>
        <plugin>
          <groupId>org.apache.maven.plugins</groupId>
          <artifactId>maven-checkstyle-plugin</artifactId>
          <version>${maven-checkstyle-plugin.version}</version>
          <dependencies>
            <dependency>
              <groupId>com.puppycrawl.tools</groupId>
              <artifactId>checkstyle</artifactId>
              <version>${puppycrawl.checkstyle.version}</version>
            </dependency>
          </dependencies>
          <configuration>
            <configLocation>${pulsar.basedir}/buildtools/src/main/resources/pulsar/checkstyle.xml</configLocation>
            <suppressionsLocation>${pulsar.basedir}/buildtools/src/main/resources/pulsar/suppressions.xml</suppressionsLocation>
            <includeTestSourceDirectory>true</includeTestSourceDirectory>
            <encoding>UTF-8</encoding>
            <excludes>**/proto/*</excludes>
          </configuration>
        </plugin>
        <plugin>
          <groupId>pl.project13.maven</groupId>
          <artifactId>git-commit-id-plugin</artifactId>
          <version>${git-commit-id-plugin.version}</version>
        </plugin>
        <plugin>
          <groupId>com.github.spotbugs</groupId>
          <artifactId>spotbugs-maven-plugin</artifactId>
          <version>${spotbugs-maven-plugin.version}</version>
            <dependencies>
              <dependency>
                <groupId>com.github.spotbugs</groupId>
                <artifactId>spotbugs</artifactId>
                <version>${spotbugs.version}</version>
              </dependency>
            </dependencies>
        </plugin>
        <plugin>
          <groupId>org.codehaus.mojo</groupId>
          <artifactId>properties-maven-plugin</artifactId>
          <version>${properties-maven-plugin.version}</version>
        </plugin>
        <plugin>
          <groupId>io.fabric8</groupId>
          <artifactId>docker-maven-plugin</artifactId>
          <version>${docker-maven.version}</version>
        </plugin>
      </plugins>
    </pluginManagement>
    <extensions>
      <extension>
        <groupId>org.apache.maven.wagon</groupId>
        <artifactId>wagon-ssh-external</artifactId>
        <version>${wagon-ssh-external.version}</version>
      </extension>
      <extension>
        <groupId>kr.motd.maven</groupId>
        <artifactId>os-maven-plugin</artifactId>
        <version>${os-maven-plugin.version}</version>
      </extension>
    </extensions>
  </build>

  <profiles>
    <profile>
      <!-- used for running integration tests on Java 8 -->
      <id>integration-test-java8</id>
      <activation>
        <jdk>1.8</jdk>
      </activation>
      <properties>
        <test.additional.args/>
        <maven.compiler.source>8</maven.compiler.source>
        <maven.compiler.target>8</maven.compiler.target>
        <pulsar.broker.compiler.release/>
        <pulsar.client.compiler.release/>
      </properties>
    </profile>
    <profile>
      <id>coverage</id>
      <properties>
        <testJacocoAgentArgument>@{jacoco.agent.argument}</testJacocoAgentArgument>
        <surefire.shutdown>exit</surefire.shutdown>
      </properties>
      <build>
        <plugins>
          <plugin>
            <groupId>org.jacoco</groupId>
            <artifactId>jacoco-maven-plugin</artifactId>
            <version>${jacoco-maven-plugin.version}</version>
            <configuration>
              <propertyName>jacoco.agent.argument</propertyName>
            </configuration>
            <executions>
              <execution>
                <id>prepare-agent</id>
                <goals>
                  <goal>prepare-agent</goal>
                </goals>
                <configuration>
                  <!-- use unique jacoco exec files for every forked test process -->
                  <destFile>${project.build.directory}/jacoco_${maven.build.timestamp}_${surefire.forkNumber}.exec</destFile>
                  <append>true</append>
                  <jmx>true</jmx>
                  <includes>
                    <include>org.apache.pulsar.*</include>
                    <include>org.apache.bookkeeper.mledger.*</include>
                  </includes>
                  <excludes>
                    <exclude>*.proto.*</exclude>
                    <exclude>*.shade.*</exclude>
                    <exclude>*.shaded.*</exclude>
                  </excludes>
                </configuration>
              </execution>
              <execution>
                <id>report</id>
                <phase>verify</phase>
                <goals>
                  <goal>report</goal>
                </goals>
                <configuration>
                  <excludes>
                    <exclude>META-INF/**</exclude>
                  </excludes>
                  <skip>${jacoco.report.skip}</skip>
                </configuration>
              </execution>
            </executions>
          </plugin>
        </plugins>
      </build>
      <reporting>
        <plugins>
          <plugin>
            <groupId>org.apache.maven.plugins</groupId>
            <artifactId>maven-checkstyle-plugin</artifactId>
            <configuration>
              <configLocation>${pulsar.basedir}/buildtools/src/main/resources/pulsar/checkstyle.xml</configLocation>
              <suppressionsLocation>${pulsar.basedir}/buildtools/src/main/resources/pulsar/suppressions.xml</suppressionsLocation>
              <encoding>UTF-8</encoding>
              <excludes>**/proto/*</excludes>
            </configuration>
          </plugin>
          <plugin>
            <artifactId>maven-javadoc-plugin</artifactId>
            <configuration>
              <doclint>none</doclint>
            </configuration>
          </plugin>
          <plugin>
            <groupId>org.jacoco</groupId>
            <artifactId>jacoco-maven-plugin</artifactId>
            <reportSets>
              <reportSet>
                <reports>
                  <report>report</report>
                </reports>
              </reportSet>
            </reportSets>
          </plugin>
        </plugins>
      </reporting>
    </profile>
    <profile>
      <id>docker</id>
      <modules>
        <module>docker</module>
        <module>tests</module>
      </modules>
    </profile>

    <profile>
      <!-- Checks style and licensing requirements. This is a good
           idea to run for contributions and for the release process. While it would
           be nice to run always these plugins can considerably slow the build and have
           proven to create unstable builds in our multi-module project and when building
           using multiple threads. The stability issues seen with Checkstyle in multi-module
           builds include false-positives and false negatives. -->
      <id>contrib-check</id>
         <build>
            <plugins>
                <plugin>
                    <groupId>org.apache.rat</groupId>
                    <artifactId>apache-rat-plugin</artifactId>
                    <executions>
                      <execution>
                          <goals>
                              <goal>check</goal>
                          </goals>
                          <phase>verify</phase>
                      </execution>
                   </executions>
                </plugin>
                <plugin>
                    <groupId>org.apache.maven.plugins</groupId>
                    <artifactId>maven-checkstyle-plugin</artifactId>
                    <executions>
                       <execution>
                          <id>check-style</id>
                          <phase>verify</phase>
                         <configuration>
                           <configLocation>${pulsar.basedir}/buildtools/src/main/resources/pulsar/checkstyle.xml</configLocation>
                           <suppressionsLocation>${pulsar.basedir}/buildtools/src/main/resources/pulsar/suppressions.xml</suppressionsLocation>
                           <encoding>UTF-8</encoding>
                           <excludes>**/proto/*</excludes>
                         </configuration>
                          <goals>
                             <goal>check</goal>
                          </goals>
                       </execution>
                    </executions>
                </plugin>
             </plugins>
         </build>
    </profile>

    <profile>
      <id>windows</id>
      <activation>
        <os>
          <family>Windows</family>
        </os>
      </activation>
      <properties>
        <rename.netty.native.libs>rename-netty-native-libs.cmd</rename.netty.native.libs>
      </properties>

    </profile>
    <!-- Primary Module profile -->
    <profile>
      <id>main</id>
      <activation>
        <!-- always activate this profile by default. Use "-main" or "!main" in the "-P" parameter to exclude it -->
        <!-- for example use "-Pcore-modules,-main" to activate the core-modules profile -->
        <property>
          <name>disableMainProfile</name>
          <!-- always active unless true is passed as a value -->
          <value>!true</value>
        </property>
      </activation>
      <modules>
        <module>buildtools</module>
        <module>testmocks</module>
        <module>managed-ledger</module>
        <module>tiered-storage</module>
        <module>pulsar-common</module>
        <module>pulsar-broker-common</module>
        <module>pulsar-broker</module>
        <module>pulsar-client-api</module>
        <module>pulsar-client</module>
        <module>pulsar-client-shaded</module>
        <module>pulsar-client-1x-base</module>
        <module>pulsar-client-admin-api</module>
        <module>pulsar-client-admin</module>
        <module>pulsar-client-admin-shaded</module>
        <module>pulsar-client-tools-api</module>
        <module>pulsar-client-tools</module>
        <module>pulsar-client-tools-customcommand-example</module>
        <module>pulsar-client-tools-test</module>
        <module>pulsar-client-all</module>
        <module>pulsar-websocket</module>
        <module>pulsar-proxy</module>
        <module>pulsar-testclient</module>
        <module>pulsar-broker-auth-athenz</module>
        <module>pulsar-client-auth-athenz</module>
        <module>pulsar-sql</module>
        <module>pulsar-broker-auth-oidc</module>
        <module>pulsar-broker-auth-sasl</module>
        <module>pulsar-client-auth-sasl</module>
        <module>pulsar-config-validation</module>

        <module>structured-event-log</module>

        <!-- transaction related modules -->
        <module>pulsar-transaction</module>

        <!-- functions-related modules -->
        <module>pulsar-functions</module>

        <!-- connector-related modules -->
        <module>pulsar-io</module>

        <!-- Bouncy Castle Provider loaders-->
        <module>bouncy-castle</module>

        <module>pulsar-client-messagecrypto-bc</module>

        <module>pulsar-metadata</module>
        <module>jclouds-shaded</module>

        <!-- package management releated modules (begin) -->
        <module>pulsar-package-management</module>
        <!-- package management releated modules (end) -->

        <!-- all these 3 modules should be put at the end in this exact sequence -->
        <module>distribution</module>
        <module>docker</module>
        <module>tests</module>
      </modules>
    </profile>

    <!-- core profile focused of pulsar java modules -->
    <profile>
      <id>core-modules</id>
      <properties>
        <skipSourceReleaseAssembly>true</skipSourceReleaseAssembly>
      </properties>
      <modules>
        <module>buildtools</module>
        <module>testmocks</module>
        <module>managed-ledger</module>
        <module>pulsar-common</module>
        <module>pulsar-broker-common</module>
        <module>pulsar-broker</module>
        <module>pulsar-client-api</module>
        <module>pulsar-client</module>
        <module>pulsar-client-admin-api</module>
        <module>pulsar-client-admin</module>
        <module>pulsar-client-tools-api</module>
        <module>pulsar-client-tools</module>
        <module>pulsar-client-tools-customcommand-example</module>
        <module>pulsar-client-tools-test</module>
        <module>pulsar-websocket</module>
        <module>pulsar-proxy</module>
        <module>pulsar-testclient</module>
        <module>pulsar-broker-auth-oidc</module>
        <module>pulsar-broker-auth-sasl</module>
        <module>pulsar-client-auth-sasl</module>
        <module>pulsar-config-validation</module>

        <!-- transaction related modules -->
        <module>pulsar-transaction</module>

        <!-- functions-related modules -->
        <module>pulsar-functions</module>

        <!-- connector-related modules -->
        <module>pulsar-io</module>

        <!-- Bouncy Castle Provider loaders-->
        <module>bouncy-castle</module>

        <module>pulsar-client-messagecrypto-bc</module>

        <!-- all these modules should be put at the end in this exact sequence -->
        <module>distribution</module>
        <module>pulsar-metadata</module>

        <!-- package management releated modules (begin) -->
        <module>pulsar-package-management</module>
        <!-- package management releated modules (end) -->
      </modules>
    </profile>

    <!--
         Configure Google Error Prone static code analyser, http://errorprone.info

         usage:
         activate profile "errorprone"

         It is required to add "lombok.addJavaxGeneratedAnnotation = true" to lombok.config
         temporarily before running the analysis.

         usage example:
         echo lombok.addJavaxGeneratedAnnotation=true >> lombok.config
         mvn -Perrorprone,main compile

         Revisiting warnings and errors is possible in IntelliJ after activating
         errorprone and main in "Maven->Profiles" and choosing
         "Build->Rebuild Project"
         Compiling all Pulsar projects in IntelliJ requires some manual tweaks to get the
         shaded projects to pass compilation. In some cases, it's better to mark the project
         ignored in IntelliJ by right clicking the project in IntelliJ's maven view and
         choosing "Ignore Projects". After "Reload All Maven Projects" and a rebuild, it might
         be possible to proceed compiling the remaining projects.
    -->
    <profile>
      <id>errorprone</id>
      <build>
        <plugins>
          <plugin>
            <groupId>org.apache.maven.plugins</groupId>
            <artifactId>maven-compiler-plugin</artifactId>
            <configuration>
              <fork>true</fork>
              <meminitial>128m</meminitial>
              <maxmem>1024m</maxmem>
              <optimize>false</optimize>
              <compilerArgs combine.children="append">
                <arg>-XDcompilePolicy=simple</arg>
                <arg>-Xlint:-options</arg>
                <!-- configure Error Prone . Disable some checks that crash the compiler or are annoying -->
                <!-- the following argument must be kept on one line when building with JDK8 -->
                <arg>-Xplugin:ErrorProne -XepExcludedPaths:.*/target/generated-sources/.* -XepDisableWarningsInGeneratedCode -Xep:UnusedVariable:OFF -Xep:FallThrough:OFF -Xep:OverrideThrowableToString:OFF -Xep:UnusedMethod:OFF -Xep:StringSplitter:OFF -Xep:CanonicalDuration:OFF -Xep:Slf4jDoNotLogMessageOfExceptionExplicitly:WARN -Xep:Slf4jSignOnlyFormat:WARN -Xep:Slf4jFormatShouldBeConst:WARN -Xep:Slf4jLoggerShouldBePrivate:WARN -Xep:Slf4jLoggerShouldBeNonStatic:OFF</arg>
              </compilerArgs>
              <annotationProcessorPaths combine.children="append">
                <path>
                  <groupId>com.google.errorprone</groupId>
                  <artifactId>error_prone_core</artifactId>
                  <version>${errorprone.version}</version>
                </path>
                <path>
                  <groupId>org.mockito</groupId>
                  <artifactId>mockito-errorprone</artifactId>
                  <version>${mockito.version}</version>
                </path>
                <!-- add https://github.com/KengoTODA/errorprone-slf4j Error Prone plugin -->
                <!-- detects slf4j misusage. -->
                <path>
                  <groupId>jp.skypencil.errorprone.slf4j</groupId>
                  <artifactId>errorprone-slf4j</artifactId>
                  <version>${errorprone-slf4j.version}</version>
                </path>
              </annotationProcessorPaths>
            </configuration>
          </plugin>
        </plugins>
      </build>
    </profile>
    <profile>
      <id>integrationTests</id>
      <modules>
        <module>tests</module>
      </modules>
    </profile>
    <profile>
      <id>skip-all</id>
      <properties>
        <maven.main.skip>true</maven.main.skip>
        <maven.test.skip>true</maven.test.skip>
        <skipSourceReleaseAssembly>true</skipSourceReleaseAssembly>
        <skipBuildDistribution>true</skipBuildDistribution>
        <spotbugs.skip>true</spotbugs.skip>
        <license.skip>true</license.skip>
        <rat.skip>true</rat.skip>
        <assembly.skipAssembly>true</assembly.skipAssembly>
        <shadePluginPhase>none</shadePluginPhase>
        <narPluginPhase>none</narPluginPhase>
        <skipDocker>true</skipDocker>
      </properties>
      <build>
        <plugins>
          <plugin>
            <groupId>org.apache.maven.plugins</groupId>
            <artifactId>maven-compiler-plugin</artifactId>
            <executions>
              <execution>
                <id>default-testCompile</id>
                <goals>
                  <goal>testCompile</goal>
                </goals>
                <phase>none</phase>
              </execution>
            </executions>
          </plugin>
          <plugin>
            <groupId>org.apache.maven.plugins</groupId>
            <artifactId>maven-surefire-plugin</artifactId>
            <executions>
              <execution>
                <id>default-test</id>
                <goals>
                  <goal>test</goal>
                </goals>
                <phase>none</phase>
              </execution>
            </executions>
          </plugin>
        </plugins>
      </build>
    </profile>
    <profile>
      <id>owasp-dependency-check</id>
      <build>
        <plugins>
          <plugin>
            <groupId>org.owasp</groupId>
            <artifactId>dependency-check-maven</artifactId>
            <version>${dependency-check-maven.version}</version>
            <configuration>
              <suppressionFiles>
                <suppressionFile>${pulsar.basedir}/src/owasp-dependency-check-false-positives.xml</suppressionFile>
                <suppressionFile>${pulsar.basedir}/src/owasp-dependency-check-suppressions.xml</suppressionFile>
              </suppressionFiles>
              <failBuildOnCVSS>7</failBuildOnCVSS>
              <msbuildAnalyzerEnabled>false</msbuildAnalyzerEnabled>
              <nodeAnalyzerEnabled>false</nodeAnalyzerEnabled>
              <yarnAuditAnalyzerEnabled>false</yarnAuditAnalyzerEnabled>
              <pyDistributionAnalyzerEnabled>false</pyDistributionAnalyzerEnabled>
              <pyPackageAnalyzerEnabled>false</pyPackageAnalyzerEnabled>
              <pipAnalyzerEnabled>false</pipAnalyzerEnabled>
              <pipfileAnalyzerEnabled>false</pipfileAnalyzerEnabled>
              <retireJsAnalyzerEnabled>false</retireJsAnalyzerEnabled>
              <msbuildAnalyzerEnabled>false</msbuildAnalyzerEnabled>
              <mixAuditAnalyzerEnabled>false</mixAuditAnalyzerEnabled>
              <nugetconfAnalyzerEnabled>false</nugetconfAnalyzerEnabled>
              <assemblyAnalyzerEnabled>false</assemblyAnalyzerEnabled>
            </configuration>
            <executions>
              <execution>
                <goals>
                  <goal>aggregate</goal>
                </goals>
              </execution>
            </executions>
          </plugin>
        </plugins>
      </build>
      <reporting>
        <plugins>
          <plugin>
            <groupId>org.owasp</groupId>
            <artifactId>dependency-check-maven</artifactId>
            <version>${dependency-check-maven.version}</version>
            <reportSets>
              <reportSet>
                <reports>
                  <report>aggregate</report>
                </reports>
              </reportSet>
            </reportSets>
          </plugin>
        </plugins>
      </reporting>
    </profile>

    <profile>
      <id>pulsar-io-tests</id>
      <modules>
        <module>pulsar-io</module>
      </modules>
    </profile>

    <profile>
      <id>pulsar-sql-tests</id>
      <modules>
        <module>pulsar-sql</module>
      </modules>
    </profile>
  </profiles>

  <repositories>
    <repository>
      <id>central</id>
      <layout>default</layout>
      <url>https://repo1.maven.org/maven2</url>
      <snapshots>
        <enabled>false</enabled>
      </snapshots>
    </repository>
    <repository>
      <id>confluent</id>
      <url>https://packages.confluent.io/maven/</url>
      <snapshots>
        <enabled>false</enabled>
      </snapshots>
    </repository>
    <repository>
      <id>maven.restlet.org</id>
      <name>maven.restlet.org</name>
      <url>https://maven.restlet.talend.com</url>
      <snapshots>
        <enabled>false</enabled>
      </snapshots>
    </repository>
  </repositories>
</project><|MERGE_RESOLUTION|>--- conflicted
+++ resolved
@@ -107,13 +107,9 @@
       --add-opens java.base/java.io=ALL-UNNAMED <!--Bookkeeper NativeIO-->
       --add-opens java.base/java.util=ALL-UNNAMED <!--System Lambda-->
       --add-opens java.base/sun.net=ALL-UNNAMED <!--netty.DnsResolverUtil-->
-<<<<<<< HEAD
-      --add-opens java.management/sun.management=ALL-UNNAMED <!--JvmDefaultGCMetricsLogger-->
-      --add-opens java.base/jdk.internal.platform=ALL-UNNAMED <!--LinuxInfoUtils-->
-=======
       --add-opens java.management/sun.management=ALL-UNNAMED <!--JvmDefaultGCMetricsLogger & MBeanStatsGenerator-->
       --add-opens jdk.management/com.sun.management.internal=ALL-UNNAMED <!--MBeanStatsGenerator-->
->>>>>>> f7c0b3c4
+      --add-opens java.base/jdk.internal.platform=ALL-UNNAMED <!--LinuxInfoUtils-->
     </test.additional.args>
     <testReuseFork>true</testReuseFork>
     <testForkCount>4</testForkCount>
