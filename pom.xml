<?xml version="1.0" encoding="UTF-8"?>
<!--

    Licensed to the Apache Software Foundation (ASF) under one
    or more contributor license agreements.  See the NOTICE file
    distributed with this work for additional information
    regarding copyright ownership.  The ASF licenses this file
    to you under the Apache License, Version 2.0 (the
    "License"); you may not use this file except in compliance
    with the License.  You may obtain a copy of the License at

      http://www.apache.org/licenses/LICENSE-2.0

    Unless required by applicable law or agreed to in writing,
    software distributed under the License is distributed on an
    "AS IS" BASIS, WITHOUT WARRANTIES OR CONDITIONS OF ANY
    KIND, either express or implied.  See the License for the
    specific language governing permissions and limitations
    under the License.

-->
<project xmlns="http://maven.apache.org/POM/4.0.0" xmlns:xsi="http://www.w3.org/2001/XMLSchema-instance"
  xsi:schemaLocation="http://maven.apache.org/POM/4.0.0 http://maven.apache.org/xsd/maven-4.0.0.xsd">
  <modelVersion>4.0.0</modelVersion>
  <packaging>pom</packaging>

  <parent>
    <groupId>org.apache</groupId>
    <artifactId>apache</artifactId>
    <version>18</version>
  </parent>

  <groupId>org.apache.pulsar</groupId>
  <artifactId>pulsar</artifactId>

  <version>2.5.0-SNAPSHOT</version>

  <name>Pulsar</name>
  <description>Pulsar is a distributed pub-sub messaging platform with a very
flexible messaging model and an intuitive client API.</description>
  <url>https://github.com/apache/pulsar</url>

  <organization>
    <name>Apache Software Foundation</name>
    <url>http://www.apache.org/</url>
  </organization>
  <inceptionYear>2017</inceptionYear>

  <developers>
    <developer>
      <organization>Apache Pulsar developers</organization>
      <organizationUrl>http://pulsar.apache.org/</organizationUrl>
    </developer>
  </developers>

  <licenses>
    <license>
      <name>Apache License, Version 2.0</name>
      <url>https://www.apache.org/licenses/LICENSE-2.0.txt</url>
      <distribution>repo</distribution>
    </license>
  </licenses>

  <scm>
    <url>https://github.com/apache/pulsar</url>
    <connection>scm:git:https://github.com/apache/pulsar.git</connection>
    <developerConnection>scm:git:ssh://git@github.com:apache/pulsar.git</developerConnection>
  </scm>

  <ciManagement>
    <system>Travis</system>
    <url>https://travis-ci.org/apache/pulsar</url>
  </ciManagement>

  <modules>
    <module>buildtools</module>
    <module>managed-ledger</module>
    <module>tiered-storage</module>
    <module>pulsar-common</module>
    <module>pulsar-broker-common</module>
    <module>pulsar-broker</module>
    <module>pulsar-broker-shaded</module>
    <module>pulsar-client-api</module>
    <module>pulsar-client</module>
    <module>pulsar-client-shaded</module>
    <module>pulsar-client-1x-base</module>
    <module>pulsar-client-admin</module>
    <module>pulsar-client-admin-shaded</module>
    <module>pulsar-client-tools</module>
    <module>pulsar-client-tools-test</module>
    <module>pulsar-client-all</module>
    <module>pulsar-websocket</module>
    <module>pulsar-proxy</module>
    <module>pulsar-discovery-service</module>
    <module>pulsar-storm</module>
    <module>pulsar-flink</module>
    <module>pulsar-spark</module>
    <module>pulsar-zookeeper-utils</module>
    <module>pulsar-testclient</module>
    <module>pulsar-broker-auth-athenz</module>
    <module>pulsar-client-auth-athenz</module>
    <module>pulsar-client-kafka-compat</module>
    <module>pulsar-zookeeper</module>
    <module>pulsar-log4j2-appender</module>
    <module>pulsar-sql</module>
    <module>dashboard</module>
    <module>pulsar-broker-auth-sasl</module>
    <module>pulsar-client-auth-sasl</module>

    <!-- transaction related modules -->
    <module>pulsar-transaction</module>

    <!-- jclouds shaded for gson conflict: https://issues.apache.org/jira/browse/JCLOUDS-1166 -->
    <module>jclouds-shaded</module>

    <!-- functions-related modules -->
    <module>pulsar-functions</module>

    <!-- connector-related modules -->
    <module>pulsar-io</module>

    <!-- examples -->
    <module>examples</module>

    <!-- all these 3 modules should be put at the end in this exact sequence -->
    <module>distribution</module>
    <module>docker</module>
    <module>tests</module>
    <module>pulsar-metadata</module>
  </modules>

  <issueManagement>
    <system>Github</system>
    <url>https://github.com/apache/pulsar/issues</url>
  </issueManagement>

  <properties>
    <project.build.sourceEncoding>UTF-8</project.build.sourceEncoding>
    <project.reporting.outputEncoding>UTF-8</project.reporting.outputEncoding>
    <redirectTestOutputToFile>true</redirectTestOutputToFile>
    <testRealAWS>false</testRealAWS>
    <testRetryCount>1</testRetryCount>
    <docker.organization>apachepulsar</docker.organization>

    <!-- pin the protobuf-shaded version to make the pulsar build friendly to intellij -->
    <pulsar.protobuf.shaded.version>2.1.0-incubating</pulsar.protobuf.shaded.version>

    <!-- apache commons -->
    <commons-compress.version>1.19</commons-compress.version>

    <bookkeeper.version>4.10.0</bookkeeper.version>
    <zookeeper.version>3.5.6</zookeeper.version>
    <netty.version>4.1.43.Final</netty.version>
    <netty-tc-native.version>2.0.26.Final</netty-tc-native.version>
    <storm.version>2.0.0</storm.version>
    <jetty.version>9.4.20.v20190813</jetty.version>
    <jersey.version>2.27</jersey.version>
    <athenz.version>1.8.17</athenz.version>
    <prometheus.version>0.5.0</prometheus.version>
    <aspectj.version>1.9.2</aspectj.version>
    <rocksdb.version>5.13.3</rocksdb.version>
    <slf4j.version>1.7.25</slf4j.version>
    <commons.collections.version>3.2.2</commons.collections.version>
    <log4j2.version>2.10.0</log4j2.version>
    <bouncycastle.version>1.60</bouncycastle.version>
    <jackson.version>2.9.9</jackson.version>
    <jackson.databind.version>2.9.9.3</jackson.databind.version>
    <reflections.version>0.9.11</reflections.version>
    <swagger.version>1.5.21</swagger.version>
    <puppycrawl.checkstyle.version>6.19</puppycrawl.checkstyle.version>
    <dockerfile-maven.version>1.4.13</dockerfile-maven.version>
    <typetools.version>0.5.0</typetools.version>
    <protobuf2.version>2.4.1</protobuf2.version>
    <protobuf3.version>3.5.1</protobuf3.version>
    <protoc3.version>3.5.1-1</protoc3.version>
    <grpc.version>1.18.0</grpc.version>
    <protoc-gen-grpc-java.version>1.12.0</protoc-gen-grpc-java.version>
    <gson.version>2.8.2</gson.version>
    <sketches.version>0.8.3</sketches.version>
    <hbc-core.version>2.2.0</hbc-core.version>
    <cassandra-driver-core.version>3.6.0</cassandra-driver-core.version>
    <aerospike-client.version>4.1.11</aerospike-client.version>
    <kafka-client.version>2.3.0</kafka-client.version>
    <rabbitmq-client.version>5.1.1</rabbitmq-client.version>
    <aws-sdk.version>1.11.297</aws-sdk.version>
    <avro.version>1.8.2</avro.version>
    <joda.version>2.10.1</joda.version>
    <jclouds.version>2.1.1</jclouds.version>
    <sqlite-jdbc.version>3.8.11.2</sqlite-jdbc.version>
    <mysql-jdbc.version>8.0.11</mysql-jdbc.version>
    <hdfs-offload-version3>3.2.0</hdfs-offload-version3>
    <org.eclipse.jetty-hdfs-offload>9.3.24.v20180605</org.eclipse.jetty-hdfs-offload>
    <test-hdfs-offload-jetty>9.3.24.v20180605</test-hdfs-offload-jetty>
    <elasticsearch.version>6.3.2</elasticsearch.version>
    <presto.version>0.206</presto.version>
    <flink.version>1.6.0</flink.version>
    <scala.binary.version>2.11</scala.binary.version>
    <debezium.version>0.10.0.Final</debezium.version>
    <jsonwebtoken.version>0.10.5</jsonwebtoken.version>
    <opencensus.version>0.18.0</opencensus.version>
    <hbase.version>1.4.9</hbase.version>
<<<<<<< HEAD
    <aircompressor.version>0.15</aircompressor.version>
=======
    <guava.version>25.1-jre</guava.version>
    <jcip.version>1.0</jcip.version>
>>>>>>> 2de6a0fa

    <!-- test dependencies -->
    <cassandra.version>3.6.0</cassandra.version>
    <disruptor.version>3.4.0</disruptor.version>
    <testcontainers.version>1.11.2</testcontainers.version>
    <kerby.version>1.1.1</kerby.version>
    <testng.version>6.14.3</testng.version>
    <mockito.version>2.28.2</mockito.version>
    <powermock.version>2.0.2</powermock.version>
    <javassist.version>3.25.0-GA</javassist.version>
    <failsafe.version>2.3.1</failsafe.version>

    <!-- Plugin dependencies -->
    <protobuf-maven-plugin.version>0.6.1</protobuf-maven-plugin.version>
    <exec-maven-plugin.version>1.6.0</exec-maven-plugin.version>
    <aspectj-maven-plugin.version>1.11.1</aspectj-maven-plugin.version>

    <!-- Used to configure rename.netty.native. Libs -->
    <rename.netty.native.libs>rename-netty-native-libs.sh</rename.netty.native.libs>
  </properties>

  <dependencyManagement>
    <dependencies>

      <dependency>
        <groupId>org.asynchttpclient</groupId>
        <artifactId>async-http-client</artifactId>
        <version>2.7.0</version>
        <exclusions>
          <exclusion>
            <groupId>io.netty</groupId>
            <artifactId>*</artifactId>
          </exclusion>
        </exclusions>
      </dependency>

      <dependency>
        <groupId>org.apache.httpcomponents</groupId>
        <artifactId>httpclient</artifactId>
        <version>4.5.5</version>
      </dependency>

      <dependency>
        <groupId>org.testng</groupId>
        <artifactId>testng</artifactId>
        <version>${testng.version}</version>
      </dependency>

      <dependency>
        <groupId>org.mockito</groupId>
        <artifactId>mockito-core</artifactId>
        <version>${mockito.version}</version>
      </dependency>

      <dependency>
        <groupId>org.powermock</groupId>
        <artifactId>powermock-api-mockito2</artifactId>
        <version>${powermock.version}</version>
      </dependency>

      <dependency>
        <groupId>org.powermock</groupId>
        <artifactId>powermock-module-testng</artifactId>
        <version>${powermock.version}</version>
      </dependency>

      <dependency>
        <groupId>org.apache.zookeeper</groupId>
        <artifactId>zookeeper</artifactId>
        <version>${zookeeper.version}</version>
        <exclusions>
          <exclusion>
            <artifactId>slf4j-log4j12</artifactId>
            <groupId>org.slf4j</groupId>
          </exclusion>
          <exclusion>
            <artifactId>log4j</artifactId>
            <groupId>log4j</groupId>
          </exclusion>
        </exclusions>
      </dependency>

      <dependency>
        <groupId>org.apache.zookeeper</groupId>
        <artifactId>zookeeper</artifactId>
        <classifier>tests</classifier>
        <version>${zookeeper.version}</version>
        <exclusions>
          <exclusion>
            <artifactId>slf4j-log4j12</artifactId>
            <groupId>org.slf4j</groupId>
          </exclusion>
          <exclusion>
            <artifactId>log4j</artifactId>
            <groupId>log4j</groupId>
          </exclusion>
        </exclusions>
      </dependency>

      <dependency>
        <groupId>org.apache.bookkeeper</groupId>
        <artifactId>bookkeeper-server</artifactId>
        <version>${bookkeeper.version}</version>
        <exclusions>
          <exclusion>
            <artifactId>slf4j-log4j12</artifactId>
            <groupId>org.slf4j</groupId>
          </exclusion>
          <exclusion>
            <artifactId>log4j</artifactId>
            <groupId>log4j</groupId>
          </exclusion>
          <exclusion>
            <groupId>org.jboss.netty</groupId>
            <artifactId>netty</artifactId>
          </exclusion>
          <!-- exclude all netty dependencies, use whatever pulsar is using -->
          <exclusion>
            <groupId>io.netty</groupId>
            <artifactId>netty-*</artifactId>
          </exclusion>
        </exclusions>
      </dependency>

      <dependency>
        <groupId>org.apache.bookkeeper</groupId>
        <artifactId>bookkeeper-common-allocator</artifactId>
        <version>${bookkeeper.version}</version>
      </dependency>

      <!-- reflection libs -->
      <dependency>
        <groupId>org.reflections</groupId>
        <artifactId>reflections</artifactId>
        <version>${reflections.version}</version>
      </dependency>

      <!-- exclude the grpc version from bookkeeper and use the one defined here -->
      <dependency>
        <groupId>org.apache.bookkeeper</groupId>
        <artifactId>stream-storage-java-client</artifactId>
        <version>${bookkeeper.version}</version>
        <exclusions>
          <exclusion>
            <groupId>io.grpc</groupId>
            <artifactId>grpc-all</artifactId>
          </exclusion>
        </exclusions>
      </dependency>

      <!-- exclude the grpc version from bookkeeper and use the one defined here -->
      <dependency>
        <groupId>org.apache.bookkeeper</groupId>
        <artifactId>stream-storage-server</artifactId>
        <version>${bookkeeper.version}</version>
        <exclusions>
          <exclusion>
            <groupId>io.grpc</groupId>
            <artifactId>grpc-all</artifactId>
          </exclusion>
        </exclusions>
      </dependency>

      <dependency>
        <groupId>org.apache.bookkeeper</groupId>
        <artifactId>bookkeeper-common</artifactId>
        <version>${bookkeeper.version}</version>
      </dependency>

      <dependency>
        <groupId>org.apache.bookkeeper.stats</groupId>
        <artifactId>bookkeeper-stats-api</artifactId>
        <version>${bookkeeper.version}</version>
      </dependency>

      <dependency>
        <groupId>org.apache.bookkeeper.stats</groupId>
        <artifactId>datasketches-metrics-provider</artifactId>
        <version>${bookkeeper.version}</version>
        <exclusions>
          <exclusion>
            <artifactId>slf4j-log4j12</artifactId>
            <groupId>org.slf4j</groupId>
          </exclusion>
        </exclusions>
      </dependency>

      <dependency>
        <groupId>org.apache.bookkeeper.stats</groupId>
        <artifactId>prometheus-metrics-provider</artifactId>
        <version>${bookkeeper.version}</version>
      </dependency>

      <dependency>
        <groupId>org.rocksdb</groupId>
        <artifactId>rocksdbjni</artifactId>
        <version>${rocksdb.version}</version>
      </dependency>

      <dependency>
        <groupId>org.eclipse.jetty</groupId>
        <artifactId>jetty-server</artifactId>
        <version>${jetty.version}</version>
      </dependency>

      <dependency>
        <groupId>org.eclipse.jetty</groupId>
        <artifactId>jetty-servlet</artifactId>
        <version>${jetty.version}</version>
      </dependency>

      <dependency>
        <groupId>org.eclipse.jetty</groupId>
        <artifactId>jetty-servlets</artifactId>
        <version>${jetty.version}</version>
      </dependency>

      <dependency>
        <groupId>org.eclipse.jetty</groupId>
        <artifactId>jetty-proxy</artifactId>
        <version>${jetty.version}</version>
      </dependency>

      <dependency>
        <groupId>org.eclipse.jetty</groupId>
        <artifactId>jetty-util</artifactId>
        <version>${jetty.version}</version>
      </dependency>

      <dependency>
        <groupId>io.netty</groupId>
        <artifactId>netty-buffer</artifactId>
        <version>${netty.version}</version>
      </dependency>

      <dependency>
        <groupId>io.netty</groupId>
        <artifactId>netty-common</artifactId>
        <version>${netty.version}</version>
      </dependency>

      <dependency>
        <groupId>io.netty</groupId>
        <artifactId>netty-transport</artifactId>
        <version>${netty.version}</version>
      </dependency>

      <dependency>
        <groupId>io.netty</groupId>
        <artifactId>netty-handler</artifactId>
        <version>${netty.version}</version>
      </dependency>

      <dependency>
        <groupId>io.netty</groupId>
        <artifactId>netty-codec</artifactId>
        <version>${netty.version}</version>
      </dependency>

      <dependency>
        <groupId>io.netty</groupId>
        <artifactId>netty-transport-native-epoll</artifactId>
        <version>${netty.version}</version>
      </dependency>

      <dependency>
        <groupId>io.netty</groupId>
        <artifactId>netty-transport-native-unix-common</artifactId>
        <version>${netty.version}</version>
      </dependency>

      <!-- `netty-codec-http2` is a dependency of grpc, set the version to
           be aligned with the netty version defined here -->
      <dependency>
        <groupId>io.netty</groupId>
        <artifactId>netty-codec-http2</artifactId>
        <version>${netty.version}</version>
      </dependency>

      <dependency>
        <groupId>io.netty</groupId>
        <artifactId>netty-codec-http</artifactId>
        <version>${netty.version}</version>
      </dependency>

      <dependency>
        <groupId>io.netty</groupId>
        <artifactId>netty-handler-proxy</artifactId>
        <version>${netty.version}</version>
      </dependency>

      <dependency>
        <groupId>io.netty</groupId>
        <artifactId>netty-codec-socks</artifactId>
        <version>${netty.version}</version>
      </dependency>

      <dependency>
        <groupId>io.netty</groupId>
        <artifactId>netty-resolver</artifactId>
        <version>${netty.version}</version>
      </dependency>

      <dependency>
        <groupId>io.netty</groupId>
        <artifactId>netty-resolver-dns</artifactId>
        <version>${netty.version}</version>
      </dependency>

      <dependency>
        <groupId>io.netty</groupId>
        <artifactId>netty-codec-dns</artifactId>
        <version>${netty.version}</version>
      </dependency>

      <dependency>
        <groupId>io.netty</groupId>
        <artifactId>netty-tcnative-boringssl-static</artifactId>
        <version>${netty-tc-native.version}</version>
      </dependency>

      <dependency>
        <groupId>io.netty</groupId>
        <artifactId>netty</artifactId>
        <version>3.10.6.Final</version>
      </dependency>

      <dependency>
        <groupId>com.beust</groupId>
        <artifactId>jcommander</artifactId>
        <version>1.48</version>
      </dependency>

      <dependency>
        <groupId>com.google.guava</groupId>
        <artifactId>guava</artifactId>
        <version>${guava.version}</version>
      </dependency>

      <dependency>
        <groupId>org.apache.commons</groupId>
        <artifactId>commons-lang3</artifactId>
        <version>3.4</version>
      </dependency>

      <dependency>
        <groupId>org.apache.commons</groupId>
        <artifactId>commons-compress</artifactId>
        <version>${commons-compress.version}</version>
      </dependency>

      <dependency>
        <groupId>commons-configuration</groupId>
        <artifactId>commons-configuration</artifactId>
        <version>1.10</version>
      </dependency>

      <dependency>
        <groupId>commons-io</groupId>
        <artifactId>commons-io</artifactId>
        <version>2.5</version>
      </dependency>

      <dependency>
        <groupId>org.slf4j</groupId>
        <artifactId>slf4j-api</artifactId>
        <version>${slf4j.version}</version>
      </dependency>

      <dependency>
        <groupId>org.slf4j</groupId>
        <artifactId>slf4j-simple</artifactId>
        <version>${slf4j.version}</version>
      </dependency>

      <dependency>
        <groupId>org.slf4j</groupId>
        <artifactId>jul-to-slf4j</artifactId>
        <version>${slf4j.version}</version>
      </dependency>

      <dependency>
        <groupId>org.slf4j</groupId>
        <artifactId>jcl-over-slf4j</artifactId>
        <version>${slf4j.version}</version>
      </dependency>

      <dependency>
        <groupId>org.apache.logging.log4j</groupId>
        <artifactId>log4j-api</artifactId>
        <version>${log4j2.version}</version>
      </dependency>

      <dependency>
        <groupId>org.apache.logging.log4j</groupId>
        <artifactId>log4j-core</artifactId>
        <version>${log4j2.version}</version>
      </dependency>

      <dependency>
        <groupId>org.apache.logging.log4j</groupId>
        <artifactId>log4j-slf4j-impl</artifactId>
        <version>${log4j2.version}</version>
      </dependency>

      <dependency>
        <groupId>org.apache.logging.log4j</groupId>
        <artifactId>log4j-web</artifactId>
        <version>${log4j2.version}</version>
      </dependency>

      <dependency>
        <groupId>org.apache.logging.log4j</groupId>
        <artifactId>log4j-api</artifactId>
        <type>test-jar</type>
        <version>${log4j2.version}</version>
      </dependency>

      <dependency>
        <groupId>org.apache.logging.log4j</groupId>
        <artifactId>log4j-core</artifactId>
        <type>test-jar</type>
        <version>${log4j2.version}</version>
      </dependency>

      <dependency>
        <groupId>commons-codec</groupId>
        <artifactId>commons-codec</artifactId>
        <version>1.10</version>
      </dependency>

      <dependency>
        <groupId>org.glassfish.jersey.core</groupId>
        <artifactId>jersey-server</artifactId>
        <version>${jersey.version}</version>
      </dependency>

      <dependency>
        <groupId>org.glassfish.jersey.core</groupId>
        <artifactId>jersey-client</artifactId>
        <version>${jersey.version}</version>
      </dependency>

      <dependency>
        <groupId>org.glassfish.jersey.inject</groupId>
        <artifactId>jersey-hk2</artifactId>
        <version>${jersey.version}</version>
      </dependency>

      <dependency>
        <groupId>org.glassfish.jersey.containers</groupId>
        <artifactId>jersey-container-servlet-core</artifactId>
        <version>${jersey.version}</version>
      </dependency>

      <dependency>
        <groupId>org.glassfish.jersey.containers</groupId>
        <artifactId>jersey-container-servlet</artifactId>
        <version>${jersey.version}</version>
      </dependency>

      <dependency>
        <groupId>javax.ws.rs</groupId>
        <artifactId>javax.ws.rs-api</artifactId>
        <version>2.1</version>
      </dependency>

      <dependency>
        <groupId>org.glassfish.jersey.media</groupId>
        <artifactId>jersey-media-json-jackson</artifactId>
        <version>${jersey.version}</version>
      </dependency>

      <dependency>
        <groupId>org.glassfish.jersey.media</groupId>
        <artifactId>jersey-media-multipart</artifactId>
        <version>${jersey.version}</version>
      </dependency>

      <dependency>
        <groupId>net.java.dev.jna</groupId>
        <artifactId>jna</artifactId>
        <version>4.2.0</version>
      </dependency>

      <dependency>
        <groupId>com.fasterxml.jackson.jaxrs</groupId>
        <artifactId>jackson-jaxrs-json-provider</artifactId>
        <version>${jackson.version}</version>
      </dependency>

      <dependency>
        <groupId>com.fasterxml.jackson.core</groupId>
        <artifactId>jackson-core</artifactId>
        <version>${jackson.version}</version>
      </dependency>

      <dependency>
        <groupId>com.fasterxml.jackson.core</groupId>
        <artifactId>jackson-databind</artifactId>
        <version>${jackson.databind.version}</version>
      </dependency>

      <dependency>
        <groupId>com.fasterxml.jackson.module</groupId>
        <artifactId>jackson-module-jaxb-annotations</artifactId>
        <version>${jackson.version}</version>
      </dependency>

      <dependency>
        <groupId>com.fasterxml.jackson.core</groupId>
        <artifactId>jackson-annotations</artifactId>
        <version>${jackson.version}</version>
      </dependency>

      <dependency>
        <groupId>com.fasterxml.jackson.jaxrs</groupId>
        <artifactId>jackson-jaxrs-base </artifactId>
        <version>${jackson.version}</version>
      </dependency>

      <dependency>
        <groupId>com.fasterxml.jackson.datatype</groupId>
        <artifactId>jackson-datatype-joda</artifactId>
        <version>${jackson.version}</version>
      </dependency>

      <dependency>
        <groupId>com.fasterxml.jackson.dataformat</groupId>
        <artifactId>jackson-dataformat-yaml</artifactId>
        <version>${jackson.version}</version>
      </dependency>

      <dependency>
        <groupId>com.fasterxml.jackson.module</groupId>
        <artifactId>jackson-module-jsonSchema</artifactId>
        <version>${jackson.version}</version>
      </dependency>

      <dependency>
        <artifactId>log4j</artifactId>
        <groupId>log4j</groupId>
        <version>1.2.17</version>
        <exclusions>
          <exclusion>
            <groupId>com.sun.jmx</groupId>
            <artifactId>jmxri</artifactId>
          </exclusion>
        </exclusions>
      </dependency>

      <dependency>
        <groupId>org.hdrhistogram</groupId>
        <artifactId>HdrHistogram</artifactId>
        <version>2.1.9</version>
      </dependency>

      <dependency>
        <groupId>io.swagger</groupId>
        <artifactId>swagger-core</artifactId>
        <version>${swagger.version}</version>
      </dependency>

      <dependency>
        <groupId>io.swagger</groupId>
        <artifactId>swagger-annotations</artifactId>
        <version>${swagger.version}</version>
      </dependency>

      <dependency>
        <groupId>javax.servlet</groupId>
        <artifactId>javax.servlet-api</artifactId>
        <version>3.1.0</version>
      </dependency>

      <dependency>
        <groupId>com.github.ben-manes.caffeine</groupId>
        <artifactId>caffeine</artifactId>
        <version>2.6.2</version>
      </dependency>

      <dependency>
        <groupId>com.yahoo.athenz</groupId>
        <artifactId>athenz-zts-java-client</artifactId>
        <version>${athenz.version}</version>
      </dependency>

      <dependency>
        <groupId>com.yahoo.athenz</groupId>
        <artifactId>athenz-zpe-java-client</artifactId>
        <version>${athenz.version}</version>
      </dependency>

      <dependency>
        <groupId>com.github.zafarkhaja</groupId>
        <artifactId>java-semver</artifactId>
        <version>0.9.0</version>
      </dependency>

      <dependency>
        <groupId>io.prometheus</groupId>
        <artifactId>simpleclient</artifactId>
        <version>${prometheus.version}</version>
      </dependency>

      <dependency>
        <groupId>io.prometheus</groupId>
        <artifactId>simpleclient_hotspot</artifactId>
        <version>${prometheus.version}</version>
      </dependency>

      <dependency>
        <groupId>io.prometheus</groupId>
        <artifactId>simpleclient_log4j2</artifactId>
        <version>${prometheus.version}</version>
      </dependency>

      <dependency>
        <groupId>io.prometheus</groupId>
        <artifactId>simpleclient_servlet</artifactId>
        <version>${prometheus.version}</version>
      </dependency>

      <dependency>
        <groupId>io.prometheus</groupId>
        <artifactId>simpleclient_jetty</artifactId>
        <version>${prometheus.version}</version>
      </dependency>

      <dependency>
        <groupId>io.prometheus</groupId>
        <artifactId>simpleclient_caffeine</artifactId>
        <version>${prometheus.version}</version>
      </dependency>

      <dependency>
        <groupId>com.carrotsearch</groupId>
        <artifactId>hppc</artifactId>
        <version>0.7.3</version>
      </dependency>

      <dependency>
        <groupId>org.apache.spark</groupId>
        <artifactId>spark-streaming_2.10</artifactId>
        <version>2.1.0</version>
        <exclusions>
          <exclusion>
            <groupId>com.google.guava</groupId>
            <artifactId>guava</artifactId>
          </exclusion>
          <exclusion>
            <groupId>io.netty</groupId>
            <artifactId>netty-codec-http</artifactId>
          </exclusion>
          <exclusion>
            <groupId>io.netty</groupId>
            <artifactId>netty-transport-native-epoll</artifactId>
          </exclusion>
          <exclusion>
            <groupId>io.netty</groupId>
            <artifactId>netty</artifactId>
          </exclusion>
          <exclusion>
            <groupId>io.netty</groupId>
            <artifactId>netty-all</artifactId>
          </exclusion>
        </exclusions>
      </dependency>

      <dependency>
        <groupId>io.jsonwebtoken</groupId>
        <artifactId>jjwt-api</artifactId>
        <version>${jsonwebtoken.version}</version>
      </dependency>
      <dependency>
        <groupId>io.jsonwebtoken</groupId>
        <artifactId>jjwt-impl</artifactId>
        <version>${jsonwebtoken.version}</version>
      </dependency>
      <dependency>
        <groupId>io.jsonwebtoken</groupId>
        <artifactId>jjwt-jackson</artifactId>
        <version>${jsonwebtoken.version}</version>
      </dependency>

      <dependency>
        <groupId>org.aspectj</groupId>
        <artifactId>aspectjrt</artifactId>
        <version>${aspectj.version}</version>
      </dependency>

      <dependency>
        <groupId>org.aspectj</groupId>
        <artifactId>aspectjweaver</artifactId>
        <version>${aspectj.version}</version>
      </dependency>

      <dependency>
        <groupId>org.bouncycastle</groupId>
        <artifactId>bcpkix-jdk15on</artifactId>
        <version>${bouncycastle.version}</version>
      </dependency>

      <dependency>
        <groupId>org.bouncycastle</groupId>
        <artifactId>bcprov-ext-jdk15on</artifactId>
        <version>${bouncycastle.version}</version>
      </dependency>

      <dependency>
        <groupId>net.jodah</groupId>
        <artifactId>typetools</artifactId>
        <version>${typetools.version}</version>
      </dependency>

      <dependency>
        <groupId>io.grpc</groupId>
        <artifactId>grpc-all</artifactId>
        <version>${grpc.version}</version>
        <exclusions>
          <exclusion>
            <groupId>io.grpc</groupId>
            <artifactId>grpc-testing</artifactId>
          </exclusion>
        </exclusions>
      </dependency>

      <dependency>
        <groupId>io.grpc</groupId>
        <artifactId>grpc-core</artifactId>
        <version>${grpc.version}</version>
      </dependency>

      <dependency>
        <groupId>io.grpc</groupId>
        <artifactId>grpc-protobuf-lite</artifactId>
        <version>${grpc.version}</version>
      </dependency>

      <dependency>
        <groupId>com.google.code.gson</groupId>
        <artifactId>gson</artifactId>
        <version>${gson.version}</version>
      </dependency>

      <dependency>
        <groupId>com.yahoo.datasketches</groupId>
        <artifactId>sketches-core</artifactId>
        <version>${sketches.version}</version>
      </dependency>

      <dependency>
        <groupId>com.amazonaws</groupId>
        <artifactId>aws-java-sdk-bom</artifactId>
        <version>${aws-sdk.version}</version>
        <type>pom</type>
        <scope>import</scope>
      </dependency>

      <dependency>
        <groupId>org.apache.distributedlog</groupId>
        <artifactId>distributedlog-core</artifactId>
        <version>${bookkeeper.version}</version>
        <exclusions>
          <!-- exclude bookkeeper, reply on the bookkeeper version that pulsar uses -->
          <exclusion>
            <groupId>org.apache.bookkeeper</groupId>
            <artifactId>bookkeeper-server</artifactId>
          </exclusion>
        </exclusions>
      </dependency>

      <dependency>
        <groupId>commons-collections</groupId>
        <artifactId>commons-collections</artifactId>
        <version>${commons.collections.version}</version>
      </dependency>

      <dependency>
        <groupId>org.apache.jclouds</groupId>
        <artifactId>jclouds-allblobstore</artifactId>
        <version>${jclouds.version}</version>
      </dependency>

      <!-- test dependencies -->
      <dependency>
        <groupId>com.lmax</groupId>
        <artifactId>disruptor</artifactId>
        <version>${disruptor.version}</version>
      </dependency>
      <dependency>
        <groupId>org.testcontainers</groupId>
        <artifactId>testcontainers</artifactId>
        <version>${testcontainers.version}</version>
      </dependency>
      <dependency>
        <groupId>org.testcontainers</groupId>
        <artifactId>kafka</artifactId>
        <version>${testcontainers.version}</version>
      </dependency>
      <dependency>
        <groupId>org.testcontainers</groupId>
        <artifactId>mysql</artifactId>
        <version>${testcontainers.version}</version>
      </dependency>
      <dependency>
        <groupId>org.arquillian.cube</groupId>
        <artifactId>arquillian-cube-docker</artifactId>
        <version>${arquillian-cube.version}</version>
      </dependency>
      <dependency>
        <groupId>org.jboss.arquillian.junit</groupId>
        <artifactId>arquillian-junit-standalone</artifactId>
        <version>${arquillian-junit.version}</version>
      </dependency>
      <dependency>
        <groupId>com.datastax.cassandra</groupId>
        <artifactId>cassandra-driver-core</artifactId>
        <version>${cassandra.version}</version>
      </dependency>
      <dependency>
    	<groupId>org.assertj</groupId>
    	<artifactId>assertj-core</artifactId>
    	<version>3.11.1</version>
	  </dependency>

      <dependency>
        <groupId>org.projectlombok</groupId>
        <artifactId>lombok</artifactId>
        <version>1.18.4</version>
      </dependency>

      <dependency>
        <groupId>javax.annotation</groupId>
        <artifactId>javax.annotation-api</artifactId>
        <version>1.2</version>
      </dependency>

      <dependency>
        <groupId>javax.xml.bind</groupId>
        <artifactId>jaxb-api</artifactId>
        <version>2.3.1</version>
      </dependency>

      <dependency>
        <groupId>com.sun.activation</groupId>
        <artifactId>javax.activation</artifactId>
        <version>1.2.0</version>
      </dependency>

      <dependency>
        <groupId>io.opencensus</groupId>
        <artifactId>opencensus-api</artifactId>
        <version>${opencensus.version}</version>
      </dependency>
      <dependency>
        <groupId>io.opencensus</groupId>
        <artifactId>opencensus-contrib-grpc-metrics</artifactId>
        <version>${opencensus.version}</version>
      </dependency>
      <dependency>
        <groupId>org.elasticsearch.client</groupId>
        <artifactId>elasticsearch-rest-high-level-client</artifactId>
        <version>${elasticsearch.version}</version>
      </dependency>
      <dependency>
        <groupId>joda-time</groupId>
        <artifactId>joda-time</artifactId>
        <version>${joda.version}</version>
      </dependency>
      <dependency>
        <groupId>org.javassist</groupId>
        <artifactId>javassist</artifactId>
        <version>${javassist.version}</version>
      </dependency>
<<<<<<< HEAD
      
      <dependency>
        <groupId>io.airlift</groupId>
        <artifactId>aircompressor</artifactId>
        <version>${aircompressor.version}</version>
        <exclusions>
          <exclusion>
            <groupId>org.openjdk.jol</groupId>
            <artifactId>jol-core</artifactId>
          </exclusion>
        </exclusions>
=======
      <dependency>
        <groupId>net.jcip</groupId>
        <artifactId>jcip-annotations</artifactId>
        <version>${jcip.version}</version>
>>>>>>> 2de6a0fa
      </dependency>
    </dependencies>
  </dependencyManagement>

  <dependencies>
    <!-- These dependencies are common to all the submodules -->
    <dependency>
      <groupId>org.apache.pulsar</groupId>
      <artifactId>buildtools</artifactId>
      <version>${project.version}</version>
      <scope>test</scope>
    </dependency>

    <dependency>
      <groupId>org.testng</groupId>
      <artifactId>testng</artifactId>
      <scope>test</scope>
    </dependency>

    <dependency>
      <groupId>org.mockito</groupId>
      <artifactId>mockito-core</artifactId>
      <scope>test</scope>
    </dependency>

    <dependency>
      <groupId>org.powermock</groupId>
      <artifactId>powermock-api-mockito2</artifactId>
      <scope>test</scope>
    </dependency>

    <dependency>
      <groupId>org.powermock</groupId>
      <artifactId>powermock-module-testng</artifactId>
      <scope>test</scope>
    </dependency>

    <dependency>
    	<groupId>org.assertj</groupId>
    	<artifactId>assertj-core</artifactId>
    	<scope>test</scope>
	 </dependency>

    <dependency>
      <groupId>org.projectlombok</groupId>
      <artifactId>lombok</artifactId>
      <scope>provided</scope>
    </dependency>

    <dependency>
      <!-- We use MockedBookKeeper in many unit tests -->
      <groupId>org.apache.bookkeeper</groupId>
      <artifactId>bookkeeper-server</artifactId>
      <version>${bookkeeper.version}</version>
      <scope>test</scope>
      <classifier>tests</classifier>
      <exclusions>
        <exclusion>
          <groupId>org.slf4j</groupId>
          <artifactId>slf4j-log4j12</artifactId>
        </exclusion>
        <exclusion>
          <artifactId>log4j</artifactId>
          <groupId>log4j</groupId>
        </exclusion>
        <exclusion>
          <groupId>com.fasterxml.jackson.core</groupId>
          <artifactId>*</artifactId>
        </exclusion>
      </exclusions>
    </dependency>
  </dependencies>

  <build>
    <finalName>${project.artifactId}</finalName>
    <plugins>
      <plugin>
        <groupId>org.apache.maven.plugins</groupId>
        <artifactId>maven-checkstyle-plugin</artifactId>
        <dependencies>
          <dependency>
            <groupId>org.apache.pulsar</groupId>
            <artifactId>buildtools</artifactId>
            <version>${project.version}</version>
          </dependency>
        </dependencies>
      </plugin>
      <plugin>
        <artifactId>maven-compiler-plugin</artifactId>
        <configuration>
          <source>1.8</source>
          <target>1.8</target>
          <encoding>UTF-8</encoding>
          <showDeprecation>true</showDeprecation>
          <showWarnings>true</showWarnings>
          <optimize>true</optimize>
        </configuration>
      </plugin>
      <plugin>
        <groupId>org.apache.maven.plugins</groupId>
        <artifactId>maven-surefire-plugin</artifactId>
        <configuration>
          <argLine> -Xmx1G -XX:+UseG1GC
            -Dpulsar.allocator.pooled=false
            -Dpulsar.allocator.leak_detection=Advanced
            -Dpulsar.allocator.exit_on_oom=false
            -Dlog4j.configurationFile=log4j2.xml
          </argLine>
          <reuseForks>true</reuseForks>
          <forkCount>4</forkCount>
          <shutdown>kill</shutdown>
          <redirectTestOutputToFile>${redirectTestOutputToFile}</redirectTestOutputToFile>
          <trimStackTrace>false</trimStackTrace>
          <properties>
            <property>
              <name>testRealAWS</name>
              <value>${testRealAWS}</value>
            </property>
            <property>
              <name>testRetryCount</name>
              <value>${testRetryCount}</value>
            </property>
            <property>
              <name>listener</name>
              <value>org.apache.pulsar.tests.PulsarTestListener,org.apache.pulsar.tests.AnnotationListener</value>
            </property>
          </properties>
        </configuration>
      </plugin>

      <plugin>
        <groupId>com.mycila</groupId>
        <artifactId>license-maven-plugin</artifactId>
        <version>3.0</version>
        <configuration>
          <header>src/license-header.txt</header>

          <excludes>
            <exclude>LICENSE</exclude>
            <exclude>NOTICE</exclude>
            <exclude>**/*.txt</exclude>
            <exclude>**/*.pem</exclude>
            <exclude>**/*.crt</exclude>
            <exclude>**/*.key</exclude>
            <exclude>**/*.csr</exclude>
            <exclude>**/*.log</exclude>
            <exclude>**/*.patch</exclude>
            <exclude>**/*.avsc</exclude>
            <exclude>**/*.versionsBackup</exclude>
            <exclude>**/*.pyc</exclude>
            <exclude>**/*.graffle</exclude>
            <exclude>**/*.hgrm</exclude>
            <exclude>src/main/java/org/apache/bookkeeper/mledger/proto/MLDataFormats.java</exclude>
            <exclude>src/main/java/org/apache/pulsar/broker/service/schema/proto/SchemaRegistryFormat.java</exclude>
            <exclude>src/main/java/org/apache/pulsar/common/api/proto/*.java</exclude>
            <exclude>src/main/java/org/apache/pulsar/io/kinesis/fbs/CompressionType.java</exclude>
            <exclude>src/main/java/org/apache/pulsar/io/kinesis/fbs/EncryptionCtx.java</exclude>
            <exclude>src/main/java/org/apache/pulsar/io/kinesis/fbs/EncryptionKey.java</exclude>
            <exclude>src/main/java/org/apache/pulsar/io/kinesis/fbs/KeyValue.java</exclude>
            <exclude>src/main/java/org/apache/pulsar/io/kinesis/fbs/Message.java</exclude>
            <exclude>src/main/java/org/apache/bookkeeper/mledger/util/AbstractCASReferenceCounted.java</exclude>
            <exclude>**/ByteBufCodedInputStream.java</exclude>
            <exclude>**/ByteBufCodedOutputStream.java</exclude>
            <exclude>bin/proto/*</exclude>
            <exclude>conf/schema_example.conf</exclude>
            <exclude>data/**</exclude>
            <exclude>logs/**</exclude>
            <exclude>**/circe/**</exclude>
            <exclude>pulsar-broker/src/test/resources/authentication/basic/.htpasswd</exclude>
            <exclude>pulsar-client-cpp/lib/checksum/int_types.h</exclude>
            <exclude>pulsar-client-cpp/lib/checksum/gf2.hpp</exclude>
            <exclude>pulsar-client-cpp/lib/checksum/crc32c_sse42.cc</exclude>
            <exclude>pulsar-client-cpp/lib/checksum/crc32c_sse42.h</exclude>
            <exclude>pulsar-client-cpp/lib/checksum/crc32c_sw.cc</exclude>
            <exclude>pulsar-client-cpp/lib/lz4/lz4.*</exclude>
            <exclude>pulsar-client-cpp/lib/PulsarApi.pb.*</exclude>
            <exclude>pulsar-client-cpp/CMakeFiles/**</exclude>
            <exclude>pulsar-client-cpp/**/Makefile</exclude>
            <exclude>pulsar-client-cpp/**/cmake_install.cmake</exclude>
            <exclude>**/CMakeFiles/**</exclude>
            <exclude>**/django/stats/migrations/*.py</exclude>
            <exclude>site2/**</exclude>
            <exclude>generated-site/**</exclude>
            <exclude>.github/*.md</exclude>
            <exclude>**/.idea/**</exclude>
            <exclude>**/generated/**</exclude>
            <exclude>**/zk-3.5-test-data/*</exclude>
          </excludes>
          <mapping>
            <proto>JAVADOC_STYLE</proto>
            <go>DOUBLESLASH_STYLE</go>
            <conf>SCRIPT_STYLE</conf>
            <ini>SCRIPT_STYLE</ini>
            <yaml>SCRIPT_STYLE</yaml>
            <tf>SCRIPT_STYLE</tf>
            <cfg>SCRIPT_STYLE</cfg>
            <Makefile>SCRIPT_STYLE</Makefile>
            <service>SCRIPT_STYLE</service>
            <cc>JAVADOC_STYLE</cc>
            <md>XML_STYLE</md>
            <txt>SCRIPT_STYLE</txt>
            <scss>JAVADOC_STYLE</scss>
            <Doxyfile>SCRIPT_STYLE</Doxyfile>
            <pulsar>SCRIPT_STYLE</pulsar>
            <pulsar-managed-ledger-admin>SCRIPT_STYLE</pulsar-managed-ledger-admin>
            <pulsar-daemon>SCRIPT_STYLE</pulsar-daemon>
            <pulsar-admin>SCRIPT_STYLE</pulsar-admin>
            <pulsar-perf>SCRIPT_STYLE</pulsar-perf>
            <pulsar-client>SCRIPT_STYLE</pulsar-client>
            <bookkeeper>SCRIPT_STYLE</bookkeeper>
            <tfvars>SCRIPT_STYLE</tfvars>
          </mapping>
        </configuration>
      </plugin>
      <plugin>
        <groupId>org.apache.rat</groupId>
        <artifactId>apache-rat-plugin</artifactId>
        <configuration>
          <excludes>
            <!-- Other license files -->
            <exclude>licenses/LICENSE-*.txt</exclude>
            <exclude>pulsar-client-cpp/pkg/licenses/LICENSE-*.txt</exclude>
            <exclude>src/assemble/README.bin.txt</exclude>
            <exclude>src/assemble/LICENSE.bin.txt</exclude>
            <exclude>src/assemble/NOTICE.bin.txt</exclude>

            <!-- These files are generated automatically by the Protobuf compiler
                 and are included in source tree for convenience -->
            <exclude>src/main/java/org/apache/bookkeeper/mledger/proto/MLDataFormats.java</exclude>
            <exclude>src/main/java/org/apache/pulsar/common/api/proto/PulsarApi.java</exclude>
            <exclude>src/main/java/org/apache/pulsar/common/api/proto/PulsarMarkers.java</exclude>
            <exclude>src/main/java/org/apache/pulsar/broker/service/schema/proto/SchemaRegistryFormat.java</exclude>
            <exclude>bin/proto/MLDataFormats_pb2.py</exclude>

            <!-- These files are generated automatically by the Avro compiler
                 and are included in source tree for convenience -->
            <exclude>**/avro/generated/*.java</exclude>

            <!-- Avro schema definitions - JSON format -->
            <exclude>**/*.avsc</exclude>

            <!-- pulasr-io-connector kinesis : auto generated files from flatbuffer schema -->
            <exclude>src/main/java/org/apache/pulsar/io/kinesis/fbs/CompressionType.java</exclude>
            <exclude>src/main/java/org/apache/pulsar/io/kinesis/fbs/EncryptionCtx.java</exclude>
            <exclude>src/main/java/org/apache/pulsar/io/kinesis/fbs/EncryptionKey.java</exclude>
            <exclude>src/main/java/org/apache/pulsar/io/kinesis/fbs/KeyValue.java</exclude>
            <exclude>src/main/java/org/apache/pulsar/io/kinesis/fbs/Message.java</exclude>

            <!-- These files are BSD licensed files -->
            <exclude>src/main/java/org/apache/pulsar/common/util/protobuf/ByteBufCodedInputStream.java</exclude>
            <exclude>src/main/java/org/apache/pulsar/common/util/protobuf/ByteBufCodedOutputStream.java</exclude>

            <!-- Imported from Netty - Apache License v2 -->
            <exclude>src/main/java/org/apache/bookkeeper/mledger/util/AbstractCASReferenceCounted.java</exclude>

            <!-- This is generated during maven build -->
            <exclude>dependency-reduced-pom.xml</exclude>

            <!-- LZ4 code is under BSD 2-clause  -->
            <exclude>pulsar-client-cpp/lib/lz4/lz4.*</exclude>

            <!-- These files is go module configs -->
            <exclude>pulsar-client-go/go.mod</exclude>
            <exclude>pulsar-client-go/go.sum</exclude>
            <exclude>pulsar-function-go/go.mod</exclude>
            <exclude>pulsar-function-go/go.sum</exclude>

            <!-- This file is using ZLib license -->
            <exclude>pulsar-client-cpp/lib/checksum/crc32c_sw.cc</exclude>

            <!-- This is a text property file that contains just a class name -->
            <exclude>**/META-INF/services/com.scurrilous.circe.HashProvider</exclude>
            <exclude>**/META-INF/services/com.facebook.presto.spi.Plugin</exclude>

            <!-- Django generated code -->
            <exclude>**/django/stats/migrations/*.py</exclude>
            <exclude>**/conf/uwsgi_params</exclude>

            <!-- Exclude certificates used for tests -->
            <exclude>**/*.crt</exclude>
            <exclude>**/*.key</exclude>
            <exclude>**/*.csr</exclude>
            <exclude>**/*.pem</exclude>
            <exclude>**/*.json</exclude>
            <exclude>**/*.htpasswd</exclude>
            <exclude>src/test/resources/athenz.conf.test</exclude>
            <exclude>deployment/terraform-ansible/templates/myid</exclude>
            <exclude>certificate-authority/index.txt</exclude>
            <exclude>certificate-authority/README.md</exclude>

            <!-- Exclude ZK test data file -->
            <exclude>**/zk-3.5-test-data/*</exclude>

            <!-- Python requirements files -->
            <exclude>**/requirements.txt</exclude>

            <!-- Configuration Templates -->
            <exclude>conf/schema_example.conf</exclude>

            <!-- helm files -->
            <exclude>**/.helmignore</exclude>
            <exclude>**/_helpers.tpl</exclude>
          </excludes>
        </configuration>
      </plugin>
      <plugin>
        <groupId>pl.project13.maven</groupId>
        <artifactId>git-commit-id-plugin</artifactId>
        <executions>
          <execution>
            <id>git-info</id>
            <goals>
              <goal>revision</goal>
            </goals>
          </execution>
        </executions>
        <configuration>
          <useNativeGit>true</useNativeGit>
          <prefix>git</prefix>
          <verbose>false</verbose>
          <failOnNoGitDirectory>false</failOnNoGitDirectory>
          <failOnUnableToExtractRepoInfo>false</failOnUnableToExtractRepoInfo>
          <format>properties</format>
          <gitDescribe>
            <skip>true</skip>
          </gitDescribe>
        </configuration>
      </plugin>
      <plugin>
        <groupId>org.apache.maven.plugins</groupId>
        <artifactId>maven-enforcer-plugin</artifactId>
        <version>3.0.0-M2</version>
        <executions>
            <execution>
                <id>enforce-maven</id>
                <goals>
                    <goal>enforce</goal>
                </goals>
                <configuration>
                    <rules>
                        <requireJavaVersion>
                            <version>[1.8.0,)</version>
                        </requireJavaVersion>
                        <requireMavenVersion>
                            <version>[3.3.9,)</version>
                        </requireMavenVersion>
                    </rules>
                </configuration>
            </execution>
        </executions>
      </plugin>
    </plugins>

    <pluginManagement>
      <plugins>
        <plugin>
          <groupId>org.apache.maven.plugins</groupId>
          <artifactId>maven-surefire-plugin</artifactId>
          <version>3.0.0-M3</version>
        </plugin>
        <plugin>
          <groupId>org.apache.maven.plugins</groupId>
          <artifactId>maven-dependency-plugin</artifactId>
          <version>2.10</version>
        </plugin>
        <plugin>
          <artifactId>maven-clean-plugin</artifactId>
          <version>2.4.1</version>
        </plugin>
        <plugin>
          <artifactId>maven-compiler-plugin</artifactId>
          <version>3.8.0</version>
        </plugin>
        <plugin>
          <groupId>org.apache.maven.plugins</groupId>
          <artifactId>maven-shade-plugin</artifactId>
          <version>3.1.0</version>
        </plugin>
        <plugin>
          <artifactId>maven-enforcer-plugin</artifactId>
          <version>1.0.1</version>
        </plugin>
        <plugin>
          <artifactId>maven-javadoc-plugin</artifactId>
          <version>2.10.3</version>
          <configuration>
            <additionalparam>-Xdoclint:none</additionalparam>
          </configuration>
        </plugin>
        <plugin>
          <groupId>org.codehaus.mojo</groupId>
          <artifactId>exec-maven-plugin</artifactId>
          <version>1.6.0</version>
        </plugin>
        <plugin>
          <groupId>org.apache.maven</groupId>
          <artifactId>maven-archiver</artifactId>
          <version>2.5</version>
        </plugin>
        <plugin>
          <groupId>org.apache.nifi</groupId>
          <artifactId>nifi-nar-maven-plugin</artifactId>
          <version>1.2.0</version>
          <extensions>true</extensions>
          <configuration>
            <finalName>${project.artifactId}-${project.version}</finalName>
          </configuration>
          <executions>
            <execution>
              <id>default-nar</id>
              <phase>package</phase>
              <goals>
                <goal>nar</goal>
              </goals>
            </execution>
          </executions>
        </plugin>
        <plugin>
          <groupId>org.apache.maven.plugins</groupId>
          <artifactId>maven-checkstyle-plugin</artifactId>
          <version>3.0.0</version>
        </plugin>
        <plugin>
          <groupId>pl.project13.maven</groupId>
          <artifactId>git-commit-id-plugin</artifactId>
          <version>3.0.0</version>
        </plugin>
      </plugins>
    </pluginManagement>
    <extensions>
      <extension>
        <groupId>org.apache.maven.wagon</groupId>
        <artifactId>wagon-ssh-external</artifactId>
        <version>2.10</version>
      </extension>
      <extension>
        <groupId>kr.motd.maven</groupId>
        <artifactId>os-maven-plugin</artifactId>
        <version>1.4.1.Final</version>
      </extension>
    </extensions>
  </build>

  <profiles>
    <profile>
      <id>coverage</id>
      <build>
        <plugins>
          <plugin>
            <groupId>org.jacoco</groupId>
            <artifactId>jacoco-maven-plugin</artifactId>
            <version>0.8.3</version>
            <executions>
              <execution>
                <id>pre-unit-test</id>
                <goals>
                  <goal>prepare-agent</goal>
                </goals>
              </execution>
              <execution>
                <id>post-test</id>
                <phase>test</phase>
                <goals>
                  <goal>report</goal>
                </goals>
                <configuration>
                  <outputDirectory>target/report</outputDirectory>
                </configuration>
              </execution>
            </executions>
          </plugin>
        </plugins>
      </build>
      <reporting>
        <plugins>
          <plugin>
            <groupId>org.apache.maven.plugins</groupId>
            <artifactId>maven-checkstyle-plugin</artifactId>
            <configuration>
              <configLocation>pulsar/checkstyle.xml</configLocation>
              <suppressionsLocation>pulsar/suppressions.xml</suppressionsLocation>
              <suppressionsFileExpression>checkstyle.suppressions.file</suppressionsFileExpression>
            </configuration>
          </plugin>
          <plugin>
            <artifactId>maven-javadoc-plugin</artifactId>
            <configuration>
              <doclint>none</doclint>
            </configuration>
          </plugin>
          <plugin>
            <groupId>org.jacoco</groupId>
            <artifactId>jacoco-maven-plugin</artifactId>
            <reportSets>
              <reportSet>
                <reports>
                  <report>report</report>
                </reports>
              </reportSet>
            </reportSets>
          </plugin>
        </plugins>
      </reporting>
    </profile>
    <profile>
      <id>docker</id>
    </profile>

    <profile>
      <!-- Checks style and licensing requirements. This is a good
           idea to run for contributions and for the release process. While it would
           be nice to run always these plugins can considerably slow the build and have
           proven to create unstable builds in our multi-module project and when building
           using multiple threads. The stability issues seen with Checkstyle in multi-module
           builds include false-positives and false negatives. -->
      <id>contrib-check</id>
         <build>
            <plugins>
                <plugin>
                    <groupId>org.apache.rat</groupId>
                    <artifactId>apache-rat-plugin</artifactId>
                    <executions>
                      <execution>
                          <goals>
                              <goal>check</goal>
                          </goals>
                          <phase>verify</phase>
                      </execution>
                   </executions>
                </plugin>
                <plugin>
                    <groupId>org.apache.maven.plugins</groupId>
                    <artifactId>maven-checkstyle-plugin</artifactId>
                    <executions>
                       <execution>
                          <id>check-style</id>
                          <phase>verify</phase>
                          <configuration>
         					  <configLocation>./buildtools/src/main/resources/pulsar/checkstyle.xml</configLocation>
         					  <suppressionsLocation>/buildtools/src/main/resources/pulsar/suppressions.xml</suppressionsLocation>
                              <encoding>UTF-8</encoding>
                          </configuration>
                          <goals>
                             <goal>check</goal>
                          </goals>
                       </execution>
                    </executions>
                </plugin>
             </plugins>
         </build>
    </profile>

    <profile>
      <id>windows</id>
      <activation>
        <os>
          <family>Windows</family>
        </os>
      </activation>
      <properties>
        <rename.netty.native.libs>rename-netty-native-libs.cmd</rename.netty.native.libs>
      </properties>
    </profile>
  </profiles>

  <repositories>
    <repository>
      <id>central</id>
      <layout>default</layout>
      <url>https://repo1.maven.org/maven2</url>
    </repository>
    <repository>
      <snapshots>
        <enabled>false</enabled>
      </snapshots>
      <id>bintray-yahoo-maven</id>
      <name>bintray</name>
      <url>https://yahoo.bintray.com/maven</url>
    </repository>
  </repositories>
</project><|MERGE_RESOLUTION|>--- conflicted
+++ resolved
@@ -199,12 +199,9 @@
     <jsonwebtoken.version>0.10.5</jsonwebtoken.version>
     <opencensus.version>0.18.0</opencensus.version>
     <hbase.version>1.4.9</hbase.version>
-<<<<<<< HEAD
     <aircompressor.version>0.15</aircompressor.version>
-=======
     <guava.version>25.1-jre</guava.version>
     <jcip.version>1.0</jcip.version>
->>>>>>> 2de6a0fa
 
     <!-- test dependencies -->
     <cassandra.version>3.6.0</cassandra.version>
@@ -1080,8 +1077,6 @@
         <artifactId>javassist</artifactId>
         <version>${javassist.version}</version>
       </dependency>
-<<<<<<< HEAD
-      
       <dependency>
         <groupId>io.airlift</groupId>
         <artifactId>aircompressor</artifactId>
@@ -1092,12 +1087,11 @@
             <artifactId>jol-core</artifactId>
           </exclusion>
         </exclusions>
-=======
+      </dependency>
       <dependency>
         <groupId>net.jcip</groupId>
         <artifactId>jcip-annotations</artifactId>
         <version>${jcip.version}</version>
->>>>>>> 2de6a0fa
       </dependency>
     </dependencies>
   </dependencyManagement>
