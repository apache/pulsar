<?xml version="1.0" encoding="UTF-8"?>
<!--

    Licensed to the Apache Software Foundation (ASF) under one
    or more contributor license agreements.  See the NOTICE file
    distributed with this work for additional information
    regarding copyright ownership.  The ASF licenses this file
    to you under the Apache License, Version 2.0 (the
    "License"); you may not use this file except in compliance
    with the License.  You may obtain a copy of the License at

      http://www.apache.org/licenses/LICENSE-2.0

    Unless required by applicable law or agreed to in writing,
    software distributed under the License is distributed on an
    "AS IS" BASIS, WITHOUT WARRANTIES OR CONDITIONS OF ANY
    KIND, either express or implied.  See the License for the
    specific language governing permissions and limitations
    under the License.

-->
<project xmlns="http://maven.apache.org/POM/4.0.0" xmlns:xsi="http://www.w3.org/2001/XMLSchema-instance"
  xsi:schemaLocation="http://maven.apache.org/POM/4.0.0 http://maven.apache.org/xsd/maven-4.0.0.xsd">
  <modelVersion>4.0.0</modelVersion>
  <packaging>pom</packaging>
  <parent>
    <groupId>org.apache</groupId>
    <artifactId>apache</artifactId>
    <version>29</version>
  </parent>

  <groupId>org.apache.pulsar</groupId>
  <artifactId>pulsar</artifactId>

  <version>3.0.0-SNAPSHOT</version>

  <name>Pulsar</name>
  <description>Pulsar is a distributed pub-sub messaging platform with a very
flexible messaging model and an intuitive client API.</description>
  <url>https://github.com/apache/pulsar</url>

  <organization>
    <name>Apache Software Foundation</name>
    <url>https://www.apache.org/</url>
  </organization>
  <inceptionYear>2017</inceptionYear>

  <developers>
    <developer>
      <organization>Apache Pulsar developers</organization>
      <organizationUrl>https://pulsar.apache.org/</organizationUrl>
    </developer>
  </developers>

  <licenses>
    <license>
      <name>Apache License, Version 2.0</name>
      <url>https://www.apache.org/licenses/LICENSE-2.0.txt</url>
      <distribution>repo</distribution>
    </license>
  </licenses>

  <scm>
    <url>https://github.com/apache/pulsar</url>
    <connection>scm:git:https://github.com/apache/pulsar.git</connection>
    <developerConnection>scm:git:ssh://git@github.com:apache/pulsar.git</developerConnection>
  </scm>

  <ciManagement>
    <system>GitHub Actions</system>
    <url>https://github.com/apache/pulsar/actions</url>
  </ciManagement>

  <issueManagement>
    <system>Github</system>
    <url>https://github.com/apache/pulsar/issues</url>
  </issueManagement>

  <properties>
    <maven.compiler.source>17</maven.compiler.source>
    <maven.compiler.target>17</maven.compiler.target>
    <pulsar.broker.compiler.release>${maven.compiler.target}</pulsar.broker.compiler.release>
    <pulsar.client.compiler.release>8</pulsar.client.compiler.release>

    <pulsar.client.python.version>2.10.1</pulsar.client.python.version>

    <!--config keys to configure test selection -->
    <include>**/Test*.java,**/*Test.java,**/*Tests.java,**/*TestCase.java</include>
    <exclude/>
    <groups/>
    <excludedGroups>quarantine</excludedGroups>

    <project.build.sourceEncoding>UTF-8</project.build.sourceEncoding>
    <project.reporting.outputEncoding>UTF-8</project.reporting.outputEncoding>
    <project.build.outputTimestamp>${maven.build.timestamp}</project.build.outputTimestamp>
    <redirectTestOutputToFile>true</redirectTestOutputToFile>
    <!-- required for running tests on JDK11+ -->
    <test.additional.args>
      --add-opens java.base/jdk.internal.loader=ALL-UNNAMED
      --add-opens java.base/java.lang=ALL-UNNAMED <!--Mockito-->
      --add-opens java.base/java.io=ALL-UNNAMED <!--Bookkeeper NativeIO-->
      --add-opens java.base/java.util=ALL-UNNAMED <!--System Lambda-->
      --add-opens java.base/sun.net=ALL-UNNAMED <!--netty.DnsResolverUtil-->
      --add-opens java.management/sun.management=ALL-UNNAMED <!--JvmDefaultGCMetricsLogger & MBeanStatsGenerator-->
      --add-opens jdk.management/com.sun.management.internal=ALL-UNNAMED <!--MBeanStatsGenerator-->
    </test.additional.args>
    <testReuseFork>true</testReuseFork>
    <testForkCount>4</testForkCount>
    <testRealAWS>false</testRealAWS>
    <testRetryCount>1</testRetryCount>
    <testFailFast>true</testFailFast>
    <testFailFastFile></testFailFastFile>
    <testJacocoAgentArgument/>
    <integrationtest.coverage.enabled>false</integrationtest.coverage.enabled>
    <integrationtest.coverage.dir>${project.build.directory}</integrationtest.coverage.dir>
    <!-- skip jacoco report by default since it's not a proper aggregate report -->
    <jacoco.report.skip>true</jacoco.report.skip>
    <testHeapDumpPath>/tmp</testHeapDumpPath>
    <surefire.shutdown>kill</surefire.shutdown>
    <docker.organization>apachepulsar</docker.organization>
    <skipSourceReleaseAssembly>false</skipSourceReleaseAssembly>
    <skipBuildDistribution>false</skipBuildDistribution>
    <shadePluginPhase>package</shadePluginPhase>
    <narPluginPhase>package</narPluginPhase>

    <!-- apache commons -->
    <commons-compress.version>1.21</commons-compress.version>

    <bookkeeper.version>4.16.0</bookkeeper.version>
    <zookeeper.version>3.8.1</zookeeper.version>
    <commons-cli.version>1.5.0</commons-cli.version>
    <commons-text.version>1.10.0</commons-text.version>
    <snappy.version>1.1.8.4</snappy.version> <!-- ZooKeeper server -->
    <dropwizardmetrics.version>4.1.12.1</dropwizardmetrics.version> <!-- ZooKeeper server -->
    <curator.version>5.1.0</curator.version>
    <netty.version>4.1.89.Final</netty.version>
    <netty-iouring.version>0.0.18.Final</netty-iouring.version>
    <jetty.version>9.4.48.v20220622</jetty.version>
    <conscrypt.version>2.5.2</conscrypt.version>
    <jersey.version>2.34</jersey.version>
    <athenz.version>1.10.50</athenz.version>
    <prometheus.version>0.16.0</prometheus.version>
    <vertx.version>4.3.8</vertx.version>
    <rocksdb.version>7.9.2</rocksdb.version>
    <slf4j.version>1.7.32</slf4j.version>
    <commons.collections4.version>4.4</commons.collections4.version>
    <log4j2.version>2.18.0</log4j2.version>
    <bouncycastle.version>1.69</bouncycastle.version>
    <bouncycastle.bcpkix-fips.version>1.0.6</bouncycastle.bcpkix-fips.version>
    <bouncycastle.bc-fips.version>1.0.2.3</bouncycastle.bc-fips.version>
    <jackson.version>2.14.2</jackson.version>
    <reflections.version>0.10.2</reflections.version>
    <swagger.version>1.6.2</swagger.version>
    <puppycrawl.checkstyle.version>8.37</puppycrawl.checkstyle.version>
    <docker-maven.version>0.40.2</docker-maven.version>
    <docker.verbose>true</docker.verbose>
    <typetools.version>0.5.0</typetools.version>
    <protobuf3.version>3.19.6</protobuf3.version>
    <protoc3.version>${protobuf3.version}</protoc3.version>
    <grpc.version>1.45.1</grpc.version>
    <google-http-client.version>1.41.0</google-http-client.version>
    <perfmark.version>0.19.0</perfmark.version>
    <protoc-gen-grpc-java.version>${grpc.version}</protoc-gen-grpc-java.version>
    <gson.version>2.8.9</gson.version>
    <system-lambda.version>1.2.1</system-lambda.version>
    <sketches.version>0.8.3</sketches.version>
    <hbc-core.version>2.2.0</hbc-core.version>
    <cassandra.version>3.11.2</cassandra.version>
    <aerospike-client.version>4.4.20</aerospike-client.version>
    <kafka-client.version>3.4.0</kafka-client.version>
    <rabbitmq-client.version>5.5.3</rabbitmq-client.version>
    <aws-sdk.version>1.12.262</aws-sdk.version>
    <avro.version>1.10.2</avro.version>
    <joda.version>2.10.10</joda.version>
    <jclouds.version>2.5.0</jclouds.version>
    <guice.version>5.1.0</guice.version>
    <sqlite-jdbc.version>3.36.0.3</sqlite-jdbc.version>
    <mysql-jdbc.version>8.0.11</mysql-jdbc.version>
    <postgresql-jdbc.version>42.5.1</postgresql-jdbc.version>
    <clickhouse-jdbc.version>0.3.2-patch11</clickhouse-jdbc.version>
    <mariadb-jdbc.version>2.7.5</mariadb-jdbc.version>
    <openmldb-jdbc.version>0.4.4-hotfix1</openmldb-jdbc.version>
    <hdfs-offload-version3>3.3.5</hdfs-offload-version3>
    <json-smart.version>2.4.10</json-smart.version>
    <opensearch.version>1.2.4</opensearch.version>
    <elasticsearch-java.version>8.5.2</elasticsearch-java.version>
    <trino.version>368</trino.version>
    <debezium.version>1.9.7.Final</debezium.version>
    <debezium.postgresql.version>42.5.0</debezium.postgresql.version>
    <debezium.mysql.version>8.0.30</debezium.mysql.version>
    <!-- Override version that brings CVE-2022-3143 with debezium -->
    <wildfly-elytron.version>1.15.16.Final</wildfly-elytron.version>
    <jsonwebtoken.version>0.11.1</jsonwebtoken.version>
    <opencensus.version>0.28.0</opencensus.version>
    <hadoop2.version>2.10.2</hadoop2.version>
    <hadoop3.version>3.3.4</hadoop3.version>
    <hbase.version>2.4.15</hbase.version>
    <guava.version>31.0.1-jre</guava.version>
    <jcip.version>1.0</jcip.version>
    <prometheus-jmx.version>0.16.1</prometheus-jmx.version>
    <confluent.version>6.2.8</confluent.version>
    <aircompressor.version>0.20</aircompressor.version>
    <asynchttpclient.version>2.12.1</asynchttpclient.version>
    <jcommander.version>1.82</jcommander.version>
    <commons-lang3.version>3.11</commons-lang3.version>
    <commons-configuration.version>1.10</commons-configuration.version>
    <commons-io.version>2.8.0</commons-io.version>
    <commons-codec.version>1.15</commons-codec.version>
    <javax.ws.rs-api.version>2.1</javax.ws.rs-api.version>
    <hdrHistogram.version>2.1.9</hdrHistogram.version>
    <javax.servlet-api>3.1.0</javax.servlet-api>
    <caffeine.version>2.9.1</caffeine.version>
    <java-semver.version>0.9.0</java-semver.version>
    <jline.version>2.14.6</jline.version>
    <jline3.version>3.21.0</jline3.version>
    <hppc.version>0.9.1</hppc.version>
    <spark-streaming_2.10.version>2.1.0</spark-streaming_2.10.version>
    <assertj-core.version>3.18.1</assertj-core.version>
    <lombok.version>1.18.26</lombok.version>
    <javax.annotation-api.version>1.3.2</javax.annotation-api.version>
    <jaxb-api>2.3.1</jaxb-api>
    <javax.activation.version>1.2.0</javax.activation.version>
    <jakarta.activation.version>1.2.2</jakarta.activation.version>
    <jakarta.xml.bind.version>2.3.3</jakarta.xml.bind.version>
    <jakarta.validation.version>2.0.2</jakarta.validation.version>
    <jna.version>5.12.1</jna.version>
<<<<<<< HEAD
    <kubernetesclient.version>12.0.1</kubernetesclient.version>
    <okhttp3.version>4.10.0</okhttp3.version>
=======
    <kubernetesclient.version>18.0.0</kubernetesclient.version>
    <okhttp3.version>4.9.3</okhttp3.version>
>>>>>>> 93fb4f8e
    <!-- use okio version that matches the okhttp3 version -->
    <okio.version>3.3.0</okio.version>
    <nsq-client.version>1.0</nsq-client.version>
    <cron-utils.version>9.1.6</cron-utils.version>
    <spring.version>5.3.26</spring.version>
    <apache-http-client.version>4.5.13</apache-http-client.version>
    <apache-httpcomponents.version>4.4.15</apache-httpcomponents.version>
    <jetcd.version>0.5.11</jetcd.version>
    <snakeyaml.version>2.0</snakeyaml.version>
    <ant.version>1.10.12</ant.version>
    <seancfoley.ipaddress.version>5.3.3</seancfoley.ipaddress.version>
    <disruptor.version>3.4.3</disruptor.version>
    <zstd-jni.version>1.5.2-3</zstd-jni.version>
    <netty-reactive-streams.version>2.0.6</netty-reactive-streams.version>

    <!-- test dependencies -->
    <testcontainers.version>1.17.6</testcontainers.version>
    <hamcrest.version>2.2</hamcrest.version>

    <!-- Set docker-java.version to the version of docker-java used in Testcontainers -->
    <docker-java.version>3.2.13</docker-java.version>
    <kerby.version>1.1.1</kerby.version>
    <testng.version>7.7.0</testng.version>
    <mockito.version>3.12.4</mockito.version>
    <javassist.version>3.25.0-GA</javassist.version>
    <skyscreamer.version>1.5.0</skyscreamer.version>
    <objenesis.version>3.1</objenesis.version>
    <awaitility.version>4.2.0</awaitility.version>
    <reload4j.version>1.2.22</reload4j.version>
    <jettison.version>1.5.4</jettison.version>
    <woodstox.version>5.4.0</woodstox.version>
    <wiremock.version>2.33.2</wiremock.version>

    <!-- Plugin dependencies -->
    <protobuf-maven-plugin.version>0.6.1</protobuf-maven-plugin.version>
    <exec-maven-plugin.version>3.0.0</exec-maven-plugin.version>
    <license-maven-plugin.version>4.1</license-maven-plugin.version>
    <directory-maven-plugin.version>1.0</directory-maven-plugin.version>
    <maven-enforcer-plugin.version>3.1.0</maven-enforcer-plugin.version>
    <!-- surefire.version is defined in apache parent pom -->
    <!-- it is used for surefire, failsafe and surefire-report plugins -->
    <!-- do not upgrade surefire.version to 3.0.0-M5 since it runs slowly and breaks tests. -->
    <surefire.version>3.0.0-M3</surefire.version>
    <maven-assembly-plugin.version>3.4.2</maven-assembly-plugin.version>
    <maven-compiler-plugin.version>3.10.1</maven-compiler-plugin.version>
    <maven-dependency-plugin.version>3.4.0</maven-dependency-plugin.version>
    <maven-modernizer-plugin.version>2.3.0</maven-modernizer-plugin.version>
    <maven-shade-plugin>3.4.1</maven-shade-plugin>
    <maven-antrun-plugin.version>3.1.0</maven-antrun-plugin.version>
    <properties-maven-plugin.version>1.1.0</properties-maven-plugin.version>
    <nifi-nar-maven-plugin.version>1.3.4</nifi-nar-maven-plugin.version>
    <maven-checkstyle-plugin.version>3.1.2</maven-checkstyle-plugin.version>
    <git-commit-id-plugin.version>4.0.2</git-commit-id-plugin.version>
    <wagon-ssh-external.version>3.4.3</wagon-ssh-external.version>
    <os-maven-plugin.version>1.7.0</os-maven-plugin.version>
    <jacoco-maven-plugin.version>0.8.8</jacoco-maven-plugin.version>
    <spotbugs-maven-plugin.version>4.7.3.0</spotbugs-maven-plugin.version>
    <spotbugs.version>4.7.3</spotbugs.version>
    <errorprone.version>2.5.1</errorprone.version>
    <errorprone.javac.version>9+181-r4173-1</errorprone.javac.version>
    <errorprone-slf4j.version>0.1.4</errorprone-slf4j.version>
    <j2objc-annotations.version>1.3</j2objc-annotations.version>
    <lightproto-maven-plugin.version>0.4</lightproto-maven-plugin.version>
    <dependency-check-maven.version>8.1.2</dependency-check-maven.version>
    <roaringbitmap.version>0.9.15</roaringbitmap.version>
    <extra-enforcer-rules.version>1.6.1</extra-enforcer-rules.version>
    <oshi.version>6.4.0</oshi.version>

    <!-- Used to configure rename.netty.native. Libs -->
    <rename.netty.native.libs>rename-netty-native-libs.sh</rename.netty.native.libs>
  </properties>

  <dependencyManagement>
    <dependencies>

      <dependency>
        <groupId>org.jline</groupId>
        <artifactId>jline</artifactId>
        <version>${jline3.version}</version>
      </dependency>

      <dependency>
        <groupId>org.asynchttpclient</groupId>
        <artifactId>async-http-client</artifactId>
        <version>${asynchttpclient.version}</version>
        <exclusions>
          <exclusion>
            <groupId>io.netty</groupId>
            <artifactId>*</artifactId>
          </exclusion>
          <exclusion>
            <groupId>com.typesafe.netty</groupId>
            <artifactId>netty-reactive-streams</artifactId>
          </exclusion>
        </exclusions>
      </dependency>

      <dependency>
        <groupId>org.testng</groupId>
        <artifactId>testng</artifactId>
        <version>${testng.version}</version>
        <exclusions>
            <exclusion>
                <groupId>org.yaml</groupId>
                <artifactId>*</artifactId>
            </exclusion>
        </exclusions>
      </dependency>

      <dependency>
        <groupId>org.hamcrest</groupId>
        <artifactId>hamcrest</artifactId>
        <version>${hamcrest.version}</version>
        <scope>test</scope>
      </dependency>

      <dependency>
        <groupId>org.awaitility</groupId>
        <artifactId>awaitility</artifactId>
        <version>${awaitility.version}</version>
        <scope>test</scope>
      </dependency>

      <dependency>
        <groupId>org.mockito</groupId>
        <artifactId>mockito-core</artifactId>
        <version>${mockito.version}</version>
      </dependency>

      <dependency>
        <groupId>org.mockito</groupId>
        <artifactId>mockito-inline</artifactId>
        <version>${mockito.version}</version>
      </dependency>

      <dependency>
        <groupId>org.apache.zookeeper</groupId>
        <artifactId>zookeeper</artifactId>
        <version>${zookeeper.version}</version>
        <exclusions>
          <exclusion>
            <groupId>ch.qos.logback</groupId>
            <artifactId>logback-core</artifactId>
          </exclusion>
          <exclusion>
            <groupId>ch.qos.logback</groupId>
            <artifactId>logback-classic</artifactId>
          </exclusion>
          <exclusion>
            <groupId>io.netty</groupId>
            <artifactId>netty-tcnative</artifactId>
          </exclusion>
        </exclusions>
      </dependency>
      <dependency>
        <groupId>org.apache.zookeeper</groupId>
        <artifactId>zookeeper-jute</artifactId>
        <version>${zookeeper.version}</version>
      </dependency>
      <dependency>
        <groupId>commons-cli</groupId>
        <artifactId>commons-cli</artifactId>
        <version>${commons-cli.version}</version>
      </dependency>
      <dependency>
        <groupId>io.dropwizard.metrics</groupId>
        <artifactId>metrics-core</artifactId>
        <version>${dropwizardmetrics.version}</version>
      </dependency>
      <dependency>
        <groupId>io.dropwizard.metrics</groupId>
        <artifactId>metrics-graphite</artifactId>
        <version>${dropwizardmetrics.version}</version>
      </dependency>
      <dependency>
        <groupId>io.dropwizard.metrics</groupId>
        <artifactId>metrics-jvm</artifactId>
        <version>${dropwizardmetrics.version}</version>
      </dependency>
      <dependency>
        <groupId>org.xerial.snappy</groupId>
        <artifactId>snappy-java</artifactId>
        <version>${snappy.version}</version>
      </dependency>
      <dependency>
        <groupId>org.apache.zookeeper</groupId>
        <artifactId>zookeeper</artifactId>
        <classifier>tests</classifier>
        <version>${zookeeper.version}</version>
        <exclusions>
          <exclusion>
            <groupId>ch.qos.logback</groupId>
            <artifactId>logback-core</artifactId>
          </exclusion>
          <exclusion>
            <groupId>ch.qos.logback</groupId>
            <artifactId>logback-classic</artifactId>
          </exclusion>
          <exclusion>
            <groupId>io.netty</groupId>
            <artifactId>netty-tcnative</artifactId>
          </exclusion>
        </exclusions>
      </dependency>

      <dependency>
        <groupId>org.apache.bookkeeper</groupId>
        <artifactId>bookkeeper-server</artifactId>
        <version>${bookkeeper.version}</version>
        <exclusions>
          <exclusion>
            <groupId>org.bouncycastle</groupId>
            <artifactId>*</artifactId>
          </exclusion>
          <exclusion>
            <artifactId>slf4j-log4j12</artifactId>
            <groupId>org.slf4j</groupId>
          </exclusion>
          <exclusion>
            <artifactId>log4j</artifactId>
            <groupId>log4j</groupId>
          </exclusion>
          <exclusion>
            <groupId>org.jboss.netty</groupId>
            <artifactId>netty</artifactId>
          </exclusion>
          <!-- exclude all netty dependencies, use whatever pulsar is using -->
          <exclusion>
            <groupId>io.netty</groupId>
            <artifactId>netty-*</artifactId>
          </exclusion>
        </exclusions>
      </dependency>

      <dependency>
        <groupId>org.apache.bookkeeper</groupId>
        <artifactId>cpu-affinity</artifactId>
        <version>${bookkeeper.version}</version>
      </dependency>

      <dependency>
        <groupId>io.vertx</groupId>
        <artifactId>vertx-core</artifactId>
        <version>${vertx.version}</version>
      </dependency>
      <dependency>
        <groupId>io.vertx</groupId>
        <artifactId>vertx-web</artifactId>
        <version>${vertx.version}</version>
      </dependency>

      <dependency>
         <groupId>org.apache.curator</groupId>
         <artifactId>curator-recipes</artifactId>
         <version>${curator.version}</version>
         <exclusions>
             <exclusion>
                 <groupId>org.apache.zookeeper</groupId>
                 <artifactId>*</artifactId>
             </exclusion>
         </exclusions>
      </dependency>

      <dependency>
        <groupId>org.apache.bookkeeper</groupId>
        <artifactId>bookkeeper-common-allocator</artifactId>
        <version>${bookkeeper.version}</version>
      </dependency>

      <dependency>
        <groupId>org.apache.bookkeeper</groupId>
        <artifactId>bookkeeper-tools-framework</artifactId>
        <version>${bookkeeper.version}</version>
      </dependency>

      <!-- reflection libs -->
      <dependency>
        <groupId>org.reflections</groupId>
        <artifactId>reflections</artifactId>
        <version>${reflections.version}</version>
      </dependency>

      <!-- exclude the grpc version from bookkeeper and use the one defined here -->
      <dependency>
        <groupId>org.apache.bookkeeper</groupId>
        <artifactId>stream-storage-java-client</artifactId>
        <version>${bookkeeper.version}</version>
        <exclusions>
          <exclusion>
            <groupId>io.grpc</groupId>
            <artifactId>grpc-all</artifactId>
          </exclusion>
          <exclusion>
            <groupId>io.grpc</groupId>
            <artifactId>grpc-testing</artifactId>
          </exclusion>
          <exclusion>
            <groupId>io.grpc</groupId>
            <artifactId>grpc-okhttp</artifactId>
          </exclusion>
          <exclusion>
            <groupId>com.squareup.okhttp</groupId>
            <artifactId>okhttp</artifactId>
          </exclusion>
          <exclusion>
            <groupId>com.squareup.okio</groupId>
            <artifactId>okio</artifactId>
          </exclusion>
        </exclusions>
      </dependency>

      <!-- exclude the grpc version from bookkeeper and use the one defined here -->
      <dependency>
        <groupId>org.apache.bookkeeper</groupId>
        <artifactId>stream-storage-server</artifactId>
        <version>${bookkeeper.version}</version>
        <exclusions>
          <exclusion>
            <groupId>io.grpc</groupId>
            <artifactId>grpc-all</artifactId>
          </exclusion>
          <exclusion>
            <groupId>io.grpc</groupId>
            <artifactId>grpc-okhttp</artifactId>
          </exclusion>
          <exclusion>
            <groupId>com.squareup.okhttp</groupId>
            <artifactId>okhttp</artifactId>
          </exclusion>
          <exclusion>
            <groupId>com.squareup.okio</groupId>
            <artifactId>okio</artifactId>
          </exclusion>
          <exclusion>
            <groupId>org.codehaus.jackson</groupId>
            <artifactId>jackson-mapper-asl</artifactId>
          </exclusion>
          <exclusion>
            <groupId>org.inferred</groupId>
            <artifactId>freebuilder</artifactId>
          </exclusion>
        </exclusions>
      </dependency>

      <dependency>
        <groupId>org.apache.bookkeeper</groupId>
        <artifactId>bookkeeper-common</artifactId>
        <version>${bookkeeper.version}</version>
      </dependency>

      <dependency>
        <groupId>org.apache.bookkeeper.stats</groupId>
        <artifactId>bookkeeper-stats-api</artifactId>
        <version>${bookkeeper.version}</version>
      </dependency>

      <dependency>
        <groupId>org.apache.bookkeeper.stats</groupId>
        <artifactId>datasketches-metrics-provider</artifactId>
        <version>${bookkeeper.version}</version>
        <exclusions>
          <exclusion>
            <artifactId>slf4j-log4j12</artifactId>
            <groupId>org.slf4j</groupId>
          </exclusion>
        </exclusions>
      </dependency>

      <dependency>
        <groupId>org.apache.bookkeeper.stats</groupId>
        <artifactId>prometheus-metrics-provider</artifactId>
        <version>${bookkeeper.version}</version>
      </dependency>

      <dependency>
        <groupId>org.rocksdb</groupId>
        <artifactId>rocksdbjni</artifactId>
        <version>${rocksdb.version}</version>
      </dependency>

      <dependency>
        <groupId>org.eclipse.jetty</groupId>
        <artifactId>jetty-server</artifactId>
        <version>${jetty.version}</version>
      </dependency>

      <dependency>
        <groupId>org.eclipse.jetty</groupId>
        <artifactId>jetty-alpn-conscrypt-server</artifactId>
        <version>${jetty.version}</version>
      </dependency>

      <dependency>
        <groupId>org.conscrypt</groupId>
        <artifactId>conscrypt-openjdk-uber</artifactId>
        <version>${conscrypt.version}</version>
      </dependency>

      <dependency>
        <groupId>org.eclipse.jetty</groupId>
        <artifactId>jetty-bom</artifactId>
        <version>${jetty.version}</version>
        <type>pom</type>
        <scope>import</scope>
      </dependency>

      <dependency>
        <groupId>io.netty</groupId>
        <artifactId>netty-bom</artifactId>
        <version>${netty.version}</version>
        <type>pom</type>
        <scope>import</scope>
      </dependency>

      <dependency>
        <groupId>io.netty.incubator</groupId>
        <artifactId>netty-incubator-transport-classes-io_uring</artifactId>
        <version>${netty-iouring.version}</version>
      </dependency>
      <dependency>
        <groupId>io.netty.incubator</groupId>
        <artifactId>netty-incubator-transport-native-io_uring</artifactId>
        <version>${netty-iouring.version}</version>
      </dependency>
      <dependency>
        <groupId>io.netty.incubator</groupId>
        <artifactId>netty-incubator-transport-native-io_uring</artifactId>
        <version>${netty-iouring.version}</version>
        <classifier>linux-x86_64</classifier>
      </dependency>
      <dependency>
        <groupId>io.netty.incubator</groupId>
        <artifactId>netty-incubator-transport-native-io_uring</artifactId>
        <version>${netty-iouring.version}</version>
        <classifier>linux-aarch_64</classifier>
      </dependency>

      <dependency>
        <groupId>com.beust</groupId>
        <artifactId>jcommander</artifactId>
        <version>${jcommander.version}</version>
      </dependency>

      <dependency>
        <groupId>com.google.guava</groupId>
        <artifactId>guava</artifactId>
        <version>${guava.version}</version>
      </dependency>

      <dependency>
        <groupId>com.google.inject</groupId>
        <artifactId>guice</artifactId>
        <version>${guice.version}</version>
      </dependency>

      <dependency>
        <groupId>com.google.inject.extensions</groupId>
        <artifactId>guice-assistedinject</artifactId>
        <version>${guice.version}</version>
      </dependency>

      <dependency>
        <groupId>org.apache.commons</groupId>
        <artifactId>commons-lang3</artifactId>
        <version>${commons-lang3.version}</version>
      </dependency>

      <dependency>
        <groupId>org.apache.commons</groupId>
        <artifactId>commons-compress</artifactId>
        <version>${commons-compress.version}</version>
      </dependency>

      <dependency>
        <groupId>commons-configuration</groupId>
        <artifactId>commons-configuration</artifactId>
        <version>${commons-configuration.version}</version>
      </dependency>

      <dependency>
        <groupId>commons-io</groupId>
        <artifactId>commons-io</artifactId>
        <version>${commons-io.version}</version>
      </dependency>

      <dependency>
        <groupId>org.apache.commons</groupId>
        <artifactId>commons-text</artifactId>
        <version>${commons-text.version}</version>
      </dependency>

      <dependency>
        <groupId>org.slf4j</groupId>
        <artifactId>slf4j-api</artifactId>
        <version>${slf4j.version}</version>
      </dependency>

      <dependency>
        <groupId>org.slf4j</groupId>
        <artifactId>slf4j-simple</artifactId>
        <version>${slf4j.version}</version>
      </dependency>

      <dependency>
        <groupId>org.slf4j</groupId>
        <artifactId>jcl-over-slf4j</artifactId>
        <version>${slf4j.version}</version>
      </dependency>

      <dependency>
        <groupId>org.apache.logging.log4j</groupId>
        <artifactId>log4j-bom</artifactId>
        <version>${log4j2.version}</version>
        <type>pom</type>
        <scope>import</scope>
      </dependency>

      <dependency>
        <groupId>commons-codec</groupId>
        <artifactId>commons-codec</artifactId>
        <version>${commons-codec.version}</version>
      </dependency>

      <dependency>
        <groupId>org.glassfish.jersey.core</groupId>
        <artifactId>jersey-server</artifactId>
        <version>${jersey.version}</version>
      </dependency>

      <dependency>
        <groupId>org.glassfish.jersey.core</groupId>
        <artifactId>jersey-client</artifactId>
        <version>${jersey.version}</version>
      </dependency>

      <dependency>
        <groupId>org.glassfish.jersey.inject</groupId>
        <artifactId>jersey-hk2</artifactId>
        <version>${jersey.version}</version>
      </dependency>

      <dependency>
        <groupId>org.glassfish.jersey.containers</groupId>
        <artifactId>jersey-container-servlet-core</artifactId>
        <version>${jersey.version}</version>
      </dependency>

      <dependency>
        <groupId>org.glassfish.jersey.containers</groupId>
        <artifactId>jersey-container-servlet</artifactId>
        <version>${jersey.version}</version>
      </dependency>

      <dependency>
        <groupId>javax.ws.rs</groupId>
        <artifactId>javax.ws.rs-api</artifactId>
        <version>${javax.ws.rs-api.version}</version>
      </dependency>

      <dependency>
        <groupId>org.glassfish.jersey.media</groupId>
        <artifactId>jersey-media-json-jackson</artifactId>
        <version>${jersey.version}</version>
        <exclusions>
          <exclusion>
            <groupId>jakarta.activation</groupId>
            <artifactId>jakarta.activation-api</artifactId>
          </exclusion>
        </exclusions>
      </dependency>

      <dependency>
        <groupId>org.glassfish.jersey.media</groupId>
        <artifactId>jersey-media-multipart</artifactId>
        <version>${jersey.version}</version>
      </dependency>

      <dependency>
        <groupId>net.java.dev.jna</groupId>
        <artifactId>jna</artifactId>
        <version>${jna.version}</version>
      </dependency>

      <dependency>
         <groupId>com.github.docker-java</groupId>
         <artifactId>docker-java-core</artifactId>
         <version>${docker-java.version}</version>
      </dependency>
      <dependency>
        <groupId>com.github.docker-java</groupId>
        <artifactId>docker-java-api</artifactId>
        <version>${docker-java.version}</version>
      </dependency>
      <dependency>
        <groupId>com.github.docker-java</groupId>
        <artifactId>docker-java-transport-zerodep</artifactId>
        <version>${docker-java.version}</version>
      </dependency>

      <dependency>
        <groupId>com.fasterxml.jackson</groupId>
        <artifactId>jackson-bom</artifactId>
        <version>${jackson.version}</version>
        <type>pom</type>
        <scope>import</scope>
      </dependency>

      <dependency>
        <groupId>org.codehaus.jettison</groupId>
        <artifactId>jettison</artifactId>
        <version>${jettison.version}</version>
      </dependency>

      <dependency>
        <groupId>com.fasterxml.woodstox</groupId>
        <artifactId>woodstox-core</artifactId>
        <version>${woodstox.version}</version>
      </dependency>


      <dependency>
        <groupId>org.hdrhistogram</groupId>
        <artifactId>HdrHistogram</artifactId>
        <version>${hdrHistogram.version}</version>
      </dependency>

      <dependency>
        <groupId>io.swagger</groupId>
        <artifactId>swagger-core</artifactId>
        <version>${swagger.version}</version>
      </dependency>

      <dependency>
        <groupId>io.swagger</groupId>
        <artifactId>swagger-annotations</artifactId>
        <version>${swagger.version}</version>
      </dependency>

      <dependency>
        <groupId>javax.servlet</groupId>
        <artifactId>javax.servlet-api</artifactId>
        <version>${javax.servlet-api}</version>
      </dependency>

      <dependency>
        <groupId>com.github.ben-manes.caffeine</groupId>
        <artifactId>caffeine</artifactId>
        <version>${caffeine.version}</version>
      </dependency>

      <dependency>
        <groupId>org.bouncycastle</groupId>
        <artifactId>bcpkix-jdk15on</artifactId>
        <version>${bouncycastle.version}</version>
      </dependency>

      <dependency>
        <groupId>com.cronutils</groupId>
        <artifactId>cron-utils</artifactId>
        <version>${cron-utils.version}</version>
        <exclusions>
          <exclusion>
            <groupId>org.glassfish</groupId>
            <artifactId>javax.el</artifactId>
          </exclusion>
        </exclusions>
      </dependency>

      <dependency>
        <groupId>com.yahoo.athenz</groupId>
        <artifactId>athenz-zts-java-client-core</artifactId>
        <version>${athenz.version}</version>
      </dependency>

      <dependency>
        <groupId>com.yahoo.athenz</groupId>
        <artifactId>athenz-zpe-java-client</artifactId>
        <version>${athenz.version}</version>
      </dependency>

      <dependency>
        <groupId>com.yahoo.athenz</groupId>
        <artifactId>athenz-cert-refresher</artifactId>
        <version>${athenz.version}</version>
      </dependency>

      <dependency>
        <groupId>com.github.zafarkhaja</groupId>
        <artifactId>java-semver</artifactId>
        <version>${java-semver.version}</version>
      </dependency>

      <dependency>
        <groupId>io.prometheus</groupId>
        <artifactId>simpleclient</artifactId>
        <version>${prometheus.version}</version>
      </dependency>

      <dependency>
        <groupId>io.prometheus</groupId>
        <artifactId>simpleclient_hotspot</artifactId>
        <version>${prometheus.version}</version>
      </dependency>

      <dependency>
        <groupId>io.prometheus</groupId>
        <artifactId>simpleclient_log4j2</artifactId>
        <version>${prometheus.version}</version>
      </dependency>

      <dependency>
        <groupId>io.prometheus</groupId>
        <artifactId>simpleclient_servlet</artifactId>
        <version>${prometheus.version}</version>
      </dependency>

      <dependency>
        <groupId>io.prometheus</groupId>
        <artifactId>simpleclient_jetty</artifactId>
        <version>${prometheus.version}</version>
      </dependency>

      <dependency>
        <groupId>io.prometheus</groupId>
        <artifactId>simpleclient_caffeine</artifactId>
        <version>${prometheus.version}</version>
      </dependency>

      <dependency>
        <groupId>com.carrotsearch</groupId>
        <artifactId>hppc</artifactId>
        <version>${hppc.version}</version>
      </dependency>

      <dependency>
        <groupId>io.etcd</groupId>
        <artifactId>jetcd-core</artifactId>
        <version>${jetcd.version}</version>
      </dependency>

      <dependency>
        <groupId>io.etcd</groupId>
        <artifactId>jetcd-test</artifactId>
        <version>${jetcd.version}</version>
      </dependency>

      <dependency>
        <groupId>org.apache.spark</groupId>
        <artifactId>spark-streaming_2.10</artifactId>
        <version>${spark-streaming_2.10.version}</version>
        <exclusions>
          <exclusion>
            <groupId>com.google.guava</groupId>
            <artifactId>guava</artifactId>
          </exclusion>
          <exclusion>
            <groupId>io.netty</groupId>
            <artifactId>netty-codec-http</artifactId>
          </exclusion>
          <exclusion>
            <groupId>io.netty</groupId>
            <artifactId>netty-transport-native-epoll</artifactId>
          </exclusion>
          <exclusion>
            <groupId>io.netty</groupId>
            <artifactId>netty</artifactId>
          </exclusion>
          <exclusion>
            <groupId>io.netty</groupId>
            <artifactId>netty-all</artifactId>
          </exclusion>
        </exclusions>
      </dependency>

      <dependency>
        <groupId>io.jsonwebtoken</groupId>
        <artifactId>jjwt-api</artifactId>
        <version>${jsonwebtoken.version}</version>
      </dependency>
      <dependency>
        <groupId>io.jsonwebtoken</groupId>
        <artifactId>jjwt-impl</artifactId>
        <version>${jsonwebtoken.version}</version>
      </dependency>
      <dependency>
        <groupId>io.jsonwebtoken</groupId>
        <artifactId>jjwt-jackson</artifactId>
        <version>${jsonwebtoken.version}</version>
      </dependency>

      <dependency>
        <groupId>net.jodah</groupId>
        <artifactId>typetools</artifactId>
        <version>${typetools.version}</version>
      </dependency>

      <dependency>
        <groupId>io.grpc</groupId>
        <artifactId>grpc-bom</artifactId>
        <version>${grpc.version}</version>
        <type>pom</type>
        <scope>import</scope>
      </dependency>

      <dependency>
        <groupId>io.grpc</groupId>
        <artifactId>grpc-all</artifactId>
        <version>${grpc.version}</version>
        <exclusions>
          <exclusion>
            <groupId>io.grpc</groupId>
            <artifactId>grpc-testing</artifactId>
          </exclusion>
          <exclusion>
            <groupId>io.grpc</groupId>
            <artifactId>grpc-okhttp</artifactId>
          </exclusion>
          <exclusion>
            <groupId>com.squareup.okhttp</groupId>
            <artifactId>okhttp</artifactId>
          </exclusion>
          <exclusion>
            <groupId>com.squareup.okio</groupId>
            <artifactId>okio</artifactId>
          </exclusion>
        </exclusions>
      </dependency>

      <dependency>
        <groupId>com.google.http-client</groupId>
        <artifactId>google-http-client</artifactId>
        <version>${google-http-client.version}</version>
      </dependency>

      <dependency>
        <groupId>com.google.http-client</groupId>
        <artifactId>google-http-client-jackson2</artifactId>
        <version>${google-http-client.version}</version>
      </dependency>

      <dependency>
        <groupId>com.google.http-client</groupId>
        <artifactId>google-http-client-gson</artifactId>
        <version>${google-http-client.version}</version>
      </dependency>

      <dependency>
        <groupId>io.perfmark</groupId>
        <artifactId>perfmark-api</artifactId>
        <version>${perfmark.version}</version>
        <scope>runtime</scope>
        <exclusions>
          <exclusion>
            <artifactId>error_prone_annotations</artifactId>
            <groupId>com.google.errorprone</groupId>
          </exclusion>
        </exclusions>
      </dependency>

      <dependency>
        <groupId>com.google.protobuf</groupId>
        <artifactId>protobuf-bom</artifactId>
        <version>${protobuf3.version}</version>
        <type>pom</type>
        <scope>import</scope>
      </dependency>

      <dependency>
        <groupId>com.google.code.gson</groupId>
        <artifactId>gson</artifactId>
        <version>${gson.version}</version>
      </dependency>

      <dependency>
        <groupId>com.yahoo.datasketches</groupId>
        <artifactId>sketches-core</artifactId>
        <version>${sketches.version}</version>
      </dependency>

      <dependency>
        <groupId>com.amazonaws</groupId>
        <artifactId>aws-java-sdk-bom</artifactId>
        <version>${aws-sdk.version}</version>
        <type>pom</type>
        <scope>import</scope>
      </dependency>

      <dependency>
        <groupId>org.apache.distributedlog</groupId>
        <artifactId>distributedlog-core</artifactId>
        <version>${bookkeeper.version}</version>
        <exclusions>
          <!-- exclude bookkeeper, reply on the bookkeeper version that pulsar uses -->
          <exclusion>
            <groupId>org.apache.bookkeeper</groupId>
            <artifactId>bookkeeper-server</artifactId>
          </exclusion>
        </exclusions>
      </dependency>

      <dependency>
        <groupId>org.apache.commons</groupId>
        <artifactId>commons-collections4</artifactId>
        <version>${commons.collections4.version}</version>
      </dependency>

      <!-- test dependencies -->
      <dependency>
        <groupId>com.lmax</groupId>
        <artifactId>disruptor</artifactId>
        <version>${disruptor.version}</version>
      </dependency>
      <dependency>
        <groupId>org.testcontainers</groupId>
        <artifactId>testcontainers-bom</artifactId>
        <version>${testcontainers.version}</version>
        <type>pom</type>
        <scope>import</scope>
      </dependency>
      <dependency>
        <groupId>com.datastax.cassandra</groupId>
        <artifactId>cassandra-driver-core</artifactId>
        <version>${cassandra.version}</version>
      </dependency>
      <dependency>
        <groupId>org.assertj</groupId>
        <artifactId>assertj-core</artifactId>
        <version>${assertj-core.version}</version>
      </dependency>

      <dependency>
        <groupId>org.projectlombok</groupId>
        <artifactId>lombok</artifactId>
        <version>${lombok.version}</version>
      </dependency>

      <dependency>
        <groupId>javax.annotation</groupId>
        <artifactId>javax.annotation-api</artifactId>
        <version>${javax.annotation-api.version}</version>
      </dependency>

      <dependency>
        <groupId>javax.xml.bind</groupId>
        <artifactId>jaxb-api</artifactId>
        <version>${jaxb-api}</version>
      </dependency>

      <dependency>
        <groupId>jakarta.xml.bind</groupId>
        <artifactId>jakarta.xml.bind-api</artifactId>
        <version>${jakarta.xml.bind.version}</version>
      </dependency>

      <dependency>
        <groupId>com.sun.activation</groupId>
        <artifactId>javax.activation</artifactId>
        <version>${javax.activation.version}</version>
      </dependency>

      <dependency>
        <groupId>com.sun.activation</groupId>
        <artifactId>jakarta.activation</artifactId>
        <version>${jakarta.activation.version}</version>
      </dependency>

      <dependency>
        <groupId>jakarta.activation</groupId>
        <artifactId>jakarta.activation-api</artifactId>
        <version>${jakarta.activation.version}</version>
      </dependency>

      <dependency>
        <groupId>jakarta.validation</groupId>
        <artifactId>jakarta.validation-api</artifactId>
        <version>${jakarta.validation.version}</version>
      </dependency>

      <dependency>
        <groupId>io.opencensus</groupId>
        <artifactId>opencensus-api</artifactId>
        <version>${opencensus.version}</version>
      </dependency>

      <dependency>
        <groupId>io.opencensus</groupId>
        <artifactId>opencensus-contrib-http-util</artifactId>
        <version>${opencensus.version}</version>
      </dependency>

      <dependency>
        <groupId>io.opencensus</groupId>
        <artifactId>opencensus-contrib-grpc-metrics</artifactId>
        <version>${opencensus.version}</version>
      </dependency>

      <dependency>
        <groupId>org.opensearch.client</groupId>
        <artifactId>opensearch-rest-high-level-client</artifactId>
        <version>${opensearch.version}</version>
      </dependency>

      <dependency>
        <groupId>co.elastic.clients</groupId>
        <artifactId>elasticsearch-java</artifactId>
        <version>${elasticsearch-java.version}</version>
      </dependency>

      <dependency>
        <groupId>joda-time</groupId>
        <artifactId>joda-time</artifactId>
        <version>${joda.version}</version>
      </dependency>

      <dependency>
        <groupId>org.javassist</groupId>
        <artifactId>javassist</artifactId>
        <version>${javassist.version}</version>
      </dependency>

      <dependency>
        <groupId>net.jcip</groupId>
        <artifactId>jcip-annotations</artifactId>
        <version>${jcip.version}</version>
      </dependency>

      <dependency>
        <groupId>io.airlift</groupId>
        <artifactId>aircompressor</artifactId>
        <version>${aircompressor.version}</version>
        <exclusions>
          <exclusion>
            <groupId>org.openjdk.jol</groupId>
            <artifactId>jol-core</artifactId>
          </exclusion>
        </exclusions>
      </dependency>

      <dependency>
        <groupId>org.objenesis</groupId>
        <artifactId>objenesis</artifactId>
        <version>${objenesis.version}</version>
      </dependency>

      <dependency>
        <groupId>org.apache.httpcomponents</groupId>
        <artifactId>httpclient</artifactId>
        <version>${apache-http-client.version}</version>
      </dependency>

      <dependency>
        <groupId>org.apache.httpcomponents</groupId>
        <artifactId>httpcore</artifactId>
        <version>${apache-httpcomponents.version}</version>
      </dependency>

      <dependency>
        <groupId>com.github.spotbugs</groupId>
        <artifactId>spotbugs-annotations</artifactId>
        <version>${spotbugs.version}</version>
        <scope>provided</scope>
        <optional>true</optional>
      </dependency>

      <dependency>
        <groupId>com.google.errorprone</groupId>
        <artifactId>error_prone_annotations</artifactId>
        <version>${errorprone.version}</version>
      </dependency>

      <dependency>
        <groupId>com.google.j2objc</groupId>
        <artifactId>j2objc-annotations</artifactId>
        <version>${j2objc-annotations.version}</version>
      </dependency>

      <dependency>
        <groupId>org.yaml</groupId>
        <artifactId>snakeyaml</artifactId>
        <version>${snakeyaml.version}</version>
      </dependency>

      <dependency>
        <groupId>org.apache.ant</groupId>
        <artifactId>ant</artifactId>
        <version>${ant.version}</version>
      </dependency>

      <dependency>
        <groupId>com.squareup.okhttp3</groupId>
        <artifactId>okhttp</artifactId>
        <version>${okhttp3.version}</version>
        <exclusions>
          <exclusion>
            <groupId>org.jetbrains.kotlin</groupId>
            <artifactId>*</artifactId>
          </exclusion>
          <exclusion>
            <groupId>com.squareup.okio</groupId>
            <artifactId>*</artifactId>
          </exclusion>
        </exclusions>
      </dependency>
      <dependency>
        <groupId>com.squareup.okhttp3</groupId>
        <artifactId>okhttp-urlconnection</artifactId>
        <version>${okhttp3.version}</version>
        <exclusions>
          <exclusion>
            <groupId>org.jetbrains.kotlin</groupId>
            <artifactId>*</artifactId>
          </exclusion>
          <exclusion>
            <groupId>com.squareup.okio</groupId>
            <artifactId>*</artifactId>
          </exclusion>
        </exclusions>
      </dependency>
      <dependency>
        <groupId>com.squareup.okhttp3</groupId>
        <artifactId>logging-interceptor</artifactId>
        <version>${okhttp3.version}</version>
        <exclusions>
          <exclusion>
            <groupId>org.jetbrains.kotlin</groupId>
            <artifactId>*</artifactId>
          </exclusion>
          <exclusion>
            <groupId>com.squareup.okio</groupId>
            <artifactId>*</artifactId>
          </exclusion>
        </exclusions>
      </dependency>
      <dependency>
        <groupId>com.squareup.okio</groupId>
        <artifactId>okio</artifactId>
        <version>${okio.version}</version>
      </dependency>

      <dependency>
        <groupId>com.github.luben</groupId>
        <artifactId>zstd-jni</artifactId>
        <version>${zstd-jni.version}</version>
      </dependency>

      <dependency>
          <groupId>com.typesafe.netty</groupId>
          <artifactId>netty-reactive-streams</artifactId>
          <version>${netty-reactive-streams.version}</version>
      </dependency>

      <dependency>
        <groupId>ch.qos.reload4j</groupId>
        <artifactId>reload4j</artifactId>
        <version>${reload4j.version}</version>
      </dependency>

      <dependency>
        <groupId>org.roaringbitmap</groupId>
        <artifactId>RoaringBitmap</artifactId>
        <version>${roaringbitmap.version}</version>
      </dependency>
      <dependency>
        <groupId>com.github.oshi</groupId>
        <artifactId>oshi-core-java11</artifactId>
        <version>${oshi.version}</version>
      </dependency>
    </dependencies>
  </dependencyManagement>

  <dependencies>
    <!-- These dependencies are common to all the submodules -->
    <dependency>
      <groupId>org.apache.pulsar</groupId>
      <artifactId>buildtools</artifactId>
      <version>${project.version}</version>
      <scope>test</scope>
    </dependency>

    <dependency>
      <groupId>org.testng</groupId>
      <artifactId>testng</artifactId>
      <scope>test</scope>
    </dependency>

    <dependency>
      <groupId>org.mockito</groupId>
      <artifactId>mockito-core</artifactId>
      <scope>test</scope>
    </dependency>

    <dependency>
      <groupId>org.mockito</groupId>
      <artifactId>mockito-inline</artifactId>
      <scope>test</scope>
    </dependency>

    <dependency>
      <groupId>com.github.stefanbirkner</groupId>
      <artifactId>system-lambda</artifactId>
      <version>${system-lambda.version}</version>
      <scope>test</scope>
    </dependency>

    <dependency>
      <groupId>org.assertj</groupId>
      <artifactId>assertj-core</artifactId>
      <scope>test</scope>
    </dependency>

    <dependency>
      <groupId>org.projectlombok</groupId>
      <artifactId>lombok</artifactId>
      <scope>provided</scope>
    </dependency>
    <dependency>
      <groupId>javax.annotation</groupId>
      <artifactId>javax.annotation-api</artifactId>
      <scope>provided</scope>
    </dependency>

    <dependency>
      <!-- We use MockedBookKeeper in many unit tests -->
      <groupId>org.apache.bookkeeper</groupId>
      <artifactId>bookkeeper-server</artifactId>
      <version>${bookkeeper.version}</version>
      <scope>test</scope>
      <classifier>tests</classifier>
      <exclusions>
        <exclusion>
            <groupId>org.bouncycastle</groupId>
            <artifactId>*</artifactId>
        </exclusion>
        <exclusion>
          <groupId>org.slf4j</groupId>
          <artifactId>slf4j-log4j12</artifactId>
        </exclusion>
        <exclusion>
          <artifactId>log4j</artifactId>
          <groupId>log4j</groupId>
        </exclusion>
        <exclusion>
          <groupId>com.fasterxml.jackson.core</groupId>
          <artifactId>*</artifactId>
        </exclusion>
        <exclusion>
          <groupId>org.apache.zookeeper</groupId>
          <artifactId>*</artifactId>
        </exclusion>
      </exclusions>
    </dependency>
  </dependencies>

  <build>
    <finalName>${project.artifactId}</finalName>
    <plugins>
      <plugin>
        <groupId>org.apache.maven.plugins</groupId>
        <artifactId>maven-checkstyle-plugin</artifactId>
      </plugin>
      <plugin>
        <groupId>org.apache.maven.plugins</groupId>
        <artifactId>maven-compiler-plugin</artifactId>
        <configuration>
          <encoding>UTF-8</encoding>
          <showDeprecation>true</showDeprecation>
          <showWarnings>true</showWarnings>
          <optimize>true</optimize>
          <!-- workaround https://issues.apache.org/jira/browse/MCOMPILER-205 -->
          <useIncrementalCompilation>false</useIncrementalCompilation>
          <annotationProcessorPaths>
            <path>
              <groupId>org.projectlombok</groupId>
              <artifactId>lombok</artifactId>
              <version>${lombok.version}</version>
            </path>
          </annotationProcessorPaths>
          <compilerArgs>
            <arg>-parameters</arg>
            <!-- enable 'all' lint warnings with some exclusions -->
            <arg>-Xlint:all</arg>
            <arg>-Xlint:-options</arg>
            <arg>-Xlint:-serial</arg>
            <arg>-Xlint:-classfile</arg>
            <arg>-Xlint:-processing</arg>
            <arg>-Xpkginfo:always</arg>
          </compilerArgs>
        </configuration>
      </plugin>
      <plugin>
        <groupId>org.apache.maven.plugins</groupId>
        <artifactId>maven-surefire-plugin</artifactId>
        <configuration>
          <argLine>${testJacocoAgentArgument} -XX:+HeapDumpOnOutOfMemoryError -XX:HeapDumpPath=${testHeapDumpPath} -XX:+ExitOnOutOfMemoryError -Xmx1G -XX:+UseZGC
            -Dpulsar.allocator.pooled=true
            -Dpulsar.allocator.leak_detection=Advanced
            -Dpulsar.allocator.exit_on_oom=false
            -Dpulsar.allocator.out_of_memory_policy=FallbackToHeap
            -Dio.netty.tryReflectionSetAccessible=true
            ${test.additional.args}
          </argLine>
          <reuseForks>${testReuseFork}</reuseForks>
          <forkCount>${testForkCount}</forkCount>
          <shutdown>${surefire.shutdown}</shutdown>
          <forkedProcessExitTimeoutInSeconds>60</forkedProcessExitTimeoutInSeconds>
          <redirectTestOutputToFile>${redirectTestOutputToFile}</redirectTestOutputToFile>
          <trimStackTrace>false</trimStackTrace>
          <systemPropertyVariables>
            <testRealAWS>${testRealAWS}</testRealAWS>
            <testRetryCount>${testRetryCount}</testRetryCount>
            <testFailFast>${testFailFast}</testFailFast>
            <testFailFastFile>${testFailFastFile}</testFailFastFile>
          </systemPropertyVariables>
          <properties>
            <property>
              <name>listener</name>
              <value>org.apache.pulsar.tests.PulsarTestListener,org.apache.pulsar.tests.JacocoDumpListener,org.apache.pulsar.tests.AnnotationListener,org.apache.pulsar.tests.FailFastNotifier,org.apache.pulsar.tests.MockitoCleanupListener,org.apache.pulsar.tests.FastThreadLocalCleanupListener,org.apache.pulsar.tests.ThreadLeakDetectorListener,org.apache.pulsar.tests.SingletonCleanerListener</value>
            </property>
          </properties>
        </configuration>
      </plugin>

      <plugin>
        <groupId>org.commonjava.maven.plugins</groupId>
        <artifactId>directory-maven-plugin</artifactId>
        <version>${directory-maven-plugin.version}</version>
        <executions>
          <execution>
            <id>directories</id>
            <goals>
              <goal>directory-of</goal>
            </goals>
            <phase>initialize</phase>
            <configuration>
              <property>pulsar.basedir</property>
              <project>
                <groupId>org.apache.pulsar</groupId>
                <artifactId>pulsar</artifactId>
              </project>
            </configuration>
          </execution>
        </executions>
      </plugin>

      <plugin>
        <groupId>com.mycila</groupId>
        <artifactId>license-maven-plugin</artifactId>
        <version>${license-maven-plugin.version}</version>
        <configuration>
          <licenseSets>
            <licenseSet>
              <header>${pulsar.basedir}/src/license-header.txt</header>
              <excludes>
                <exclude>LICENSE</exclude>
                <exclude>NOTICE</exclude>
                <exclude>**/*.txt</exclude>
                <exclude>**/*.pem</exclude>
                <exclude>**/*.crt</exclude>
                <exclude>**/*.key</exclude>
                <exclude>**/*.csr</exclude>
                <exclude>**/*.log</exclude>
                <exclude>**/*.patch</exclude>
                <exclude>**/*.avsc</exclude>
                <exclude>**/*.versionsBackup</exclude>
                <exclude>**/*.pyc</exclude>
                <exclude>**/*.graffle</exclude>
                <exclude>**/*.hgrm</exclude>
                <exclude>**/src/main/java/org/apache/bookkeeper/mledger/proto/MLDataFormats.java</exclude>
                <exclude>**/src/main/java/org/apache/pulsar/transaction/coordinator/proto/PulsarTransactionMetadata.java</exclude>
                <exclude>**/src/main/java/org/apache/pulsar/broker/service/schema/proto/SchemaRegistryFormat.java</exclude>
                <exclude>**/src/main/java/org/apache/pulsar/common/api/proto/*.java</exclude>
                <exclude>**/src/test/java/org/apache/pulsar/common/api/proto/*.java</exclude>
                <exclude>**/src/main/java/org/apache/pulsar/io/kinesis/fbs/CompressionType.java</exclude>
                <exclude>**/src/main/java/org/apache/pulsar/io/kinesis/fbs/EncryptionCtx.java</exclude>
                <exclude>**/src/main/java/org/apache/pulsar/io/kinesis/fbs/EncryptionKey.java</exclude>
                <exclude>**/src/main/java/org/apache/pulsar/io/kinesis/fbs/KeyValue.java</exclude>
                <exclude>**/src/main/java/org/apache/pulsar/io/kinesis/fbs/Message.java</exclude>
                <exclude>**/src/main/java/org/apache/bookkeeper/mledger/util/AbstractCASReferenceCounted.java</exclude>
                <exclude>**/ByteBufCodedInputStream.java</exclude>
                <exclude>**/ByteBufCodedOutputStream.java</exclude>
                <exclude>**/ahc.properties</exclude>
                <exclude>bin/proto/*</exclude>
                <exclude>conf/schema_example.conf</exclude>
                <exclude>data/**</exclude>
                <exclude>logs/**</exclude>
                <exclude>**/circe/**</exclude>
                <exclude>pulsar-broker/src/test/resources/authentication/basic/.htpasswd</exclude>
                <exclude>**/django/stats/migrations/*.py</exclude>
                <exclude>site2/**</exclude>
                <exclude>generated-site/**</exclude>
                <exclude>**/*.md</exclude>
                <exclude>**/.idea/**</exclude>
                <exclude>**/.mvn/**</exclude>
                <exclude>**/generated/**</exclude>
                <exclude>**/zk-3.5-test-data/*</exclude>
              </excludes>
            </licenseSet>
          </licenseSets>
          <mapping>
            <java>SLASHSTAR_STYLE</java>
            <proto>JAVADOC_STYLE</proto>
            <go>DOUBLESLASH_STYLE</go>
            <conf>SCRIPT_STYLE</conf>
            <ini>SCRIPT_STYLE</ini>
            <yaml>SCRIPT_STYLE</yaml>
            <tf>SCRIPT_STYLE</tf>
            <cfg>SCRIPT_STYLE</cfg>
            <Makefile>SCRIPT_STYLE</Makefile>
            <service>SCRIPT_STYLE</service>
            <cc>JAVADOC_STYLE</cc>
            <md>XML_STYLE</md>
            <txt>SCRIPT_STYLE</txt>
            <scss>JAVADOC_STYLE</scss>
            <Doxyfile>SCRIPT_STYLE</Doxyfile>
            <pulsar>SCRIPT_STYLE</pulsar>
            <pulsar-managed-ledger-admin>SCRIPT_STYLE</pulsar-managed-ledger-admin>
            <pulsar-daemon>SCRIPT_STYLE</pulsar-daemon>
            <pulsar-admin>SCRIPT_STYLE</pulsar-admin>
            <pulsar-perf>SCRIPT_STYLE</pulsar-perf>
            <pulsar-client>SCRIPT_STYLE</pulsar-client>
            <pulsar-shell>SCRIPT_STYLE</pulsar-shell>
            <bookkeeper>SCRIPT_STYLE</bookkeeper>
            <tfvars>SCRIPT_STYLE</tfvars>
          </mapping>
        </configuration>
        <executions>
          <execution>
            <phase>verify</phase>
            <goals>
              <goal>check</goal>
            </goals>
          </execution>
        </executions>
      </plugin>
      <plugin>
        <groupId>org.apache.rat</groupId>
        <artifactId>apache-rat-plugin</artifactId>
        <configuration>
          <excludes>
            <!-- Other license files -->
            <exclude>licenses/LICENSE-*.txt</exclude>
            <exclude>src/assemble/README.bin.txt</exclude>
            <exclude>src/assemble/LICENSE.bin.txt</exclude>
            <exclude>src/assemble/NOTICE.bin.txt</exclude>

            <!-- These files are generated automatically by the Protobuf compiler
                 and are included in source tree for convenience -->
            <exclude>src/main/java/org/apache/bookkeeper/mledger/proto/MLDataFormats.java</exclude>
            <exclude>src/main/java/org/apache/pulsar/broker/service/schema/proto/SchemaRegistryFormat.java</exclude>
            <exclude>bin/proto/MLDataFormats_pb2.py</exclude>

            <!-- These files are generated automatically by the Avro compiler
                 and are included in source tree for convenience -->
            <exclude>**/avro/generated/*.java</exclude>

            <!-- Avro schema definitions - JSON format -->
            <exclude>**/*.avsc</exclude>

            <!-- pulasr-io-connector kinesis : auto generated files from flatbuffer schema -->
            <exclude>src/main/java/org/apache/pulsar/io/kinesis/fbs/CompressionType.java</exclude>
            <exclude>src/main/java/org/apache/pulsar/io/kinesis/fbs/EncryptionCtx.java</exclude>
            <exclude>src/main/java/org/apache/pulsar/io/kinesis/fbs/EncryptionKey.java</exclude>
            <exclude>src/main/java/org/apache/pulsar/io/kinesis/fbs/KeyValue.java</exclude>
            <exclude>src/main/java/org/apache/pulsar/io/kinesis/fbs/Message.java</exclude>

            <!-- Imported from Netty - Apache License v2 -->
            <exclude>src/main/java/org/apache/bookkeeper/mledger/util/AbstractCASReferenceCounted.java</exclude>

            <!-- This is generated during maven build -->
            <exclude>dependency-reduced-pom.xml</exclude>

            <!-- These files is go module configs -->
            <exclude>pulsar-client-go/go.mod</exclude>
            <exclude>pulsar-client-go/go.sum</exclude>
            <exclude>pulsar-function-go/go.mod</exclude>
            <exclude>pulsar-function-go/go.sum</exclude>
            <exclude>pulsar-function-go/examples/go.mod</exclude>
            <exclude>pulsar-function-go/examples/go.sum</exclude>

            <!-- This is a text property file that contains just a class name -->
            <exclude>**/META-INF/services/com.scurrilous.circe.HashProvider</exclude>
            <exclude>**/META-INF/services/io.trino.spi.Plugin</exclude>

            <!-- Django generated code -->
            <exclude>**/django/stats/migrations/*.py</exclude>
            <exclude>**/conf/uwsgi_params</exclude>

            <!-- Exclude certificates used for tests -->
            <exclude>**/*.crt</exclude>
            <exclude>**/*.key</exclude>
            <exclude>**/*.csr</exclude>
            <exclude>**/*.pem</exclude>
            <exclude>**/*.json</exclude>
            <exclude>**/*.htpasswd</exclude>
            <exclude>src/test/resources/athenz.conf.test</exclude>
            <exclude>deployment/terraform-ansible/templates/myid</exclude>
            <exclude>certificate-authority/index.txt</exclude>
            <exclude>certificate-authority/serial</exclude>
            <exclude>certificate-authority/README.md</exclude>

            <!-- Exclude ZK test data file -->
            <exclude>**/zk-3.5-test-data/*</exclude>

            <!-- Python requirements files -->
            <exclude>**/requirements.txt</exclude>

            <!-- Configuration Templates -->
            <exclude>conf/schema_example.conf</exclude>
            <exclude>**/templates/*.tpl</exclude>

            <!-- helm files -->
            <exclude>**/.helmignore</exclude>
            <exclude>**/_helpers.tpl</exclude>

            <!-- project ignored files -->
            <exclude>**/*.md</exclude>
            <exclude>.github/**</exclude>
            <exclude>**/*.nar</exclude>
            <exclude>**/.terraform/**</exclude>
            <exclude>**/.gitignore</exclude>
            <exclude>**/.svn</exclude>
            <exclude>**/*.iws</exclude>
            <exclude>**/*.ipr</exclude>
            <exclude>**/*.iml</exclude>
            <exclude>**/*.cbp</exclude>
            <exclude>**/*.pyc</exclude>
            <exclude>**/.classpath</exclude>
            <exclude>**/.project</exclude>
            <exclude>**/.settings</exclude>
            <exclude>**/target/**</exclude>
            <exclude>**/*.log</exclude>
            <exclude>**/build/**</exclude>
            <exclude>**/file:/**</exclude>
            <exclude>**/SecurityAuth.audit*</exclude>
            <exclude>**/site2/**</exclude>
            <exclude>**/.idea/**</exclude>
            <exclude>**/.mvn/**</exclude>
            <exclude>**/*.a</exclude>
            <exclude>**/*.so</exclude>
            <exclude>**/*.so.*</exclude>
            <exclude>**/*.dylib</exclude>
            <exclude>src/test/resources/*.txt</exclude>
          </excludes>
        </configuration>
      </plugin>
      <plugin>
        <groupId>org.apache.maven.plugins</groupId>
        <artifactId>maven-enforcer-plugin</artifactId>
        <version>${maven-enforcer-plugin.version}</version>
        <executions>
            <execution>
                <id>enforce-maven</id>
                <goals>
                    <goal>enforce</goal>
                </goals>
              <configuration>
                <rules>
                  <requireJavaVersion>
                    <version>17</version>
                    <message>Java 17+ is required to build Pulsar.</message>
                  </requireJavaVersion>
                  <requireMavenVersion>
                    <version>3.6.1</version>
                  </requireMavenVersion>
                </rules>
              </configuration>
            </execution>
        </executions>
      </plugin>
      <plugin>
          <groupId>org.apache.maven.plugins</groupId>
          <artifactId>maven-assembly-plugin</artifactId>
          <version>${maven-assembly-plugin.version}</version>
          <inherited>false</inherited>
          <executions>
              <execution>
                  <id>source-release-assembly-tar-gz</id>
                  <phase>generate-sources</phase>
                  <goals>
                      <goal>single</goal>
                  </goals>
                  <configuration>
                      <skipAssembly>${skipSourceReleaseAssembly}</skipAssembly>
                      <runOnlyAtExecutionRoot>true</runOnlyAtExecutionRoot>
                      <descriptors>
                        <descriptor>src/assembly-source-package.xml</descriptor>
                      </descriptors>
                      <finalName>apache-pulsar-${project.version}-src</finalName>
                      <appendAssemblyId>false</appendAssemblyId>
                      <formats>
                          <format>tar.gz</format>
                      </formats>
                      <tarLongFileMode>posix</tarLongFileMode>
                  </configuration>
              </execution>
          </executions>
      </plugin>
    </plugins>

    <pluginManagement>
      <plugins>
        <plugin>
          <groupId>org.apache.maven.plugins</groupId>
          <artifactId>maven-compiler-plugin</artifactId>
          <version>${maven-compiler-plugin.version}</version>
          <configuration>
            <release>${pulsar.broker.compiler.release}</release>
          </configuration>
        </plugin>
        <plugin>
          <groupId>org.gaul</groupId>
          <artifactId>modernizer-maven-plugin</artifactId>
          <version>${maven-modernizer-plugin.version}</version>
        </plugin>
        <plugin>
          <groupId>org.apache.maven.plugins</groupId>
          <artifactId>maven-surefire-plugin</artifactId>
          <configuration>
            <includes>
                <include>${include}</include>
            </includes>
            <excludes>
                <exclude>**/*$*,${exclude}</exclude>
            </excludes>
            <groups>${groups}</groups>
            <excludedGroups>${excludedGroups}</excludedGroups>
          </configuration>
        </plugin>
        <plugin>
          <groupId>org.apache.maven.plugins</groupId>
          <artifactId>maven-dependency-plugin</artifactId>
          <version>${maven-dependency-plugin.version}</version>
        </plugin>
        <plugin>
          <groupId>org.apache.maven.plugins</groupId>
          <artifactId>maven-shade-plugin</artifactId>
          <version>${maven-shade-plugin}</version>
        </plugin>
        <plugin>
          <groupId>org.apache.maven.plugins</groupId>
          <artifactId>maven-javadoc-plugin</artifactId>
          <configuration>
            <doclint>none</doclint>
            <notimestamp>true</notimestamp>
          </configuration>
        </plugin>
        <plugin>
          <artifactId>maven-antrun-plugin</artifactId>
          <version>${maven-antrun-plugin.version}</version>
        </plugin>
        <plugin>
          <groupId>org.codehaus.mojo</groupId>
          <artifactId>exec-maven-plugin</artifactId>
          <version>${exec-maven-plugin.version}</version>
        </plugin>
        <plugin>
          <groupId>org.apache.nifi</groupId>
          <artifactId>nifi-nar-maven-plugin</artifactId>
          <version>${nifi-nar-maven-plugin.version}</version>
          <extensions>true</extensions>
          <configuration>
            <finalName>${project.artifactId}-${project.version}</finalName>
          </configuration>
          <executions>
            <execution>
              <id>default-nar</id>
              <phase>${narPluginPhase}</phase>
              <goals>
                <goal>nar</goal>
              </goals>
            </execution>
          </executions>
        </plugin>
        <plugin>
          <groupId>org.apache.maven.plugins</groupId>
          <artifactId>maven-assembly-plugin</artifactId>
          <version>${maven-assembly-plugin.version}</version>
        </plugin>
        <plugin>
          <groupId>org.apache.maven.plugins</groupId>
          <artifactId>maven-checkstyle-plugin</artifactId>
          <version>${maven-checkstyle-plugin.version}</version>
          <dependencies>
            <dependency>
              <groupId>com.puppycrawl.tools</groupId>
              <artifactId>checkstyle</artifactId>
              <version>${puppycrawl.checkstyle.version}</version>
            </dependency>
          </dependencies>
          <configuration>
            <configLocation>${pulsar.basedir}/buildtools/src/main/resources/pulsar/checkstyle.xml</configLocation>
            <suppressionsLocation>${pulsar.basedir}/buildtools/src/main/resources/pulsar/suppressions.xml</suppressionsLocation>
            <includeTestSourceDirectory>true</includeTestSourceDirectory>
            <encoding>UTF-8</encoding>
            <excludes>**/proto/*</excludes>
          </configuration>
        </plugin>
        <plugin>
          <groupId>pl.project13.maven</groupId>
          <artifactId>git-commit-id-plugin</artifactId>
          <version>${git-commit-id-plugin.version}</version>
        </plugin>
        <plugin>
          <groupId>com.github.spotbugs</groupId>
          <artifactId>spotbugs-maven-plugin</artifactId>
          <version>${spotbugs-maven-plugin.version}</version>
            <dependencies>
              <dependency>
                <groupId>com.github.spotbugs</groupId>
                <artifactId>spotbugs</artifactId>
                <version>${spotbugs.version}</version>
              </dependency>
            </dependencies>
        </plugin>
        <plugin>
          <groupId>org.codehaus.mojo</groupId>
          <artifactId>properties-maven-plugin</artifactId>
          <version>${properties-maven-plugin.version}</version>
        </plugin>
        <plugin>
          <groupId>io.fabric8</groupId>
          <artifactId>docker-maven-plugin</artifactId>
          <version>${docker-maven.version}</version>
        </plugin>
      </plugins>
    </pluginManagement>
    <extensions>
      <extension>
        <groupId>org.apache.maven.wagon</groupId>
        <artifactId>wagon-ssh-external</artifactId>
        <version>${wagon-ssh-external.version}</version>
      </extension>
      <extension>
        <groupId>kr.motd.maven</groupId>
        <artifactId>os-maven-plugin</artifactId>
        <version>${os-maven-plugin.version}</version>
      </extension>
    </extensions>
  </build>

  <profiles>
    <profile>
      <!-- used for running integration tests on Java 8 -->
      <id>integration-test-java8</id>
      <activation>
        <jdk>1.8</jdk>
      </activation>
      <properties>
        <test.additional.args/>
        <maven.compiler.source>8</maven.compiler.source>
        <maven.compiler.target>8</maven.compiler.target>
        <pulsar.broker.compiler.release/>
        <pulsar.client.compiler.release/>
      </properties>
    </profile>
    <profile>
      <id>coverage</id>
      <properties>
        <testJacocoAgentArgument>@{jacoco.agent.argument}</testJacocoAgentArgument>
        <surefire.shutdown>exit</surefire.shutdown>
      </properties>
      <build>
        <plugins>
          <plugin>
            <groupId>org.jacoco</groupId>
            <artifactId>jacoco-maven-plugin</artifactId>
            <version>${jacoco-maven-plugin.version}</version>
            <configuration>
              <propertyName>jacoco.agent.argument</propertyName>
            </configuration>
            <executions>
              <execution>
                <id>prepare-agent</id>
                <goals>
                  <goal>prepare-agent</goal>
                </goals>
                <configuration>
                  <!-- use unique jacoco exec files for every forked test process -->
                  <destFile>${project.build.directory}/jacoco_${maven.build.timestamp}_${surefire.forkNumber}.exec</destFile>
                  <append>true</append>
                  <jmx>true</jmx>
                  <includes>
                    <include>org.apache.pulsar.*</include>
                    <include>org.apache.bookkeeper.mledger.*</include>
                  </includes>
                  <excludes>
                    <exclude>*.proto.*</exclude>
                    <exclude>*.shade.*</exclude>
                    <exclude>*.shaded.*</exclude>
                  </excludes>
                </configuration>
              </execution>
              <execution>
                <id>report</id>
                <phase>verify</phase>
                <goals>
                  <goal>report</goal>
                </goals>
                <configuration>
                  <excludes>
                    <exclude>META-INF/**</exclude>
                  </excludes>
                  <skip>${jacoco.report.skip}</skip>
                </configuration>
              </execution>
            </executions>
          </plugin>
        </plugins>
      </build>
      <reporting>
        <plugins>
          <plugin>
            <groupId>org.apache.maven.plugins</groupId>
            <artifactId>maven-checkstyle-plugin</artifactId>
            <configuration>
              <configLocation>${pulsar.basedir}/buildtools/src/main/resources/pulsar/checkstyle.xml</configLocation>
              <suppressionsLocation>${pulsar.basedir}/buildtools/src/main/resources/pulsar/suppressions.xml</suppressionsLocation>
              <encoding>UTF-8</encoding>
              <excludes>**/proto/*</excludes>
            </configuration>
          </plugin>
          <plugin>
            <artifactId>maven-javadoc-plugin</artifactId>
            <configuration>
              <doclint>none</doclint>
            </configuration>
          </plugin>
          <plugin>
            <groupId>org.jacoco</groupId>
            <artifactId>jacoco-maven-plugin</artifactId>
            <reportSets>
              <reportSet>
                <reports>
                  <report>report</report>
                </reports>
              </reportSet>
            </reportSets>
          </plugin>
        </plugins>
      </reporting>
    </profile>
    <profile>
      <id>docker</id>
      <modules>
        <module>docker</module>
        <module>tests</module>
      </modules>
    </profile>

    <profile>
      <!-- Checks style and licensing requirements. This is a good
           idea to run for contributions and for the release process. While it would
           be nice to run always these plugins can considerably slow the build and have
           proven to create unstable builds in our multi-module project and when building
           using multiple threads. The stability issues seen with Checkstyle in multi-module
           builds include false-positives and false negatives. -->
      <id>contrib-check</id>
         <build>
            <plugins>
                <plugin>
                    <groupId>org.apache.rat</groupId>
                    <artifactId>apache-rat-plugin</artifactId>
                    <executions>
                      <execution>
                          <goals>
                              <goal>check</goal>
                          </goals>
                          <phase>verify</phase>
                      </execution>
                   </executions>
                </plugin>
                <plugin>
                    <groupId>org.apache.maven.plugins</groupId>
                    <artifactId>maven-checkstyle-plugin</artifactId>
                    <executions>
                       <execution>
                          <id>check-style</id>
                          <phase>verify</phase>
                         <configuration>
                           <configLocation>${pulsar.basedir}/buildtools/src/main/resources/pulsar/checkstyle.xml</configLocation>
                           <suppressionsLocation>${pulsar.basedir}/buildtools/src/main/resources/pulsar/suppressions.xml</suppressionsLocation>
                           <encoding>UTF-8</encoding>
                           <excludes>**/proto/*</excludes>
                         </configuration>
                          <goals>
                             <goal>check</goal>
                          </goals>
                       </execution>
                    </executions>
                </plugin>
             </plugins>
         </build>
    </profile>

    <profile>
      <id>windows</id>
      <activation>
        <os>
          <family>Windows</family>
        </os>
      </activation>
      <properties>
        <rename.netty.native.libs>rename-netty-native-libs.cmd</rename.netty.native.libs>
      </properties>

    </profile>
    <!-- Primary Module profile -->
    <profile>
      <id>main</id>
      <activation>
        <!-- always activate this profile by default. Use "-main" or "!main" in the "-P" parameter to exclude it -->
        <!-- for example use "-Pcore-modules,-main" to activate the core-modules profile -->
        <property>
          <name>disableMainProfile</name>
          <!-- always active unless true is passed as a value -->
          <value>!true</value>
        </property>
      </activation>
      <modules>
        <module>buildtools</module>
        <module>testmocks</module>
        <module>managed-ledger</module>
        <module>tiered-storage</module>
        <module>pulsar-common</module>
        <module>pulsar-broker-common</module>
        <module>pulsar-broker</module>
        <module>pulsar-client-api</module>
        <module>pulsar-client</module>
        <module>pulsar-client-shaded</module>
        <module>pulsar-client-1x-base</module>
        <module>pulsar-client-admin-api</module>
        <module>pulsar-client-admin</module>
        <module>pulsar-client-admin-shaded</module>
        <module>pulsar-client-tools-api</module>
        <module>pulsar-client-tools</module>
        <module>pulsar-client-tools-customcommand-example</module>
        <module>pulsar-client-tools-test</module>
        <module>pulsar-client-all</module>
        <module>pulsar-websocket</module>
        <module>pulsar-proxy</module>
        <module>pulsar-testclient</module>
        <module>pulsar-broker-auth-athenz</module>
        <module>pulsar-client-auth-athenz</module>
        <module>pulsar-sql</module>
        <module>pulsar-broker-auth-oidc</module>
        <module>pulsar-broker-auth-sasl</module>
        <module>pulsar-client-auth-sasl</module>
        <module>pulsar-config-validation</module>

        <module>structured-event-log</module>

        <!-- transaction related modules -->
        <module>pulsar-transaction</module>

        <!-- functions-related modules -->
        <module>pulsar-functions</module>

        <!-- connector-related modules -->
        <module>pulsar-io</module>

        <!-- Bouncy Castle Provider loaders-->
        <module>bouncy-castle</module>

        <module>pulsar-client-messagecrypto-bc</module>

        <module>pulsar-metadata</module>
        <module>jclouds-shaded</module>

        <!-- package management releated modules (begin) -->
        <module>pulsar-package-management</module>
        <!-- package management releated modules (end) -->

        <!-- all these 3 modules should be put at the end in this exact sequence -->
        <module>distribution</module>
        <module>docker</module>
        <module>tests</module>
      </modules>
    </profile>

    <!-- core profile focused of pulsar java modules -->
    <profile>
      <id>core-modules</id>
      <properties>
        <skipSourceReleaseAssembly>true</skipSourceReleaseAssembly>
      </properties>
      <modules>
        <module>buildtools</module>
        <module>testmocks</module>
        <module>managed-ledger</module>
        <module>pulsar-common</module>
        <module>pulsar-broker-common</module>
        <module>pulsar-broker</module>
        <module>pulsar-client-api</module>
        <module>pulsar-client</module>
        <module>pulsar-client-admin-api</module>
        <module>pulsar-client-admin</module>
        <module>pulsar-client-tools-api</module>
        <module>pulsar-client-tools</module>
        <module>pulsar-client-tools-customcommand-example</module>
        <module>pulsar-client-tools-test</module>
        <module>pulsar-websocket</module>
        <module>pulsar-proxy</module>
        <module>pulsar-testclient</module>
        <module>pulsar-broker-auth-oidc</module>
        <module>pulsar-broker-auth-sasl</module>
        <module>pulsar-client-auth-sasl</module>
        <module>pulsar-config-validation</module>

        <!-- transaction related modules -->
        <module>pulsar-transaction</module>

        <!-- functions-related modules -->
        <module>pulsar-functions</module>

        <!-- connector-related modules -->
        <module>pulsar-io</module>

        <!-- Bouncy Castle Provider loaders-->
        <module>bouncy-castle</module>

        <module>pulsar-client-messagecrypto-bc</module>

        <!-- all these modules should be put at the end in this exact sequence -->
        <module>distribution</module>
        <module>pulsar-metadata</module>

        <!-- package management releated modules (begin) -->
        <module>pulsar-package-management</module>
        <!-- package management releated modules (end) -->
      </modules>
    </profile>

    <!--
         Configure Google Error Prone static code analyser, http://errorprone.info

         usage:
         activate profile "errorprone"

         It is required to add "lombok.addJavaxGeneratedAnnotation = true" to lombok.config
         temporarily before running the analysis.

         usage example:
         echo lombok.addJavaxGeneratedAnnotation=true >> lombok.config
         mvn -Perrorprone,main compile

         Revisiting warnings and errors is possible in IntelliJ after activating
         errorprone and main in "Maven->Profiles" and choosing
         "Build->Rebuild Project"
         Compiling all Pulsar projects in IntelliJ requires some manual tweaks to get the
         shaded projects to pass compilation. In some cases, it's better to mark the project
         ignored in IntelliJ by right clicking the project in IntelliJ's maven view and
         choosing "Ignore Projects". After "Reload All Maven Projects" and a rebuild, it might
         be possible to proceed compiling the remaining projects.
    -->
    <profile>
      <id>errorprone</id>
      <build>
        <plugins>
          <plugin>
            <groupId>org.apache.maven.plugins</groupId>
            <artifactId>maven-compiler-plugin</artifactId>
            <configuration>
              <fork>true</fork>
              <meminitial>128m</meminitial>
              <maxmem>1024m</maxmem>
              <optimize>false</optimize>
              <compilerArgs combine.children="append">
                <arg>-XDcompilePolicy=simple</arg>
                <arg>-Xlint:-options</arg>
                <!-- configure Error Prone . Disable some checks that crash the compiler or are annoying -->
                <!-- the following argument must be kept on one line when building with JDK8 -->
                <arg>-Xplugin:ErrorProne -XepExcludedPaths:.*/target/generated-sources/.* -XepDisableWarningsInGeneratedCode -Xep:UnusedVariable:OFF -Xep:FallThrough:OFF -Xep:OverrideThrowableToString:OFF -Xep:UnusedMethod:OFF -Xep:StringSplitter:OFF -Xep:CanonicalDuration:OFF -Xep:Slf4jDoNotLogMessageOfExceptionExplicitly:WARN -Xep:Slf4jSignOnlyFormat:WARN -Xep:Slf4jFormatShouldBeConst:WARN -Xep:Slf4jLoggerShouldBePrivate:WARN -Xep:Slf4jLoggerShouldBeNonStatic:OFF</arg>
              </compilerArgs>
              <annotationProcessorPaths combine.children="append">
                <path>
                  <groupId>com.google.errorprone</groupId>
                  <artifactId>error_prone_core</artifactId>
                  <version>${errorprone.version}</version>
                </path>
                <path>
                  <groupId>org.mockito</groupId>
                  <artifactId>mockito-errorprone</artifactId>
                  <version>${mockito.version}</version>
                </path>
                <!-- add https://github.com/KengoTODA/errorprone-slf4j Error Prone plugin -->
                <!-- detects slf4j misusage. -->
                <path>
                  <groupId>jp.skypencil.errorprone.slf4j</groupId>
                  <artifactId>errorprone-slf4j</artifactId>
                  <version>${errorprone-slf4j.version}</version>
                </path>
              </annotationProcessorPaths>
            </configuration>
          </plugin>
        </plugins>
      </build>
    </profile>
    <profile>
      <id>integrationTests</id>
      <modules>
        <module>tests</module>
      </modules>
    </profile>
    <profile>
      <id>skip-all</id>
      <properties>
        <maven.main.skip>true</maven.main.skip>
        <maven.test.skip>true</maven.test.skip>
        <skipSourceReleaseAssembly>true</skipSourceReleaseAssembly>
        <skipBuildDistribution>true</skipBuildDistribution>
        <spotbugs.skip>true</spotbugs.skip>
        <license.skip>true</license.skip>
        <rat.skip>true</rat.skip>
        <assembly.skipAssembly>true</assembly.skipAssembly>
        <shadePluginPhase>none</shadePluginPhase>
        <narPluginPhase>none</narPluginPhase>
        <skipDocker>true</skipDocker>
      </properties>
      <build>
        <plugins>
          <plugin>
            <groupId>org.apache.maven.plugins</groupId>
            <artifactId>maven-compiler-plugin</artifactId>
            <executions>
              <execution>
                <id>default-testCompile</id>
                <goals>
                  <goal>testCompile</goal>
                </goals>
                <phase>none</phase>
              </execution>
            </executions>
          </plugin>
          <plugin>
            <groupId>org.apache.maven.plugins</groupId>
            <artifactId>maven-surefire-plugin</artifactId>
            <executions>
              <execution>
                <id>default-test</id>
                <goals>
                  <goal>test</goal>
                </goals>
                <phase>none</phase>
              </execution>
            </executions>
          </plugin>
        </plugins>
      </build>
    </profile>
    <profile>
      <id>owasp-dependency-check</id>
      <build>
        <plugins>
          <plugin>
            <groupId>org.owasp</groupId>
            <artifactId>dependency-check-maven</artifactId>
            <version>${dependency-check-maven.version}</version>
            <configuration>
              <suppressionFiles>
                <suppressionFile>${pulsar.basedir}/src/owasp-dependency-check-false-positives.xml</suppressionFile>
                <suppressionFile>${pulsar.basedir}/src/owasp-dependency-check-suppressions.xml</suppressionFile>
              </suppressionFiles>
              <failBuildOnCVSS>7</failBuildOnCVSS>
              <msbuildAnalyzerEnabled>false</msbuildAnalyzerEnabled>
              <nodeAnalyzerEnabled>false</nodeAnalyzerEnabled>
              <yarnAuditAnalyzerEnabled>false</yarnAuditAnalyzerEnabled>
              <pyDistributionAnalyzerEnabled>false</pyDistributionAnalyzerEnabled>
              <pyPackageAnalyzerEnabled>false</pyPackageAnalyzerEnabled>
              <pipAnalyzerEnabled>false</pipAnalyzerEnabled>
              <pipfileAnalyzerEnabled>false</pipfileAnalyzerEnabled>
              <retireJsAnalyzerEnabled>false</retireJsAnalyzerEnabled>
              <msbuildAnalyzerEnabled>false</msbuildAnalyzerEnabled>
              <mixAuditAnalyzerEnabled>false</mixAuditAnalyzerEnabled>
              <nugetconfAnalyzerEnabled>false</nugetconfAnalyzerEnabled>
              <assemblyAnalyzerEnabled>false</assemblyAnalyzerEnabled>
            </configuration>
            <executions>
              <execution>
                <goals>
                  <goal>aggregate</goal>
                </goals>
              </execution>
            </executions>
          </plugin>
        </plugins>
      </build>
      <reporting>
        <plugins>
          <plugin>
            <groupId>org.owasp</groupId>
            <artifactId>dependency-check-maven</artifactId>
            <version>${dependency-check-maven.version}</version>
            <reportSets>
              <reportSet>
                <reports>
                  <report>aggregate</report>
                </reports>
              </reportSet>
            </reportSets>
          </plugin>
        </plugins>
      </reporting>
    </profile>

    <profile>
      <id>pulsar-io-tests</id>
      <modules>
        <module>pulsar-io</module>
      </modules>
    </profile>

    <profile>
      <id>pulsar-sql-tests</id>
      <modules>
        <module>pulsar-sql</module>
      </modules>
    </profile>
  </profiles>

  <repositories>
    <repository>
      <id>central</id>
      <layout>default</layout>
      <url>https://repo1.maven.org/maven2</url>
      <snapshots>
        <enabled>false</enabled>
      </snapshots>
    </repository>
    <repository>
      <id>confluent</id>
      <url>https://packages.confluent.io/maven/</url>
      <snapshots>
        <enabled>false</enabled>
      </snapshots>
    </repository>
    <repository>
      <id>maven.restlet.org</id>
      <name>maven.restlet.org</name>
      <url>https://maven.restlet.talend.com</url>
      <snapshots>
        <enabled>false</enabled>
      </snapshots>
    </repository>
  </repositories>
</project><|MERGE_RESOLUTION|>--- conflicted
+++ resolved
@@ -224,13 +224,8 @@
     <jakarta.xml.bind.version>2.3.3</jakarta.xml.bind.version>
     <jakarta.validation.version>2.0.2</jakarta.validation.version>
     <jna.version>5.12.1</jna.version>
-<<<<<<< HEAD
-    <kubernetesclient.version>12.0.1</kubernetesclient.version>
     <okhttp3.version>4.10.0</okhttp3.version>
-=======
     <kubernetesclient.version>18.0.0</kubernetesclient.version>
-    <okhttp3.version>4.9.3</okhttp3.version>
->>>>>>> 93fb4f8e
     <!-- use okio version that matches the okhttp3 version -->
     <okio.version>3.3.0</okio.version>
     <nsq-client.version>1.0</nsq-client.version>
