<?xml version="1.0" encoding="UTF-8"?>
<!--

    Licensed to the Apache Software Foundation (ASF) under one
    or more contributor license agreements.  See the NOTICE file
    distributed with this work for additional information
    regarding copyright ownership.  The ASF licenses this file
    to you under the Apache License, Version 2.0 (the
    "License"); you may not use this file except in compliance
    with the License.  You may obtain a copy of the License at

      http://www.apache.org/licenses/LICENSE-2.0

    Unless required by applicable law or agreed to in writing,
    software distributed under the License is distributed on an
    "AS IS" BASIS, WITHOUT WARRANTIES OR CONDITIONS OF ANY
    KIND, either express or implied.  See the License for the
    specific language governing permissions and limitations
    under the License.

-->
<project xmlns="http://maven.apache.org/POM/4.0.0" xmlns:xsi="http://www.w3.org/2001/XMLSchema-instance"
  xsi:schemaLocation="http://maven.apache.org/POM/4.0.0 http://maven.apache.org/xsd/maven-4.0.0.xsd">
  <modelVersion>4.0.0</modelVersion>
  <packaging>pom</packaging>

  <parent>
    <groupId>org.apache</groupId>
    <artifactId>apache</artifactId>
    <version>18</version>
  </parent>

  <groupId>org.apache.pulsar</groupId>
  <artifactId>pulsar</artifactId>

  <version>2.3.0-SNAPSHOT</version>

  <name>Pulsar</name>
  <description>Pulsar is a distributed pub-sub messaging platform with a very
flexible messaging model and an intuitive client API.</description>
  <url>https://github.com/apache/pulsar</url>

  <organization>
    <name>Apache Software Foundation</name>
    <url>http://www.apache.org/</url>
  </organization>
  <inceptionYear>2017</inceptionYear>

  <developers>
    <developer>
      <organization>Apache Pulsar developers</organization>
      <organizationUrl>http://pulsar.apache.org/</organizationUrl>
    </developer>
  </developers>

  <licenses>
    <license>
      <name>Apache License, Version 2.0</name>
      <url>https://www.apache.org/licenses/LICENSE-2.0.txt</url>
      <distribution>repo</distribution>
    </license>
  </licenses>

  <scm>
    <url>https://github.com/apache/pulsar</url>
    <connection>scm:git:https://github.com/apache/pulsar.git</connection>
    <developerConnection>scm:git:ssh://git@github.com:apache/pulsar.git</developerConnection>
  </scm>

  <ciManagement>
    <system>Travis</system>
    <url>https://travis-ci.org/apache/pulsar</url>
  </ciManagement>

  <modules>
    <module>buildtools</module>
    <module>managed-ledger</module>
    <module>managed-ledger-shaded</module>
    <module>tiered-storage</module>
    <module>pulsar-common</module>
    <module>pulsar-broker-common</module>
    <module>pulsar-broker</module>
    <module>pulsar-broker-shaded</module>
    <module>pulsar-client-api</module>
    <module>pulsar-client</module>
    <module>pulsar-client-shaded</module>
    <module>pulsar-client-1x-base</module>
    <module>pulsar-client-admin</module>
    <module>pulsar-client-admin-shaded</module>
    <module>pulsar-client-tools</module>
    <module>pulsar-client-tools-test</module>
    <module>pulsar-websocket</module>
    <module>pulsar-proxy</module>
    <module>pulsar-discovery-service</module>
    <module>pulsar-storm</module>
    <module>pulsar-flink</module>
    <module>pulsar-spark</module>
    <module>pulsar-zookeeper-utils</module>
    <module>pulsar-testclient</module>
    <module>pulsar-broker-auth-athenz</module>
    <module>pulsar-client-auth-athenz</module>
    <module>pulsar-client-kafka-compat</module>
    <module>pulsar-zookeeper</module>
    <module>pulsar-log4j2-appender</module>
    <module>pulsar-sql</module>
    <module>dashboard</module>

    <!-- jclouds shaded for gson conflict: https://issues.apache.org/jira/browse/JCLOUDS-1166 -->
    <module>jclouds-shaded</module>

    <!-- functions-related modules -->
    <module>pulsar-functions</module>

    <!-- connector-related modules -->
    <module>pulsar-io</module>

    <!-- examples -->
    <module>examples</module>

    <!-- all these 3 modules should be put at the end in this exact sequence -->
    <module>distribution</module>
    <module>docker</module>
    <module>tests</module>
  </modules>

  <issueManagement>
    <system>Github</system>
    <url>https://github.com/apache/pulsar/issues</url>
  </issueManagement>

  <properties>
    <project.build.sourceEncoding>UTF-8</project.build.sourceEncoding>
    <project.reporting.outputEncoding>UTF-8</project.reporting.outputEncoding>
    <redirectTestOutputToFile>true</redirectTestOutputToFile>
    <testRealAWS>false</testRealAWS>
    <testRetryCount>1</testRetryCount>
    <docker.organization>apachepulsar</docker.organization>

    <!-- pin the protobuf-shaded version to make the pulsar build friendly to intellij -->
    <pulsar.protobuf.shaded.version>2.1.0-incubating</pulsar.protobuf.shaded.version>

    <!-- apache commons -->
    <commons-compress.version>1.15</commons-compress.version>

    <bookkeeper.version>4.7.3</bookkeeper.version>
    <zookeeper.version>3.4.13</zookeeper.version>
    <netty.version>4.1.22.Final</netty.version>
    <storm.version>1.0.5</storm.version>
    <jetty.version>9.4.12.v20180830</jetty.version>
    <jersey.version>2.27</jersey.version>
    <athenz.version>1.7.17</athenz.version>
    <prometheus.version>0.5.0</prometheus.version>
    <aspectj.version>1.9.2</aspectj.version>
    <rocksdb.version>5.13.3</rocksdb.version>
    <slf4j.version>1.7.25</slf4j.version>
    <commons.collections.version>3.2.2</commons.collections.version>
    <log4j2.version>2.10.0</log4j2.version>
    <bouncycastle.version>1.55</bouncycastle.version>
    <jackson.version>2.9.7</jackson.version>
    <reflections.version>0.9.11</reflections.version>
    <swagger.version>1.5.21</swagger.version>
    <puppycrawl.checkstyle.version>6.19</puppycrawl.checkstyle.version>
    <dockerfile-maven.version>1.4.9</dockerfile-maven.version>
    <typetools.version>0.5.0</typetools.version>
    <protobuf2.version>2.4.1</protobuf2.version>
    <protobuf3.version>3.5.1</protobuf3.version>
    <protoc3.version>3.5.1-1</protoc3.version>
    <grpc.version>1.16.1</grpc.version>
    <protoc-gen-grpc-java.version>1.0.0</protoc-gen-grpc-java.version>
    <gson.version>2.8.2</gson.version>
    <sketches.version>0.8.3</sketches.version>
    <hbc-core.version>2.2.0</hbc-core.version>
    <cassandra-driver-core.version>3.6.0</cassandra-driver-core.version>
    <aerospike-client.version>4.1.11</aerospike-client.version>
    <kafka-client.version>0.10.2.1</kafka-client.version>
    <rabbitmq-client.version>5.1.1</rabbitmq-client.version>
    <aws-sdk.version>1.11.297</aws-sdk.version>
    <avro.version>1.8.2</avro.version>
    <jclouds.version>2.1.1</jclouds.version>
    <sqlite-jdbc.version>3.8.11.2</sqlite-jdbc.version>
    <mysql-jdbc.version>8.0.11</mysql-jdbc.version>
    <presto.version>0.206</presto.version>
    <flink.version>1.6.0</flink.version>
    <scala.binary.version>2.11</scala.binary.version>
    <debezium.version>0.8.2</debezium.version>
    <jsonwebtoken.version>0.10.5</jsonwebtoken.version>
    <opencensus.version>0.12.3</opencensus.version>
<<<<<<< HEAD
    <hbase.version>1.4.9</hbase.version>
=======
    <zstd.version>1.3.7-3</zstd.version>
>>>>>>> 14390dad

    <!-- test dependencies -->
    <arquillian-cube.version>1.15.1</arquillian-cube.version>
    <arquillian-junit.version>1.1.14.Final</arquillian-junit.version>
    <cassandra.version>3.6.0</cassandra.version>
    <disruptor.version>3.4.0</disruptor.version>
    <testcontainers.version>1.10.5</testcontainers.version>

    <!-- Plugin dependencies -->
    <protobuf-maven-plugin.version>0.6.1</protobuf-maven-plugin.version>
    <exec-maven-plugin.version>1.6.0</exec-maven-plugin.version>
    <aspectj-maven-plugin.version>1.11.1</aspectj-maven-plugin.version>

    <!-- Used to configure rename.netty.native. Libs -->
    <rename.netty.native.libs>rename-netty-native-libs.sh</rename.netty.native.libs>
  </properties>

  <dependencyManagement>
    <dependencies>

      <dependency>
        <groupId>org.asynchttpclient</groupId>
        <artifactId>async-http-client</artifactId>
        <version>2.1.0-alpha26</version>
        <exclusions>
          <exclusion>
            <groupId>io.netty</groupId>
            <artifactId>*</artifactId>
          </exclusion>
        </exclusions>
      </dependency>

      <dependency>
        <groupId>org.apache.httpcomponents</groupId>
        <artifactId>httpclient</artifactId>
        <version>4.5.5</version>
      </dependency>

      <dependency>
        <groupId>org.testng</groupId>
        <artifactId>testng</artifactId>
        <version>6.13.1</version>
      </dependency>

      <dependency>
        <groupId>org.mockito</groupId>
        <artifactId>mockito-core</artifactId>
        <version>1.10.19</version>
      </dependency>

      <dependency>
        <groupId>org.powermock</groupId>
        <artifactId>powermock-api-mockito</artifactId>
        <version>1.7.3</version>
      </dependency>

      <dependency>
        <groupId>org.powermock</groupId>
        <artifactId>powermock-module-testng</artifactId>
        <version>1.7.3</version>
      </dependency>

      <dependency>
        <groupId>com.googlecode.jmockit</groupId>
        <artifactId>jmockit</artifactId>
        <version>1.7</version>
      </dependency>

      <dependency>
        <groupId>org.apache.zookeeper</groupId>
        <artifactId>zookeeper</artifactId>
        <version>${zookeeper.version}</version>
        <exclusions>
          <exclusion>
            <artifactId>slf4j-log4j12</artifactId>
            <groupId>org.slf4j</groupId>
          </exclusion>
          <exclusion>
            <artifactId>log4j</artifactId>
            <groupId>log4j</groupId>
          </exclusion>
        </exclusions>
      </dependency>

      <dependency>
        <groupId>org.apache.zookeeper</groupId>
        <artifactId>zookeeper</artifactId>
        <classifier>tests</classifier>
        <version>${zookeeper.version}</version>
        <exclusions>
          <exclusion>
            <artifactId>slf4j-log4j12</artifactId>
            <groupId>org.slf4j</groupId>
          </exclusion>
          <exclusion>
            <artifactId>log4j</artifactId>
            <groupId>log4j</groupId>
          </exclusion>
        </exclusions>
      </dependency>

      <dependency>
        <groupId>org.apache.bookkeeper</groupId>
        <artifactId>bookkeeper-server</artifactId>
        <version>${bookkeeper.version}</version>
        <exclusions>
          <exclusion>
            <artifactId>slf4j-log4j12</artifactId>
            <groupId>org.slf4j</groupId>
          </exclusion>
          <exclusion>
            <artifactId>log4j</artifactId>
            <groupId>log4j</groupId>
          </exclusion>
          <exclusion>
            <groupId>org.jboss.netty</groupId>
            <artifactId>netty</artifactId>
          </exclusion>
          <!-- exclude all netty dependencies, use whatever pulsar is using -->
          <exclusion>
            <groupId>io.netty</groupId>
            <artifactId>netty-*</artifactId>
          </exclusion>
        </exclusions>
      </dependency>

      <!-- reflection libs -->
      <dependency>
        <groupId>org.reflections</groupId>
        <artifactId>reflections</artifactId>
        <version>${reflections.version}</version>
      </dependency>

      <dependency>
        <groupId>org.apache.bookkeeper</groupId>
        <artifactId>stream-storage-java-client</artifactId>
        <version>${bookkeeper.version}</version>
      </dependency>

      <dependency>
        <groupId>org.apache.bookkeeper</groupId>
        <artifactId>stream-storage-server</artifactId>
        <version>${bookkeeper.version}</version>
      </dependency>

      <dependency>
        <groupId>org.apache.bookkeeper</groupId>
        <artifactId>bookkeeper-common</artifactId>
        <version>${bookkeeper.version}</version>
      </dependency>

      <dependency>
        <groupId>org.apache.bookkeeper.stats</groupId>
        <artifactId>bookkeeper-stats-api</artifactId>
        <version>${bookkeeper.version}</version>
      </dependency>

      <dependency>
        <groupId>org.apache.bookkeeper.stats</groupId>
        <artifactId>datasketches-metrics-provider</artifactId>
        <version>${bookkeeper.version}</version>
        <exclusions>
          <exclusion>
            <artifactId>slf4j-log4j12</artifactId>
            <groupId>org.slf4j</groupId>
          </exclusion>
        </exclusions>
      </dependency>

      <dependency>
        <groupId>org.apache.bookkeeper.stats</groupId>
        <artifactId>prometheus-metrics-provider</artifactId>
        <version>${bookkeeper.version}</version>
      </dependency>

      <dependency>
        <groupId>org.rocksdb</groupId>
        <artifactId>rocksdbjni</artifactId>
        <version>${rocksdb.version}</version>
      </dependency>

      <dependency>
        <groupId>org.eclipse.jetty</groupId>
        <artifactId>jetty-server</artifactId>
        <version>${jetty.version}</version>
      </dependency>

      <dependency>
        <groupId>org.eclipse.jetty</groupId>
        <artifactId>jetty-servlet</artifactId>
        <version>${jetty.version}</version>
      </dependency>

      <dependency>
        <groupId>org.eclipse.jetty</groupId>
        <artifactId>jetty-servlets</artifactId>
        <version>${jetty.version}</version>
      </dependency>

      <dependency>
        <groupId>org.eclipse.jetty</groupId>
        <artifactId>jetty-proxy</artifactId>
        <version>${jetty.version}</version>
      </dependency>

      <dependency>
        <groupId>org.eclipse.jetty</groupId>
        <artifactId>jetty-util</artifactId>
        <version>${jetty.version}</version>
      </dependency>

      <dependency>
        <groupId>io.netty</groupId>
        <artifactId>netty-all</artifactId>
        <version>${netty.version}</version>
      </dependency>

      <dependency>
        <groupId>io.netty</groupId>
        <artifactId>netty-tcnative-boringssl-static</artifactId>
        <version>2.0.7.Final</version>
      </dependency>

      <dependency>
        <groupId>io.netty</groupId>
        <artifactId>netty</artifactId>
        <version>3.10.1.Final</version>
      </dependency>

      <dependency>
        <groupId>com.beust</groupId>
        <artifactId>jcommander</artifactId>
        <version>1.48</version>
      </dependency>

      <dependency>
        <groupId>com.google.guava</groupId>
        <artifactId>guava</artifactId>
        <version>21.0</version>
      </dependency>

      <dependency>
        <groupId>org.apache.commons</groupId>
        <artifactId>commons-lang3</artifactId>
        <version>3.4</version>
      </dependency>

      <dependency>
        <groupId>org.apache.commons</groupId>
        <artifactId>commons-compress</artifactId>
        <version>${commons-compress.version}</version>
      </dependency>

      <dependency>
        <groupId>commons-configuration</groupId>
        <artifactId>commons-configuration</artifactId>
        <version>1.6</version>
      </dependency>

      <dependency>
        <groupId>commons-io</groupId>
        <artifactId>commons-io</artifactId>
        <version>2.5</version>
      </dependency>

      <dependency>
        <groupId>org.lz4</groupId>
        <artifactId>lz4-java</artifactId>
        <version>1.5.0</version>
      </dependency>

      <dependency>
        <groupId>com.github.luben</groupId>
        <artifactId>zstd-jni</artifactId>
        <version>${zstd.version}</version>
      </dependency>

      <dependency>
        <groupId>org.slf4j</groupId>
        <artifactId>slf4j-api</artifactId>
        <version>${slf4j.version}</version>
      </dependency>

      <dependency>
        <groupId>org.slf4j</groupId>
        <artifactId>slf4j-simple</artifactId>
        <version>${slf4j.version}</version>
      </dependency>

      <dependency>
        <groupId>org.slf4j</groupId>
        <artifactId>jul-to-slf4j</artifactId>
        <version>${slf4j.version}</version>
      </dependency>

      <dependency>
        <groupId>org.slf4j</groupId>
        <artifactId>jcl-over-slf4j</artifactId>
        <version>${slf4j.version}</version>
      </dependency>

      <dependency>
        <groupId>org.apache.logging.log4j</groupId>
        <artifactId>log4j-api</artifactId>
        <version>${log4j2.version}</version>
      </dependency>

      <dependency>
        <groupId>org.apache.logging.log4j</groupId>
        <artifactId>log4j-core</artifactId>
        <version>${log4j2.version}</version>
      </dependency>

      <dependency>
        <groupId>org.apache.logging.log4j</groupId>
        <artifactId>log4j-slf4j-impl</artifactId>
        <version>${log4j2.version}</version>
      </dependency>

      <dependency>
        <groupId>org.apache.logging.log4j</groupId>
        <artifactId>log4j-web</artifactId>
        <version>${log4j2.version}</version>
      </dependency>

      <dependency>
        <groupId>org.apache.logging.log4j</groupId>
        <artifactId>log4j-api</artifactId>
        <type>test-jar</type>
        <version>${log4j2.version}</version>
      </dependency>

      <dependency>
        <groupId>org.apache.logging.log4j</groupId>
        <artifactId>log4j-core</artifactId>
        <type>test-jar</type>
        <version>${log4j2.version}</version>
      </dependency>

      <dependency>
        <groupId>commons-codec</groupId>
        <artifactId>commons-codec</artifactId>
        <version>1.10</version>
      </dependency>

      <dependency>
        <groupId>org.glassfish.jersey.core</groupId>
        <artifactId>jersey-server</artifactId>
        <version>${jersey.version}</version>
      </dependency>

      <dependency>
        <groupId>org.glassfish.jersey.core</groupId>
        <artifactId>jersey-client</artifactId>
        <version>${jersey.version}</version>
      </dependency>
      
      <dependency>
        <groupId>org.glassfish.jersey.inject</groupId>
        <artifactId>jersey-hk2</artifactId>
        <version>${jersey.version}</version>
      </dependency>

      <dependency>
        <groupId>org.glassfish.jersey.containers</groupId>
        <artifactId>jersey-container-servlet-core</artifactId>
        <version>${jersey.version}</version>
      </dependency>

      <dependency>
        <groupId>org.glassfish.jersey.containers</groupId>
        <artifactId>jersey-container-servlet</artifactId>
        <version>${jersey.version}</version>
      </dependency>

      <dependency>
        <groupId>javax.ws.rs</groupId>
        <artifactId>javax.ws.rs-api</artifactId>
        <version>2.1</version>
      </dependency>

      <dependency>
        <groupId>org.glassfish.jersey.media</groupId>
        <artifactId>jersey-media-json-jackson</artifactId>
        <version>${jersey.version}</version>
      </dependency>

      <dependency>
        <groupId>org.glassfish.jersey.media</groupId>
        <artifactId>jersey-media-multipart</artifactId>
        <version>${jersey.version}</version>
      </dependency>

      <dependency>
        <groupId>net.java.dev.jna</groupId>
        <artifactId>jna</artifactId>
        <version>4.2.0</version>
      </dependency>

      <dependency>
        <groupId>com.fasterxml.jackson.jaxrs</groupId>
        <artifactId>jackson-jaxrs-json-provider</artifactId>
        <version>${jackson.version}</version>
      </dependency>

      <dependency>
        <groupId>com.fasterxml.jackson.core</groupId>
        <artifactId>jackson-core</artifactId>
        <version>${jackson.version}</version>
      </dependency>

      <dependency>
        <groupId>com.fasterxml.jackson.core</groupId>
        <artifactId>jackson-databind</artifactId>
        <version>${jackson.version}</version>
      </dependency>

      <dependency>
        <groupId>com.fasterxml.jackson.module</groupId>
        <artifactId>jackson-module-jaxb-annotations</artifactId>
        <version>${jackson.version}</version>
      </dependency>

      <dependency>
        <groupId>com.fasterxml.jackson.core</groupId>
        <artifactId>jackson-annotations</artifactId>
        <version>${jackson.version}</version>
      </dependency>

      <dependency>
        <groupId>com.fasterxml.jackson.jaxrs</groupId>
        <artifactId>jackson-jaxrs-base </artifactId>
        <version>${jackson.version}</version>
      </dependency>

      <dependency>
        <groupId>com.fasterxml.jackson.datatype</groupId>
        <artifactId>jackson-datatype-joda</artifactId>
        <version>${jackson.version}</version>
      </dependency>

      <dependency>
        <groupId>com.fasterxml.jackson.dataformat</groupId>
        <artifactId>jackson-dataformat-yaml</artifactId>
        <version>${jackson.version}</version>
      </dependency>

      <dependency>
        <groupId>com.fasterxml.jackson.module</groupId>
        <artifactId>jackson-module-jsonSchema</artifactId>
        <version>${jackson.version}</version>
      </dependency>

      <dependency>
        <artifactId>log4j</artifactId>
        <groupId>log4j</groupId>
        <version>1.2.17</version>
        <exclusions>
          <exclusion>
            <groupId>com.sun.jmx</groupId>
            <artifactId>jmxri</artifactId>
          </exclusion>
        </exclusions>
      </dependency>

      <dependency>
        <groupId>org.hdrhistogram</groupId>
        <artifactId>HdrHistogram</artifactId>
        <version>2.1.9</version>
      </dependency>

      <dependency>
        <groupId>io.swagger</groupId>
        <artifactId>swagger-core</artifactId>
        <version>${swagger.version}</version>
      </dependency>

      <dependency>
        <groupId>io.swagger</groupId>
        <artifactId>swagger-annotations</artifactId>
        <version>${swagger.version}</version>
      </dependency>

      <dependency>
        <groupId>javax.servlet</groupId>
        <artifactId>javax.servlet-api</artifactId>
        <version>3.1.0</version>
      </dependency>

      <dependency>
        <groupId>com.github.ben-manes.caffeine</groupId>
        <artifactId>caffeine</artifactId>
        <version>2.6.2</version>
      </dependency>

      <dependency>
        <groupId>com.yahoo.athenz</groupId>
        <artifactId>athenz-zts-java-client</artifactId>
        <version>${athenz.version}</version>
      </dependency>

      <dependency>
        <groupId>com.yahoo.athenz</groupId>
        <artifactId>athenz-zpe-java-client</artifactId>
        <version>${athenz.version}</version>
      </dependency>

      <dependency>
        <groupId>com.github.zafarkhaja</groupId>
        <artifactId>java-semver</artifactId>
        <version>0.9.0</version>
      </dependency>

      <dependency>
        <groupId>io.prometheus</groupId>
        <artifactId>simpleclient</artifactId>
        <version>${prometheus.version}</version>
      </dependency>

      <dependency>
        <groupId>io.prometheus</groupId>
        <artifactId>simpleclient_hotspot</artifactId>
        <version>${prometheus.version}</version>
      </dependency>

      <dependency>
        <groupId>io.prometheus</groupId>
        <artifactId>simpleclient_log4j2</artifactId>
        <version>${prometheus.version}</version>
      </dependency>

      <dependency>
        <groupId>io.prometheus</groupId>
        <artifactId>simpleclient_servlet</artifactId>
        <version>${prometheus.version}</version>
      </dependency>

      <dependency>
        <groupId>io.prometheus</groupId>
        <artifactId>simpleclient_jetty</artifactId>
        <version>${prometheus.version}</version>
      </dependency>

      <dependency>
        <groupId>com.carrotsearch</groupId>
        <artifactId>hppc</artifactId>
        <version>0.7.3</version>
      </dependency>

      <dependency>
        <groupId>org.apache.spark</groupId>
        <artifactId>spark-streaming_2.10</artifactId>
        <version>2.1.0</version>
        <exclusions>
          <exclusion>
            <groupId>com.google.guava</groupId>
            <artifactId>guava</artifactId>
          </exclusion>
          <exclusion>
            <groupId>io.netty</groupId>
            <artifactId>netty-codec-http</artifactId>
          </exclusion>
          <exclusion>
            <groupId>io.netty</groupId>
            <artifactId>netty-transport-native-epoll</artifactId>
          </exclusion>
          <exclusion>
            <groupId>io.netty</groupId>
            <artifactId>netty</artifactId>
          </exclusion>
          <exclusion>
            <groupId>io.netty</groupId>
            <artifactId>netty-all</artifactId>
          </exclusion>
        </exclusions>
      </dependency>
      
      <dependency>
        <groupId>io.jsonwebtoken</groupId>
        <artifactId>jjwt-api</artifactId>
        <version>${jsonwebtoken.version}</version>
      </dependency>
      <dependency>
        <groupId>io.jsonwebtoken</groupId>
        <artifactId>jjwt-impl</artifactId>
        <version>${jsonwebtoken.version}</version>
      </dependency>
      <dependency>
        <groupId>io.jsonwebtoken</groupId>
        <artifactId>jjwt-jackson</artifactId>
        <version>${jsonwebtoken.version}</version>
      </dependency>

      <dependency>
        <groupId>org.aspectj</groupId>
        <artifactId>aspectjrt</artifactId>
        <version>${aspectj.version}</version>
      </dependency>

      <dependency>
        <groupId>org.aspectj</groupId>
        <artifactId>aspectjweaver</artifactId>
        <version>${aspectj.version}</version>
      </dependency>

      <dependency>
        <groupId>org.bouncycastle</groupId>
        <artifactId>bcpkix-jdk15on</artifactId>
        <version>${bouncycastle.version}</version>
      </dependency>

      <dependency>
        <groupId>net.jodah</groupId>
        <artifactId>typetools</artifactId>
        <version>${typetools.version}</version>
      </dependency>

      <dependency>
        <groupId>io.grpc</groupId>
        <artifactId>grpc-all</artifactId>
        <version>${grpc.version}</version>
        <exclusions>
          <exclusion>
            <groupId>io.grpc</groupId>
            <artifactId>grpc-testing</artifactId>
          </exclusion>
        </exclusions>
      </dependency>

      <dependency>
        <groupId>io.grpc</groupId>
        <artifactId>grpc-core</artifactId>
        <version>${grpc.version}</version>
      </dependency>

      <dependency>
        <groupId>io.grpc</groupId>
        <artifactId>grpc-protobuf-lite</artifactId>
        <version>${grpc.version}</version>
      </dependency>

      <dependency>
        <groupId>com.google.code.gson</groupId>
        <artifactId>gson</artifactId>
        <version>${gson.version}</version>
      </dependency>

      <dependency>
        <groupId>com.yahoo.datasketches</groupId>
        <artifactId>sketches-core</artifactId>
        <version>${sketches.version}</version>
      </dependency>

      <dependency>
        <groupId>com.amazonaws</groupId>
        <artifactId>aws-java-sdk-bom</artifactId>
        <version>${aws-sdk.version}</version>
        <type>pom</type>
        <scope>import</scope>
      </dependency>

      <dependency>
        <groupId>org.apache.distributedlog</groupId>
        <artifactId>distributedlog-core</artifactId>
        <version>${bookkeeper.version}</version>
        <exclusions>
          <!-- exclude bookkeeper, reply on the bookkeeper version that pulsar uses -->
          <exclusion>
            <groupId>org.apache.bookkeeper</groupId>
            <artifactId>bookkeeper-server</artifactId>
          </exclusion>
        </exclusions>
      </dependency>

      <dependency>
        <groupId>commons-collections</groupId>
        <artifactId>commons-collections</artifactId>
        <version>${commons.collections.version}</version>
      </dependency>

      <dependency>
        <groupId>org.apache.jclouds</groupId>
        <artifactId>jclouds-allblobstore</artifactId>
        <version>${jclouds.version}</version>
      </dependency>

      <!-- test dependencies -->
      <dependency>
        <groupId>com.lmax</groupId>
        <artifactId>disruptor</artifactId>
        <version>${disruptor.version}</version>
      </dependency>
      <dependency>
        <groupId>org.testcontainers</groupId>
        <artifactId>testcontainers</artifactId>
        <version>${testcontainers.version}</version>
      </dependency>
      <dependency>
        <groupId>org.testcontainers</groupId>
        <artifactId>kafka</artifactId>
        <version>${testcontainers.version}</version>
      </dependency>
      <dependency>
        <groupId>org.testcontainers</groupId>
        <artifactId>mysql</artifactId>
        <version>${testcontainers.version}</version>
      </dependency>
      <dependency>
        <groupId>org.arquillian.cube</groupId>
        <artifactId>arquillian-cube-docker</artifactId>
        <version>${arquillian-cube.version}</version>
      </dependency>
      <dependency>
        <groupId>org.jboss.arquillian.junit</groupId>
        <artifactId>arquillian-junit-standalone</artifactId>
        <version>${arquillian-junit.version}</version>
      </dependency>
      <dependency>
        <groupId>com.datastax.cassandra</groupId>
        <artifactId>cassandra-driver-core</artifactId>
        <version>${cassandra.version}</version>
      </dependency>
      <dependency>
    	<groupId>org.assertj</groupId>
    	<artifactId>assertj-core</artifactId>
    	<version>3.11.1</version>
	  </dependency>

      <dependency>
        <groupId>org.projectlombok</groupId>
        <artifactId>lombok</artifactId>
        <version>1.18.4</version>
      </dependency>

      <dependency>
        <groupId>javax.annotation</groupId>
        <artifactId>javax.annotation-api</artifactId>
        <version>1.2</version>
      </dependency>

      <dependency>
        <groupId>javax.xml.bind</groupId>
        <artifactId>jaxb-api</artifactId>
        <version>2.3.1</version>
      </dependency>

      <dependency>
        <groupId>javax.xml.bind</groupId>
        <artifactId>activation</artifactId>
        <version>1.0.2</version>
      </dependency>

      <dependency>
        <groupId>io.opencensus</groupId>
        <artifactId>opencensus-api</artifactId>
        <version>${opencensus.version}</version>
      </dependency>
      <dependency>
        <groupId>io.opencensus</groupId>
        <artifactId>opencensus-contrib-grpc-metrics</artifactId>
        <version>${opencensus.version}</version>
      </dependency>
    </dependencies>
  </dependencyManagement>

  <dependencies>
    <!-- These dependencies are common to all the submodules -->
    <dependency>
      <groupId>org.apache.pulsar</groupId>
      <artifactId>buildtools</artifactId>
      <version>${project.version}</version>
      <scope>test</scope>
    </dependency>

    <dependency>
      <groupId>org.testng</groupId>
      <artifactId>testng</artifactId>
      <scope>test</scope>
    </dependency>

    <dependency>
      <groupId>org.mockito</groupId>
      <artifactId>mockito-core</artifactId>
      <scope>test</scope>
    </dependency>

    <dependency>
      <groupId>org.powermock</groupId>
      <artifactId>powermock-api-mockito</artifactId>
      <scope>test</scope>
    </dependency>

    <dependency>
      <groupId>org.powermock</groupId>
      <artifactId>powermock-module-testng</artifactId>
      <scope>test</scope>
    </dependency>

    <dependency>
    	<groupId>org.assertj</groupId>
    	<artifactId>assertj-core</artifactId>
    	<scope>test</scope>
	 </dependency>

    <dependency>
      <groupId>org.projectlombok</groupId>
      <artifactId>lombok</artifactId>
      <scope>provided</scope>
    </dependency>

    <dependency>
      <!-- We use MockedBookKeeper in many unit tests -->
      <groupId>org.apache.bookkeeper</groupId>
      <artifactId>bookkeeper-server</artifactId>
      <version>${bookkeeper.version}</version>
      <scope>test</scope>
      <classifier>tests</classifier>
      <exclusions>
        <exclusion>
          <groupId>org.slf4j</groupId>
          <artifactId>slf4j-log4j12</artifactId>
        </exclusion>
        <exclusion>
          <artifactId>log4j</artifactId>
            <groupId>log4j</groupId>
        </exclusion>
          <exclusion>
            <groupId>org.jboss.netty</groupId>
            <artifactId>netty</artifactId>
        </exclusion>
      </exclusions>
    </dependency>
  </dependencies>

  <build>
    <finalName>${project.artifactId}</finalName>
    <plugins>
      <plugin>
        <groupId>org.apache.maven.plugins</groupId>
        <artifactId>maven-checkstyle-plugin</artifactId>
        <dependencies>
          <dependency>
            <groupId>org.apache.pulsar</groupId>
            <artifactId>buildtools</artifactId>
            <version>${project.version}</version>
          </dependency>
        </dependencies>
      </plugin>
      <plugin>
        <artifactId>maven-compiler-plugin</artifactId>
        <configuration>
          <source>1.8</source>
          <target>1.8</target>
          <encoding>UTF-8</encoding>
          <showDeprecation>true</showDeprecation>
          <showWarnings>true</showWarnings>
          <optimize>true</optimize>
        </configuration>
      </plugin>
      <plugin>
        <groupId>org.apache.maven.plugins</groupId>
        <artifactId>maven-surefire-plugin</artifactId>
        <configuration>
          <argLine> -Xmx2G -XX:MaxDirectMemorySize=8G
            -Dio.netty.leakDetectionLevel=advanced
            -Dlog4j.configurationFile=log4j2.xml
          </argLine>
          <reuseForks>false</reuseForks>
          <forkCount>1</forkCount>
          <redirectTestOutputToFile>${redirectTestOutputToFile}</redirectTestOutputToFile>
          <trimStackTrace>false</trimStackTrace>
          <properties>
            <property>
              <name>testRealAWS</name>
              <value>${testRealAWS}</value>
            </property>
            <property>
              <name>testRetryCount</name>
              <value>${testRetryCount}</value>
            </property>
            <property>
              <name>listener</name>
              <value>org.apache.pulsar.tests.PulsarTestListener,org.apache.pulsar.tests.AnnotationListener</value>
            </property>
          </properties>
        </configuration>
      </plugin>

      <plugin>
        <groupId>com.mycila</groupId>
        <artifactId>license-maven-plugin</artifactId>
        <version>3.0.rc1</version>
        <configuration>
          <header>src/license-header.txt</header>

          <excludes>
            <exclude>LICENSE</exclude>
            <exclude>NOTICE</exclude>
            <exclude>**/*.txt</exclude>
            <exclude>**/*.pem</exclude>
            <exclude>**/*.crt</exclude>
            <exclude>**/*.key</exclude>
            <exclude>**/*.csr</exclude>
            <exclude>src/main/java/org/apache/bookkeeper/mledger/proto/MLDataFormats.java</exclude>
            <exclude>src/main/java/org/apache/pulsar/broker/service/schema/proto/SchemaRegistryFormat.java</exclude>
            <exclude>src/main/java/org/apache/pulsar/common/api/proto/PulsarApi.java</exclude>
            <exclude>src/main/java/org/apache/pulsar/io/kinesis/fbs/CompressionType.java</exclude>
            <exclude>src/main/java/org/apache/pulsar/io/kinesis/fbs/EncryptionCtx.java</exclude>
            <exclude>src/main/java/org/apache/pulsar/io/kinesis/fbs/EncryptionKey.java</exclude>
            <exclude>src/main/java/org/apache/pulsar/io/kinesis/fbs/KeyValue.java</exclude>
            <exclude>src/main/java/org/apache/pulsar/io/kinesis/fbs/Message.java</exclude>
            <exclude>src/main/java/org/apache/bookkeeper/mledger/util/AbstractCASReferenceCounted.java</exclude>
            <exclude>**/ByteBufCodedInputStream.java</exclude>
            <exclude>**/ByteBufCodedOutputStream.java</exclude>
            <exclude>bin/proto/*</exclude>
            <exclude>**/*.patch</exclude>
            <exclude>conf/schema_example.conf</exclude>
            <exclude>data/**</exclude>
            <exclude>logs/**</exclude>
            <exclude>**/*.versionsBackup</exclude>
            <exclude>**/circe/**</exclude>
            <exclude>pulsar-broker/src/test/resources/authentication/basic/.htpasswd</exclude>
            <exclude>pulsar-client-cpp/lib/checksum/int_types.h</exclude>
            <exclude>pulsar-client-cpp/lib/checksum/gf2.hpp</exclude>
            <exclude>pulsar-client-cpp/lib/checksum/crc32c_sse42.cc</exclude>
            <exclude>pulsar-client-cpp/lib/checksum/crc32c_sse42.h</exclude>
            <exclude>pulsar-client-cpp/lib/checksum/crc32c_sw.cc</exclude>
            <exclude>pulsar-client-cpp/lib/lz4/lz4.*</exclude>
            <exclude>pulsar-client-cpp/.idea/*</exclude>
            <exclude>pulsar-client-cpp/lib/PulsarApi.pb.*</exclude>
            <exclude>pulsar-client-cpp/CMakeFiles/**</exclude>
            <exclude>pulsar-client-cpp/**/Makefile</exclude>
            <exclude>pulsar-client-cpp/**/cmake_install.cmake</exclude>
            <exclude>**/*.pyc</exclude>
            <exclude>**/*.graffle</exclude>
            <exclude>**/*.hgrm</exclude>
            <exclude>**/CMakeFiles/**</exclude>
            <exclude>**/django/stats/migrations/*.py</exclude>
            <exclude>site/vendor/**</exclude>
            <exclude>site/scripts/doxygen/**</exclude>
            <exclude>site/api/**</exclude>
            <exclude>site/.sass-cache/**</exclude>
            <exclude>site/generated/**</exclude>
            <exclude>site/js/jquery.tocify.min.js</exclude>
            <exclude>site/js/jquery.scrollTo.min.js</exclude>
            <exclude>site/Gemfile.lock</exclude>
            <exclude>site/VERSIONS</exclude>
            <exclude>site/_sass/bootstrap-sass/**</exclude>
            <exclude>site/_sass/font-awesome/**</exclude>
            <exclude>site/fonts/**</exclude>
            <exclude>site/img/**</exclude>
            <exclude>site2/**</exclude>
            <exclude>generated-site/**</exclude>
            <exclude>.github/*.md</exclude>
            <exclude>**/.idea/*</exclude>
            <exclude>**/zk-3.5-test-data/*</exclude>
          </excludes>
          <mapping>
            <proto>JAVADOC_STYLE</proto>
            <go>DOUBLESLASH_STYLE</go>
            <conf>SCRIPT_STYLE</conf>
            <ini>SCRIPT_STYLE</ini>
            <yaml>SCRIPT_STYLE</yaml>
            <tf>SCRIPT_STYLE</tf>
            <cfg>SCRIPT_STYLE</cfg>
            <Makefile>SCRIPT_STYLE</Makefile>
            <service>SCRIPT_STYLE</service>
            <cc>JAVADOC_STYLE</cc>
            <md>XML_STYLE</md>
            <txt>SCRIPT_STYLE</txt>
            <scss>JAVADOC_STYLE</scss>
            <Doxyfile>SCRIPT_STYLE</Doxyfile>
            <pulsar>SCRIPT_STYLE</pulsar>
            <pulsar-managed-ledger-admin>SCRIPT_STYLE</pulsar-managed-ledger-admin>
            <pulsar-daemon>SCRIPT_STYLE</pulsar-daemon>
            <pulsar-admin>SCRIPT_STYLE</pulsar-admin>
            <pulsar-perf>SCRIPT_STYLE</pulsar-perf>
            <pulsar-client>SCRIPT_STYLE</pulsar-client>
            <bookkeeper>SCRIPT_STYLE</bookkeeper>
            <tfvars>SCRIPT_STYLE</tfvars>
          </mapping>
        </configuration>
      </plugin>
      <plugin>
        <groupId>org.apache.rat</groupId>
        <artifactId>apache-rat-plugin</artifactId>
        <configuration>
          <excludes>
            <!-- Other license files -->
            <exclude>licenses/LICENSE-*.txt</exclude>
            <exclude>pulsar-client-cpp/pkg/licenses/LICENSE-*.txt</exclude>
            <exclude>src/assemble/README.bin.txt</exclude>
            <exclude>src/assemble/LICENSE.bin.txt</exclude>
            <exclude>src/assemble/NOTICE.bin.txt</exclude>

            <!-- These files are generated automatically by the Protobuf compiler
                 and are included in source tree for convenience -->
            <exclude>src/main/java/org/apache/bookkeeper/mledger/proto/MLDataFormats.java</exclude>
            <exclude>src/main/java/org/apache/pulsar/common/api/proto/PulsarApi.java</exclude>
            <exclude>src/main/java/org/apache/pulsar/broker/service/schema/proto/SchemaRegistryFormat.java</exclude>
            <exclude>bin/proto/MLDataFormats_pb2.py</exclude>

            <!-- pulasr-io-connector kinesis : auto generated files from flatbuffer schema -->
            <exclude>src/main/java/org/apache/pulsar/io/kinesis/fbs/CompressionType.java</exclude>
            <exclude>src/main/java/org/apache/pulsar/io/kinesis/fbs/EncryptionCtx.java</exclude>
            <exclude>src/main/java/org/apache/pulsar/io/kinesis/fbs/EncryptionKey.java</exclude>
            <exclude>src/main/java/org/apache/pulsar/io/kinesis/fbs/KeyValue.java</exclude>
            <exclude>src/main/java/org/apache/pulsar/io/kinesis/fbs/Message.java</exclude>

            <!-- These files are BSD licensed files -->
            <exclude>src/main/java/org/apache/pulsar/common/util/protobuf/ByteBufCodedInputStream.java</exclude>
            <exclude>src/main/java/org/apache/pulsar/common/util/protobuf/ByteBufCodedOutputStream.java</exclude>

            <!-- Imported from Netty - Apache License v2 -->
            <exclude>src/main/java/org/apache/bookkeeper/mledger/util/AbstractCASReferenceCounted.java</exclude>

            <!-- This is generated during maven build -->
            <exclude>dependency-reduced-pom.xml</exclude>

            <!-- LZ4 code is under BSD 2-clause  -->
            <exclude>pulsar-client-cpp/lib/lz4/lz4.*</exclude>

            <!-- This file is using ZLib license -->
            <exclude>pulsar-client-cpp/lib/checksum/crc32c_sw.cc</exclude>

            <!-- This is a text property file that contains just a class name -->
            <exclude>**/META-INF/services/com.scurrilous.circe.HashProvider</exclude>
            <exclude>**/META-INF/services/com.facebook.presto.spi.Plugin</exclude>

            <!-- Django generated code -->
            <exclude>**/django/stats/migrations/*.py</exclude>
            <exclude>**/conf/uwsgi_params</exclude>

            <!-- Exclude certificates used for tests -->
            <exclude>**/*.crt</exclude>
            <exclude>**/*.key</exclude>
            <exclude>**/*.csr</exclude>
            <exclude>**/*.pem</exclude>
            <exclude>**/*.json</exclude>
            <exclude>**/*.htpasswd</exclude>
            <exclude>src/test/resources/athenz.conf.test</exclude>
            <exclude>deployment/terraform-ansible/templates/myid</exclude>
            <exclude>certificate-authority/index.txt</exclude>
            <exclude>certificate-authority/README.md</exclude>

            <!-- Exclude ZK test data file -->
            <exclude>**/zk-3.5-test-data/*</exclude>

            <!-- Python requirements files -->
            <exclude>**/requirements.txt</exclude>

            <!-- Configuration Templates -->
            <exclude>conf/schema_example.conf</exclude>

            <!-- helm files -->
            <exclude>**/.helmignore</exclude>
            <exclude>**/_helpers.tpl</exclude>
          </excludes>
        </configuration>
      </plugin>
      <plugin>
        <groupId>pl.project13.maven</groupId>
        <artifactId>git-commit-id-plugin</artifactId>
        <executions>
          <execution>
            <id>git-info</id>
            <goals>
              <goal>revision</goal>
            </goals>
          </execution>
        </executions>
        <configuration>
          <useNativeGit>true</useNativeGit>
          <prefix>git</prefix>
          <verbose>false</verbose>
          <generateGitPropertiesFile>true</generateGitPropertiesFile>
          <generateGitPropertiesFilename>${project.build.outputDirectory}/${project.artifactId}-git.properties</generateGitPropertiesFilename>
          <failOnNoGitDirectory>false</failOnNoGitDirectory>
          <failOnUnableToExtractRepoInfo>false</failOnUnableToExtractRepoInfo>
          <format>properties</format>
          <gitDescribe>
            <skip>true</skip>
          </gitDescribe>
        </configuration>
      </plugin>
    </plugins>

    <pluginManagement>
      <plugins>
        <plugin>
          <groupId>org.apache.maven.plugins</groupId>
          <artifactId>maven-surefire-plugin</artifactId>
          <version>2.21.0</version>
        </plugin>
        <plugin>
          <groupId>org.apache.maven.plugins</groupId>
          <artifactId>maven-dependency-plugin</artifactId>
          <version>2.10</version>
        </plugin>
        <plugin>
          <artifactId>maven-clean-plugin</artifactId>
          <version>2.4.1</version>
        </plugin>
        <plugin>
          <artifactId>maven-compiler-plugin</artifactId>
          <version>3.8.0</version>
        </plugin>
        <plugin>
          <groupId>org.apache.maven.plugins</groupId>
          <artifactId>maven-shade-plugin</artifactId>
          <version>3.1.0</version>
        </plugin>
        <plugin>
          <artifactId>maven-enforcer-plugin</artifactId>
          <version>1.0.1</version>
        </plugin>
        <plugin>
          <artifactId>maven-javadoc-plugin</artifactId>
          <version>2.10.3</version>
          <configuration>
            <additionalparam>-Xdoclint:none</additionalparam>
          </configuration>
        </plugin>
        <plugin>
          <groupId>org.codehaus.mojo</groupId>
          <artifactId>exec-maven-plugin</artifactId>
          <version>1.6.0</version>
        </plugin>
        <plugin>
          <groupId>org.apache.maven</groupId>
          <artifactId>maven-archiver</artifactId>
          <version>2.5</version>
        </plugin>
        <plugin>
          <groupId>org.apache.nifi</groupId>
          <artifactId>nifi-nar-maven-plugin</artifactId>
          <version>1.2.0</version>
          <extensions>true</extensions>
          <configuration>
            <finalName>${project.artifactId}-${project.version}</finalName>
          </configuration>
          <executions>
            <execution>
              <id>default-nar</id>
              <phase>package</phase>
              <goals>
                <goal>nar</goal>
              </goals>
            </execution>
          </executions>
        </plugin>
        <plugin>
          <groupId>org.apache.maven.plugins</groupId>
          <artifactId>maven-checkstyle-plugin</artifactId>
          <version>3.0.0</version>
      </plugin>
        <plugin>
          <groupId>pl.project13.maven</groupId>
          <artifactId>git-commit-id-plugin</artifactId>
          <version>2.2.4</version>
        </plugin>
      </plugins>
    </pluginManagement>
    <extensions>
      <extension>
        <groupId>org.apache.maven.wagon</groupId>
        <artifactId>wagon-ssh-external</artifactId>
        <version>2.10</version>
      </extension>
      <extension>
        <groupId>kr.motd.maven</groupId>
        <artifactId>os-maven-plugin</artifactId>
        <version>1.4.1.Final</version>
      </extension>
    </extensions>
  </build>

  <profiles>
    <profile>
      <id>coverage</id>
      <build>
        <plugins>
          <plugin>
            <groupId>org.jacoco</groupId>
            <artifactId>jacoco-maven-plugin</artifactId>
            <version>0.7.7.201606060606</version>
            <executions>
              <execution>
                <id>pre-unit-test</id>
                <goals>
                  <goal>prepare-agent</goal>
                </goals>
              </execution>
              <execution>
                <id>post-test</id>
                <phase>test</phase>
                <goals>
                  <goal>report</goal>
                </goals>
                <configuration>
                  <outputDirectory>target/report</outputDirectory>
                </configuration>
              </execution>
            </executions>
          </plugin>
        </plugins>
      </build>
      <reporting>
        <plugins>
          <plugin>
            <groupId>org.apache.maven.plugins</groupId>
            <artifactId>maven-checkstyle-plugin</artifactId>
            <configuration>
              <configLocation>pulsar/checkstyle.xml</configLocation>
              <suppressionsLocation>pulsar/suppressions.xml</suppressionsLocation>
              <suppressionsFileExpression>checkstyle.suppressions.file</suppressionsFileExpression>
            </configuration>
          </plugin>
          <plugin>
            <artifactId>maven-javadoc-plugin</artifactId>
            <configuration>
              <additionalparam>-Xdoclint:none</additionalparam>
            </configuration>
          </plugin>
          <plugin>
            <groupId>org.jacoco</groupId>
            <artifactId>jacoco-maven-plugin</artifactId>
            <reportSets>
              <reportSet>
                <reports>
                  <report>report</report>
                </reports>
              </reportSet>
            </reportSets>
          </plugin>
        </plugins>
      </reporting>
    </profile>
    <profile>
      <id>docker</id>
    </profile>

    <profile>
      <!-- Checks style and licensing requirements. This is a good
           idea to run for contributions and for the release process. While it would
           be nice to run always these plugins can considerably slow the build and have
           proven to create unstable builds in our multi-module project and when building
           using multiple threads. The stability issues seen with Checkstyle in multi-module
           builds include false-positives and false negatives. -->
      <id>contrib-check</id>
         <build>
            <plugins>
                <plugin>
                    <groupId>org.apache.rat</groupId>
                    <artifactId>apache-rat-plugin</artifactId>
                    <executions>
                      <execution>
                          <goals>
                              <goal>check</goal>
                          </goals>
                          <phase>verify</phase>
                      </execution>
                   </executions>
                </plugin>
                <plugin>
                    <groupId>org.apache.maven.plugins</groupId>
                    <artifactId>maven-checkstyle-plugin</artifactId>
                    <executions>
                       <execution>
                          <id>check-style</id>
                          <phase>verify</phase>
                          <configuration>
         					  <configLocation>./buildtools/src/main/resources/pulsar/checkstyle.xml</configLocation>
         					  <suppressionsLocation>/buildtools/src/main/resources/pulsar/suppressions.xml</suppressionsLocation>
                              <encoding>UTF-8</encoding>
                          </configuration>
                          <goals>
                             <goal>check</goal>
                          </goals>
                       </execution>
                    </executions>
                </plugin>
             </plugins>
         </build>
    </profile>

    <profile>
      <id>windows</id>
      <activation>
        <os>
          <family>Windows</family>
        </os>
      </activation>
      <properties>
        <rename.netty.native.libs>rename-netty-native-libs.cmd</rename.netty.native.libs>
      </properties>
    </profile>
  </profiles>

  <repositories>
    <repository>
      <id>central</id>
      <layout>default</layout>
      <url>https://repo1.maven.org/maven2</url>
    </repository>
    <repository>
      <snapshots>
        <enabled>false</enabled>
      </snapshots>
      <id>bintray-yahoo-maven</id>
      <name>bintray</name>
      <url>https://yahoo.bintray.com/maven</url>
    </repository>
  </repositories>
</project><|MERGE_RESOLUTION|>--- conflicted
+++ resolved
@@ -185,11 +185,8 @@
     <debezium.version>0.8.2</debezium.version>
     <jsonwebtoken.version>0.10.5</jsonwebtoken.version>
     <opencensus.version>0.12.3</opencensus.version>
-<<<<<<< HEAD
+    <zstd.version>1.3.7-3</zstd.version>
     <hbase.version>1.4.9</hbase.version>
-=======
-    <zstd.version>1.3.7-3</zstd.version>
->>>>>>> 14390dad
 
     <!-- test dependencies -->
     <arquillian-cube.version>1.15.1</arquillian-cube.version>
