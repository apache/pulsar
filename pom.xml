<?xml version="1.0" encoding="UTF-8"?>
<!--

    Licensed to the Apache Software Foundation (ASF) under one
    or more contributor license agreements.  See the NOTICE file
    distributed with this work for additional information
    regarding copyright ownership.  The ASF licenses this file
    to you under the Apache License, Version 2.0 (the
    "License"); you may not use this file except in compliance
    with the License.  You may obtain a copy of the License at

      http://www.apache.org/licenses/LICENSE-2.0

    Unless required by applicable law or agreed to in writing,
    software distributed under the License is distributed on an
    "AS IS" BASIS, WITHOUT WARRANTIES OR CONDITIONS OF ANY
    KIND, either express or implied.  See the License for the
    specific language governing permissions and limitations
    under the License.

-->
<project xmlns="http://maven.apache.org/POM/4.0.0" xmlns:xsi="http://www.w3.org/2001/XMLSchema-instance"
  xsi:schemaLocation="http://maven.apache.org/POM/4.0.0 http://maven.apache.org/xsd/maven-4.0.0.xsd">
  <modelVersion>4.0.0</modelVersion>
  <packaging>pom</packaging>
  <parent>
    <groupId>org.apache</groupId>
    <artifactId>apache</artifactId>
    <version>23</version>
  </parent>

  <groupId>org.apache.pulsar</groupId>
  <artifactId>pulsar</artifactId>

  <version>2.10.0-SNAPSHOT</version>

  <name>Pulsar</name>
  <description>Pulsar is a distributed pub-sub messaging platform with a very
flexible messaging model and an intuitive client API.</description>
  <url>https://github.com/apache/pulsar</url>

  <organization>
    <name>Apache Software Foundation</name>
    <url>http://www.apache.org/</url>
  </organization>
  <inceptionYear>2017</inceptionYear>

  <developers>
    <developer>
      <organization>Apache Pulsar developers</organization>
      <organizationUrl>http://pulsar.apache.org/</organizationUrl>
    </developer>
  </developers>

  <licenses>
    <license>
      <name>Apache License, Version 2.0</name>
      <url>https://www.apache.org/licenses/LICENSE-2.0.txt</url>
      <distribution>repo</distribution>
    </license>
  </licenses>

  <scm>
    <url>https://github.com/apache/pulsar</url>
    <connection>scm:git:https://github.com/apache/pulsar.git</connection>
    <developerConnection>scm:git:ssh://git@github.com:apache/pulsar.git</developerConnection>
  </scm>

  <ciManagement>
    <system>GitHub Actions</system>
    <url>https://github.com/apache/pulsar/actions</url>
  </ciManagement>

  <issueManagement>
    <system>Github</system>
    <url>https://github.com/apache/pulsar/issues</url>
  </issueManagement>

  <properties>
    <maven.compiler.source>8</maven.compiler.source>
    <maven.compiler.target>8</maven.compiler.target>

    <!--config keys to congiure test selection -->
    <include>**/Test*.java,**/*Test.java,**/*Tests.java,**/*TestCase.java</include>
    <exclude/>
    <groups/>
    <excludedGroups>quarantine</excludedGroups>

    <project.build.sourceEncoding>UTF-8</project.build.sourceEncoding>
    <project.reporting.outputEncoding>UTF-8</project.reporting.outputEncoding>
    <redirectTestOutputToFile>true</redirectTestOutputToFile>
    <test.additional.args></test.additional.args>
    <testReuseFork>true</testReuseFork>
    <testForkCount>4</testForkCount>
    <testRealAWS>false</testRealAWS>
    <testRetryCount>1</testRetryCount>
    <docker.organization>apachepulsar</docker.organization>
    <skipSourceReleaseAssembly>false</skipSourceReleaseAssembly>
    <skipBuildDistribution>false</skipBuildDistribution>
    <shadePluginPhase>package</shadePluginPhase>
    <narPluginPhase>package</narPluginPhase>

    <!-- apache commons -->
    <commons-compress.version>1.21</commons-compress.version>

    <bookkeeper.version>4.14.4</bookkeeper.version>
    <zookeeper.version>3.6.3</zookeeper.version>
    <snappy.version>1.1.7</snappy.version> <!-- ZooKeeper server -->
    <dropwizardmetrics.version>3.2.5</dropwizardmetrics.version> <!-- ZooKeeper server -->
    <curator.version>5.1.0</curator.version>
    <netty.version>4.1.72.Final</netty.version>
    <netty-tc-native.version>2.0.46.Final</netty-tc-native.version>
    <jetty.version>9.4.43.v20210629</jetty.version>
    <conscrypt.version>2.5.2</conscrypt.version>
    <jersey.version>2.34</jersey.version>
    <athenz.version>1.10.9</athenz.version>
    <prometheus.version>0.5.0</prometheus.version>
    <vertx.version>3.9.8</vertx.version>
    <rocksdb.version>6.10.2</rocksdb.version>
    <slf4j.version>1.7.32</slf4j.version>
    <commons.collections.version>3.2.2</commons.collections.version>
    <log4j2.version>2.17.1</log4j2.version>
    <bouncycastle.version>1.69</bouncycastle.version>
    <bouncycastlefips.version>1.0.2</bouncycastlefips.version>
    <jackson.version>2.12.6</jackson.version>
    <jackson.databind.version>2.12.6</jackson.databind.version>
    <reflections.version>0.9.11</reflections.version>
    <swagger.version>1.6.2</swagger.version>
    <puppycrawl.checkstyle.version>8.37</puppycrawl.checkstyle.version>
    <dockerfile-maven.version>1.4.13</dockerfile-maven.version>
    <typetools.version>0.5.0</typetools.version>
    <protobuf3.version>3.16.1</protobuf3.version>
    <protoc3.version>${protobuf3.version}</protoc3.version>
    <grpc.version>1.42.1</grpc.version>
    <perfmark.version>0.19.0</perfmark.version>
    <protoc-gen-grpc-java.version>${grpc.version}</protoc-gen-grpc-java.version>
    <gson.version>2.8.9</gson.version>
    <sketches.version>0.8.3</sketches.version>
    <hbc-core.version>2.2.0</hbc-core.version>
    <cassandra-driver-core.version>3.6.0</cassandra-driver-core.version>
    <aerospike-client.version>4.4.8</aerospike-client.version>
    <kafka-client.version>2.7.2</kafka-client.version>
    <rabbitmq-client.version>5.1.1</rabbitmq-client.version>
    <aws-sdk.version>1.11.774</aws-sdk.version>
    <avro.version>1.10.2</avro.version>
    <joda.version>2.10.5</joda.version>
    <jclouds.version>2.4.0</jclouds.version>
    <guice.version>5.0.1</guice.version>
    <sqlite-jdbc.version>3.8.11.2</sqlite-jdbc.version>
    <mysql-jdbc.version>8.0.11</mysql-jdbc.version>
    <postgresql-jdbc.version>42.2.24</postgresql-jdbc.version>
    <clickhouse-jdbc.version>0.3.2</clickhouse-jdbc.version>
    <mariadb-jdbc.version>2.6.0</mariadb-jdbc.version>
    <hdfs-offload-version3>3.3.1</hdfs-offload-version3>
    <json-smart.version>2.4.7</json-smart.version>
    <elasticsearch.version>7.9.1</elasticsearch.version>
    <presto.version>332</presto.version>
    <scala.binary.version>2.13</scala.binary.version>
    <scala-library.version>2.13.6</scala-library.version>
    <debezium.version>1.7.1.Final</debezium.version>
    <jsonwebtoken.version>0.11.1</jsonwebtoken.version>
    <opencensus.version>0.18.0</opencensus.version>
    <hbase.version>2.3.0</hbase.version>
    <guava.version>30.1-jre</guava.version>
    <jcip.version>1.0</jcip.version>
    <prometheus-jmx.version>0.14.0</prometheus-jmx.version>
    <confluent.version>5.3.2</confluent.version>
    <kafka.confluent.schemaregistryclient.version>5.3.0</kafka.confluent.schemaregistryclient.version>
    <kafka.confluent.avroserializer.version>5.3.0</kafka.confluent.avroserializer.version>
    <kafka-avro-convert-jackson.version>1.9.13</kafka-avro-convert-jackson.version>
    <aircompressor.version>0.20</aircompressor.version>
    <asynchttpclient.version>2.12.1</asynchttpclient.version>
    <jcommander.version>1.78</jcommander.version>
    <commons-lang3.version>3.11</commons-lang3.version>
    <commons-configuration.version>1.10</commons-configuration.version>
    <commons-io.version>2.8.0</commons-io.version>
    <commons-codec.version>1.15</commons-codec.version>
    <javax.ws.rs-api.version>2.1</javax.ws.rs-api.version>
    <log4j.version>1.2.17</log4j.version>
    <hdrHistogram.version>2.1.9</hdrHistogram.version>
    <javax.servlet-api>3.1.0</javax.servlet-api>
    <caffeine.version>2.9.1</caffeine.version>
    <java-semver.version>0.9.0</java-semver.version>
    <jline.version>2.14.6</jline.version>
    <hppc.version>0.7.3</hppc.version>
    <spark-streaming_2.10.version>2.1.0</spark-streaming_2.10.version>
    <assertj-core.version>3.18.1</assertj-core.version>
    <lombok.version>1.18.22</lombok.version>
    <javax.annotation-api.version>1.3.2</javax.annotation-api.version>
    <jaxb-api>2.3.1</jaxb-api>
    <javax.activation.version>1.2.0</javax.activation.version>
    <jakarta.activation.version>1.2.2</jakarta.activation.version>
    <jakarta.xml.bind.version>2.3.3</jakarta.xml.bind.version>
    <jakarta.validation.version>2.0.2</jakarta.validation.version>
    <jna.version>4.2.0</jna.version>
    <kubernetesclient.version>12.0.1</kubernetesclient.version>
    <okhttp3.version>4.9.3</okhttp3.version>
    <!-- use okio version that matches the okhttp3 version -->
    <okio.version>2.8.0</okio.version>
    <!-- override kotlin-stdlib used by okio in order to address CVE-2020-29582 -->
    <kotlin-stdlib.version>1.4.32</kotlin-stdlib.version>
    <nsq-client.version>1.0</nsq-client.version>
    <cron-utils.version>9.1.3</cron-utils.version>
    <spring-context.version>5.3.1</spring-context.version>
    <apache-http-client.version>4.5.13</apache-http-client.version>
<<<<<<< HEAD
    <jetcd.version>0.5.11</jetcd.version>
=======
    <snakeyaml.version>1.30</snakeyaml.version>
>>>>>>> b0c72596

    <!-- test dependencies -->
    <cassandra.version>3.6.0</cassandra.version>
    <disruptor.version>3.4.0</disruptor.version>
    <testcontainers.version>1.15.3</testcontainers.version>
    <hamcrest.version>2.2</hamcrest.version>

    <!-- Set docker-java.version to the version of docker-java used in Testcontainers -->
    <docker-java.version>3.2.8</docker-java.version>
    <kerby.version>1.1.1</kerby.version>
    <testng.version>7.3.0</testng.version>
    <junit4.version>4.13.1</junit4.version>
    <mockito.version>3.12.4</mockito.version>
    <powermock.version>2.0.9</powermock.version>
    <javassist.version>3.25.0-GA</javassist.version>
    <failsafe.version>2.3.1</failsafe.version>
    <skyscreamer.version>1.5.0</skyscreamer.version>
    <objenesis.version>3.1</objenesis.version>
    <awaitility.version>4.0.3</awaitility.version>

    <!-- Plugin dependencies -->
    <protobuf-maven-plugin.version>0.6.1</protobuf-maven-plugin.version>
    <exec-maven-plugin.version>3.0.0</exec-maven-plugin.version>
    <license-maven-plugin.version>4.0.rc2</license-maven-plugin.version>
    <directory-maven-plugin.version>1.0</directory-maven-plugin.version>
    <maven-enforcer-plugin.version>3.0.0-M3</maven-enforcer-plugin.version>
    <!-- surefire.version is defined in apache parent pom -->
    <!-- it is used for surefire, failsafe and surefire-report plugins -->
    <!-- do not upgrade surefire.version to 3.0.0-M5 since it runs slowly and breaks tests. -->
    <surefire.version>3.0.0-M3</surefire.version>
    <maven-assembly-plugin.version>3.3.0</maven-assembly-plugin.version>
    <maven-compiler-plugin.version>3.9.0</maven-compiler-plugin.version>
    <maven-dependency-plugin.version>3.1.2</maven-dependency-plugin.version>
    <maven-modernizer-plugin.version>2.3.0</maven-modernizer-plugin.version>
    <maven-shade-plugin>3.2.4</maven-shade-plugin>
    <maven-antrun-plugin.version>3.0.0</maven-antrun-plugin.version>
    <properties-maven-plugin.version>1.0.0</properties-maven-plugin.version>
    <nifi-nar-maven-plugin.version>1.2.0</nifi-nar-maven-plugin.version>
    <maven-checkstyle-plugin.version>3.1.2</maven-checkstyle-plugin.version>
    <git-commit-id-plugin.version>4.0.2</git-commit-id-plugin.version>
    <wagon-ssh-external.version>3.4.3</wagon-ssh-external.version>
    <os-maven-plugin.version>1.4.1.Final</os-maven-plugin.version>
    <jacoco-maven-plugin.version>0.8.6</jacoco-maven-plugin.version>
    <spotbugs-maven-plugin.version>4.2.2</spotbugs-maven-plugin.version>
    <spotbugs.version>4.2.2</spotbugs.version>
    <errorprone.version>2.5.1</errorprone.version>
    <errorprone.javac.version>9+181-r4173-1</errorprone.javac.version>
    <errorprone-slf4j.version>0.1.4</errorprone-slf4j.version>
    <j2objc-annotations.version>1.3</j2objc-annotations.version>
    <lightproto-maven-plugin.version>0.4</lightproto-maven-plugin.version>
    <dependency-check-maven.version>6.1.6</dependency-check-maven.version>

    <!-- Used to configure rename.netty.native. Libs -->
    <rename.netty.native.libs>rename-netty-native-libs.sh</rename.netty.native.libs>
  </properties>

  <dependencyManagement>
    <dependencies>

      <dependency>
        <groupId>org.asynchttpclient</groupId>
        <artifactId>async-http-client</artifactId>
        <version>${asynchttpclient.version}</version>
        <exclusions>
          <exclusion>
            <groupId>io.netty</groupId>
            <artifactId>*</artifactId>
          </exclusion>
        </exclusions>
      </dependency>

      <dependency>
        <groupId>org.testng</groupId>
        <artifactId>testng</artifactId>
        <version>${testng.version}</version>
        <exclusions>
            <exclusion>
                <groupId>org.yaml</groupId>
                <artifactId>*</artifactId>
            </exclusion>
        </exclusions>
      </dependency>

      <dependency>
        <groupId>org.hamcrest</groupId>
        <artifactId>hamcrest</artifactId>
        <version>${hamcrest.version}</version>
        <scope>test</scope>
      </dependency>

      <dependency>
        <groupId>junit</groupId>
        <artifactId>junit</artifactId>
        <version>${junit4.version}</version>
      </dependency>

      <dependency>
        <groupId>org.awaitility</groupId>
        <artifactId>awaitility</artifactId>
        <version>${awaitility.version}</version>
        <scope>test</scope>
      </dependency>

      <dependency>
        <groupId>org.mockito</groupId>
        <artifactId>mockito-core</artifactId>
        <version>${mockito.version}</version>
      </dependency>

      <dependency>
        <groupId>org.powermock</groupId>
        <artifactId>powermock-api-mockito2</artifactId>
        <version>${powermock.version}</version>
      </dependency>

      <dependency>
        <groupId>org.powermock</groupId>
        <artifactId>powermock-module-testng</artifactId>
        <version>${powermock.version}</version>
      </dependency>

      <dependency>
        <groupId>org.apache.zookeeper</groupId>
        <artifactId>zookeeper</artifactId>
        <version>${zookeeper.version}</version>
        <exclusions>
          <exclusion>
            <artifactId>slf4j-log4j12</artifactId>
            <groupId>org.slf4j</groupId>
          </exclusion>
          <exclusion>
            <artifactId>log4j</artifactId>
            <groupId>log4j</groupId>
          </exclusion>
        </exclusions>
      </dependency>
      <dependency>
        <groupId>org.apache.zookeeper</groupId>
        <artifactId>zookeeper-jute</artifactId>
        <version>${zookeeper.version}</version>
      </dependency>
      <dependency>
        <groupId>io.dropwizard.metrics</groupId>
        <artifactId>metrics-core</artifactId>
        <version>${dropwizardmetrics.version}</version>
      </dependency>
      <dependency>
        <groupId>io.dropwizard.metrics</groupId>
        <artifactId>metrics-graphite</artifactId>
        <version>${dropwizardmetrics.version}</version>
      </dependency>
      <dependency>
        <groupId>io.dropwizard.metrics</groupId>
        <artifactId>metrics-jvm</artifactId>
        <version>${dropwizardmetrics.version}</version>
      </dependency>
      <dependency>
        <groupId>org.xerial.snappy</groupId>
        <artifactId>snappy-java</artifactId>
        <version>${snappy.version}</version>
      </dependency>
      <dependency>
        <groupId>org.apache.zookeeper</groupId>
        <artifactId>zookeeper</artifactId>
        <classifier>tests</classifier>
        <version>${zookeeper.version}</version>
        <exclusions>
          <exclusion>
            <artifactId>slf4j-log4j12</artifactId>
            <groupId>org.slf4j</groupId>
          </exclusion>
          <exclusion>
            <artifactId>log4j</artifactId>
            <groupId>log4j</groupId>
          </exclusion>
        </exclusions>
      </dependency>

      <dependency>
        <groupId>org.apache.bookkeeper</groupId>
        <artifactId>bookkeeper-server</artifactId>
        <version>${bookkeeper.version}</version>
        <exclusions>
          <exclusion>
            <groupId>org.bouncycastle</groupId>
            <artifactId>*</artifactId>
          </exclusion>
          <exclusion>
            <artifactId>slf4j-log4j12</artifactId>
            <groupId>org.slf4j</groupId>
          </exclusion>
          <exclusion>
            <artifactId>log4j</artifactId>
            <groupId>log4j</groupId>
          </exclusion>
          <exclusion>
            <groupId>org.jboss.netty</groupId>
            <artifactId>netty</artifactId>
          </exclusion>
          <!-- exclude all netty dependencies, use whatever pulsar is using -->
          <exclusion>
            <groupId>io.netty</groupId>
            <artifactId>netty-*</artifactId>
          </exclusion>
        </exclusions>
      </dependency>

      <dependency>
        <groupId>org.apache.bookkeeper</groupId>
        <artifactId>cpu-affinity</artifactId>
        <version>${bookkeeper.version}</version>
      </dependency>

      <dependency>
        <groupId>io.vertx</groupId>
        <artifactId>vertx-core</artifactId>
        <version>${vertx.version}</version>
      </dependency>
      <dependency>
        <groupId>io.vertx</groupId>
        <artifactId>vertx-web</artifactId>
        <version>${vertx.version}</version>
      </dependency>

      <dependency>
         <groupId>org.apache.curator</groupId>
         <artifactId>curator-recipes</artifactId>
         <version>${curator.version}</version>
         <exclusions>
             <exclusion>
                 <groupId>org.apache.zookeeper</groupId>
                 <artifactId>*</artifactId>
             </exclusion>
         </exclusions>
      </dependency>

      <dependency>
        <groupId>org.apache.bookkeeper</groupId>
        <artifactId>bookkeeper-common-allocator</artifactId>
        <version>${bookkeeper.version}</version>
      </dependency>

      <dependency>
        <groupId>org.apache.bookkeeper</groupId>
        <artifactId>bookkeeper-tools-framework</artifactId>
        <version>${bookkeeper.version}</version>
      </dependency>

      <!-- reflection libs -->
      <dependency>
        <groupId>org.reflections</groupId>
        <artifactId>reflections</artifactId>
        <version>${reflections.version}</version>
      </dependency>

      <!-- exclude the grpc version from bookkeeper and use the one defined here -->
      <dependency>
        <groupId>org.apache.bookkeeper</groupId>
        <artifactId>stream-storage-java-client</artifactId>
        <version>${bookkeeper.version}</version>
        <exclusions>
          <exclusion>
            <groupId>io.grpc</groupId>
            <artifactId>grpc-all</artifactId>
          </exclusion>
          <exclusion>
            <groupId>io.grpc</groupId>
            <artifactId>grpc-testing</artifactId>
          </exclusion>
          <exclusion>
            <groupId>io.grpc</groupId>
            <artifactId>grpc-okhttp</artifactId>
          </exclusion>
          <exclusion>
            <groupId>com.squareup.okhttp</groupId>
            <artifactId>okhttp</artifactId>
          </exclusion>
          <exclusion>
            <groupId>com.squareup.okio</groupId>
            <artifactId>okio</artifactId>
          </exclusion>
        </exclusions>
      </dependency>

      <!-- exclude the grpc version from bookkeeper and use the one defined here -->
      <dependency>
        <groupId>org.apache.bookkeeper</groupId>
        <artifactId>stream-storage-server</artifactId>
        <version>${bookkeeper.version}</version>
        <exclusions>
          <exclusion>
            <groupId>io.grpc</groupId>
            <artifactId>grpc-all</artifactId>
          </exclusion>
          <exclusion>
            <groupId>io.grpc</groupId>
            <artifactId>grpc-okhttp</artifactId>
          </exclusion>
          <exclusion>
            <groupId>com.squareup.okhttp</groupId>
            <artifactId>okhttp</artifactId>
          </exclusion>
          <exclusion>
            <groupId>com.squareup.okio</groupId>
            <artifactId>okio</artifactId>
          </exclusion>
          <exclusion>
            <groupId>org.codehaus.jackson</groupId>
            <artifactId>jackson-mapper-asl</artifactId>
          </exclusion>
          <exclusion>
            <groupId>org.inferred</groupId>
            <artifactId>freebuilder</artifactId>
          </exclusion>
        </exclusions>
      </dependency>

      <dependency>
        <groupId>org.apache.bookkeeper</groupId>
        <artifactId>bookkeeper-common</artifactId>
        <version>${bookkeeper.version}</version>
      </dependency>

      <dependency>
        <groupId>org.apache.bookkeeper.stats</groupId>
        <artifactId>bookkeeper-stats-api</artifactId>
        <version>${bookkeeper.version}</version>
      </dependency>

      <dependency>
        <groupId>org.apache.bookkeeper.stats</groupId>
        <artifactId>datasketches-metrics-provider</artifactId>
        <version>${bookkeeper.version}</version>
        <exclusions>
          <exclusion>
            <artifactId>slf4j-log4j12</artifactId>
            <groupId>org.slf4j</groupId>
          </exclusion>
        </exclusions>
      </dependency>

      <dependency>
        <groupId>org.apache.bookkeeper.stats</groupId>
        <artifactId>prometheus-metrics-provider</artifactId>
        <version>${bookkeeper.version}</version>
      </dependency>

      <dependency>
        <groupId>org.rocksdb</groupId>
        <artifactId>rocksdbjni</artifactId>
        <version>${rocksdb.version}</version>
      </dependency>

      <dependency>
        <groupId>org.eclipse.jetty</groupId>
        <artifactId>jetty-server</artifactId>
        <version>${jetty.version}</version>
      </dependency>

      <dependency>
        <groupId>org.eclipse.jetty</groupId>
        <artifactId>jetty-alpn-conscrypt-server</artifactId>
        <version>${jetty.version}</version>
      </dependency>

      <dependency>
        <groupId>org.conscrypt</groupId>
        <artifactId>conscrypt-openjdk-uber</artifactId>
        <version>${conscrypt.version}</version>
      </dependency>

      <dependency>
        <groupId>org.eclipse.jetty</groupId>
        <artifactId>jetty-servlet</artifactId>
        <version>${jetty.version}</version>
      </dependency>

      <dependency>
        <groupId>org.eclipse.jetty</groupId>
        <artifactId>jetty-servlets</artifactId>
        <version>${jetty.version}</version>
      </dependency>

      <dependency>
        <groupId>org.eclipse.jetty</groupId>
        <artifactId>jetty-proxy</artifactId>
        <version>${jetty.version}</version>
      </dependency>

      <dependency>
        <groupId>org.eclipse.jetty</groupId>
        <artifactId>jetty-util</artifactId>
        <version>${jetty.version}</version>
      </dependency>

      <dependency>
        <groupId>io.netty</groupId>
        <artifactId>netty-bom</artifactId>
        <version>${netty.version}</version>
        <type>pom</type>
        <scope>import</scope>
      </dependency>

      <dependency>
        <groupId>io.netty</groupId>
        <artifactId>netty-tcnative-boringssl-static</artifactId>
        <version>${netty-tc-native.version}</version>
      </dependency>

      <dependency>
        <groupId>io.netty</groupId>
        <artifactId>netty-codec-haproxy</artifactId>
        <version>${netty.version}</version>
      </dependency>

      <dependency>
        <groupId>com.beust</groupId>
        <artifactId>jcommander</artifactId>
        <version>${jcommander.version}</version>
      </dependency>

      <dependency>
        <groupId>com.google.guava</groupId>
        <artifactId>guava</artifactId>
        <version>${guava.version}</version>
      </dependency>

      <dependency>
        <groupId>org.apache.commons</groupId>
        <artifactId>commons-lang3</artifactId>
        <version>${commons-lang3.version}</version>
      </dependency>

      <dependency>
        <groupId>org.apache.commons</groupId>
        <artifactId>commons-compress</artifactId>
        <version>${commons-compress.version}</version>
      </dependency>

      <dependency>
        <groupId>commons-configuration</groupId>
        <artifactId>commons-configuration</artifactId>
        <version>${commons-configuration.version}</version>
      </dependency>

      <dependency>
        <groupId>commons-io</groupId>
        <artifactId>commons-io</artifactId>
        <version>${commons-io.version}</version>
      </dependency>

      <dependency>
        <groupId>org.slf4j</groupId>
        <artifactId>slf4j-api</artifactId>
        <version>${slf4j.version}</version>
      </dependency>

      <dependency>
        <groupId>org.slf4j</groupId>
        <artifactId>slf4j-simple</artifactId>
        <version>${slf4j.version}</version>
      </dependency>

      <dependency>
        <groupId>org.slf4j</groupId>
        <artifactId>jul-to-slf4j</artifactId>
        <version>${slf4j.version}</version>
      </dependency>

      <dependency>
        <groupId>org.slf4j</groupId>
        <artifactId>jcl-over-slf4j</artifactId>
        <version>${slf4j.version}</version>
      </dependency>

      <dependency>
        <groupId>org.apache.logging.log4j</groupId>
        <artifactId>log4j-bom</artifactId>
        <version>${log4j2.version}</version>
        <type>pom</type>
        <scope>import</scope>
      </dependency>

      <dependency>
        <groupId>commons-codec</groupId>
        <artifactId>commons-codec</artifactId>
        <version>${commons-codec.version}</version>
      </dependency>

      <dependency>
        <groupId>org.glassfish.jersey.core</groupId>
        <artifactId>jersey-server</artifactId>
        <version>${jersey.version}</version>
      </dependency>

      <dependency>
        <groupId>org.glassfish.jersey.core</groupId>
        <artifactId>jersey-client</artifactId>
        <version>${jersey.version}</version>
      </dependency>

      <dependency>
        <groupId>org.glassfish.jersey.inject</groupId>
        <artifactId>jersey-hk2</artifactId>
        <version>${jersey.version}</version>
      </dependency>

      <dependency>
        <groupId>org.glassfish.jersey.containers</groupId>
        <artifactId>jersey-container-servlet-core</artifactId>
        <version>${jersey.version}</version>
      </dependency>

      <dependency>
        <groupId>org.glassfish.jersey.containers</groupId>
        <artifactId>jersey-container-servlet</artifactId>
        <version>${jersey.version}</version>
      </dependency>

      <dependency>
        <groupId>javax.ws.rs</groupId>
        <artifactId>javax.ws.rs-api</artifactId>
        <version>${javax.ws.rs-api.version}</version>
      </dependency>

      <dependency>
        <groupId>org.glassfish.jersey.media</groupId>
        <artifactId>jersey-media-json-jackson</artifactId>
        <version>${jersey.version}</version>
        <exclusions>
          <exclusion>
            <groupId>jakarta.activation</groupId>
            <artifactId>jakarta.activation-api</artifactId>
          </exclusion>
        </exclusions>
      </dependency>

      <dependency>
        <groupId>org.glassfish.jersey.media</groupId>
        <artifactId>jersey-media-multipart</artifactId>
        <version>${jersey.version}</version>
      </dependency>

      <dependency>
        <groupId>net.java.dev.jna</groupId>
        <artifactId>jna</artifactId>
        <version>${jna.version}</version>
      </dependency>

      <dependency>
         <groupId>com.github.docker-java</groupId>
         <artifactId>docker-java-core</artifactId>
         <version>${docker-java.version}</version>
      </dependency>
      <dependency>
        <groupId>com.github.docker-java</groupId>
        <artifactId>docker-java-api</artifactId>
        <version>${docker-java.version}</version>
      </dependency>
      <dependency>
        <groupId>com.github.docker-java</groupId>
        <artifactId>docker-java-transport-zerodep</artifactId>
        <version>${docker-java.version}</version>
      </dependency>

      <dependency>
        <groupId>com.fasterxml.jackson</groupId>
        <artifactId>jackson-bom</artifactId>
        <version>${jackson.version}</version>
        <type>pom</type>
        <scope>import</scope>
      </dependency>

      <dependency>
        <artifactId>log4j</artifactId>
        <groupId>log4j</groupId>
        <version>${log4j.version}</version>
        <exclusions>
          <exclusion>
            <groupId>com.sun.jmx</groupId>
            <artifactId>jmxri</artifactId>
          </exclusion>
        </exclusions>
      </dependency>

      <dependency>
        <groupId>org.hdrhistogram</groupId>
        <artifactId>HdrHistogram</artifactId>
        <version>${hdrHistogram.version}</version>
      </dependency>

      <dependency>
        <groupId>io.swagger</groupId>
        <artifactId>swagger-core</artifactId>
        <version>${swagger.version}</version>
      </dependency>

      <dependency>
        <groupId>io.swagger</groupId>
        <artifactId>swagger-annotations</artifactId>
        <version>${swagger.version}</version>
      </dependency>

      <dependency>
        <groupId>javax.servlet</groupId>
        <artifactId>javax.servlet-api</artifactId>
        <version>${javax.servlet-api}</version>
      </dependency>

      <dependency>
        <groupId>com.github.ben-manes.caffeine</groupId>
        <artifactId>caffeine</artifactId>
        <version>${caffeine.version}</version>
      </dependency>

      <dependency>
        <groupId>com.yahoo.athenz</groupId>
        <artifactId>athenz-zts-java-client</artifactId>
        <version>${athenz.version}</version>
      </dependency>

      <dependency>
        <groupId>com.yahoo.athenz</groupId>
        <artifactId>athenz-zpe-java-client</artifactId>
        <version>${athenz.version}</version>
      </dependency>

      <dependency>
        <groupId>com.github.zafarkhaja</groupId>
        <artifactId>java-semver</artifactId>
        <version>${java-semver.version}</version>
      </dependency>

      <dependency>
        <groupId>io.prometheus</groupId>
        <artifactId>simpleclient</artifactId>
        <version>${prometheus.version}</version>
      </dependency>

      <dependency>
        <groupId>io.prometheus</groupId>
        <artifactId>simpleclient_hotspot</artifactId>
        <version>${prometheus.version}</version>
      </dependency>

      <dependency>
        <groupId>io.prometheus</groupId>
        <artifactId>simpleclient_log4j2</artifactId>
        <version>${prometheus.version}</version>
      </dependency>

      <dependency>
        <groupId>io.prometheus</groupId>
        <artifactId>simpleclient_servlet</artifactId>
        <version>${prometheus.version}</version>
      </dependency>

      <dependency>
        <groupId>io.prometheus</groupId>
        <artifactId>simpleclient_jetty</artifactId>
        <version>${prometheus.version}</version>
      </dependency>

      <dependency>
        <groupId>io.prometheus</groupId>
        <artifactId>simpleclient_caffeine</artifactId>
        <version>${prometheus.version}</version>
      </dependency>

      <dependency>
        <groupId>com.carrotsearch</groupId>
        <artifactId>hppc</artifactId>
        <version>${hppc.version}</version>
      </dependency>

      <dependency>
        <groupId>io.etcd</groupId>
        <artifactId>jetcd-core</artifactId>
        <version>${jetcd.version}</version>
      </dependency>

      <dependency>
        <groupId>io.etcd</groupId>
        <artifactId>jetcd-test</artifactId>
        <version>${jetcd.version}</version>
      </dependency>

      <dependency>
        <groupId>org.apache.spark</groupId>
        <artifactId>spark-streaming_2.10</artifactId>
        <version>${spark-streaming_2.10.version}</version>
        <exclusions>
          <exclusion>
            <groupId>com.google.guava</groupId>
            <artifactId>guava</artifactId>
          </exclusion>
          <exclusion>
            <groupId>io.netty</groupId>
            <artifactId>netty-codec-http</artifactId>
          </exclusion>
          <exclusion>
            <groupId>io.netty</groupId>
            <artifactId>netty-transport-native-epoll</artifactId>
          </exclusion>
          <exclusion>
            <groupId>io.netty</groupId>
            <artifactId>netty</artifactId>
          </exclusion>
          <exclusion>
            <groupId>io.netty</groupId>
            <artifactId>netty-all</artifactId>
          </exclusion>
        </exclusions>
      </dependency>

      <dependency>
        <groupId>io.jsonwebtoken</groupId>
        <artifactId>jjwt-api</artifactId>
        <version>${jsonwebtoken.version}</version>
      </dependency>
      <dependency>
        <groupId>io.jsonwebtoken</groupId>
        <artifactId>jjwt-impl</artifactId>
        <version>${jsonwebtoken.version}</version>
      </dependency>
      <dependency>
        <groupId>io.jsonwebtoken</groupId>
        <artifactId>jjwt-jackson</artifactId>
        <version>${jsonwebtoken.version}</version>
      </dependency>

      <dependency>
        <groupId>net.jodah</groupId>
        <artifactId>typetools</artifactId>
        <version>${typetools.version}</version>
      </dependency>

      <dependency>
        <groupId>io.grpc</groupId>
        <artifactId>grpc-all</artifactId>
        <version>${grpc.version}</version>
        <exclusions>
          <exclusion>
            <groupId>io.grpc</groupId>
            <artifactId>grpc-testing</artifactId>
          </exclusion>
          <exclusion>
            <groupId>io.grpc</groupId>
            <artifactId>grpc-okhttp</artifactId>
          </exclusion>
          <exclusion>
            <groupId>com.squareup.okhttp</groupId>
            <artifactId>okhttp</artifactId>
          </exclusion>
          <exclusion>
            <groupId>com.squareup.okio</groupId>
            <artifactId>okio</artifactId>
          </exclusion>
        </exclusions>
      </dependency>

      <dependency>
        <groupId>io.grpc</groupId>
        <artifactId>grpc-api</artifactId>
        <version>${grpc.version}</version>
      </dependency>

      <dependency>
        <groupId>io.grpc</groupId>
        <artifactId>grpc-core</artifactId>
        <version>${grpc.version}</version>
      </dependency>

      <dependency>
        <groupId>io.grpc</groupId>
        <artifactId>grpc-netty</artifactId>
        <version>${grpc.version}</version>
      </dependency>

      <dependency>
        <groupId>io.grpc</groupId>
        <artifactId>grpc-protobuf</artifactId>
        <version>${grpc.version}</version>
      </dependency>

      <dependency>
        <groupId>io.grpc</groupId>
        <artifactId>grpc-grpclb</artifactId>
        <version>${grpc.version}</version>
      </dependency>

      <dependency>
        <groupId>io.grpc</groupId>
        <artifactId>grpc-alts</artifactId>
        <version>${grpc.version}</version>
      </dependency>

      <dependency>
        <groupId>io.grpc</groupId>
        <artifactId>grpc-netty-shaded</artifactId>
        <version>${grpc.version}</version>
      </dependency>

      <dependency>
        <groupId>io.perfmark</groupId>
        <artifactId>perfmark-api</artifactId>
        <version>${perfmark.version}</version>
        <scope>runtime</scope>
        <exclusions>
          <exclusion>
            <artifactId>error_prone_annotations</artifactId>
            <groupId>com.google.errorprone</groupId>
          </exclusion>
        </exclusions>
      </dependency>

      <dependency>
        <groupId>io.grpc</groupId>
        <artifactId>grpc-stub</artifactId>
        <version>${grpc.version}</version>
      </dependency>

      <dependency>
        <groupId>io.grpc</groupId>
        <artifactId>grpc-protobuf-lite</artifactId>
        <version>${grpc.version}</version>
      </dependency>

      <dependency>
        <groupId>com.google.protobuf</groupId>
        <artifactId>protobuf-bom</artifactId>
        <version>${protobuf3.version}</version>
        <type>pom</type>
        <scope>import</scope>
      </dependency>

      <dependency>
        <groupId>com.google.code.gson</groupId>
        <artifactId>gson</artifactId>
        <version>${gson.version}</version>
      </dependency>

      <dependency>
        <groupId>com.yahoo.datasketches</groupId>
        <artifactId>sketches-core</artifactId>
        <version>${sketches.version}</version>
      </dependency>

      <dependency>
        <groupId>com.amazonaws</groupId>
        <artifactId>aws-java-sdk-bom</artifactId>
        <version>${aws-sdk.version}</version>
        <type>pom</type>
        <scope>import</scope>
      </dependency>

      <dependency>
        <groupId>org.apache.distributedlog</groupId>
        <artifactId>distributedlog-core</artifactId>
        <version>${bookkeeper.version}</version>
        <exclusions>
          <!-- exclude bookkeeper, reply on the bookkeeper version that pulsar uses -->
          <exclusion>
            <groupId>org.apache.bookkeeper</groupId>
            <artifactId>bookkeeper-server</artifactId>
          </exclusion>
        </exclusions>
      </dependency>

      <dependency>
        <groupId>commons-collections</groupId>
        <artifactId>commons-collections</artifactId>
        <version>${commons.collections.version}</version>
      </dependency>

      <!-- test dependencies -->
      <dependency>
        <groupId>com.lmax</groupId>
        <artifactId>disruptor</artifactId>
        <version>${disruptor.version}</version>
      </dependency>
      <dependency>
        <groupId>org.testcontainers</groupId>
        <artifactId>testcontainers-bom</artifactId>
        <version>${testcontainers.version}</version>
        <type>pom</type>
        <scope>import</scope>
      </dependency>
      <dependency>
        <groupId>com.datastax.cassandra</groupId>
        <artifactId>cassandra-driver-core</artifactId>
        <version>${cassandra.version}</version>
      </dependency>
      <dependency>
        <groupId>org.assertj</groupId>
        <artifactId>assertj-core</artifactId>
        <version>${assertj-core.version}</version>
      </dependency>

      <dependency>
        <groupId>org.projectlombok</groupId>
        <artifactId>lombok</artifactId>
        <version>${lombok.version}</version>
      </dependency>

      <dependency>
        <groupId>javax.annotation</groupId>
        <artifactId>javax.annotation-api</artifactId>
        <version>${javax.annotation-api.version}</version>
      </dependency>

      <dependency>
        <groupId>javax.xml.bind</groupId>
        <artifactId>jaxb-api</artifactId>
        <version>${jaxb-api}</version>
      </dependency>

      <dependency>
        <groupId>jakarta.xml.bind</groupId>
        <artifactId>jakarta.xml.bind-api</artifactId>
        <version>${jakarta.xml.bind.version}</version>
      </dependency>

      <dependency>
        <groupId>com.sun.activation</groupId>
        <artifactId>javax.activation</artifactId>
        <version>${javax.activation.version}</version>
      </dependency>

      <dependency>
        <groupId>com.sun.activation</groupId>
        <artifactId>jakarta.activation</artifactId>
        <version>${jakarta.activation.version}</version>
      </dependency>

      <dependency>
        <groupId>jakarta.activation</groupId>
        <artifactId>jakarta.activation-api</artifactId>
        <version>${jakarta.activation.version}</version>
      </dependency>

      <dependency>
        <groupId>jakarta.validation</groupId>
        <artifactId>jakarta.validation-api</artifactId>
        <version>${jakarta.validation.version}</version>
      </dependency>

      <dependency>
        <groupId>io.opencensus</groupId>
        <artifactId>opencensus-api</artifactId>
        <version>${opencensus.version}</version>
      </dependency>

      <dependency>
        <groupId>io.opencensus</groupId>
        <artifactId>opencensus-contrib-grpc-metrics</artifactId>
        <version>${opencensus.version}</version>
      </dependency>

      <dependency>
        <groupId>org.elasticsearch.client</groupId>
        <artifactId>elasticsearch-rest-high-level-client</artifactId>
        <version>${elasticsearch.version}</version>
      </dependency>

      <dependency>
        <groupId>joda-time</groupId>
        <artifactId>joda-time</artifactId>
        <version>${joda.version}</version>
      </dependency>

      <dependency>
        <groupId>org.javassist</groupId>
        <artifactId>javassist</artifactId>
        <version>${javassist.version}</version>
      </dependency>

      <dependency>
        <groupId>net.jcip</groupId>
        <artifactId>jcip-annotations</artifactId>
        <version>${jcip.version}</version>
      </dependency>

      <dependency>
        <groupId>io.airlift</groupId>
        <artifactId>aircompressor</artifactId>
        <version>${aircompressor.version}</version>
        <exclusions>
          <exclusion>
            <groupId>org.openjdk.jol</groupId>
            <artifactId>jol-core</artifactId>
          </exclusion>
        </exclusions>
      </dependency>

      <dependency>
        <groupId>org.objenesis</groupId>
        <artifactId>objenesis</artifactId>
        <version>${objenesis.version}</version>
      </dependency>

      <dependency>
        <groupId>org.apache.httpcomponents</groupId>
        <artifactId>httpclient</artifactId>
        <version>${apache-http-client.version}</version>
      </dependency>

      <dependency>
        <groupId>com.github.spotbugs</groupId>
        <artifactId>spotbugs-annotations</artifactId>
        <version>${spotbugs.version}</version>
        <scope>provided</scope>
        <optional>true</optional>
      </dependency>

      <dependency>
        <groupId>com.google.errorprone</groupId>
        <artifactId>error_prone_annotations</artifactId>
        <version>${errorprone.version}</version>
      </dependency>

      <dependency>
        <groupId>com.google.j2objc</groupId>
        <artifactId>j2objc-annotations</artifactId>
        <version>${j2objc-annotations.version}</version>
      </dependency>

      <dependency>
        <groupId>org.yaml</groupId>
        <artifactId>snakeyaml</artifactId>
        <version>${snakeyaml.version}</version>
      </dependency>

      <dependency>
        <groupId>com.squareup.okhttp3</groupId>
        <artifactId>okhttp</artifactId>
        <version>${okhttp3.version}</version>
      </dependency>
      <dependency>
        <groupId>com.squareup.okhttp3</groupId>
        <artifactId>okhttp-urlconnection</artifactId>
        <version>${okhttp3.version}</version>
      </dependency>
      <dependency>
        <groupId>com.squareup.okhttp3</groupId>
        <artifactId>logging-interceptor</artifactId>
        <version>${okhttp3.version}</version>
      </dependency>
      <dependency>
        <groupId>com.squareup.okio</groupId>
        <artifactId>okio</artifactId>
        <version>${okio.version}</version>
      </dependency>

      <dependency>
        <groupId>org.jetbrains.kotlin</groupId>
        <artifactId>kotlin-stdlib</artifactId>
        <version>${kotlin-stdlib.version}</version>
      </dependency>
      <dependency>
        <groupId>org.jetbrains.kotlin</groupId>
        <artifactId>kotlin-stdlib-common</artifactId>
        <version>${kotlin-stdlib.version}</version>
      </dependency>

      <dependency>
        <groupId>org.jetbrains.kotlin</groupId>
        <artifactId>kotlin-stdlib-jdk8</artifactId>
        <version>${kotlin-stdlib.version}</version>
      </dependency>


    </dependencies>
  </dependencyManagement>

  <dependencies>
    <!-- These dependencies are common to all the submodules -->
    <dependency>
      <groupId>org.apache.pulsar</groupId>
      <artifactId>buildtools</artifactId>
      <version>${project.version}</version>
      <scope>test</scope>
    </dependency>

    <dependency>
      <groupId>org.testng</groupId>
      <artifactId>testng</artifactId>
      <scope>test</scope>
    </dependency>

    <dependency>
      <groupId>org.mockito</groupId>
      <artifactId>mockito-core</artifactId>
      <scope>test</scope>
    </dependency>

    <dependency>
      <groupId>org.powermock</groupId>
      <artifactId>powermock-api-mockito2</artifactId>
      <scope>test</scope>
    </dependency>

    <dependency>
      <groupId>org.powermock</groupId>
      <artifactId>powermock-module-testng</artifactId>
      <scope>test</scope>
    </dependency>

    <dependency>
      <groupId>org.assertj</groupId>
      <artifactId>assertj-core</artifactId>
      <scope>test</scope>
    </dependency>

    <dependency>
      <groupId>org.projectlombok</groupId>
      <artifactId>lombok</artifactId>
      <scope>provided</scope>
    </dependency>
    <dependency>
      <groupId>javax.annotation</groupId>
      <artifactId>javax.annotation-api</artifactId>
      <scope>provided</scope>
    </dependency>

    <dependency>
      <!-- We use MockedBookKeeper in many unit tests -->
      <groupId>org.apache.bookkeeper</groupId>
      <artifactId>bookkeeper-server</artifactId>
      <version>${bookkeeper.version}</version>
      <scope>test</scope>
      <classifier>tests</classifier>
      <exclusions>
        <exclusion>
            <groupId>org.bouncycastle</groupId>
            <artifactId>*</artifactId>
        </exclusion>
        <exclusion>
          <groupId>org.slf4j</groupId>
          <artifactId>slf4j-log4j12</artifactId>
        </exclusion>
        <exclusion>
          <artifactId>log4j</artifactId>
          <groupId>log4j</groupId>
        </exclusion>
        <exclusion>
          <groupId>com.fasterxml.jackson.core</groupId>
          <artifactId>*</artifactId>
        </exclusion>
        <exclusion>
          <groupId>org.apache.zookeeper</groupId>
          <artifactId>*</artifactId>
        </exclusion>
      </exclusions>
    </dependency>
  </dependencies>

  <build>
    <finalName>${project.artifactId}</finalName>
    <plugins>
      <plugin>
        <groupId>org.apache.maven.plugins</groupId>
        <artifactId>maven-checkstyle-plugin</artifactId>
        <dependencies>
          <dependency>
            <groupId>org.apache.pulsar</groupId>
            <artifactId>buildtools</artifactId>
            <version>${project.version}</version>
          </dependency>
        </dependencies>
      </plugin>
      <plugin>
        <artifactId>maven-compiler-plugin</artifactId>
        <configuration>
          <encoding>UTF-8</encoding>
          <showDeprecation>true</showDeprecation>
          <showWarnings>true</showWarnings>
          <optimize>true</optimize>
          <!-- workaround https://issues.apache.org/jira/browse/MCOMPILER-205 -->
          <useIncrementalCompilation>false</useIncrementalCompilation>
          <annotationProcessorPaths>
            <path>
              <groupId>org.projectlombok</groupId>
              <artifactId>lombok</artifactId>
              <version>${lombok.version}</version>
            </path>
          </annotationProcessorPaths>
          <compilerArgs>
            <arg>-parameters</arg>
            <!-- enable 'all' lint warnings with some exclusions -->
            <arg>-Xlint:all</arg>
            <arg>-Xlint:-options</arg>
            <arg>-Xlint:-serial</arg>
            <arg>-Xlint:-classfile</arg>
            <arg>-Xlint:-processing</arg>
          </compilerArgs>
        </configuration>
      </plugin>
      <plugin>
        <groupId>org.apache.maven.plugins</groupId>
        <artifactId>maven-surefire-plugin</artifactId>
        <configuration>
          <argLine> -Xmx1G -XX:+UseG1GC
            -Dpulsar.allocator.pooled=true
            -Dpulsar.allocator.leak_detection=Advanced
            -Dpulsar.allocator.exit_on_oom=false
            -Dpulsar.allocator.out_of_memory_policy=FallbackToHeap
            -Dio.netty.tryReflectionSetAccessible=true
            ${test.additional.args}
          </argLine>
          <reuseForks>${testReuseFork}</reuseForks>
          <forkCount>${testForkCount}</forkCount>
          <shutdown>kill</shutdown>
          <redirectTestOutputToFile>${redirectTestOutputToFile}</redirectTestOutputToFile>
          <trimStackTrace>false</trimStackTrace>
          <systemPropertyVariables>
            <testRealAWS>${testRealAWS}</testRealAWS>
            <testRetryCount>${testRetryCount}</testRetryCount>
          </systemPropertyVariables>
          <properties>
            <property>
              <name>listener</name>
              <value>org.apache.pulsar.tests.PulsarTestListener,org.apache.pulsar.tests.AnnotationListener,org.apache.pulsar.tests.FailFastNotifier,org.apache.pulsar.tests.MockitoCleanupListener,org.apache.pulsar.tests.FastThreadLocalCleanupListener,org.apache.pulsar.tests.ThreadLeakDetectorListener</value>
            </property>
          </properties>
        </configuration>
      </plugin>

      <plugin>
        <groupId>org.commonjava.maven.plugins</groupId>
        <artifactId>directory-maven-plugin</artifactId>
        <version>${directory-maven-plugin.version}</version>
        <executions>
          <execution>
            <id>directories</id>
            <goals>
              <goal>directory-of</goal>
            </goals>
            <phase>initialize</phase>
            <configuration>
              <property>pulsar.basedir</property>
              <project>
                <groupId>org.apache.pulsar</groupId>
                <artifactId>pulsar</artifactId>
              </project>
            </configuration>
          </execution>
        </executions>
      </plugin>

      <plugin>
        <groupId>com.mycila</groupId>
        <artifactId>license-maven-plugin</artifactId>
        <version>${license-maven-plugin.version}</version>
        <configuration>
          <licenseSets>
            <licenseSet>
              <header>${pulsar.basedir}/src/license-header.txt</header>
              <excludes>
                <exclude>LICENSE</exclude>
                <exclude>NOTICE</exclude>
                <exclude>**/*.txt</exclude>
                <exclude>**/*.pem</exclude>
                <exclude>**/*.crt</exclude>
                <exclude>**/*.key</exclude>
                <exclude>**/*.csr</exclude>
                <exclude>**/*.log</exclude>
                <exclude>**/*.patch</exclude>
                <exclude>**/*.avsc</exclude>
                <exclude>**/*.versionsBackup</exclude>
                <exclude>**/*.pyc</exclude>
                <exclude>**/*.graffle</exclude>
                <exclude>**/*.hgrm</exclude>
                <exclude>**/src/main/java/org/apache/bookkeeper/mledger/proto/MLDataFormats.java</exclude>
                <exclude>**/src/main/java/org/apache/pulsar/transaction/coordinator/proto/PulsarTransactionMetadata.java</exclude>
                <exclude>**/src/main/java/org/apache/pulsar/broker/service/schema/proto/SchemaRegistryFormat.java</exclude>
                <exclude>**/src/main/java/org/apache/pulsar/common/api/proto/*.java</exclude>
                <exclude>**/src/test/java/org/apache/pulsar/common/api/proto/*.java</exclude>
                <exclude>**/src/main/java/org/apache/pulsar/io/kinesis/fbs/CompressionType.java</exclude>
                <exclude>**/src/main/java/org/apache/pulsar/io/kinesis/fbs/EncryptionCtx.java</exclude>
                <exclude>**/src/main/java/org/apache/pulsar/io/kinesis/fbs/EncryptionKey.java</exclude>
                <exclude>**/src/main/java/org/apache/pulsar/io/kinesis/fbs/KeyValue.java</exclude>
                <exclude>**/src/main/java/org/apache/pulsar/io/kinesis/fbs/Message.java</exclude>
                <exclude>**/src/main/java/org/apache/bookkeeper/mledger/util/AbstractCASReferenceCounted.java</exclude>
                <exclude>**/ByteBufCodedInputStream.java</exclude>
                <exclude>**/ByteBufCodedOutputStream.java</exclude>
                <exclude>**/ahc.properties</exclude>
                <exclude>bin/proto/*</exclude>
                <exclude>conf/schema_example.conf</exclude>
                <exclude>data/**</exclude>
                <exclude>logs/**</exclude>
                <exclude>**/circe/**</exclude>
                <exclude>pulsar-broker/src/test/resources/authentication/basic/.htpasswd</exclude>
                <exclude>pulsar-client-cpp/lib/checksum/int_types.h</exclude>
                <exclude>pulsar-client-cpp/lib/checksum/gf2.hpp</exclude>
                <exclude>pulsar-client-cpp/lib/checksum/crc32c_sse42.cc</exclude>
                <exclude>pulsar-client-cpp/lib/checksum/crc32c_sse42.h</exclude>
                <exclude>pulsar-client-cpp/lib/checksum/crc32c_sw.cc</exclude>
                <exclude>pulsar-client-cpp/lib/lz4/lz4.*</exclude>
                <exclude>pulsar-client-cpp/lib/PulsarApi.pb.*</exclude>
                <exclude>pulsar-client-cpp/CMakeFiles/**</exclude>
                <exclude>pulsar-client-cpp/**/Makefile</exclude>
                <exclude>pulsar-client-cpp/**/cmake_install.cmake</exclude>
                <exclude>**/CMakeFiles/**</exclude>
                <exclude>**/django/stats/migrations/*.py</exclude>
                <exclude>site2/**</exclude>
                <exclude>generated-site/**</exclude>
                <exclude>.github/*.md</exclude>
                <exclude>**/.idea/**</exclude>
                <exclude>**/generated/**</exclude>
                <exclude>**/zk-3.5-test-data/*</exclude>
              </excludes>
            </licenseSet>
          </licenseSets>
          <mapping>
            <java>JAVADOC_STYLE</java>
            <proto>JAVADOC_STYLE</proto>
            <go>DOUBLESLASH_STYLE</go>
            <conf>SCRIPT_STYLE</conf>
            <ini>SCRIPT_STYLE</ini>
            <yaml>SCRIPT_STYLE</yaml>
            <tf>SCRIPT_STYLE</tf>
            <cfg>SCRIPT_STYLE</cfg>
            <Makefile>SCRIPT_STYLE</Makefile>
            <service>SCRIPT_STYLE</service>
            <cc>JAVADOC_STYLE</cc>
            <md>XML_STYLE</md>
            <txt>SCRIPT_STYLE</txt>
            <scss>JAVADOC_STYLE</scss>
            <Doxyfile>SCRIPT_STYLE</Doxyfile>
            <pulsar>SCRIPT_STYLE</pulsar>
            <pulsar-managed-ledger-admin>SCRIPT_STYLE</pulsar-managed-ledger-admin>
            <pulsar-daemon>SCRIPT_STYLE</pulsar-daemon>
            <pulsar-admin>SCRIPT_STYLE</pulsar-admin>
            <pulsar-perf>SCRIPT_STYLE</pulsar-perf>
            <pulsar-client>SCRIPT_STYLE</pulsar-client>
            <bookkeeper>SCRIPT_STYLE</bookkeeper>
            <tfvars>SCRIPT_STYLE</tfvars>
          </mapping>
        </configuration>
        <executions>
          <execution>
            <phase>verify</phase>
            <goals>
              <goal>check</goal>
            </goals>
          </execution>
        </executions>
      </plugin>
      <plugin>
        <groupId>org.apache.rat</groupId>
        <artifactId>apache-rat-plugin</artifactId>
        <configuration>
          <excludes>
            <!-- Other license files -->
            <exclude>licenses/LICENSE-*.txt</exclude>
            <exclude>pulsar-client-cpp/pkg/licenses/LICENSE-*.txt</exclude>
            <exclude>src/assemble/README.bin.txt</exclude>
            <exclude>src/assemble/LICENSE.bin.txt</exclude>
            <exclude>src/assemble/NOTICE.bin.txt</exclude>

            <!-- These files are generated automatically by the Protobuf compiler
                 and are included in source tree for convenience -->
            <exclude>src/main/java/org/apache/bookkeeper/mledger/proto/MLDataFormats.java</exclude>
            <exclude>src/main/java/org/apache/pulsar/broker/service/schema/proto/SchemaRegistryFormat.java</exclude>
            <exclude>bin/proto/MLDataFormats_pb2.py</exclude>

            <!-- These files are generated automatically by the Avro compiler
                 and are included in source tree for convenience -->
            <exclude>**/avro/generated/*.java</exclude>

            <!-- Avro schema definitions - JSON format -->
            <exclude>**/*.avsc</exclude>

            <!-- pulasr-io-connector kinesis : auto generated files from flatbuffer schema -->
            <exclude>src/main/java/org/apache/pulsar/io/kinesis/fbs/CompressionType.java</exclude>
            <exclude>src/main/java/org/apache/pulsar/io/kinesis/fbs/EncryptionCtx.java</exclude>
            <exclude>src/main/java/org/apache/pulsar/io/kinesis/fbs/EncryptionKey.java</exclude>
            <exclude>src/main/java/org/apache/pulsar/io/kinesis/fbs/KeyValue.java</exclude>
            <exclude>src/main/java/org/apache/pulsar/io/kinesis/fbs/Message.java</exclude>

            <!-- Imported from Netty - Apache License v2 -->
            <exclude>src/main/java/org/apache/bookkeeper/mledger/util/AbstractCASReferenceCounted.java</exclude>

            <!-- This is generated during maven build -->
            <exclude>dependency-reduced-pom.xml</exclude>

            <!-- LZ4 code is under BSD 2-clause  -->
            <exclude>pulsar-client-cpp/lib/lz4/lz4.*</exclude>

            <!-- These files is go module configs -->
            <exclude>pulsar-client-go/go.mod</exclude>
            <exclude>pulsar-client-go/go.sum</exclude>
            <exclude>pulsar-function-go/go.mod</exclude>
            <exclude>pulsar-function-go/go.sum</exclude>
            <exclude>pulsar-function-go/examples/go.mod</exclude>
            <exclude>pulsar-function-go/examples/go.sum</exclude>

            <!-- This file is using ZLib license -->
            <exclude>pulsar-client-cpp/lib/checksum/crc32c_sw.cc</exclude>

            <!-- This file is generated by c++ client -->
            <exclude>pulsar-client-cpp/generated/**</exclude>
            <!-- This is a text property file that contains just a class name -->
            <exclude>**/META-INF/services/com.scurrilous.circe.HashProvider</exclude>
            <exclude>**/META-INF/services/io.prestosql.spi.Plugin</exclude>

            <!-- Django generated code -->
            <exclude>**/django/stats/migrations/*.py</exclude>
            <exclude>**/conf/uwsgi_params</exclude>

            <!-- Exclude certificates used for tests -->
            <exclude>**/*.crt</exclude>
            <exclude>**/*.key</exclude>
            <exclude>**/*.csr</exclude>
            <exclude>**/*.pem</exclude>
            <exclude>**/*.json</exclude>
            <exclude>**/*.htpasswd</exclude>
            <exclude>src/test/resources/athenz.conf.test</exclude>
            <exclude>deployment/terraform-ansible/templates/myid</exclude>
            <exclude>certificate-authority/index.txt</exclude>
            <exclude>certificate-authority/serial</exclude>
            <exclude>certificate-authority/README.md</exclude>

            <!-- Exclude ZK test data file -->
            <exclude>**/zk-3.5-test-data/*</exclude>

            <!-- Python requirements files -->
            <exclude>**/requirements.txt</exclude>

            <!-- Configuration Templates -->
            <exclude>conf/schema_example.conf</exclude>
            <exclude>**/templates/*.tpl</exclude>

            <!-- helm files -->
            <exclude>**/.helmignore</exclude>
            <exclude>**/_helpers.tpl</exclude>

            <!-- project ignored files -->
            <exclude>*.md</exclude>
            <exclude>.github/**</exclude>
            <exclude>**/*.nar</exclude>
            <exclude>**/.terraform/**</exclude>
            <exclude>**/.gitignore</exclude>
            <exclude>**/.svn</exclude>
            <exclude>**/*.iws</exclude>
            <exclude>**/*.ipr</exclude>
            <exclude>**/*.iml</exclude>
            <exclude>**/*.cbp</exclude>
            <exclude>**/*.pyc</exclude>
            <exclude>**/.classpath</exclude>
            <exclude>**/.project</exclude>
            <exclude>**/.settings</exclude>
            <exclude>**/target/**</exclude>
            <exclude>**/CMakeFiles/**</exclude>
            <exclude>**/CMakeCache.txt</exclude>
            <exclude>**/cmake_install.cmake</exclude>
            <exclude>pulsar-client-cpp/**/Makefile</exclude>
            <exclude>pulsar-client-cpp/tests/main</exclude>
            <exclude>pulsar-client-cpp/examples/SampleAsyncProducer</exclude>
            <exclude>pulsar-client-cpp/examples/SampleConsumer</exclude>
            <exclude>pulsar-client-cpp/examples/SampleConsumerListener</exclude>
            <exclude>pulsar-client-cpp/examples/SampleProducer</exclude>
            <exclude>pulsar-client-cpp/perf/perfProducer</exclude>
            <exclude>pulsar-client-cpp/perf/perfConsumer</exclude>
            <exclude>**/python/dist/**</exclude>
            <exclude>**/pulsar-client-cpp/pkg/rpm/RPMS/**</exclude>
            <exclude>**/pulsar-client-cpp/pkg/rpm/SOURCES/**</exclude>
            <exclude>**/pulsar-client-cpp/pkg/deb/BUILD/**</exclude>
            <exclude>**/python/wheelhouse/**</exclude>
            <exclude>**/python/MANIFEST</exclude>
            <exclude>**/*.egg-info/**</exclude>
            <exclude>**/*.log</exclude>
            <exclude>**/build/**</exclude>
            <exclude>**/file:/**</exclude>
            <exclude>**/SecurityAuth.audit*</exclude>
            <exclude>**/site2/**</exclude>
            <exclude>**/.idea/**</exclude>
            <exclude>**/*.a</exclude>
            <exclude>**/*.so</exclude>
            <exclude>**/*.so.*</exclude>
            <exclude>**/*.dylib</exclude>
            <exclude>src/test/resources/*.txt</exclude>
          </excludes>
        </configuration>
      </plugin>
      <plugin>
        <groupId>org.apache.maven.plugins</groupId>
        <artifactId>maven-enforcer-plugin</artifactId>
        <version>${maven-enforcer-plugin.version}</version>
        <executions>
            <execution>
                <id>enforce-maven</id>
                <goals>
                    <goal>enforce</goal>
                </goals>
              <configuration>
                <rules>
                  <requireJavaVersion>
                    <version>[1.8.0,)</version>
                  </requireJavaVersion>
                  <requireMavenVersion>
                    <version>[3.3.9,)</version>
                  </requireMavenVersion>
                </rules>
              </configuration>
            </execution>
        </executions>
      </plugin>
      <plugin>
          <groupId>org.apache.maven.plugins</groupId>
          <artifactId>maven-assembly-plugin</artifactId>
          <version>${maven-assembly-plugin.version}</version>
          <inherited>false</inherited>
          <executions>
              <execution>
                  <id>source-release-assembly-tar-gz</id>
                  <phase>generate-sources</phase>
                  <goals>
                      <goal>single</goal>
                  </goals>
                  <configuration>
                      <skipAssembly>${skipSourceReleaseAssembly}</skipAssembly>
                      <runOnlyAtExecutionRoot>true</runOnlyAtExecutionRoot>
                      <descriptors>
                        <descriptor>src/assembly-source-package.xml</descriptor>
                      </descriptors>
                      <finalName>apache-pulsar-${project.version}-src</finalName>
                      <appendAssemblyId>false</appendAssemblyId>
                      <formats>
                          <format>tar.gz</format>
                      </formats>
                      <tarLongFileMode>posix</tarLongFileMode>
                  </configuration>
              </execution>
          </executions>
      </plugin>
    </plugins>

    <pluginManagement>
      <plugins>
        <plugin>
          <groupId>org.apache.maven.plugins</groupId>
          <artifactId>maven-compiler-plugin</artifactId>
          <version>${maven-compiler-plugin.version}</version>
        </plugin>
        <plugin>
          <groupId>org.gaul</groupId>
          <artifactId>modernizer-maven-plugin</artifactId>
          <version>${maven-modernizer-plugin.version}</version>
        </plugin>
        <plugin>
          <groupId>org.apache.maven.plugins</groupId>
          <artifactId>maven-surefire-plugin</artifactId>
          <configuration>
            <includes>
                <include>${include}</include>
            </includes>
            <excludes>
                <exclude>**/*$*,${exclude}</exclude>
            </excludes>
            <groups>${groups}</groups>
            <excludedGroups>${excludedGroups}</excludedGroups>
          </configuration>
        </plugin>
        <plugin>
          <groupId>org.apache.maven.plugins</groupId>
          <artifactId>maven-dependency-plugin</artifactId>
          <version>${maven-dependency-plugin.version}</version>
        </plugin>
        <plugin>
          <groupId>org.apache.maven.plugins</groupId>
          <artifactId>maven-shade-plugin</artifactId>
          <version>${maven-shade-plugin}</version>
        </plugin>
        <plugin>
          <groupId>org.apache.maven.plugins</groupId>
          <artifactId>maven-javadoc-plugin</artifactId>
          <configuration>
            <doclint>none</doclint>
            <notimestamp>true</notimestamp>
          </configuration>
        </plugin>
        <plugin>
          <artifactId>maven-antrun-plugin</artifactId>
          <version>${maven-antrun-plugin.version}</version>
        </plugin>
        <plugin>
          <groupId>org.codehaus.mojo</groupId>
          <artifactId>exec-maven-plugin</artifactId>
          <version>${exec-maven-plugin.version}</version>
        </plugin>
        <plugin>
          <groupId>org.apache.nifi</groupId>
          <artifactId>nifi-nar-maven-plugin</artifactId>
          <version>${nifi-nar-maven-plugin.version}</version>
          <extensions>true</extensions>
          <configuration>
            <finalName>${project.artifactId}-${project.version}</finalName>
          </configuration>
          <executions>
            <execution>
              <id>default-nar</id>
              <phase>${narPluginPhase}</phase>
              <goals>
                <goal>nar</goal>
              </goals>
            </execution>
          </executions>
        </plugin>
        <plugin>
          <groupId>org.apache.maven.plugins</groupId>
          <artifactId>maven-assembly-plugin</artifactId>
          <version>${maven-assembly-plugin.version}</version>
        </plugin>
        <plugin>
          <groupId>org.apache.maven.plugins</groupId>
          <artifactId>maven-checkstyle-plugin</artifactId>
          <version>${maven-checkstyle-plugin.version}</version>
          <dependencies>
            <dependency>
              <groupId>com.puppycrawl.tools</groupId>
              <artifactId>checkstyle</artifactId>
              <version>${puppycrawl.checkstyle.version}</version>
            </dependency>
          </dependencies>
          <configuration>
            <configLocation>${pulsar.basedir}/buildtools/src/main/resources/pulsar/checkstyle.xml</configLocation>
            <suppressionsLocation>${pulsar.basedir}/buildtools/src/main/resources/pulsar/suppressions.xml</suppressionsLocation>
            <includeTestSourceDirectory>true</includeTestSourceDirectory>
            <encoding>UTF-8</encoding>
            <excludes>**/proto/*</excludes>
          </configuration>
        </plugin>
        <plugin>
          <groupId>pl.project13.maven</groupId>
          <artifactId>git-commit-id-plugin</artifactId>
          <version>${git-commit-id-plugin.version}</version>
        </plugin>
        <plugin>
          <groupId>com.github.spotbugs</groupId>
          <artifactId>spotbugs-maven-plugin</artifactId>
          <version>${spotbugs-maven-plugin.version}</version>
            <dependencies>
              <dependency>
                <groupId>com.github.spotbugs</groupId>
                <artifactId>spotbugs</artifactId>
                <version>${spotbugs.version}</version>
              </dependency>
            </dependencies>
        </plugin>
        <plugin>
          <groupId>org.codehaus.mojo</groupId>
          <artifactId>properties-maven-plugin</artifactId>
          <version>${properties-maven-plugin.version}</version>
        </plugin>
      </plugins>
    </pluginManagement>
    <extensions>
      <extension>
        <groupId>org.apache.maven.wagon</groupId>
        <artifactId>wagon-ssh-external</artifactId>
        <version>${wagon-ssh-external.version}</version>
      </extension>
      <extension>
        <groupId>kr.motd.maven</groupId>
        <artifactId>os-maven-plugin</artifactId>
        <version>${os-maven-plugin.version}</version>
      </extension>
    </extensions>
  </build>

  <profiles>
    <profile>
      <id>jdk11</id>
      <activation>
        <jdk>[11,)</jdk>
      </activation>
      <properties>
        <!-- prevents silent NoSuchMethodErrors that happen at runtime on Java 8 -->
        <!-- see https://github.com/apache/pulsar/issues/8445 -->
        <maven.compiler.release>${maven.compiler.target}</maven.compiler.release>
        <!-- required for running tests on JDK11+ -->
        <test.additional.args> --add-opens java.base/jdk.internal.loader=ALL-UNNAMED </test.additional.args>
      </properties>
      <build>
        <pluginManagement>
          <plugins>
            <plugin>
              <artifactId>maven-compiler-plugin</artifactId>
              <configuration>
                <!-- for some reason, setting maven.compiler.release property alone doesn't work -->
                <release>${maven.compiler.release}</release>
              </configuration>
            </plugin>
          </plugins>
        </pluginManagement>
      </build>
    </profile>
    <profile>
      <id>coverage</id>
      <build>
        <plugins>
          <plugin>
            <groupId>org.jacoco</groupId>
            <artifactId>jacoco-maven-plugin</artifactId>
            <version>${jacoco-maven-plugin.version}</version>
            <executions>
              <execution>
                <id>pre-unit-test</id>
                <goals>
                  <goal>prepare-agent</goal>
                </goals>
              </execution>
              <execution>
                <id>post-test</id>
                <phase>test</phase>
                <goals>
                  <goal>report</goal>
                </goals>
                <configuration>
                  <outputDirectory>target/report</outputDirectory>
                </configuration>
              </execution>
            </executions>
          </plugin>
        </plugins>
      </build>
      <reporting>
        <plugins>
          <plugin>
            <groupId>org.apache.maven.plugins</groupId>
            <artifactId>maven-checkstyle-plugin</artifactId>
            <configuration>
              <configLocation>${pulsar.basedir}/buildtools/src/main/resources/pulsar/checkstyle.xml</configLocation>
              <suppressionsLocation>${pulsar.basedir}/buildtools/src/main/resources/pulsar/suppressions.xml</suppressionsLocation>
              <encoding>UTF-8</encoding>
              <excludes>**/proto/*</excludes>
            </configuration>
          </plugin>
          <plugin>
            <artifactId>maven-javadoc-plugin</artifactId>
            <configuration>
              <doclint>none</doclint>
            </configuration>
          </plugin>
          <plugin>
            <groupId>org.jacoco</groupId>
            <artifactId>jacoco-maven-plugin</artifactId>
            <reportSets>
              <reportSet>
                <reports>
                  <report>report</report>
                </reports>
              </reportSet>
            </reportSets>
          </plugin>
        </plugins>
      </reporting>
    </profile>
    <profile>
      <id>docker</id>
      <modules>
        <module>docker</module>
        <module>tests</module>
      </modules>
    </profile>

    <profile>
      <!-- Checks style and licensing requirements. This is a good
           idea to run for contributions and for the release process. While it would
           be nice to run always these plugins can considerably slow the build and have
           proven to create unstable builds in our multi-module project and when building
           using multiple threads. The stability issues seen with Checkstyle in multi-module
           builds include false-positives and false negatives. -->
      <id>contrib-check</id>
         <build>
            <plugins>
                <plugin>
                    <groupId>org.apache.rat</groupId>
                    <artifactId>apache-rat-plugin</artifactId>
                    <executions>
                      <execution>
                          <goals>
                              <goal>check</goal>
                          </goals>
                          <phase>verify</phase>
                      </execution>
                   </executions>
                </plugin>
                <plugin>
                    <groupId>org.apache.maven.plugins</groupId>
                    <artifactId>maven-checkstyle-plugin</artifactId>
                    <executions>
                       <execution>
                          <id>check-style</id>
                          <phase>verify</phase>
                         <configuration>
                           <configLocation>${pulsar.basedir}/buildtools/src/main/resources/pulsar/checkstyle.xml</configLocation>
                           <suppressionsLocation>${pulsar.basedir}/buildtools/src/main/resources/pulsar/suppressions.xml</suppressionsLocation>
                           <encoding>UTF-8</encoding>
                           <excludes>**/proto/*</excludes>
                         </configuration>
                          <goals>
                             <goal>check</goal>
                          </goals>
                       </execution>
                    </executions>
                </plugin>
             </plugins>
         </build>
    </profile>

    <profile>
      <id>windows</id>
      <activation>
        <os>
          <family>Windows</family>
        </os>
      </activation>
      <properties>
        <rename.netty.native.libs>rename-netty-native-libs.cmd</rename.netty.native.libs>
      </properties>

    </profile>
    <!-- Primary Module profile -->
    <profile>
      <id>main</id>
      <activation>
        <!-- always activate this profile by default. Use "-main" or "!main" in the "-P" parameter to exclude it -->
        <!-- for example use "-Pcore-modules,-main" to activate the core-modules profile -->
        <property>
          <name>disableMainProfile</name>
          <!-- always active unless true is passed as a value -->
          <value>!true</value>
        </property>
      </activation>
      <modules>
        <module>buildtools</module>
        <module>testmocks</module>
        <module>managed-ledger</module>
        <module>tiered-storage</module>
        <module>pulsar-common</module>
        <module>pulsar-broker-common</module>
        <module>pulsar-broker</module>
        <module>pulsar-broker-shaded</module>
        <module>pulsar-client-api</module>
        <module>pulsar-client</module>
        <module>pulsar-client-shaded</module>
        <module>pulsar-client-1x-base</module>
        <module>pulsar-client-admin-api</module>
        <module>pulsar-client-admin</module>
        <module>pulsar-client-admin-shaded</module>
        <module>pulsar-client-tools</module>
        <module>pulsar-client-tools-test</module>
        <module>pulsar-client-all</module>
        <module>pulsar-websocket</module>
        <module>pulsar-proxy</module>
        <module>pulsar-zookeeper-utils</module>
        <module>pulsar-testclient</module>
        <module>pulsar-broker-auth-athenz</module>
        <module>pulsar-client-auth-athenz</module>
        <module>pulsar-sql</module>
        <module>pulsar-broker-auth-sasl</module>
        <module>pulsar-client-auth-sasl</module>
        <module>pulsar-config-validation</module>

        <module>structured-event-log</module>

        <!-- transaction related modules -->
        <module>pulsar-transaction</module>

        <!-- functions-related modules -->
        <module>pulsar-functions</module>

        <!-- connector-related modules -->
        <module>pulsar-io</module>

        <!-- kafka connect avro converter shaded, because version mismatch    -->
        <module>kafka-connect-avro-converter-shaded</module>

        <!-- Bouncy Castle Provider loaders-->
        <module>bouncy-castle</module>

        <module>pulsar-client-messagecrypto-bc</module>

        <module>pulsar-metadata</module>
        <module>jclouds-shaded</module>

        <!-- package management releated modules (begin) -->
        <module>pulsar-package-management</module>
        <!-- package management releated modules (end) -->

        <!-- all these 3 modules should be put at the end in this exact sequence -->
        <module>distribution</module>
        <module>docker</module>
        <module>tests</module>
      </modules>
    </profile>

    <!-- core profile focused of pulsar java modules -->
    <profile>
      <id>core-modules</id>
      <properties>
        <skipSourceReleaseAssembly>true</skipSourceReleaseAssembly>
      </properties>
      <modules>
        <module>buildtools</module>
        <module>testmocks</module>
        <module>managed-ledger</module>
        <module>pulsar-common</module>
        <module>pulsar-broker-common</module>
        <module>pulsar-broker</module>
        <module>pulsar-client-api</module>
        <module>pulsar-client</module>
        <module>pulsar-client-admin-api</module>
        <module>pulsar-client-admin</module>
        <module>pulsar-client-tools</module>
        <module>pulsar-client-tools-test</module>
        <module>pulsar-websocket</module>
        <module>pulsar-proxy</module>
        <module>pulsar-zookeeper-utils</module>
        <module>pulsar-testclient</module>
        <module>pulsar-broker-auth-sasl</module>
        <module>pulsar-client-auth-sasl</module>
        <module>pulsar-config-validation</module>

        <!-- transaction related modules -->
        <module>pulsar-transaction</module>

        <!-- functions-related modules -->
        <module>pulsar-functions</module>

        <!-- connector-related modules -->
        <module>pulsar-io</module>

        <!-- Bouncy Castle Provider loaders-->
        <module>bouncy-castle</module>

        <module>pulsar-client-messagecrypto-bc</module>

        <!-- all these modules should be put at the end in this exact sequence -->
        <module>distribution</module>
        <module>pulsar-metadata</module>

        <!-- package management releated modules (begin) -->
        <module>pulsar-package-management</module>
        <!-- package management releated modules (end) -->
      </modules>
    </profile>

    <!--
         Configure Google Error Prone static code analyser, http://errorprone.info

         consists of 3 maven profiles: errorprone, errorprone-jdk8 and errorprone-jdk11

         usage:
         activate profiles "errorprone" and either "errorprone-jdk8" or "errorprone-jdk11"
         depending on the JVM version

         It is required to add "lombok.addJavaxGeneratedAnnotation = true" to lombok.config
         temporarily before running the analysis.

         usage example:
         echo lombok.addJavaxGeneratedAnnotation=true >> lombok.config
         mvn -Perrorprone,errorprone-jdk11,main compile

         Revisiting warnings and errors is possible in IntelliJ after activating
         errorprone, errorprone-jdk11 and main in "Maven->Profiles" and choosing
         "Build->Rebuild Project"
         Compiling all Pulsar projects in IntelliJ requires some manual tweaks to get the
         shaded projects to pass compilation. In some cases, it's better to mark the project
         ignored in IntelliJ by right clicking the project in IntelliJ's maven view and
         choosing "Ignore Projects". After "Reload All Maven Projects" and a rebuild, it might
         be possible to proceed compiling the remaining projects.
    -->
    <profile>
      <id>errorprone</id>
      <build>
        <plugins>
          <plugin>
            <groupId>org.apache.maven.plugins</groupId>
            <artifactId>maven-compiler-plugin</artifactId>
            <configuration>
              <fork>true</fork>
              <meminitial>128m</meminitial>
              <maxmem>1024m</maxmem>
              <optimize>false</optimize>
              <compilerArgs combine.children="append">
                <arg>-XDcompilePolicy=simple</arg>
                <arg>-Xlint:-options</arg>
                <!-- configure Error Prone . Disable some checks that crash the compiler or are annoying -->
                <!-- the following argument must be kept on one line when building with JDK8 -->
                <arg>-Xplugin:ErrorProne -XepExcludedPaths:.*/target/generated-sources/.* -XepDisableWarningsInGeneratedCode -Xep:UnusedVariable:OFF -Xep:FallThrough:OFF -Xep:OverrideThrowableToString:OFF -Xep:UnusedMethod:OFF -Xep:StringSplitter:OFF -Xep:CanonicalDuration:OFF ${errorprone.arguments.jdk11}</arg>
              </compilerArgs>
              <annotationProcessorPaths combine.children="append">
                <path>
                  <groupId>com.google.errorprone</groupId>
                  <artifactId>error_prone_core</artifactId>
                  <version>${errorprone.version}</version>
                </path>
                <path>
                  <groupId>org.mockito</groupId>
                  <artifactId>mockito-errorprone</artifactId>
                  <version>${mockito.version}</version>
                </path>
              </annotationProcessorPaths>
            </configuration>
          </plugin>
        </plugins>
      </build>
    </profile>
    <!-- running errorprone on JDK 8 requires special javac configuration -->
    <profile>
      <id>errorprone-jdk8</id>
      <build>
        <plugins>
          <plugin>
            <groupId>org.apache.maven.plugins</groupId>
            <artifactId>maven-compiler-plugin</artifactId>
            <configuration>
              <compilerArgs combine.children="append">
                <arg>
                  -J-Xbootclasspath/p:${settings.localRepository}/com/google/errorprone/javac/${errorprone.javac.version}/javac-${errorprone.javac.version}.jar</arg>
              </compilerArgs>
              <annotationProcessorPaths combine.children="append">
                <path>
                  <groupId>com.google.errorprone</groupId>
                  <artifactId>javac</artifactId>
                  <version>${errorprone.javac.version}</version>
                </path>
              </annotationProcessorPaths>
            </configuration>
          </plugin>
        </plugins>
      </build>
    </profile>
    <profile>
      <id>errorprone-jdk11</id>
      <properties>
        <!-- pass the additional properties to -Xplugin:ErrorProne argument defined in errorprone profile -->
        <!-- change configuration of slf4j checks to be more permissive -->
        <errorprone.arguments.jdk11>-Xep:Slf4jDoNotLogMessageOfExceptionExplicitly:WARN -Xep:Slf4jSignOnlyFormat:WARN -Xep:Slf4jFormatShouldBeConst:WARN -Xep:Slf4jLoggerShouldBePrivate:WARN -Xep:Slf4jLoggerShouldBeNonStatic:OFF</errorprone.arguments.jdk11>
      </properties>
      <build>
        <plugins>
          <plugin>
            <groupId>org.apache.maven.plugins</groupId>
            <artifactId>maven-compiler-plugin</artifactId>
            <configuration>
              <annotationProcessorPaths combine.children="append">
                <!-- add https://github.com/KengoTODA/errorprone-slf4j Error Prone plugin -->
                <!-- detects slf4j misusage. Doesn't run on Java 8, so this is why it's in the errorprone-jdk11 profile -->
                <path>
                  <groupId>jp.skypencil.errorprone.slf4j</groupId>
                  <artifactId>errorprone-slf4j</artifactId>
                  <version>${errorprone-slf4j.version}</version>
                </path>
              </annotationProcessorPaths>
            </configuration>
          </plugin>
        </plugins>
      </build>
    </profile>
    <profile>
      <id>integrationTests</id>
      <modules>
        <module>tests</module>
      </modules>
    </profile>
    <profile>
      <id>skip-all</id>
      <properties>
        <maven.main.skip>true</maven.main.skip>
        <maven.test.skip>true</maven.test.skip>
        <skipSourceReleaseAssembly>true</skipSourceReleaseAssembly>
        <skipBuildDistribution>true</skipBuildDistribution>
        <spotbugs.skip>true</spotbugs.skip>
        <license.skip>true</license.skip>
        <rat.skip>true</rat.skip>
        <assembly.skipAssembly>true</assembly.skipAssembly>
        <shadePluginPhase>none</shadePluginPhase>
        <narPluginPhase>none</narPluginPhase>
        <skipDocker>true</skipDocker>
      </properties>
      <build>
        <plugins>
          <plugin>
            <groupId>org.apache.maven.plugins</groupId>
            <artifactId>maven-compiler-plugin</artifactId>
            <executions>
              <execution>
                <id>default-testCompile</id>
                <goals>
                  <goal>testCompile</goal>
                </goals>
                <phase>none</phase>
              </execution>
            </executions>
          </plugin>
          <plugin>
            <groupId>org.apache.maven.plugins</groupId>
            <artifactId>maven-surefire-plugin</artifactId>
            <executions>
              <execution>
                <id>default-test</id>
                <goals>
                  <goal>test</goal>
                </goals>
                <phase>none</phase>
              </execution>
            </executions>
          </plugin>
        </plugins>
      </build>
    </profile>
    <profile>
      <id>owasp-dependency-check</id>
      <build>
        <plugins>
          <plugin>
            <groupId>org.owasp</groupId>
            <artifactId>dependency-check-maven</artifactId>
            <version>${dependency-check-maven.version}</version>
            <configuration>
              <suppressionFiles>
                <suppressionFile>${pulsar.basedir}/src/owasp-dependency-check-false-positives.xml</suppressionFile>
                <suppressionFile>${pulsar.basedir}/src/owasp-dependency-check-suppressions.xml</suppressionFile>
              </suppressionFiles>
              <msbuildAnalyzerEnabled>false</msbuildAnalyzerEnabled>
              <nodeAnalyzerEnabled>false</nodeAnalyzerEnabled>
              <yarnAuditAnalyzerEnabled>false</yarnAuditAnalyzerEnabled>
              <pyDistributionAnalyzerEnabled>false</pyDistributionAnalyzerEnabled>
              <pyPackageAnalyzerEnabled>false</pyPackageAnalyzerEnabled>
              <pipAnalyzerEnabled>false</pipAnalyzerEnabled>
              <pipfileAnalyzerEnabled>false</pipfileAnalyzerEnabled>
              <retireJsAnalyzerEnabled>false</retireJsAnalyzerEnabled>
              <msbuildAnalyzerEnabled>false</msbuildAnalyzerEnabled>
              <mixAuditAnalyzerEnabled>false</mixAuditAnalyzerEnabled>
              <nugetconfAnalyzerEnabled>false</nugetconfAnalyzerEnabled>
              <assemblyAnalyzerEnabled>false</assemblyAnalyzerEnabled>
            </configuration>
            <executions>
              <execution>
                <goals>
                  <goal>aggregate</goal>
                </goals>
              </execution>
            </executions>
          </plugin>
        </plugins>
      </build>
      <reporting>
        <plugins>
          <plugin>
            <groupId>org.owasp</groupId>
            <artifactId>dependency-check-maven</artifactId>
            <version>${dependency-check-maven.version}</version>
            <reportSets>
              <reportSet>
                <reports>
                  <report>aggregate</report>
                </reports>
              </reportSet>
            </reportSets>
          </plugin>
        </plugins>
      </reporting>
    </profile>
    <profile>
      <id>mac-apple-silicon</id>
      <activation>
        <os>
          <family>mac</family>
          <arch>aarch64</arch>
        </os>
      </activation>
      <properties>
        <os.detected.classifier>osx-x86_64</os.detected.classifier>
      </properties>
    </profile>
  </profiles>

  <repositories>
    <repository>
      <id>central</id>
      <layout>default</layout>
      <url>https://repo1.maven.org/maven2</url>
      <snapshots>
        <enabled>false</enabled>
      </snapshots>
    </repository>
    <repository>
      <id>confluent</id>
      <url>https://packages.confluent.io/maven/</url>
      <snapshots>
        <enabled>false</enabled>
      </snapshots>
    </repository>
    <repository>
      <id>maven.restlet.org</id>
      <name>maven.restlet.org</name>
      <url>https://maven.restlet.talend.com</url>
      <snapshots>
        <enabled>false</enabled>
      </snapshots>
    </repository>
  </repositories>

</project><|MERGE_RESOLUTION|>--- conflicted
+++ resolved
@@ -203,11 +203,8 @@
     <cron-utils.version>9.1.3</cron-utils.version>
     <spring-context.version>5.3.1</spring-context.version>
     <apache-http-client.version>4.5.13</apache-http-client.version>
-<<<<<<< HEAD
     <jetcd.version>0.5.11</jetcd.version>
-=======
     <snakeyaml.version>1.30</snakeyaml.version>
->>>>>>> b0c72596
 
     <!-- test dependencies -->
     <cassandra.version>3.6.0</cassandra.version>
