<?xml version="1.0" encoding="UTF-8"?>
<!--

    Licensed to the Apache Software Foundation (ASF) under one
    or more contributor license agreements.  See the NOTICE file
    distributed with this work for additional information
    regarding copyright ownership.  The ASF licenses this file
    to you under the Apache License, Version 2.0 (the
    "License"); you may not use this file except in compliance
    with the License.  You may obtain a copy of the License at

      http://www.apache.org/licenses/LICENSE-2.0

    Unless required by applicable law or agreed to in writing,
    software distributed under the License is distributed on an
    "AS IS" BASIS, WITHOUT WARRANTIES OR CONDITIONS OF ANY
    KIND, either express or implied.  See the License for the
    specific language governing permissions and limitations
    under the License.

-->
<project xmlns="http://maven.apache.org/POM/4.0.0" xmlns:xsi="http://www.w3.org/2001/XMLSchema-instance"
  xsi:schemaLocation="http://maven.apache.org/POM/4.0.0 http://maven.apache.org/xsd/maven-4.0.0.xsd">
  <modelVersion>4.0.0</modelVersion>
  <packaging>pom</packaging>
  <parent>
    <groupId>org.apache</groupId>
    <artifactId>apache</artifactId>
    <version>18</version>
  </parent>

  <groupId>org.apache.pulsar</groupId>
  <artifactId>pulsar</artifactId>

  <version>2.7.0-SNAPSHOT</version>

  <name>Pulsar</name>
  <description>Pulsar is a distributed pub-sub messaging platform with a very
flexible messaging model and an intuitive client API.</description>
  <url>https://github.com/apache/pulsar</url>

  <organization>
    <name>Apache Software Foundation</name>
    <url>http://www.apache.org/</url>
  </organization>
  <inceptionYear>2017</inceptionYear>

  <developers>
    <developer>
      <organization>Apache Pulsar developers</organization>
      <organizationUrl>http://pulsar.apache.org/</organizationUrl>
    </developer>
  </developers>

  <licenses>
    <license>
      <name>Apache License, Version 2.0</name>
      <url>https://www.apache.org/licenses/LICENSE-2.0.txt</url>
      <distribution>repo</distribution>
    </license>
  </licenses>

  <scm>
    <url>https://github.com/apache/pulsar</url>
    <connection>scm:git:https://github.com/apache/pulsar.git</connection>
    <developerConnection>scm:git:ssh://git@github.com:apache/pulsar.git</developerConnection>
  </scm>

  <ciManagement>
    <system>Travis</system>
    <url>https://travis-ci.org/apache/pulsar</url>
  </ciManagement>

  <issueManagement>
    <system>Github</system>
    <url>https://github.com/apache/pulsar/issues</url>
  </issueManagement>

  <properties>
    <!--config keys to congiure test selection -->
    <include>*</include>
    <exclude/>
    <groups/>
    <excludedGroups/>

    <project.build.sourceEncoding>UTF-8</project.build.sourceEncoding>
    <project.reporting.outputEncoding>UTF-8</project.reporting.outputEncoding>
    <redirectTestOutputToFile>true</redirectTestOutputToFile>
    <testReuseFork>true</testReuseFork>
    <testForkCount>4</testForkCount>
    <testRealAWS>false</testRealAWS>
    <testRetryCount>1</testRetryCount>
    <docker.organization>apachepulsar</docker.organization>

    <!-- pin the protobuf-shaded version to make the pulsar build friendly to intellij -->
    <pulsar.protobuf.shaded.version>2.1.0-incubating</pulsar.protobuf.shaded.version>

    <!-- apache commons -->
    <commons-compress.version>1.19</commons-compress.version>

    <bookkeeper.version>4.10.0</bookkeeper.version>
    <zookeeper.version>3.5.7</zookeeper.version>
    <netty.version>4.1.51.Final</netty.version>
    <netty-tc-native.version>2.0.30.Final</netty-tc-native.version>
    <storm.version>2.0.0</storm.version>
<<<<<<< HEAD
    <jetty.version>9.4.30.v20200611</jetty.version>
=======
    <jetty.version>9.4.31.v20200723</jetty.version>
>>>>>>> e4b12df2
    <jersey.version>2.31</jersey.version>
    <athenz.version>1.8.38</athenz.version>
    <prometheus.version>0.5.0</prometheus.version>
    <aspectj.version>1.9.2</aspectj.version>
    <vertx.version>3.5.3</vertx.version>
    <rocksdb.version>5.13.3</rocksdb.version>
    <slf4j.version>1.7.25</slf4j.version>
    <commons.collections.version>3.2.2</commons.collections.version>
    <log4j2.version>2.10.0</log4j2.version>
    <bouncycastle.version>1.64</bouncycastle.version>
    <bouncycastlefips.version>1.0.2</bouncycastlefips.version>
    <jackson.version>2.11.2</jackson.version>
    <jackson.databind.version>2.11.2</jackson.databind.version>
    <reflections.version>0.9.11</reflections.version>
    <swagger.version>1.5.21</swagger.version>
    <puppycrawl.checkstyle.version>6.19</puppycrawl.checkstyle.version>
    <dockerfile-maven.version>1.4.13</dockerfile-maven.version>
    <typetools.version>0.5.0</typetools.version>
    <protobuf2.version>2.4.1</protobuf2.version>
    <protobuf3.version>3.11.4</protobuf3.version>
    <protoc3.version>3.11.4</protoc3.version>
    <grpc.version>1.18.0</grpc.version>
    <protoc-gen-grpc-java.version>1.12.0</protoc-gen-grpc-java.version>
    <gson.version>2.8.2</gson.version>
    <sketches.version>0.8.3</sketches.version>
    <hbc-core.version>2.2.0</hbc-core.version>
    <cassandra-driver-core.version>3.6.0</cassandra-driver-core.version>
    <aerospike-client.version>4.4.8</aerospike-client.version>
    <kafka-client.version>2.3.0</kafka-client.version>
    <rabbitmq-client.version>5.1.1</rabbitmq-client.version>
    <aws-sdk.version>1.11.774</aws-sdk.version>
    <avro.version>1.9.1</avro.version>
    <joda.version>2.10.1</joda.version>
    <jclouds.version>2.2.1</jclouds.version>
    <sqlite-jdbc.version>3.8.11.2</sqlite-jdbc.version>
    <mysql-jdbc.version>8.0.11</mysql-jdbc.version>
    <postgresql-jdbc.version>42.2.12</postgresql-jdbc.version>
    <clickhouse-jdbc.version>0.2.4</clickhouse-jdbc.version>
    <mariadb-jdbc.version>2.6.0</mariadb-jdbc.version>
    <hdfs-offload-version3>3.2.0</hdfs-offload-version3>
    <org.eclipse.jetty-hdfs-offload>9.3.24.v20180605</org.eclipse.jetty-hdfs-offload>
    <elasticsearch.version>7.9.1</elasticsearch.version>
    <presto.version>332</presto.version>
    <flink.version>1.6.0</flink.version>
    <scala.binary.version>2.11</scala.binary.version>
    <debezium.version>1.0.0.Final</debezium.version>
    <jsonwebtoken.version>0.11.1</jsonwebtoken.version>
    <opencensus.version>0.18.0</opencensus.version>
    <hbase.version>2.3.0</hbase.version>
    <guava.version>25.1-jre</guava.version>
    <jcip.version>1.0</jcip.version>
    <prometheus-jmx.version>0.14.0</prometheus-jmx.version>
    <confluent.version>5.3.2</confluent.version>
    <kafka-avro-convert-jackson.version>1.9.13</kafka-avro-convert-jackson.version>
    <aircompressor.version>0.16</aircompressor.version>
    <asynchttpclient.version>2.12.1</asynchttpclient.version>
    <jcommander.version>1.48</jcommander.version>
    <commons-lang3.version>3.6</commons-lang3.version>
    <commons-configuration.version>1.10</commons-configuration.version>
    <commons-io.version>2.5</commons-io.version>
    <commons-codec.version>1.10</commons-codec.version>
    <javax.ws.rs-api.version>2.1</javax.ws.rs-api.version>
    <log4j.version>1.2.17</log4j.version>
    <hdrHistogram.version>2.1.9</hdrHistogram.version>
    <javax.servlet-api>3.1.0</javax.servlet-api>
    <caffeine.version>2.6.2</caffeine.version>
    <java-semver.version>0.9.0</java-semver.version>
    <hppc.version>0.7.3</hppc.version>
    <spark-streaming_2.10.version>2.1.0</spark-streaming_2.10.version>
    <assertj-core.version>3.11.1</assertj-core.version>
    <lombok.version>1.18.10</lombok.version>
    <javax.annotation-api.version>1.2</javax.annotation-api.version>
    <jaxb-api>2.3.1</jaxb-api>
    <javax.activation.version>1.2.0</javax.activation.version>
    <jna.version>4.2.0</jna.version>

    <!-- test dependencies -->
    <cassandra.version>3.6.0</cassandra.version>
    <disruptor.version>3.4.0</disruptor.version>
    <testcontainers.version>1.11.2</testcontainers.version>
    <kerby.version>1.1.1</kerby.version>
    <testng.version>6.14.3</testng.version>
    <mockito.version>2.28.2</mockito.version>
    <powermock.version>2.0.2</powermock.version>
    <javassist.version>3.25.0-GA</javassist.version>
    <failsafe.version>2.3.1</failsafe.version>
    <skyscreamer.version>1.5.0</skyscreamer.version>
    <confluent.version>5.2.2</confluent.version>
    <objenesis.version>3.1</objenesis.version>

    <!-- Plugin dependencies -->
    <protobuf-maven-plugin.version>0.6.1</protobuf-maven-plugin.version>
    <exec-maven-plugin.version>1.6.0</exec-maven-plugin.version>
    <aspectj-maven-plugin.version>1.11.1</aspectj-maven-plugin.version>
    <license-maven-plugin.version>3.0</license-maven-plugin.version>
    <maven-enforcer-plugin.version>3.0.0-M2</maven-enforcer-plugin.version>
    <maven-surefire-plugin.version>3.0.0-M3</maven-surefire-plugin.version>
    <maven-dependency-plugin.version>2.10</maven-dependency-plugin.version>
    <maven-clean-plugin.version>2.4.1</maven-clean-plugin.version>
    <maven-compiler-plugin.version>3.8.0</maven-compiler-plugin.version>
    <maven-shade-plugin>3.2.4</maven-shade-plugin>
    <maven-javadoc-plugin.version>2.10.3</maven-javadoc-plugin.version>
    <exec-maven-plugin.version>1.6.0</exec-maven-plugin.version>
    <maven-archiver.version>2.5</maven-archiver.version>
    <nifi-nar-maven-plugin.version>1.2.0</nifi-nar-maven-plugin.version>
    <maven-checkstyle-plugin.version>3.0.0</maven-checkstyle-plugin.version>
    <git-commit-id-plugin.version>3.0.0</git-commit-id-plugin.version>
    <wagon-ssh-external.version>2.10</wagon-ssh-external.version>
    <os-maven-plugin.version>1.4.1.Final</os-maven-plugin.version>
    <jacoco-maven-plugin.version>0.8.3</jacoco-maven-plugin.version>

    <!-- Used to configure rename.netty.native. Libs -->
    <rename.netty.native.libs>rename-netty-native-libs.sh</rename.netty.native.libs>
  </properties>

  <dependencyManagement>
    <dependencies>

      <dependency>
        <groupId>org.asynchttpclient</groupId>
        <artifactId>async-http-client</artifactId>
        <version>${asynchttpclient.version}</version>
        <exclusions>
          <exclusion>
            <groupId>io.netty</groupId>
            <artifactId>*</artifactId>
          </exclusion>
        </exclusions>
      </dependency>

      <dependency>
        <groupId>org.testng</groupId>
        <artifactId>testng</artifactId>
        <version>${testng.version}</version>
      </dependency>

      <dependency>
        <groupId>org.mockito</groupId>
        <artifactId>mockito-core</artifactId>
        <version>${mockito.version}</version>
      </dependency>

      <dependency>
        <groupId>org.powermock</groupId>
        <artifactId>powermock-api-mockito2</artifactId>
        <version>${powermock.version}</version>
      </dependency>

      <dependency>
        <groupId>org.powermock</groupId>
        <artifactId>powermock-module-testng</artifactId>
        <version>${powermock.version}</version>
      </dependency>

      <dependency>
        <groupId>org.apache.zookeeper</groupId>
        <artifactId>zookeeper</artifactId>
        <version>${zookeeper.version}</version>
        <exclusions>
          <exclusion>
            <artifactId>slf4j-log4j12</artifactId>
            <groupId>org.slf4j</groupId>
          </exclusion>
          <exclusion>
            <artifactId>log4j</artifactId>
            <groupId>log4j</groupId>
          </exclusion>
        </exclusions>
      </dependency>

      <dependency>
        <groupId>org.apache.zookeeper</groupId>
        <artifactId>zookeeper</artifactId>
        <classifier>tests</classifier>
        <version>${zookeeper.version}</version>
        <exclusions>
          <exclusion>
            <artifactId>slf4j-log4j12</artifactId>
            <groupId>org.slf4j</groupId>
          </exclusion>
          <exclusion>
            <artifactId>log4j</artifactId>
            <groupId>log4j</groupId>
          </exclusion>
        </exclusions>
      </dependency>

      <dependency>
        <groupId>org.apache.bookkeeper</groupId>
        <artifactId>bookkeeper-server</artifactId>
        <version>${bookkeeper.version}</version>
        <exclusions>
          <exclusion>
            <artifactId>slf4j-log4j12</artifactId>
            <groupId>org.slf4j</groupId>
          </exclusion>
          <exclusion>
            <artifactId>log4j</artifactId>
            <groupId>log4j</groupId>
          </exclusion>
          <exclusion>
            <groupId>org.jboss.netty</groupId>
            <artifactId>netty</artifactId>
          </exclusion>
          <!-- exclude all netty dependencies, use whatever pulsar is using -->
          <exclusion>
            <groupId>io.netty</groupId>
            <artifactId>netty-*</artifactId>
          </exclusion>
        </exclusions>
      </dependency>

      <dependency>
        <groupId>org.apache.bookkeeper</groupId>
        <artifactId>bookkeeper-common-allocator</artifactId>
        <version>${bookkeeper.version}</version>
      </dependency>

      <dependency>
        <groupId>org.apache.bookkeeper</groupId>
        <artifactId>bookkeeper-tools-framework</artifactId>
        <version>${bookkeeper.version}</version>
      </dependency>

      <!-- reflection libs -->
      <dependency>
        <groupId>org.reflections</groupId>
        <artifactId>reflections</artifactId>
        <version>${reflections.version}</version>
      </dependency>

      <!-- exclude the grpc version from bookkeeper and use the one defined here -->
      <dependency>
        <groupId>org.apache.bookkeeper</groupId>
        <artifactId>stream-storage-java-client</artifactId>
        <version>${bookkeeper.version}</version>
        <exclusions>
          <exclusion>
            <groupId>io.grpc</groupId>
            <artifactId>grpc-all</artifactId>
          </exclusion>
        </exclusions>
      </dependency>

      <!-- exclude the grpc version from bookkeeper and use the one defined here -->
      <dependency>
        <groupId>org.apache.bookkeeper</groupId>
        <artifactId>stream-storage-server</artifactId>
        <version>${bookkeeper.version}</version>
        <exclusions>
          <exclusion>
            <groupId>io.grpc</groupId>
            <artifactId>grpc-all</artifactId>
          </exclusion>
        </exclusions>
      </dependency>

      <dependency>
        <groupId>org.apache.bookkeeper</groupId>
        <artifactId>bookkeeper-common</artifactId>
        <version>${bookkeeper.version}</version>
      </dependency>

      <dependency>
        <groupId>org.apache.bookkeeper.stats</groupId>
        <artifactId>bookkeeper-stats-api</artifactId>
        <version>${bookkeeper.version}</version>
      </dependency>

      <dependency>
        <groupId>org.apache.bookkeeper.stats</groupId>
        <artifactId>datasketches-metrics-provider</artifactId>
        <version>${bookkeeper.version}</version>
        <exclusions>
          <exclusion>
            <artifactId>slf4j-log4j12</artifactId>
            <groupId>org.slf4j</groupId>
          </exclusion>
        </exclusions>
      </dependency>

      <dependency>
        <groupId>org.apache.bookkeeper.stats</groupId>
        <artifactId>prometheus-metrics-provider</artifactId>
        <version>${bookkeeper.version}</version>
      </dependency>

      <dependency>
        <groupId>org.rocksdb</groupId>
        <artifactId>rocksdbjni</artifactId>
        <version>${rocksdb.version}</version>
      </dependency>

      <dependency>
        <groupId>org.eclipse.jetty</groupId>
        <artifactId>jetty-server</artifactId>
        <version>${jetty.version}</version>
      </dependency>

      <dependency>
        <groupId>org.eclipse.jetty</groupId>
        <artifactId>jetty-servlet</artifactId>
        <version>${jetty.version}</version>
      </dependency>

      <dependency>
        <groupId>org.eclipse.jetty</groupId>
        <artifactId>jetty-servlets</artifactId>
        <version>${jetty.version}</version>
      </dependency>

      <dependency>
        <groupId>org.eclipse.jetty</groupId>
        <artifactId>jetty-proxy</artifactId>
        <version>${jetty.version}</version>
      </dependency>

      <dependency>
        <groupId>org.eclipse.jetty</groupId>
        <artifactId>jetty-util</artifactId>
        <version>${jetty.version}</version>
      </dependency>
      
      <dependency>
        <groupId>io.netty</groupId>
        <artifactId>netty-bom</artifactId>
        <version>${netty.version}</version>
        <type>pom</type>
        <scope>import</scope>
      </dependency>

      <dependency>
        <groupId>io.netty</groupId>
        <artifactId>netty-tcnative-boringssl-static</artifactId>
        <version>${netty-tc-native.version}</version>
      </dependency>

      <dependency>
        <groupId>com.beust</groupId>
        <artifactId>jcommander</artifactId>
        <version>${jcommander.version}</version>
      </dependency>

      <dependency>
        <groupId>com.google.guava</groupId>
        <artifactId>guava</artifactId>
        <version>${guava.version}</version>
      </dependency>

      <dependency>
        <groupId>org.apache.commons</groupId>
        <artifactId>commons-lang3</artifactId>
        <version>${commons-lang3.version}</version>
      </dependency>

      <dependency>
        <groupId>org.apache.commons</groupId>
        <artifactId>commons-compress</artifactId>
        <version>${commons-compress.version}</version>
      </dependency>

      <dependency>
        <groupId>commons-configuration</groupId>
        <artifactId>commons-configuration</artifactId>
        <version>${commons-configuration.version}</version>
      </dependency>

      <dependency>
        <groupId>commons-io</groupId>
        <artifactId>commons-io</artifactId>
        <version>${commons-io.version}</version>
      </dependency>

      <dependency>
        <groupId>org.slf4j</groupId>
        <artifactId>slf4j-api</artifactId>
        <version>${slf4j.version}</version>
      </dependency>

      <dependency>
        <groupId>org.slf4j</groupId>
        <artifactId>slf4j-simple</artifactId>
        <version>${slf4j.version}</version>
      </dependency>

      <dependency>
        <groupId>org.slf4j</groupId>
        <artifactId>jul-to-slf4j</artifactId>
        <version>${slf4j.version}</version>
      </dependency>

      <dependency>
        <groupId>org.slf4j</groupId>
        <artifactId>jcl-over-slf4j</artifactId>
        <version>${slf4j.version}</version>
      </dependency>

      <dependency>
        <groupId>org.apache.logging.log4j</groupId>
        <artifactId>log4j-api</artifactId>
        <version>${log4j2.version}</version>
      </dependency>

      <dependency>
        <groupId>org.apache.logging.log4j</groupId>
        <artifactId>log4j-core</artifactId>
        <version>${log4j2.version}</version>
      </dependency>

      <dependency>
        <groupId>org.apache.logging.log4j</groupId>
        <artifactId>log4j-slf4j-impl</artifactId>
        <version>${log4j2.version}</version>
      </dependency>

      <dependency>
        <groupId>org.apache.logging.log4j</groupId>
        <artifactId>log4j-web</artifactId>
        <version>${log4j2.version}</version>
      </dependency>

      <dependency>
        <groupId>org.apache.logging.log4j</groupId>
        <artifactId>log4j-api</artifactId>
        <type>test-jar</type>
        <version>${log4j2.version}</version>
      </dependency>

      <dependency>
        <groupId>org.apache.logging.log4j</groupId>
        <artifactId>log4j-core</artifactId>
        <type>test-jar</type>
        <version>${log4j2.version}</version>
      </dependency>

      <dependency>
        <groupId>commons-codec</groupId>
        <artifactId>commons-codec</artifactId>
        <version>${commons-codec.version}</version>
      </dependency>

      <dependency>
        <groupId>org.glassfish.jersey.core</groupId>
        <artifactId>jersey-server</artifactId>
        <version>${jersey.version}</version>
      </dependency>

      <dependency>
        <groupId>org.glassfish.jersey.core</groupId>
        <artifactId>jersey-client</artifactId>
        <version>${jersey.version}</version>
      </dependency>

      <dependency>
        <groupId>org.glassfish.jersey.inject</groupId>
        <artifactId>jersey-hk2</artifactId>
        <version>${jersey.version}</version>
      </dependency>

      <dependency>
        <groupId>org.glassfish.jersey.containers</groupId>
        <artifactId>jersey-container-servlet-core</artifactId>
        <version>${jersey.version}</version>
      </dependency>

      <dependency>
        <groupId>org.glassfish.jersey.containers</groupId>
        <artifactId>jersey-container-servlet</artifactId>
        <version>${jersey.version}</version>
      </dependency>

      <dependency>
        <groupId>javax.ws.rs</groupId>
        <artifactId>javax.ws.rs-api</artifactId>
        <version>${javax.ws.rs-api.version}</version>
      </dependency>

      <dependency>
        <groupId>org.glassfish.jersey.media</groupId>
        <artifactId>jersey-media-json-jackson</artifactId>
        <version>${jersey.version}</version>
      </dependency>

      <dependency>
        <groupId>org.glassfish.jersey.media</groupId>
        <artifactId>jersey-media-multipart</artifactId>
        <version>${jersey.version}</version>
      </dependency>

      <dependency>
        <groupId>net.java.dev.jna</groupId>
        <artifactId>jna</artifactId>
        <version>${jna.version}</version>
      </dependency>
      
      <dependency>
        <groupId>com.fasterxml.jackson</groupId>
        <artifactId>jackson-bom</artifactId>
        <version>${jackson.version}</version>
        <type>pom</type>
        <scope>import</scope>
      </dependency>

      <dependency>
        <artifactId>log4j</artifactId>
        <groupId>log4j</groupId>
        <version>${log4j.version}</version>
        <exclusions>
          <exclusion>
            <groupId>com.sun.jmx</groupId>
            <artifactId>jmxri</artifactId>
          </exclusion>
        </exclusions>
      </dependency>

      <dependency>
        <groupId>org.hdrhistogram</groupId>
        <artifactId>HdrHistogram</artifactId>
        <version>${hdrHistogram.version}</version>
      </dependency>

      <dependency>
        <groupId>io.swagger</groupId>
        <artifactId>swagger-core</artifactId>
        <version>${swagger.version}</version>
      </dependency>

      <dependency>
        <groupId>io.swagger</groupId>
        <artifactId>swagger-annotations</artifactId>
        <version>${swagger.version}</version>
      </dependency>

      <dependency>
        <groupId>javax.servlet</groupId>
        <artifactId>javax.servlet-api</artifactId>
        <version>${javax.servlet-api}</version>
      </dependency>

      <dependency>
        <groupId>com.github.ben-manes.caffeine</groupId>
        <artifactId>caffeine</artifactId>
        <version>${caffeine.version}</version>
      </dependency>

      <dependency>
        <groupId>com.yahoo.athenz</groupId>
        <artifactId>athenz-zts-java-client</artifactId>
        <version>${athenz.version}</version>
      </dependency>

      <dependency>
        <groupId>com.yahoo.athenz</groupId>
        <artifactId>athenz-zpe-java-client</artifactId>
        <version>${athenz.version}</version>
      </dependency>

      <dependency>
        <groupId>com.github.zafarkhaja</groupId>
        <artifactId>java-semver</artifactId>
        <version>${java-semver.version}</version>
      </dependency>

      <dependency>
        <groupId>io.prometheus</groupId>
        <artifactId>simpleclient</artifactId>
        <version>${prometheus.version}</version>
      </dependency>

      <dependency>
        <groupId>io.prometheus</groupId>
        <artifactId>simpleclient_hotspot</artifactId>
        <version>${prometheus.version}</version>
      </dependency>

      <dependency>
        <groupId>io.prometheus</groupId>
        <artifactId>simpleclient_log4j2</artifactId>
        <version>${prometheus.version}</version>
      </dependency>

      <dependency>
        <groupId>io.prometheus</groupId>
        <artifactId>simpleclient_servlet</artifactId>
        <version>${prometheus.version}</version>
      </dependency>

      <dependency>
        <groupId>io.prometheus</groupId>
        <artifactId>simpleclient_jetty</artifactId>
        <version>${prometheus.version}</version>
      </dependency>

      <dependency>
        <groupId>io.prometheus</groupId>
        <artifactId>simpleclient_caffeine</artifactId>
        <version>${prometheus.version}</version>
      </dependency>

      <dependency>
        <groupId>com.carrotsearch</groupId>
        <artifactId>hppc</artifactId>
        <version>${hppc.version}</version>
      </dependency>

      <dependency>
        <groupId>org.apache.spark</groupId>
        <artifactId>spark-streaming_2.10</artifactId>
        <version>${spark-streaming_2.10.version}</version>
        <exclusions>
          <exclusion>
            <groupId>com.google.guava</groupId>
            <artifactId>guava</artifactId>
          </exclusion>
          <exclusion>
            <groupId>io.netty</groupId>
            <artifactId>netty-codec-http</artifactId>
          </exclusion>
          <exclusion>
            <groupId>io.netty</groupId>
            <artifactId>netty-transport-native-epoll</artifactId>
          </exclusion>
          <exclusion>
            <groupId>io.netty</groupId>
            <artifactId>netty</artifactId>
          </exclusion>
          <exclusion>
            <groupId>io.netty</groupId>
            <artifactId>netty-all</artifactId>
          </exclusion>
        </exclusions>
      </dependency>

      <dependency>
        <groupId>io.jsonwebtoken</groupId>
        <artifactId>jjwt-api</artifactId>
        <version>${jsonwebtoken.version}</version>
      </dependency>
      <dependency>
        <groupId>io.jsonwebtoken</groupId>
        <artifactId>jjwt-impl</artifactId>
        <version>${jsonwebtoken.version}</version>
      </dependency>
      <dependency>
        <groupId>io.jsonwebtoken</groupId>
        <artifactId>jjwt-jackson</artifactId>
        <version>${jsonwebtoken.version}</version>
      </dependency>

      <dependency>
        <groupId>org.aspectj</groupId>
        <artifactId>aspectjrt</artifactId>
        <version>${aspectj.version}</version>
      </dependency>

      <dependency>
        <groupId>org.aspectj</groupId>
        <artifactId>aspectjweaver</artifactId>
        <version>${aspectj.version}</version>
      </dependency>

      <dependency>
        <groupId>net.jodah</groupId>
        <artifactId>typetools</artifactId>
        <version>${typetools.version}</version>
      </dependency>

      <dependency>
        <groupId>io.grpc</groupId>
        <artifactId>grpc-all</artifactId>
        <version>${grpc.version}</version>
        <exclusions>
          <exclusion>
            <groupId>io.grpc</groupId>
            <artifactId>grpc-testing</artifactId>
          </exclusion>
        </exclusions>
      </dependency>

      <dependency>
        <groupId>io.grpc</groupId>
        <artifactId>grpc-core</artifactId>
        <version>${grpc.version}</version>
      </dependency>

      <dependency>
        <groupId>io.grpc</groupId>
        <artifactId>grpc-stub</artifactId>
        <version>${grpc.version}</version>
      </dependency>

      <dependency>
        <groupId>io.grpc</groupId>
        <artifactId>grpc-protobuf-lite</artifactId>
        <version>${grpc.version}</version>
      </dependency>

      <dependency>
        <groupId>com.google.code.gson</groupId>
        <artifactId>gson</artifactId>
        <version>${gson.version}</version>
      </dependency>

      <dependency>
        <groupId>com.yahoo.datasketches</groupId>
        <artifactId>sketches-core</artifactId>
        <version>${sketches.version}</version>
      </dependency>

      <dependency>
        <groupId>com.amazonaws</groupId>
        <artifactId>aws-java-sdk-bom</artifactId>
        <version>${aws-sdk.version}</version>
        <type>pom</type>
        <scope>import</scope>
      </dependency>

      <dependency>
        <groupId>org.apache.distributedlog</groupId>
        <artifactId>distributedlog-core</artifactId>
        <version>${bookkeeper.version}</version>
        <exclusions>
          <!-- exclude bookkeeper, reply on the bookkeeper version that pulsar uses -->
          <exclusion>
            <groupId>org.apache.bookkeeper</groupId>
            <artifactId>bookkeeper-server</artifactId>
          </exclusion>
        </exclusions>
      </dependency>

      <dependency>
        <groupId>commons-collections</groupId>
        <artifactId>commons-collections</artifactId>
        <version>${commons.collections.version}</version>
      </dependency>

      <!-- test dependencies -->
      <dependency>
        <groupId>com.lmax</groupId>
        <artifactId>disruptor</artifactId>
        <version>${disruptor.version}</version>
      </dependency>
      <dependency>
        <groupId>org.testcontainers</groupId>
        <artifactId>testcontainers</artifactId>
        <version>${testcontainers.version}</version>
      </dependency>
      <dependency>
        <groupId>org.testcontainers</groupId>
        <artifactId>kafka</artifactId>
        <version>${testcontainers.version}</version>
      </dependency>
      <dependency>
        <groupId>org.testcontainers</groupId>
        <artifactId>mysql</artifactId>
        <version>${testcontainers.version}</version>
      </dependency>
      <dependency>
        <groupId>org.testcontainers</groupId>
        <artifactId>postgresql</artifactId>
        <version>${testcontainers.version}</version>
      </dependency>
      <dependency>
        <groupId>org.arquillian.cube</groupId>
        <artifactId>arquillian-cube-docker</artifactId>
        <version>${arquillian-cube.version}</version>
      </dependency>
      <dependency>
        <groupId>org.jboss.arquillian.junit</groupId>
        <artifactId>arquillian-junit-standalone</artifactId>
        <version>${arquillian-junit.version}</version>
      </dependency>
      <dependency>
        <groupId>com.datastax.cassandra</groupId>
        <artifactId>cassandra-driver-core</artifactId>
        <version>${cassandra.version}</version>
      </dependency>
      <dependency>
    	<groupId>org.assertj</groupId>
    	<artifactId>assertj-core</artifactId>
    	<version>${assertj-core.version}</version>
	  </dependency>

      <dependency>
        <groupId>org.projectlombok</groupId>
        <artifactId>lombok</artifactId>
        <version>${lombok.version}</version>
      </dependency>

      <dependency>
        <groupId>javax.annotation</groupId>
        <artifactId>javax.annotation-api</artifactId>
        <version>${javax.annotation-api.version}</version>
      </dependency>

      <dependency>
        <groupId>javax.xml.bind</groupId>
        <artifactId>jaxb-api</artifactId>
        <version>${jaxb-api}</version>
      </dependency>

      <dependency>
        <groupId>com.sun.activation</groupId>
        <artifactId>javax.activation</artifactId>
        <version>${javax.activation.version}</version>
      </dependency>

      <dependency>
        <groupId>io.opencensus</groupId>
        <artifactId>opencensus-api</artifactId>
        <version>${opencensus.version}</version>
      </dependency>
      
      <dependency>
        <groupId>io.opencensus</groupId>
        <artifactId>opencensus-contrib-grpc-metrics</artifactId>
        <version>${opencensus.version}</version>
      </dependency>
      
      <dependency>
        <groupId>org.elasticsearch.client</groupId>
        <artifactId>elasticsearch-rest-high-level-client</artifactId>
        <version>${elasticsearch.version}</version>
      </dependency>
      
      <dependency>
        <groupId>joda-time</groupId>
        <artifactId>joda-time</artifactId>
        <version>${joda.version}</version>
      </dependency>
      
      <dependency>
        <groupId>org.javassist</groupId>
        <artifactId>javassist</artifactId>
        <version>${javassist.version}</version>
      </dependency>
      
      <dependency>
        <groupId>net.jcip</groupId>
        <artifactId>jcip-annotations</artifactId>
        <version>${jcip.version}</version>
      </dependency>
      
      <dependency>
        <groupId>io.airlift</groupId>
        <artifactId>aircompressor</artifactId>
        <version>${aircompressor.version}</version>
        <exclusions>
          <exclusion>
            <groupId>org.openjdk.jol</groupId>
            <artifactId>jol-core</artifactId>
          </exclusion>
        </exclusions>
      </dependency>
      
      <dependency>
        <groupId>org.objenesis</groupId>
        <artifactId>objenesis</artifactId>
        <version>${objenesis.version}</version>
      </dependency>
    
    </dependencies>
  </dependencyManagement>

  <dependencies>
    <!-- These dependencies are common to all the submodules -->
    <dependency>
      <groupId>org.apache.pulsar</groupId>
      <artifactId>buildtools</artifactId>
      <version>${project.version}</version>
      <scope>test</scope>
    </dependency>

    <dependency>
      <groupId>org.testng</groupId>
      <artifactId>testng</artifactId>
      <scope>test</scope>
    </dependency>

    <dependency>
      <groupId>org.mockito</groupId>
      <artifactId>mockito-core</artifactId>
      <scope>test</scope>
    </dependency>

    <dependency>
      <groupId>org.powermock</groupId>
      <artifactId>powermock-api-mockito2</artifactId>
      <scope>test</scope>
    </dependency>

    <dependency>
      <groupId>org.powermock</groupId>
      <artifactId>powermock-module-testng</artifactId>
      <scope>test</scope>
    </dependency>

    <dependency>
    	<groupId>org.assertj</groupId>
    	<artifactId>assertj-core</artifactId>
    	<scope>test</scope>
	 </dependency>

    <dependency>
      <groupId>org.projectlombok</groupId>
      <artifactId>lombok</artifactId>
      <scope>provided</scope>
    </dependency>

    <dependency>
      <!-- We use MockedBookKeeper in many unit tests -->
      <groupId>org.apache.bookkeeper</groupId>
      <artifactId>bookkeeper-server</artifactId>
      <version>${bookkeeper.version}</version>
      <scope>test</scope>
      <classifier>tests</classifier>
      <exclusions>
        <exclusion>
          <groupId>org.slf4j</groupId>
          <artifactId>slf4j-log4j12</artifactId>
        </exclusion>
        <exclusion>
          <artifactId>log4j</artifactId>
          <groupId>log4j</groupId>
        </exclusion>
        <exclusion>
          <groupId>com.fasterxml.jackson.core</groupId>
          <artifactId>*</artifactId>
        </exclusion>
      </exclusions>
    </dependency>
  </dependencies>

  <build>
    <finalName>${project.artifactId}</finalName>
    <plugins>
      <plugin>
        <groupId>org.apache.maven.plugins</groupId>
        <artifactId>maven-checkstyle-plugin</artifactId>
        <dependencies>
          <dependency>
            <groupId>org.apache.pulsar</groupId>
            <artifactId>buildtools</artifactId>
            <version>${project.version}</version>
          </dependency>
        </dependencies>
      </plugin>
      <plugin>
        <artifactId>maven-compiler-plugin</artifactId>
        <configuration>
          <source>1.8</source>
          <target>1.8</target>
          <encoding>UTF-8</encoding>
          <showDeprecation>true</showDeprecation>
          <showWarnings>true</showWarnings>
          <optimize>true</optimize>
        </configuration>
      </plugin>
      <plugin>
        <groupId>org.apache.maven.plugins</groupId>
        <artifactId>maven-surefire-plugin</artifactId>
        <configuration>
          <argLine> -Xmx1G -XX:+UseG1GC
            -Dpulsar.allocator.pooled=false
            -Dpulsar.allocator.leak_detection=Advanced
            -Dpulsar.allocator.exit_on_oom=false
            -Dlog4j.configurationFile=log4j2.xml
          </argLine>
          <reuseForks>${testReuseFork}</reuseForks>
          <forkCount>${testForkCount}</forkCount>
          <shutdown>kill</shutdown>
          <redirectTestOutputToFile>${redirectTestOutputToFile}</redirectTestOutputToFile>
          <trimStackTrace>false</trimStackTrace>
          <properties>
            <property>
              <name>testRealAWS</name>
              <value>${testRealAWS}</value>
            </property>
            <property>
              <name>testRetryCount</name>
              <value>${testRetryCount}</value>
            </property>
            <property>
              <name>listener</name>
              <value>org.apache.pulsar.tests.PulsarTestListener,org.apache.pulsar.tests.AnnotationListener</value>
            </property>
          </properties>
        </configuration>
      </plugin>

      <plugin>
        <groupId>com.mycila</groupId>
        <artifactId>license-maven-plugin</artifactId>
        <version>${license-maven-plugin.version}</version>
        <configuration>
          <header>src/license-header.txt</header>

          <excludes>
            <exclude>LICENSE</exclude>
            <exclude>NOTICE</exclude>
            <exclude>**/*.txt</exclude>
            <exclude>**/*.pem</exclude>
            <exclude>**/*.crt</exclude>
            <exclude>**/*.key</exclude>
            <exclude>**/*.csr</exclude>
            <exclude>**/*.log</exclude>
            <exclude>**/*.patch</exclude>
            <exclude>**/*.avsc</exclude>
            <exclude>**/*.versionsBackup</exclude>
            <exclude>**/*.pyc</exclude>
            <exclude>**/*.graffle</exclude>
            <exclude>**/*.hgrm</exclude>
            <exclude>src/main/java/org/apache/bookkeeper/mledger/proto/MLDataFormats.java</exclude>
            <exclude>src/main/java/org/apache/pulsar/broker/service/schema/proto/SchemaRegistryFormat.java</exclude>
            <exclude>src/main/java/org/apache/pulsar/common/api/proto/*.java</exclude>
            <exclude>src/test/java/org/apache/pulsar/common/api/proto/*.java</exclude>
            <exclude>src/main/java/org/apache/pulsar/io/kinesis/fbs/CompressionType.java</exclude>
            <exclude>src/main/java/org/apache/pulsar/io/kinesis/fbs/EncryptionCtx.java</exclude>
            <exclude>src/main/java/org/apache/pulsar/io/kinesis/fbs/EncryptionKey.java</exclude>
            <exclude>src/main/java/org/apache/pulsar/io/kinesis/fbs/KeyValue.java</exclude>
            <exclude>src/main/java/org/apache/pulsar/io/kinesis/fbs/Message.java</exclude>
            <exclude>src/main/java/org/apache/bookkeeper/mledger/util/AbstractCASReferenceCounted.java</exclude>
            <exclude>**/ByteBufCodedInputStream.java</exclude>
            <exclude>**/ByteBufCodedOutputStream.java</exclude>
            <exclude>bin/proto/*</exclude>
            <exclude>conf/schema_example.conf</exclude>
            <exclude>data/**</exclude>
            <exclude>logs/**</exclude>
            <exclude>**/circe/**</exclude>
            <exclude>pulsar-broker/src/test/resources/authentication/basic/.htpasswd</exclude>
            <exclude>pulsar-client-cpp/lib/checksum/int_types.h</exclude>
            <exclude>pulsar-client-cpp/lib/checksum/gf2.hpp</exclude>
            <exclude>pulsar-client-cpp/lib/checksum/crc32c_sse42.cc</exclude>
            <exclude>pulsar-client-cpp/lib/checksum/crc32c_sse42.h</exclude>
            <exclude>pulsar-client-cpp/lib/checksum/crc32c_sw.cc</exclude>
            <exclude>pulsar-client-cpp/lib/lz4/lz4.*</exclude>
            <exclude>pulsar-client-cpp/lib/PulsarApi.pb.*</exclude>
            <exclude>pulsar-client-cpp/CMakeFiles/**</exclude>
            <exclude>pulsar-client-cpp/**/Makefile</exclude>
            <exclude>pulsar-client-cpp/**/cmake_install.cmake</exclude>
            <exclude>**/CMakeFiles/**</exclude>
            <exclude>**/django/stats/migrations/*.py</exclude>
            <exclude>site2/**</exclude>
            <exclude>generated-site/**</exclude>
            <exclude>.github/*.md</exclude>
            <exclude>**/.idea/**</exclude>
            <exclude>**/generated/**</exclude>
            <exclude>**/zk-3.5-test-data/*</exclude>
          </excludes>
          <mapping>
            <proto>JAVADOC_STYLE</proto>
            <go>DOUBLESLASH_STYLE</go>
            <conf>SCRIPT_STYLE</conf>
            <ini>SCRIPT_STYLE</ini>
            <yaml>SCRIPT_STYLE</yaml>
            <tf>SCRIPT_STYLE</tf>
            <cfg>SCRIPT_STYLE</cfg>
            <Makefile>SCRIPT_STYLE</Makefile>
            <service>SCRIPT_STYLE</service>
            <cc>JAVADOC_STYLE</cc>
            <md>XML_STYLE</md>
            <txt>SCRIPT_STYLE</txt>
            <scss>JAVADOC_STYLE</scss>
            <Doxyfile>SCRIPT_STYLE</Doxyfile>
            <pulsar>SCRIPT_STYLE</pulsar>
            <pulsar-managed-ledger-admin>SCRIPT_STYLE</pulsar-managed-ledger-admin>
            <pulsar-daemon>SCRIPT_STYLE</pulsar-daemon>
            <pulsar-admin>SCRIPT_STYLE</pulsar-admin>
            <pulsar-perf>SCRIPT_STYLE</pulsar-perf>
            <pulsar-client>SCRIPT_STYLE</pulsar-client>
            <bookkeeper>SCRIPT_STYLE</bookkeeper>
            <tfvars>SCRIPT_STYLE</tfvars>
          </mapping>
        </configuration>
      </plugin>
      <plugin>
        <groupId>org.apache.rat</groupId>
        <artifactId>apache-rat-plugin</artifactId>
        <configuration>
          <excludes>
            <!-- Other license files -->
            <exclude>licenses/LICENSE-*.txt</exclude>
            <exclude>pulsar-client-cpp/pkg/licenses/LICENSE-*.txt</exclude>
            <exclude>src/assemble/README.bin.txt</exclude>
            <exclude>src/assemble/LICENSE.bin.txt</exclude>
            <exclude>src/assemble/NOTICE.bin.txt</exclude>

            <!-- These files are generated automatically by the Protobuf compiler
                 and are included in source tree for convenience -->
            <exclude>src/main/java/org/apache/bookkeeper/mledger/proto/MLDataFormats.java</exclude>
            <exclude>src/main/java/org/apache/pulsar/common/api/proto/PulsarApi.java</exclude>
            <exclude>src/test/java/org/apache/pulsar/common/api/proto/TestApi.java</exclude>
            <exclude>src/main/java/org/apache/pulsar/common/api/proto/PulsarMarkers.java</exclude>
            <exclude>src/main/java/org/apache/pulsar/broker/service/schema/proto/SchemaRegistryFormat.java</exclude>
            <exclude>bin/proto/MLDataFormats_pb2.py</exclude>

            <!-- These files are generated automatically by the Avro compiler
                 and are included in source tree for convenience -->
            <exclude>**/avro/generated/*.java</exclude>

            <!-- Avro schema definitions - JSON format -->
            <exclude>**/*.avsc</exclude>

            <!-- pulasr-io-connector kinesis : auto generated files from flatbuffer schema -->
            <exclude>src/main/java/org/apache/pulsar/io/kinesis/fbs/CompressionType.java</exclude>
            <exclude>src/main/java/org/apache/pulsar/io/kinesis/fbs/EncryptionCtx.java</exclude>
            <exclude>src/main/java/org/apache/pulsar/io/kinesis/fbs/EncryptionKey.java</exclude>
            <exclude>src/main/java/org/apache/pulsar/io/kinesis/fbs/KeyValue.java</exclude>
            <exclude>src/main/java/org/apache/pulsar/io/kinesis/fbs/Message.java</exclude>

            <!-- These files are BSD licensed files -->
            <exclude>src/main/java/org/apache/pulsar/common/util/protobuf/ByteBufCodedInputStream.java</exclude>
            <exclude>src/main/java/org/apache/pulsar/common/util/protobuf/ByteBufCodedOutputStream.java</exclude>

            <!-- Imported from Netty - Apache License v2 -->
            <exclude>src/main/java/org/apache/bookkeeper/mledger/util/AbstractCASReferenceCounted.java</exclude>

            <!-- This is generated during maven build -->
            <exclude>dependency-reduced-pom.xml</exclude>

            <!-- LZ4 code is under BSD 2-clause  -->
            <exclude>pulsar-client-cpp/lib/lz4/lz4.*</exclude>

            <!-- These files is go module configs -->
            <exclude>pulsar-client-go/go.mod</exclude>
            <exclude>pulsar-client-go/go.sum</exclude>
            <exclude>pulsar-function-go/go.mod</exclude>
            <exclude>pulsar-function-go/go.sum</exclude>
            <exclude>pulsar-function-go/examples/go.mod</exclude>
            <exclude>pulsar-function-go/examples/go.sum</exclude>

            <!-- This file is using ZLib license -->
            <exclude>pulsar-client-cpp/lib/checksum/crc32c_sw.cc</exclude>

            <!-- This is a text property file that contains just a class name -->
            <exclude>**/META-INF/services/com.scurrilous.circe.HashProvider</exclude>
            <exclude>**/META-INF/services/io.prestosql.spi.Plugin</exclude>

            <!-- Django generated code -->
            <exclude>**/django/stats/migrations/*.py</exclude>
            <exclude>**/conf/uwsgi_params</exclude>

            <!-- Exclude certificates used for tests -->
            <exclude>**/*.crt</exclude>
            <exclude>**/*.key</exclude>
            <exclude>**/*.csr</exclude>
            <exclude>**/*.pem</exclude>
            <exclude>**/*.json</exclude>
            <exclude>**/*.htpasswd</exclude>
            <exclude>src/test/resources/athenz.conf.test</exclude>
            <exclude>deployment/terraform-ansible/templates/myid</exclude>
            <exclude>certificate-authority/index.txt</exclude>
            <exclude>certificate-authority/README.md</exclude>

            <!-- Exclude ZK test data file -->
            <exclude>**/zk-3.5-test-data/*</exclude>

            <!-- Python requirements files -->
            <exclude>**/requirements.txt</exclude>

            <!-- Configuration Templates -->
            <exclude>conf/schema_example.conf</exclude>
            <exclude>**/templates/*.tpl</exclude>

            <!-- helm files -->
            <exclude>**/.helmignore</exclude>
            <exclude>**/_helpers.tpl</exclude>
          </excludes>
        </configuration>
      </plugin>
      <plugin>
        <groupId>pl.project13.maven</groupId>
        <artifactId>git-commit-id-plugin</artifactId>
        <executions>
          <execution>
            <id>git-info</id>
            <goals>
              <goal>revision</goal>
            </goals>
          </execution>
        </executions>
        <configuration>
          <useNativeGit>true</useNativeGit>
          <prefix>git</prefix>
          <verbose>false</verbose>
          <failOnNoGitDirectory>false</failOnNoGitDirectory>
          <failOnUnableToExtractRepoInfo>false</failOnUnableToExtractRepoInfo>
          <format>properties</format>
          <gitDescribe>
            <skip>true</skip>
          </gitDescribe>
        </configuration>
      </plugin>
      <plugin>
        <groupId>org.apache.maven.plugins</groupId>
        <artifactId>maven-enforcer-plugin</artifactId>
        <version>${maven-enforcer-plugin.version}</version>
        <executions>
            <execution>
                <id>enforce-maven</id>
                <goals>
                    <goal>enforce</goal>
                </goals>
                <configuration>
                    <rules>
                        <requireJavaVersion>
                            <version>[1.8.0,)</version>
                        </requireJavaVersion>
                        <requireMavenVersion>
                            <version>[3.3.9,)</version>
                        </requireMavenVersion>
                    </rules>
                </configuration>
            </execution>
        </executions>
      </plugin>
    </plugins>

    <pluginManagement>
      <plugins>
        <plugin>
          <groupId>org.apache.maven.plugins</groupId>
          <artifactId>maven-surefire-plugin</artifactId>
          <version>${maven-surefire-plugin.version}</version>
          <configuration>
            <includes>
                <include>${include}</include>
            </includes>
            <excludes>
                <exclude>${exclude}</exclude>
            </excludes>
            <groups>${groups}</groups>
            <excludedGroups>${excludedGroups}</excludedGroups>
          </configuration>
        </plugin>
        <plugin>
          <groupId>org.apache.maven.plugins</groupId>
          <artifactId>maven-dependency-plugin</artifactId>
          <version>${maven-dependency-plugin.version}</version>
        </plugin>
        <plugin>
          <artifactId>maven-clean-plugin</artifactId>
          <version>${maven-clean-plugin.version}</version>
        </plugin>
        <plugin>
          <artifactId>maven-compiler-plugin</artifactId>
          <version>${maven-compiler-plugin.version}</version>
        </plugin>
        <plugin>
          <groupId>org.apache.maven.plugins</groupId>
          <artifactId>maven-shade-plugin</artifactId>
          <version>${maven-shade-plugin}</version>
        </plugin>
        <plugin>
          <artifactId>maven-javadoc-plugin</artifactId>
          <version>${maven-javadoc-plugin.version}</version>
          <configuration>
            <additionalparam>-Xdoclint:none</additionalparam>
          </configuration>
        </plugin>
        <plugin>
          <groupId>org.codehaus.mojo</groupId>
          <artifactId>exec-maven-plugin</artifactId>
          <version>${exec-maven-plugin.version}</version>
        </plugin>
        <plugin>
          <groupId>org.apache.maven</groupId>
          <artifactId>maven-archiver</artifactId>
          <version>${maven-archiver.version}</version>
        </plugin>
        <plugin>
          <groupId>org.apache.nifi</groupId>
          <artifactId>nifi-nar-maven-plugin</artifactId>
          <version>${nifi-nar-maven-plugin.version}</version>
          <extensions>true</extensions>
          <configuration>
            <finalName>${project.artifactId}-${project.version}</finalName>
          </configuration>
          <executions>
            <execution>
              <id>default-nar</id>
              <phase>package</phase>
              <goals>
                <goal>nar</goal>
              </goals>
            </execution>
          </executions>
        </plugin>
        <plugin>
          <groupId>org.apache.maven.plugins</groupId>
          <artifactId>maven-checkstyle-plugin</artifactId>
          <version>${maven-checkstyle-plugin.version}</version>
          <dependencies>
            <dependency>
              <groupId>com.puppycrawl.tools</groupId>
              <artifactId>checkstyle</artifactId>
              <version>${puppycrawl.checkstyle.version}</version>
            </dependency>
          </dependencies>
          <configuration>
            <configLocation>buildtools/src/main/resources/pulsar/checkstyle.xml</configLocation>
            <suppressionsLocation>buildtools/src/main/resources/pulsar/suppressions.xml</suppressionsLocation>
            <encoding>UTF-8</encoding>
          </configuration>
        </plugin>
        <plugin>
          <groupId>pl.project13.maven</groupId>
          <artifactId>git-commit-id-plugin</artifactId>
          <version>${git-commit-id-plugin.version}</version>
        </plugin>
      </plugins>
    </pluginManagement>
    <extensions>
      <extension>
        <groupId>org.apache.maven.wagon</groupId>
        <artifactId>wagon-ssh-external</artifactId>
        <version>${wagon-ssh-external.version}</version>
      </extension>
      <extension>
        <groupId>kr.motd.maven</groupId>
        <artifactId>os-maven-plugin</artifactId>
        <version>${os-maven-plugin.version}</version>
      </extension>
    </extensions>
  </build>

  <profiles>
    <profile>
      <id>coverage</id>
      <build>
        <plugins>
          <plugin>
            <groupId>org.jacoco</groupId>
            <artifactId>jacoco-maven-plugin</artifactId>
            <version>${jacoco-maven-plugin.version}</version>
            <executions>
              <execution>
                <id>pre-unit-test</id>
                <goals>
                  <goal>prepare-agent</goal>
                </goals>
              </execution>
              <execution>
                <id>post-test</id>
                <phase>test</phase>
                <goals>
                  <goal>report</goal>
                </goals>
                <configuration>
                  <outputDirectory>target/report</outputDirectory>
                </configuration>
              </execution>
            </executions>
          </plugin>
        </plugins>
      </build>
      <reporting>
        <plugins>
          <plugin>
            <groupId>org.apache.maven.plugins</groupId>
            <artifactId>maven-checkstyle-plugin</artifactId>
            <configuration>
              <configLocation>pulsar/checkstyle.xml</configLocation>
              <suppressionsLocation>pulsar/suppressions.xml</suppressionsLocation>
              <suppressionsFileExpression>checkstyle.suppressions.file</suppressionsFileExpression>
            </configuration>
          </plugin>
          <plugin>
            <artifactId>maven-javadoc-plugin</artifactId>
            <configuration>
              <doclint>none</doclint>
            </configuration>
          </plugin>
          <plugin>
            <groupId>org.jacoco</groupId>
            <artifactId>jacoco-maven-plugin</artifactId>
            <reportSets>
              <reportSet>
                <reports>
                  <report>report</report>
                </reports>
              </reportSet>
            </reportSets>
          </plugin>
        </plugins>
      </reporting>
    </profile>
    <profile>
      <id>docker</id>
    </profile>

    <profile>
      <!-- Checks style and licensing requirements. This is a good
           idea to run for contributions and for the release process. While it would
           be nice to run always these plugins can considerably slow the build and have
           proven to create unstable builds in our multi-module project and when building
           using multiple threads. The stability issues seen with Checkstyle in multi-module
           builds include false-positives and false negatives. -->
      <id>contrib-check</id>
         <build>
            <plugins>
                <plugin>
                    <groupId>org.apache.rat</groupId>
                    <artifactId>apache-rat-plugin</artifactId>
                    <executions>
                      <execution>
                          <goals>
                              <goal>check</goal>
                          </goals>
                          <phase>verify</phase>
                      </execution>
                   </executions>
                </plugin>
                <plugin>
                    <groupId>org.apache.maven.plugins</groupId>
                    <artifactId>maven-checkstyle-plugin</artifactId>
                    <executions>
                       <execution>
                          <id>check-style</id>
                          <phase>verify</phase>
                          <configuration>
         					  <configLocation>./buildtools/src/main/resources/pulsar/checkstyle.xml</configLocation>
         					  <suppressionsLocation>/buildtools/src/main/resources/pulsar/suppressions.xml</suppressionsLocation>
                              <encoding>UTF-8</encoding>
                          </configuration>
                          <goals>
                             <goal>check</goal>
                          </goals>
                       </execution>
                    </executions>
                </plugin>
             </plugins>
         </build>
    </profile>

    <profile>
      <id>windows</id>
      <activation>
        <os>
          <family>Windows</family>
        </os>
      </activation>
      <properties>
        <rename.netty.native.libs>rename-netty-native-libs.cmd</rename.netty.native.libs>
      </properties>

    <!-- Primary Module profile -->
    </profile>
    <profile>
      <id>main</id>
      <activation>
        <activeByDefault>true</activeByDefault>
      </activation>
      <modules>
        <module>buildtools</module>
        <module>testmocks</module>
        <module>managed-ledger</module>
        <module>tiered-storage</module>
        <module>pulsar-common</module>
        <module>pulsar-broker-common</module>
        <module>pulsar-broker</module>
        <module>pulsar-broker-shaded</module>
        <module>pulsar-client-api</module>
        <module>pulsar-client</module>
        <module>pulsar-client-shaded</module>
        <module>pulsar-client-1x-base</module>
        <module>pulsar-client-admin</module>
        <module>pulsar-client-admin-shaded</module>
        <module>pulsar-client-tools</module>
        <module>pulsar-client-tools-test</module>
        <module>pulsar-client-all</module>
        <module>pulsar-websocket</module>
        <module>pulsar-proxy</module>
        <module>pulsar-discovery-service</module>
        <module>pulsar-storm</module>
        <module>pulsar-flink</module>
        <module>pulsar-spark</module>
        <module>pulsar-zookeeper-utils</module>
        <module>pulsar-testclient</module>
        <module>pulsar-broker-auth-athenz</module>
        <module>pulsar-client-auth-athenz</module>
        <module>pulsar-client-kafka-compat</module>
        <module>pulsar-zookeeper</module>
        <module>pulsar-log4j2-appender</module>
        <module>pulsar-sql</module>
        <module>dashboard</module>
        <module>pulsar-broker-auth-sasl</module>
        <module>pulsar-client-auth-sasl</module>
        <module>pulsar-config-validation</module>

        <!-- transaction related modules -->
        <module>pulsar-transaction</module>

        <!-- functions-related modules -->
        <module>pulsar-functions</module>

        <!-- connector-related modules -->
        <module>pulsar-io</module>

        <!-- kafka connect avro converter shaded, because version mismatch    -->
        <module>kafka-connect-avro-converter-shaded</module>

        <!-- examples -->
        <module>examples</module>

        <!-- Bouncy Castle Provider loaders-->
        <module>bouncy-castle</module>

        <module>pulsar-client-messagecrypto-bc</module>

        <!-- all these 3 modules should be put at the end in this exact sequence -->
        <module>distribution</module>
        <module>docker</module>
        <module>tests</module>
        <module>pulsar-metadata</module>
        <module>jclouds-shaded</module>
      </modules>
    </profile>

    <!-- core profile focused of pulsar java modules -->
    <profile>
      <id>core-modules</id>
      <modules>
        <module>buildtools</module>
        <module>testmocks</module>
        <module>managed-ledger</module>
        <module>pulsar-common</module>
        <module>pulsar-broker-common</module>
        <module>pulsar-broker</module>
        <module>pulsar-client-api</module>
        <module>pulsar-client</module>
        <module>pulsar-client-admin</module>
        <module>pulsar-client-tools</module>
        <module>pulsar-client-tools-test</module>
        <module>pulsar-websocket</module>
        <module>pulsar-proxy</module>
        <module>pulsar-discovery-service</module>
        <module>pulsar-zookeeper-utils</module>
        <module>pulsar-testclient</module>
        <module>pulsar-zookeeper</module>
        <module>pulsar-broker-auth-sasl</module>
        <module>pulsar-client-auth-sasl</module>
        <module>pulsar-config-validation</module>

        <!-- transaction related modules -->
        <module>pulsar-transaction</module>

        <!-- functions-related modules -->
        <module>pulsar-functions</module>

        <!-- connector-related modules -->
        <module>pulsar-io</module>

        <!-- Bouncy Castle Provider loaders-->
        <module>bouncy-castle</module>

        <module>pulsar-client-messagecrypto-bc</module>

        <!-- all these modules should be put at the end in this exact sequence -->
        <module>distribution</module>
        <module>pulsar-metadata</module>
      </modules>
    </profile>

  </profiles>

  <repositories>
    <repository>
      <id>central</id>
      <layout>default</layout>
      <url>https://repo1.maven.org/maven2</url>
    </repository>
    <repository>
      <snapshots>
        <enabled>false</enabled>
      </snapshots>
      <id>bintray-yahoo-maven</id>
      <name>bintray</name>
      <url>https://yahoo.bintray.com/maven</url>
    </repository>
    <repository>
      <id>spring-plugins-release</id>
      <url>https://repo.spring.io/plugins-release/</url>
    </repository>
    <repository>
      <id>confluent</id>
      <url>http://packages.confluent.io/maven/</url>
    </repository>
  </repositories>
  
</project>
<|MERGE_RESOLUTION|>--- conflicted
+++ resolved
@@ -103,11 +103,7 @@
     <netty.version>4.1.51.Final</netty.version>
     <netty-tc-native.version>2.0.30.Final</netty-tc-native.version>
     <storm.version>2.0.0</storm.version>
-<<<<<<< HEAD
-    <jetty.version>9.4.30.v20200611</jetty.version>
-=======
     <jetty.version>9.4.31.v20200723</jetty.version>
->>>>>>> e4b12df2
     <jersey.version>2.31</jersey.version>
     <athenz.version>1.8.38</athenz.version>
     <prometheus.version>0.5.0</prometheus.version>
