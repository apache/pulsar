<?xml version="1.0" encoding="UTF-8"?>
<!--

    Licensed to the Apache Software Foundation (ASF) under one
    or more contributor license agreements.  See the NOTICE file
    distributed with this work for additional information
    regarding copyright ownership.  The ASF licenses this file
    to you under the Apache License, Version 2.0 (the
    "License"); you may not use this file except in compliance
    with the License.  You may obtain a copy of the License at

      http://www.apache.org/licenses/LICENSE-2.0

    Unless required by applicable law or agreed to in writing,
    software distributed under the License is distributed on an
    "AS IS" BASIS, WITHOUT WARRANTIES OR CONDITIONS OF ANY
    KIND, either express or implied.  See the License for the
    specific language governing permissions and limitations
    under the License.

-->
<project xmlns="http://maven.apache.org/POM/4.0.0" xmlns:xsi="http://www.w3.org/2001/XMLSchema-instance"
  xsi:schemaLocation="http://maven.apache.org/POM/4.0.0 http://maven.apache.org/xsd/maven-4.0.0.xsd">
  <modelVersion>4.0.0</modelVersion>
  <packaging>pom</packaging>
  <parent>
    <groupId>org.apache</groupId>
    <artifactId>apache</artifactId>
    <version>18</version>
  </parent>

  <groupId>org.apache.pulsar</groupId>
  <artifactId>pulsar</artifactId>

  <version>2.7.0-SNAPSHOT</version>

  <name>Pulsar</name>
  <description>Pulsar is a distributed pub-sub messaging platform with a very
flexible messaging model and an intuitive client API.</description>
  <url>https://github.com/apache/pulsar</url>

  <organization>
    <name>Apache Software Foundation</name>
    <url>http://www.apache.org/</url>
  </organization>
  <inceptionYear>2017</inceptionYear>

  <developers>
    <developer>
      <organization>Apache Pulsar developers</organization>
      <organizationUrl>http://pulsar.apache.org/</organizationUrl>
    </developer>
  </developers>

  <licenses>
    <license>
      <name>Apache License, Version 2.0</name>
      <url>https://www.apache.org/licenses/LICENSE-2.0.txt</url>
      <distribution>repo</distribution>
    </license>
  </licenses>

  <scm>
    <url>https://github.com/apache/pulsar</url>
    <connection>scm:git:https://github.com/apache/pulsar.git</connection>
    <developerConnection>scm:git:ssh://git@github.com:apache/pulsar.git</developerConnection>
  </scm>

  <ciManagement>
    <system>Travis</system>
    <url>https://travis-ci.org/apache/pulsar</url>
  </ciManagement>

  <issueManagement>
    <system>Github</system>
    <url>https://github.com/apache/pulsar/issues</url>
  </issueManagement>

  <properties>
    <!--config keys to congiure test selection -->
    <include>*</include>
    <exclude/>
    <groups/>
    <excludedGroups/>

    <project.build.sourceEncoding>UTF-8</project.build.sourceEncoding>
    <project.reporting.outputEncoding>UTF-8</project.reporting.outputEncoding>
    <redirectTestOutputToFile>true</redirectTestOutputToFile>
    <testReuseFork>true</testReuseFork>
    <testForkCount>4</testForkCount>
    <testRealAWS>false</testRealAWS>
    <testRetryCount>1</testRetryCount>
    <docker.organization>apachepulsar</docker.organization>

    <!-- pin the protobuf-shaded version to make the pulsar build friendly to intellij -->
    <pulsar.protobuf.shaded.version>2.1.0-incubating</pulsar.protobuf.shaded.version>

    <!-- apache commons -->
    <commons-compress.version>1.19</commons-compress.version>

<<<<<<< HEAD
    <bookkeeper.version>4.10.0-rc-1</bookkeeper.version>
=======
    <bookkeeper.version>4.11.1</bookkeeper.version>
>>>>>>> 67f544cd
    <zookeeper.version>3.5.7</zookeeper.version>
    <netty.version>4.1.51.Final</netty.version>
    <netty-tc-native.version>2.0.30.Final</netty-tc-native.version>
    <jetty.version>9.4.33.v20201020</jetty.version>
    <jersey.version>2.31</jersey.version>
    <athenz.version>1.8.38</athenz.version>
    <prometheus.version>0.5.0</prometheus.version>
    <aspectj.version>1.9.2</aspectj.version>
    <vertx.version>3.5.3</vertx.version>
    <rocksdb.version>6.10.2</rocksdb.version>
    <slf4j.version>1.7.25</slf4j.version>
    <commons.collections.version>3.2.2</commons.collections.version>
    <log4j2.version>2.10.0</log4j2.version>
    <bouncycastle.version>1.66</bouncycastle.version>
    <bouncycastlefips.version>1.0.2</bouncycastlefips.version>
    <jackson.version>2.11.1</jackson.version>
    <jackson.databind.version>2.11.1</jackson.databind.version>
    <reflections.version>0.9.11</reflections.version>
    <swagger.version>1.5.21</swagger.version>
    <puppycrawl.checkstyle.version>8.37</puppycrawl.checkstyle.version>
    <dockerfile-maven.version>1.4.13</dockerfile-maven.version>
    <typetools.version>0.5.0</typetools.version>
    <protobuf2.version>2.4.1</protobuf2.version>
    <protobuf3.version>3.11.4</protobuf3.version>
    <protoc3.version>${protobuf3.version}</protoc3.version>
    <grpc.version>1.18.0</grpc.version>
    <protoc-gen-grpc-java.version>${grpc.version}</protoc-gen-grpc-java.version>
    <gson.version>2.8.2</gson.version>
    <sketches.version>0.8.3</sketches.version>
    <hbc-core.version>2.2.0</hbc-core.version>
    <cassandra-driver-core.version>3.6.0</cassandra-driver-core.version>
    <aerospike-client.version>4.4.8</aerospike-client.version>
    <kafka-client.version>2.3.0</kafka-client.version>
    <rabbitmq-client.version>5.1.1</rabbitmq-client.version>
    <aws-sdk.version>1.11.774</aws-sdk.version>
    <avro.version>1.9.1</avro.version>
    <joda.version>2.10.1</joda.version>
    <jclouds.version>2.2.1</jclouds.version>
    <sqlite-jdbc.version>3.8.11.2</sqlite-jdbc.version>
    <mysql-jdbc.version>8.0.11</mysql-jdbc.version>
    <postgresql-jdbc.version>42.2.12</postgresql-jdbc.version>
    <clickhouse-jdbc.version>0.2.4</clickhouse-jdbc.version>
    <mariadb-jdbc.version>2.6.0</mariadb-jdbc.version>
    <hdfs-offload-version3>3.2.0</hdfs-offload-version3>
    <org.eclipse.jetty-hdfs-offload>9.3.24.v20180605</org.eclipse.jetty-hdfs-offload>
    <elasticsearch.version>7.9.1</elasticsearch.version>
    <presto.version>332</presto.version>
    <scala.binary.version>2.11</scala.binary.version>
    <scala-library.version>2.11.12</scala-library.version>
    <debezium.version>1.0.0.Final</debezium.version>
    <jsonwebtoken.version>0.11.1</jsonwebtoken.version>
    <opencensus.version>0.18.0</opencensus.version>
    <hbase.version>2.3.0</hbase.version>
    <guava.version>25.1-jre</guava.version>
    <jcip.version>1.0</jcip.version>
    <prometheus-jmx.version>0.14.0</prometheus-jmx.version>
    <confluent.version>5.3.2</confluent.version>
    <kafka-avro-convert-jackson.version>1.9.13</kafka-avro-convert-jackson.version>
    <aircompressor.version>0.16</aircompressor.version>
    <asynchttpclient.version>2.12.1</asynchttpclient.version>
    <jcommander.version>1.78</jcommander.version>
    <commons-lang3.version>3.6</commons-lang3.version>
    <commons-configuration.version>1.10</commons-configuration.version>
    <commons-io.version>2.5</commons-io.version>
    <commons-codec.version>1.10</commons-codec.version>
    <javax.ws.rs-api.version>2.1</javax.ws.rs-api.version>
    <log4j.version>1.2.17</log4j.version>
    <hdrHistogram.version>2.1.9</hdrHistogram.version>
    <javax.servlet-api>3.1.0</javax.servlet-api>
    <caffeine.version>2.6.2</caffeine.version>
    <java-semver.version>0.9.0</java-semver.version>
    <hppc.version>0.7.3</hppc.version>
    <spark-streaming_2.10.version>2.1.0</spark-streaming_2.10.version>
    <assertj-core.version>3.11.1</assertj-core.version>
    <lombok.version>1.18.10</lombok.version>
    <javax.annotation-api.version>1.2</javax.annotation-api.version>
    <jaxb-api>2.3.1</jaxb-api>
    <javax.activation.version>1.2.0</javax.activation.version>
    <jna.version>4.2.0</jna.version>
    <kubernetesclient.version>9.0.2</kubernetesclient.version>

    <!-- test dependencies -->
    <cassandra.version>3.6.0</cassandra.version>
    <disruptor.version>3.4.0</disruptor.version>
    <testcontainers.version>1.14.3</testcontainers.version>
    <kerby.version>1.1.1</kerby.version>
    <testng.version>7.3.0</testng.version>
    <mockito.version>3.0.0</mockito.version>
    <powermock.version>2.0.9</powermock.version>
    <javassist.version>3.25.0-GA</javassist.version>
    <failsafe.version>2.3.1</failsafe.version>
    <skyscreamer.version>1.5.0</skyscreamer.version>
    <confluent.version>5.2.2</confluent.version>
    <objenesis.version>3.1</objenesis.version>

    <!-- Plugin dependencies -->
    <protobuf-maven-plugin.version>0.6.1</protobuf-maven-plugin.version>
    <exec-maven-plugin.version>1.6.0</exec-maven-plugin.version>
    <aspectj-maven-plugin.version>1.11.1</aspectj-maven-plugin.version>
    <license-maven-plugin.version>3.0</license-maven-plugin.version>
    <maven-enforcer-plugin.version>3.0.0-M2</maven-enforcer-plugin.version>
    <maven-surefire-plugin.version>3.0.0-M3</maven-surefire-plugin.version>
    <maven-assembly-plugin.version>3.3.0</maven-assembly-plugin.version>
    <maven-dependency-plugin.version>2.10</maven-dependency-plugin.version>
    <maven-clean-plugin.version>2.4.1</maven-clean-plugin.version>
    <maven-compiler-plugin.version>3.8.1</maven-compiler-plugin.version>
    <maven-shade-plugin>3.2.4</maven-shade-plugin>
    <maven-javadoc-plugin.version>2.10.3</maven-javadoc-plugin.version>
    <exec-maven-plugin.version>1.6.0</exec-maven-plugin.version>
    <maven-archiver.version>2.5</maven-archiver.version>
    <nifi-nar-maven-plugin.version>1.2.0</nifi-nar-maven-plugin.version>
    <maven-checkstyle-plugin.version>3.1.1</maven-checkstyle-plugin.version>
    <git-commit-id-plugin.version>4.0.2</git-commit-id-plugin.version>
    <wagon-ssh-external.version>2.10</wagon-ssh-external.version>
    <os-maven-plugin.version>1.4.1.Final</os-maven-plugin.version>
    <jacoco-maven-plugin.version>0.8.3</jacoco-maven-plugin.version>

    <!-- Used to configure rename.netty.native. Libs -->
    <rename.netty.native.libs>rename-netty-native-libs.sh</rename.netty.native.libs>
  </properties>

  <dependencyManagement>
    <dependencies>

      <dependency>
        <groupId>org.asynchttpclient</groupId>
        <artifactId>async-http-client</artifactId>
        <version>${asynchttpclient.version}</version>
        <exclusions>
          <exclusion>
            <groupId>io.netty</groupId>
            <artifactId>*</artifactId>
          </exclusion>
        </exclusions>
      </dependency>

      <dependency>
        <groupId>org.testng</groupId>
        <artifactId>testng</artifactId>
        <version>${testng.version}</version>
        <exclusions>
            <exclusion>
                <groupId>org.yaml</groupId>
                <artifactId>*</artifactId>
            </exclusion>
        </exclusions>
      </dependency>

      <dependency>
        <groupId>org.mockito</groupId>
        <artifactId>mockito-core</artifactId>
        <version>${mockito.version}</version>
      </dependency>

      <dependency>
        <groupId>org.powermock</groupId>
        <artifactId>powermock-api-mockito2</artifactId>
        <version>${powermock.version}</version>
      </dependency>

      <dependency>
        <groupId>org.powermock</groupId>
        <artifactId>powermock-module-testng</artifactId>
        <version>${powermock.version}</version>
      </dependency>

      <dependency>
        <groupId>org.apache.zookeeper</groupId>
        <artifactId>zookeeper</artifactId>
        <version>${zookeeper.version}</version>
        <exclusions>
          <exclusion>
            <artifactId>slf4j-log4j12</artifactId>
            <groupId>org.slf4j</groupId>
          </exclusion>
          <exclusion>
            <artifactId>log4j</artifactId>
            <groupId>log4j</groupId>
          </exclusion>
        </exclusions>
      </dependency>

      <dependency>
        <groupId>org.apache.zookeeper</groupId>
        <artifactId>zookeeper</artifactId>
        <classifier>tests</classifier>
        <version>${zookeeper.version}</version>
        <exclusions>
          <exclusion>
            <artifactId>slf4j-log4j12</artifactId>
            <groupId>org.slf4j</groupId>
          </exclusion>
          <exclusion>
            <artifactId>log4j</artifactId>
            <groupId>log4j</groupId>
          </exclusion>
        </exclusions>
      </dependency>

      <dependency>
        <groupId>org.apache.bookkeeper</groupId>
        <artifactId>bookkeeper-server</artifactId>
        <version>${bookkeeper.version}</version>
        <exclusions>
          <exclusion>
            <groupId>org.bouncycastle</groupId>
            <artifactId>*</artifactId>
          </exclusion>
          <exclusion>
            <artifactId>slf4j-log4j12</artifactId>
            <groupId>org.slf4j</groupId>
          </exclusion>
          <exclusion>
            <artifactId>log4j</artifactId>
            <groupId>log4j</groupId>
          </exclusion>
          <exclusion>
            <groupId>org.jboss.netty</groupId>
            <artifactId>netty</artifactId>
          </exclusion>
          <!-- exclude all netty dependencies, use whatever pulsar is using -->
          <exclusion>
            <groupId>io.netty</groupId>
            <artifactId>netty-*</artifactId>
          </exclusion>
        </exclusions>
      </dependency>

      <dependency>
        <groupId>org.apache.bookkeeper</groupId>
        <artifactId>bookkeeper-common-allocator</artifactId>
        <version>${bookkeeper.version}</version>
      </dependency>

      <dependency>
        <groupId>org.apache.bookkeeper</groupId>
        <artifactId>bookkeeper-tools-framework</artifactId>
        <version>${bookkeeper.version}</version>
      </dependency>

      <!-- reflection libs -->
      <dependency>
        <groupId>org.reflections</groupId>
        <artifactId>reflections</artifactId>
        <version>${reflections.version}</version>
      </dependency>

      <!-- exclude the grpc version from bookkeeper and use the one defined here -->
      <dependency>
        <groupId>org.apache.bookkeeper</groupId>
        <artifactId>stream-storage-java-client</artifactId>
        <version>${bookkeeper.version}</version>
        <exclusions>
          <exclusion>
            <groupId>io.grpc</groupId>
            <artifactId>grpc-all</artifactId>
          </exclusion>
        </exclusions>
      </dependency>

      <!-- exclude the grpc version from bookkeeper and use the one defined here -->
      <dependency>
        <groupId>org.apache.bookkeeper</groupId>
        <artifactId>stream-storage-server</artifactId>
        <version>${bookkeeper.version}</version>
        <exclusions>
          <exclusion>
            <groupId>io.grpc</groupId>
            <artifactId>grpc-all</artifactId>
          </exclusion>
        </exclusions>
      </dependency>

      <dependency>
        <groupId>org.apache.bookkeeper</groupId>
        <artifactId>bookkeeper-common</artifactId>
        <version>${bookkeeper.version}</version>
      </dependency>

      <dependency>
        <groupId>org.apache.bookkeeper.stats</groupId>
        <artifactId>bookkeeper-stats-api</artifactId>
        <version>${bookkeeper.version}</version>
      </dependency>

      <dependency>
        <groupId>org.apache.bookkeeper.stats</groupId>
        <artifactId>datasketches-metrics-provider</artifactId>
        <version>${bookkeeper.version}</version>
        <exclusions>
          <exclusion>
            <artifactId>slf4j-log4j12</artifactId>
            <groupId>org.slf4j</groupId>
          </exclusion>
        </exclusions>
      </dependency>

      <dependency>
        <groupId>org.apache.bookkeeper.stats</groupId>
        <artifactId>prometheus-metrics-provider</artifactId>
        <version>${bookkeeper.version}</version>
      </dependency>

      <dependency>
        <groupId>org.rocksdb</groupId>
        <artifactId>rocksdbjni</artifactId>
        <version>${rocksdb.version}</version>
      </dependency>

      <dependency>
        <groupId>org.eclipse.jetty</groupId>
        <artifactId>jetty-server</artifactId>
        <version>${jetty.version}</version>
      </dependency>

      <dependency>
        <groupId>org.eclipse.jetty</groupId>
        <artifactId>jetty-servlet</artifactId>
        <version>${jetty.version}</version>
      </dependency>

      <dependency>
        <groupId>org.eclipse.jetty</groupId>
        <artifactId>jetty-servlets</artifactId>
        <version>${jetty.version}</version>
      </dependency>

      <dependency>
        <groupId>org.eclipse.jetty</groupId>
        <artifactId>jetty-proxy</artifactId>
        <version>${jetty.version}</version>
      </dependency>

      <dependency>
        <groupId>org.eclipse.jetty</groupId>
        <artifactId>jetty-util</artifactId>
        <version>${jetty.version}</version>
      </dependency>

      <dependency>
        <groupId>io.netty</groupId>
        <artifactId>netty-bom</artifactId>
        <version>${netty.version}</version>
        <type>pom</type>
        <scope>import</scope>
      </dependency>

      <dependency>
        <groupId>io.netty</groupId>
        <artifactId>netty-tcnative-boringssl-static</artifactId>
        <version>${netty-tc-native.version}</version>
      </dependency>

      <dependency>
        <groupId>com.beust</groupId>
        <artifactId>jcommander</artifactId>
        <version>${jcommander.version}</version>
      </dependency>

      <dependency>
        <groupId>com.google.guava</groupId>
        <artifactId>guava</artifactId>
        <version>${guava.version}</version>
      </dependency>

      <dependency>
        <groupId>org.apache.commons</groupId>
        <artifactId>commons-lang3</artifactId>
        <version>${commons-lang3.version}</version>
      </dependency>

      <dependency>
        <groupId>org.apache.commons</groupId>
        <artifactId>commons-compress</artifactId>
        <version>${commons-compress.version}</version>
      </dependency>

      <dependency>
        <groupId>commons-configuration</groupId>
        <artifactId>commons-configuration</artifactId>
        <version>${commons-configuration.version}</version>
      </dependency>

      <dependency>
        <groupId>commons-io</groupId>
        <artifactId>commons-io</artifactId>
        <version>${commons-io.version}</version>
      </dependency>

      <dependency>
        <groupId>org.slf4j</groupId>
        <artifactId>slf4j-api</artifactId>
        <version>${slf4j.version}</version>
      </dependency>

      <dependency>
        <groupId>org.slf4j</groupId>
        <artifactId>slf4j-simple</artifactId>
        <version>${slf4j.version}</version>
      </dependency>

      <dependency>
        <groupId>org.slf4j</groupId>
        <artifactId>jul-to-slf4j</artifactId>
        <version>${slf4j.version}</version>
      </dependency>

      <dependency>
        <groupId>org.slf4j</groupId>
        <artifactId>jcl-over-slf4j</artifactId>
        <version>${slf4j.version}</version>
      </dependency>

      <dependency>
        <groupId>org.apache.logging.log4j</groupId>
        <artifactId>log4j-api</artifactId>
        <version>${log4j2.version}</version>
      </dependency>

      <dependency>
        <groupId>org.apache.logging.log4j</groupId>
        <artifactId>log4j-core</artifactId>
        <version>${log4j2.version}</version>
      </dependency>

      <dependency>
        <groupId>org.apache.logging.log4j</groupId>
        <artifactId>log4j-slf4j-impl</artifactId>
        <version>${log4j2.version}</version>
      </dependency>

      <dependency>
        <groupId>org.apache.logging.log4j</groupId>
        <artifactId>log4j-web</artifactId>
        <version>${log4j2.version}</version>
      </dependency>

      <dependency>
        <groupId>org.apache.logging.log4j</groupId>
        <artifactId>log4j-api</artifactId>
        <type>test-jar</type>
        <version>${log4j2.version}</version>
      </dependency>

      <dependency>
        <groupId>org.apache.logging.log4j</groupId>
        <artifactId>log4j-core</artifactId>
        <type>test-jar</type>
        <version>${log4j2.version}</version>
      </dependency>

      <dependency>
        <groupId>commons-codec</groupId>
        <artifactId>commons-codec</artifactId>
        <version>${commons-codec.version}</version>
      </dependency>

      <dependency>
        <groupId>org.glassfish.jersey.core</groupId>
        <artifactId>jersey-server</artifactId>
        <version>${jersey.version}</version>
      </dependency>

      <dependency>
        <groupId>org.glassfish.jersey.core</groupId>
        <artifactId>jersey-client</artifactId>
        <version>${jersey.version}</version>
      </dependency>

      <dependency>
        <groupId>org.glassfish.jersey.inject</groupId>
        <artifactId>jersey-hk2</artifactId>
        <version>${jersey.version}</version>
      </dependency>

      <dependency>
        <groupId>org.glassfish.jersey.containers</groupId>
        <artifactId>jersey-container-servlet-core</artifactId>
        <version>${jersey.version}</version>
      </dependency>

      <dependency>
        <groupId>org.glassfish.jersey.containers</groupId>
        <artifactId>jersey-container-servlet</artifactId>
        <version>${jersey.version}</version>
      </dependency>

      <dependency>
        <groupId>javax.ws.rs</groupId>
        <artifactId>javax.ws.rs-api</artifactId>
        <version>${javax.ws.rs-api.version}</version>
      </dependency>

      <dependency>
        <groupId>org.glassfish.jersey.media</groupId>
        <artifactId>jersey-media-json-jackson</artifactId>
        <version>${jersey.version}</version>
      </dependency>

      <dependency>
        <groupId>org.glassfish.jersey.media</groupId>
        <artifactId>jersey-media-multipart</artifactId>
        <version>${jersey.version}</version>
      </dependency>

      <dependency>
        <groupId>net.java.dev.jna</groupId>
        <artifactId>jna</artifactId>
        <version>${jna.version}</version>
      </dependency>

      <dependency>
        <groupId>com.fasterxml.jackson</groupId>
        <artifactId>jackson-bom</artifactId>
        <version>${jackson.version}</version>
        <type>pom</type>
        <scope>import</scope>
      </dependency>

      <dependency>
        <artifactId>log4j</artifactId>
        <groupId>log4j</groupId>
        <version>${log4j.version}</version>
        <exclusions>
          <exclusion>
            <groupId>com.sun.jmx</groupId>
            <artifactId>jmxri</artifactId>
          </exclusion>
        </exclusions>
      </dependency>

      <dependency>
        <groupId>org.hdrhistogram</groupId>
        <artifactId>HdrHistogram</artifactId>
        <version>${hdrHistogram.version}</version>
      </dependency>

      <dependency>
        <groupId>io.swagger</groupId>
        <artifactId>swagger-core</artifactId>
        <version>${swagger.version}</version>
      </dependency>

      <dependency>
        <groupId>io.swagger</groupId>
        <artifactId>swagger-annotations</artifactId>
        <version>${swagger.version}</version>
      </dependency>

      <dependency>
        <groupId>javax.servlet</groupId>
        <artifactId>javax.servlet-api</artifactId>
        <version>${javax.servlet-api}</version>
      </dependency>

      <dependency>
        <groupId>com.github.ben-manes.caffeine</groupId>
        <artifactId>caffeine</artifactId>
        <version>${caffeine.version}</version>
      </dependency>

      <dependency>
        <groupId>com.yahoo.athenz</groupId>
        <artifactId>athenz-zts-java-client</artifactId>
        <version>${athenz.version}</version>
      </dependency>

      <dependency>
        <groupId>com.yahoo.athenz</groupId>
        <artifactId>athenz-zpe-java-client</artifactId>
        <version>${athenz.version}</version>
      </dependency>

      <dependency>
        <groupId>com.github.zafarkhaja</groupId>
        <artifactId>java-semver</artifactId>
        <version>${java-semver.version}</version>
      </dependency>

      <dependency>
        <groupId>io.prometheus</groupId>
        <artifactId>simpleclient</artifactId>
        <version>${prometheus.version}</version>
      </dependency>

      <dependency>
        <groupId>io.prometheus</groupId>
        <artifactId>simpleclient_hotspot</artifactId>
        <version>${prometheus.version}</version>
      </dependency>

      <dependency>
        <groupId>io.prometheus</groupId>
        <artifactId>simpleclient_log4j2</artifactId>
        <version>${prometheus.version}</version>
      </dependency>

      <dependency>
        <groupId>io.prometheus</groupId>
        <artifactId>simpleclient_servlet</artifactId>
        <version>${prometheus.version}</version>
      </dependency>

      <dependency>
        <groupId>io.prometheus</groupId>
        <artifactId>simpleclient_jetty</artifactId>
        <version>${prometheus.version}</version>
      </dependency>

      <dependency>
        <groupId>io.prometheus</groupId>
        <artifactId>simpleclient_caffeine</artifactId>
        <version>${prometheus.version}</version>
      </dependency>

      <dependency>
        <groupId>com.carrotsearch</groupId>
        <artifactId>hppc</artifactId>
        <version>${hppc.version}</version>
      </dependency>

      <dependency>
        <groupId>org.apache.spark</groupId>
        <artifactId>spark-streaming_2.10</artifactId>
        <version>${spark-streaming_2.10.version}</version>
        <exclusions>
          <exclusion>
            <groupId>com.google.guava</groupId>
            <artifactId>guava</artifactId>
          </exclusion>
          <exclusion>
            <groupId>io.netty</groupId>
            <artifactId>netty-codec-http</artifactId>
          </exclusion>
          <exclusion>
            <groupId>io.netty</groupId>
            <artifactId>netty-transport-native-epoll</artifactId>
          </exclusion>
          <exclusion>
            <groupId>io.netty</groupId>
            <artifactId>netty</artifactId>
          </exclusion>
          <exclusion>
            <groupId>io.netty</groupId>
            <artifactId>netty-all</artifactId>
          </exclusion>
        </exclusions>
      </dependency>

      <dependency>
        <groupId>io.jsonwebtoken</groupId>
        <artifactId>jjwt-api</artifactId>
        <version>${jsonwebtoken.version}</version>
      </dependency>
      <dependency>
        <groupId>io.jsonwebtoken</groupId>
        <artifactId>jjwt-impl</artifactId>
        <version>${jsonwebtoken.version}</version>
      </dependency>
      <dependency>
        <groupId>io.jsonwebtoken</groupId>
        <artifactId>jjwt-jackson</artifactId>
        <version>${jsonwebtoken.version}</version>
      </dependency>

      <dependency>
        <groupId>org.aspectj</groupId>
        <artifactId>aspectjrt</artifactId>
        <version>${aspectj.version}</version>
      </dependency>

      <dependency>
        <groupId>org.aspectj</groupId>
        <artifactId>aspectjweaver</artifactId>
        <version>${aspectj.version}</version>
      </dependency>

      <dependency>
        <groupId>net.jodah</groupId>
        <artifactId>typetools</artifactId>
        <version>${typetools.version}</version>
      </dependency>

      <dependency>
        <groupId>io.grpc</groupId>
        <artifactId>grpc-all</artifactId>
        <version>${grpc.version}</version>
        <exclusions>
          <exclusion>
            <groupId>io.grpc</groupId>
            <artifactId>grpc-testing</artifactId>
          </exclusion>
        </exclusions>
      </dependency>

      <dependency>
        <groupId>io.grpc</groupId>
        <artifactId>grpc-core</artifactId>
        <version>${grpc.version}</version>
      </dependency>

      <dependency>
        <groupId>io.grpc</groupId>
        <artifactId>grpc-stub</artifactId>
        <version>${grpc.version}</version>
      </dependency>

      <dependency>
        <groupId>io.grpc</groupId>
        <artifactId>grpc-protobuf-lite</artifactId>
        <version>${grpc.version}</version>
      </dependency>

      <dependency>
        <groupId>com.google.protobuf</groupId>
        <artifactId>protobuf-bom</artifactId>
        <version>${protobuf3.version}</version>
        <type>pom</type>
        <scope>import</scope>
      </dependency>

      <dependency>
        <groupId>com.google.code.gson</groupId>
        <artifactId>gson</artifactId>
        <version>${gson.version}</version>
      </dependency>

      <dependency>
        <groupId>com.yahoo.datasketches</groupId>
        <artifactId>sketches-core</artifactId>
        <version>${sketches.version}</version>
      </dependency>

      <dependency>
        <groupId>com.amazonaws</groupId>
        <artifactId>aws-java-sdk-bom</artifactId>
        <version>${aws-sdk.version}</version>
        <type>pom</type>
        <scope>import</scope>
      </dependency>

      <dependency>
        <groupId>org.apache.distributedlog</groupId>
        <artifactId>distributedlog-core</artifactId>
        <version>${bookkeeper.version}</version>
        <exclusions>
          <!-- exclude bookkeeper, reply on the bookkeeper version that pulsar uses -->
          <exclusion>
            <groupId>org.apache.bookkeeper</groupId>
            <artifactId>bookkeeper-server</artifactId>
          </exclusion>
        </exclusions>
      </dependency>

      <dependency>
        <groupId>commons-collections</groupId>
        <artifactId>commons-collections</artifactId>
        <version>${commons.collections.version}</version>
      </dependency>

      <!-- test dependencies -->
      <dependency>
        <groupId>com.lmax</groupId>
        <artifactId>disruptor</artifactId>
        <version>${disruptor.version}</version>
      </dependency>
      <dependency>
        <groupId>org.testcontainers</groupId>
        <artifactId>testcontainers</artifactId>
        <version>${testcontainers.version}</version>
      </dependency>
      <dependency>
        <groupId>org.testcontainers</groupId>
        <artifactId>kafka</artifactId>
        <version>${testcontainers.version}</version>
      </dependency>
      <dependency>
        <groupId>org.testcontainers</groupId>
        <artifactId>mysql</artifactId>
        <version>${testcontainers.version}</version>
      </dependency>
      <dependency>
        <groupId>org.testcontainers</groupId>
        <artifactId>postgresql</artifactId>
        <version>${testcontainers.version}</version>
      </dependency>
      <dependency>
        <groupId>org.arquillian.cube</groupId>
        <artifactId>arquillian-cube-docker</artifactId>
        <version>${arquillian-cube.version}</version>
      </dependency>
      <dependency>
        <groupId>org.jboss.arquillian.junit</groupId>
        <artifactId>arquillian-junit-standalone</artifactId>
        <version>${arquillian-junit.version}</version>
      </dependency>
      <dependency>
        <groupId>com.datastax.cassandra</groupId>
        <artifactId>cassandra-driver-core</artifactId>
        <version>${cassandra.version}</version>
      </dependency>
      <dependency>
    	<groupId>org.assertj</groupId>
    	<artifactId>assertj-core</artifactId>
    	<version>${assertj-core.version}</version>
	  </dependency>

      <dependency>
        <groupId>org.projectlombok</groupId>
        <artifactId>lombok</artifactId>
        <version>${lombok.version}</version>
      </dependency>

      <dependency>
        <groupId>javax.annotation</groupId>
        <artifactId>javax.annotation-api</artifactId>
        <version>${javax.annotation-api.version}</version>
      </dependency>

      <dependency>
        <groupId>javax.xml.bind</groupId>
        <artifactId>jaxb-api</artifactId>
        <version>${jaxb-api}</version>
      </dependency>

      <dependency>
        <groupId>com.sun.activation</groupId>
        <artifactId>javax.activation</artifactId>
        <version>${javax.activation.version}</version>
      </dependency>

      <dependency>
        <groupId>io.opencensus</groupId>
        <artifactId>opencensus-api</artifactId>
        <version>${opencensus.version}</version>
      </dependency>

      <dependency>
        <groupId>io.opencensus</groupId>
        <artifactId>opencensus-contrib-grpc-metrics</artifactId>
        <version>${opencensus.version}</version>
      </dependency>

      <dependency>
        <groupId>org.elasticsearch.client</groupId>
        <artifactId>elasticsearch-rest-high-level-client</artifactId>
        <version>${elasticsearch.version}</version>
      </dependency>

      <dependency>
        <groupId>joda-time</groupId>
        <artifactId>joda-time</artifactId>
        <version>${joda.version}</version>
      </dependency>

      <dependency>
        <groupId>org.javassist</groupId>
        <artifactId>javassist</artifactId>
        <version>${javassist.version}</version>
      </dependency>

      <dependency>
        <groupId>net.jcip</groupId>
        <artifactId>jcip-annotations</artifactId>
        <version>${jcip.version}</version>
      </dependency>

      <dependency>
        <groupId>io.airlift</groupId>
        <artifactId>aircompressor</artifactId>
        <version>${aircompressor.version}</version>
        <exclusions>
          <exclusion>
            <groupId>org.openjdk.jol</groupId>
            <artifactId>jol-core</artifactId>
          </exclusion>
        </exclusions>
      </dependency>

      <dependency>
        <groupId>org.objenesis</groupId>
        <artifactId>objenesis</artifactId>
        <version>${objenesis.version}</version>
      </dependency>

    </dependencies>
  </dependencyManagement>

  <dependencies>
    <!-- These dependencies are common to all the submodules -->
    <dependency>
      <groupId>org.apache.pulsar</groupId>
      <artifactId>buildtools</artifactId>
      <version>${project.version}</version>
      <scope>test</scope>
    </dependency>

    <dependency>
      <groupId>org.testng</groupId>
      <artifactId>testng</artifactId>
      <scope>test</scope>
    </dependency>

    <dependency>
      <groupId>org.mockito</groupId>
      <artifactId>mockito-core</artifactId>
      <scope>test</scope>
    </dependency>

    <dependency>
      <groupId>org.powermock</groupId>
      <artifactId>powermock-api-mockito2</artifactId>
      <scope>test</scope>
    </dependency>

    <dependency>
      <groupId>org.powermock</groupId>
      <artifactId>powermock-module-testng</artifactId>
      <scope>test</scope>
    </dependency>

    <dependency>
    	<groupId>org.assertj</groupId>
    	<artifactId>assertj-core</artifactId>
    	<scope>test</scope>
	 </dependency>

    <dependency>
      <groupId>org.projectlombok</groupId>
      <artifactId>lombok</artifactId>
      <scope>provided</scope>
    </dependency>

    <dependency>
      <!-- We use MockedBookKeeper in many unit tests -->
      <groupId>org.apache.bookkeeper</groupId>
      <artifactId>bookkeeper-server</artifactId>
      <version>${bookkeeper.version}</version>
      <scope>test</scope>
      <classifier>tests</classifier>
      <exclusions>
        <exclusion>
            <groupId>org.bouncycastle</groupId>
            <artifactId>*</artifactId>
        </exclusion>
        <exclusion>
          <groupId>org.slf4j</groupId>
          <artifactId>slf4j-log4j12</artifactId>
        </exclusion>
        <exclusion>
          <artifactId>log4j</artifactId>
          <groupId>log4j</groupId>
        </exclusion>
        <exclusion>
          <groupId>com.fasterxml.jackson.core</groupId>
          <artifactId>*</artifactId>
        </exclusion>
      </exclusions>
    </dependency>
  </dependencies>

  <build>
    <finalName>${project.artifactId}</finalName>
    <plugins>
      <plugin>
        <groupId>org.apache.maven.plugins</groupId>
        <artifactId>maven-checkstyle-plugin</artifactId>
        <dependencies>
          <dependency>
            <groupId>org.apache.pulsar</groupId>
            <artifactId>buildtools</artifactId>
            <version>${project.version}</version>
          </dependency>
        </dependencies>
      </plugin>
      <plugin>
        <artifactId>maven-compiler-plugin</artifactId>
        <configuration>
          <source>1.8</source>
          <target>1.8</target>
          <encoding>UTF-8</encoding>
          <showDeprecation>true</showDeprecation>
          <showWarnings>true</showWarnings>
          <optimize>true</optimize>
        </configuration>
      </plugin>
      <plugin>
        <groupId>org.apache.maven.plugins</groupId>
        <artifactId>maven-surefire-plugin</artifactId>
        <configuration>
          <argLine> -Xmx1G -XX:+UseG1GC
            -Dpulsar.allocator.pooled=false
            -Dpulsar.allocator.leak_detection=Advanced
            -Dpulsar.allocator.exit_on_oom=false
            -Dlog4j.configurationFile=log4j2.xml
          </argLine>
          <reuseForks>${testReuseFork}</reuseForks>
          <forkCount>${testForkCount}</forkCount>
          <shutdown>kill</shutdown>
          <redirectTestOutputToFile>${redirectTestOutputToFile}</redirectTestOutputToFile>
          <trimStackTrace>false</trimStackTrace>
          <properties>
            <property>
              <name>testRealAWS</name>
              <value>${testRealAWS}</value>
            </property>
            <property>
              <name>testRetryCount</name>
              <value>${testRetryCount}</value>
            </property>
            <property>
              <name>listener</name>
              <value>org.apache.pulsar.tests.PulsarTestListener,org.apache.pulsar.tests.AnnotationListener</value>
            </property>
          </properties>
        </configuration>
      </plugin>

      <plugin>
        <groupId>com.mycila</groupId>
        <artifactId>license-maven-plugin</artifactId>
        <version>${license-maven-plugin.version}</version>
        <configuration>
          <header>src/license-header.txt</header>

          <excludes>
            <exclude>LICENSE</exclude>
            <exclude>NOTICE</exclude>
            <exclude>**/*.txt</exclude>
            <exclude>**/*.pem</exclude>
            <exclude>**/*.crt</exclude>
            <exclude>**/*.key</exclude>
            <exclude>**/*.csr</exclude>
            <exclude>**/*.log</exclude>
            <exclude>**/*.patch</exclude>
            <exclude>**/*.avsc</exclude>
            <exclude>**/*.versionsBackup</exclude>
            <exclude>**/*.pyc</exclude>
            <exclude>**/*.graffle</exclude>
            <exclude>**/*.hgrm</exclude>
            <exclude>src/main/java/org/apache/bookkeeper/mledger/proto/MLDataFormats.java</exclude>
            <exclude>src/main/java/org/apache/pulsar/broker/service/schema/proto/SchemaRegistryFormat.java</exclude>
            <exclude>src/main/java/org/apache/pulsar/common/api/proto/*.java</exclude>
            <exclude>src/test/java/org/apache/pulsar/common/api/proto/*.java</exclude>
            <exclude>src/main/java/org/apache/pulsar/io/kinesis/fbs/CompressionType.java</exclude>
            <exclude>src/main/java/org/apache/pulsar/io/kinesis/fbs/EncryptionCtx.java</exclude>
            <exclude>src/main/java/org/apache/pulsar/io/kinesis/fbs/EncryptionKey.java</exclude>
            <exclude>src/main/java/org/apache/pulsar/io/kinesis/fbs/KeyValue.java</exclude>
            <exclude>src/main/java/org/apache/pulsar/io/kinesis/fbs/Message.java</exclude>
            <exclude>src/main/java/org/apache/bookkeeper/mledger/util/AbstractCASReferenceCounted.java</exclude>
            <exclude>**/ByteBufCodedInputStream.java</exclude>
            <exclude>**/ByteBufCodedOutputStream.java</exclude>
            <exclude>bin/proto/*</exclude>
            <exclude>conf/schema_example.conf</exclude>
            <exclude>data/**</exclude>
            <exclude>logs/**</exclude>
            <exclude>**/circe/**</exclude>
            <exclude>pulsar-broker/src/test/resources/authentication/basic/.htpasswd</exclude>
            <exclude>pulsar-client-cpp/lib/checksum/int_types.h</exclude>
            <exclude>pulsar-client-cpp/lib/checksum/gf2.hpp</exclude>
            <exclude>pulsar-client-cpp/lib/checksum/crc32c_sse42.cc</exclude>
            <exclude>pulsar-client-cpp/lib/checksum/crc32c_sse42.h</exclude>
            <exclude>pulsar-client-cpp/lib/checksum/crc32c_sw.cc</exclude>
            <exclude>pulsar-client-cpp/lib/lz4/lz4.*</exclude>
            <exclude>pulsar-client-cpp/lib/PulsarApi.pb.*</exclude>
            <exclude>pulsar-client-cpp/CMakeFiles/**</exclude>
            <exclude>pulsar-client-cpp/**/Makefile</exclude>
            <exclude>pulsar-client-cpp/**/cmake_install.cmake</exclude>
            <exclude>**/CMakeFiles/**</exclude>
            <exclude>**/django/stats/migrations/*.py</exclude>
            <exclude>site2/**</exclude>
            <exclude>generated-site/**</exclude>
            <exclude>.github/*.md</exclude>
            <exclude>**/.idea/**</exclude>
            <exclude>**/generated/**</exclude>
            <exclude>**/zk-3.5-test-data/*</exclude>
          </excludes>
          <mapping>
            <proto>JAVADOC_STYLE</proto>
            <go>DOUBLESLASH_STYLE</go>
            <conf>SCRIPT_STYLE</conf>
            <ini>SCRIPT_STYLE</ini>
            <yaml>SCRIPT_STYLE</yaml>
            <tf>SCRIPT_STYLE</tf>
            <cfg>SCRIPT_STYLE</cfg>
            <Makefile>SCRIPT_STYLE</Makefile>
            <service>SCRIPT_STYLE</service>
            <cc>JAVADOC_STYLE</cc>
            <md>XML_STYLE</md>
            <txt>SCRIPT_STYLE</txt>
            <scss>JAVADOC_STYLE</scss>
            <Doxyfile>SCRIPT_STYLE</Doxyfile>
            <pulsar>SCRIPT_STYLE</pulsar>
            <pulsar-managed-ledger-admin>SCRIPT_STYLE</pulsar-managed-ledger-admin>
            <pulsar-daemon>SCRIPT_STYLE</pulsar-daemon>
            <pulsar-admin>SCRIPT_STYLE</pulsar-admin>
            <pulsar-perf>SCRIPT_STYLE</pulsar-perf>
            <pulsar-client>SCRIPT_STYLE</pulsar-client>
            <bookkeeper>SCRIPT_STYLE</bookkeeper>
            <tfvars>SCRIPT_STYLE</tfvars>
          </mapping>
        </configuration>
      </plugin>
      <plugin>
        <groupId>org.apache.rat</groupId>
        <artifactId>apache-rat-plugin</artifactId>
        <configuration>
          <excludes>
            <!-- Other license files -->
            <exclude>licenses/LICENSE-*.txt</exclude>
            <exclude>pulsar-client-cpp/pkg/licenses/LICENSE-*.txt</exclude>
            <exclude>src/assemble/README.bin.txt</exclude>
            <exclude>src/assemble/LICENSE.bin.txt</exclude>
            <exclude>src/assemble/NOTICE.bin.txt</exclude>

            <!-- These files are generated automatically by the Protobuf compiler
                 and are included in source tree for convenience -->
            <exclude>src/main/java/org/apache/bookkeeper/mledger/proto/MLDataFormats.java</exclude>
            <exclude>src/main/java/org/apache/pulsar/common/api/proto/PulsarApi.java</exclude>
            <exclude>src/test/java/org/apache/pulsar/common/api/proto/TestApi.java</exclude>
            <exclude>src/main/java/org/apache/pulsar/common/api/proto/PulsarMarkers.java</exclude>
            <exclude>src/main/java/org/apache/pulsar/broker/service/schema/proto/SchemaRegistryFormat.java</exclude>
            <exclude>bin/proto/MLDataFormats_pb2.py</exclude>

            <!-- These files are generated automatically by the Avro compiler
                 and are included in source tree for convenience -->
            <exclude>**/avro/generated/*.java</exclude>

            <!-- Avro schema definitions - JSON format -->
            <exclude>**/*.avsc</exclude>

            <!-- pulasr-io-connector kinesis : auto generated files from flatbuffer schema -->
            <exclude>src/main/java/org/apache/pulsar/io/kinesis/fbs/CompressionType.java</exclude>
            <exclude>src/main/java/org/apache/pulsar/io/kinesis/fbs/EncryptionCtx.java</exclude>
            <exclude>src/main/java/org/apache/pulsar/io/kinesis/fbs/EncryptionKey.java</exclude>
            <exclude>src/main/java/org/apache/pulsar/io/kinesis/fbs/KeyValue.java</exclude>
            <exclude>src/main/java/org/apache/pulsar/io/kinesis/fbs/Message.java</exclude>

            <!-- These files are BSD licensed files -->
            <exclude>src/main/java/org/apache/pulsar/common/util/protobuf/ByteBufCodedInputStream.java</exclude>
            <exclude>src/main/java/org/apache/pulsar/common/util/protobuf/ByteBufCodedOutputStream.java</exclude>

            <!-- Imported from Netty - Apache License v2 -->
            <exclude>src/main/java/org/apache/bookkeeper/mledger/util/AbstractCASReferenceCounted.java</exclude>

            <!-- This is generated during maven build -->
            <exclude>dependency-reduced-pom.xml</exclude>

            <!-- LZ4 code is under BSD 2-clause  -->
            <exclude>pulsar-client-cpp/lib/lz4/lz4.*</exclude>

            <!-- These files is go module configs -->
            <exclude>pulsar-client-go/go.mod</exclude>
            <exclude>pulsar-client-go/go.sum</exclude>
            <exclude>pulsar-function-go/go.mod</exclude>
            <exclude>pulsar-function-go/go.sum</exclude>
            <exclude>pulsar-function-go/examples/go.mod</exclude>
            <exclude>pulsar-function-go/examples/go.sum</exclude>

            <!-- This file is using ZLib license -->
            <exclude>pulsar-client-cpp/lib/checksum/crc32c_sw.cc</exclude>

            <!-- This is a text property file that contains just a class name -->
            <exclude>**/META-INF/services/com.scurrilous.circe.HashProvider</exclude>
            <exclude>**/META-INF/services/io.prestosql.spi.Plugin</exclude>

            <!-- Django generated code -->
            <exclude>**/django/stats/migrations/*.py</exclude>
            <exclude>**/conf/uwsgi_params</exclude>

            <!-- Exclude certificates used for tests -->
            <exclude>**/*.crt</exclude>
            <exclude>**/*.key</exclude>
            <exclude>**/*.csr</exclude>
            <exclude>**/*.pem</exclude>
            <exclude>**/*.json</exclude>
            <exclude>**/*.htpasswd</exclude>
            <exclude>src/test/resources/athenz.conf.test</exclude>
            <exclude>deployment/terraform-ansible/templates/myid</exclude>
            <exclude>certificate-authority/index.txt</exclude>
            <exclude>certificate-authority/README.md</exclude>

            <!-- Exclude ZK test data file -->
            <exclude>**/zk-3.5-test-data/*</exclude>

            <!-- Python requirements files -->
            <exclude>**/requirements.txt</exclude>

            <!-- Configuration Templates -->
            <exclude>conf/schema_example.conf</exclude>
            <exclude>**/templates/*.tpl</exclude>

            <!-- helm files -->
            <exclude>**/.helmignore</exclude>
            <exclude>**/_helpers.tpl</exclude>
          </excludes>
        </configuration>
      </plugin>
      <plugin>
        <groupId>org.apache.maven.plugins</groupId>
        <artifactId>maven-enforcer-plugin</artifactId>
        <version>${maven-enforcer-plugin.version}</version>
        <executions>
            <execution>
                <id>enforce-maven</id>
                <goals>
                    <goal>enforce</goal>
                </goals>
                <configuration>
                    <rules>
                        <requireJavaVersion>
                            <version>[1.8.0,)</version>
                        </requireJavaVersion>
                        <requireMavenVersion>
                            <version>[3.3.9,)</version>
                        </requireMavenVersion>
                    </rules>
                </configuration>
            </execution>
        </executions>
      </plugin>
    </plugins>

    <pluginManagement>
      <plugins>
        <plugin>
          <groupId>org.apache.maven.plugins</groupId>
          <artifactId>maven-surefire-plugin</artifactId>
          <version>${maven-surefire-plugin.version}</version>
          <configuration>
            <includes>
                <include>${include}</include>
            </includes>
            <excludes>
                <exclude>${exclude}</exclude>
            </excludes>
            <groups>${groups}</groups>
            <excludedGroups>${excludedGroups}</excludedGroups>
          </configuration>
        </plugin>
        <plugin>
          <groupId>org.apache.maven.plugins</groupId>
          <artifactId>maven-dependency-plugin</artifactId>
          <version>${maven-dependency-plugin.version}</version>
        </plugin>
        <plugin>
          <artifactId>maven-clean-plugin</artifactId>
          <version>${maven-clean-plugin.version}</version>
        </plugin>
        <plugin>
          <artifactId>maven-compiler-plugin</artifactId>
          <version>${maven-compiler-plugin.version}</version>
        </plugin>
        <plugin>
          <groupId>org.apache.maven.plugins</groupId>
          <artifactId>maven-shade-plugin</artifactId>
          <version>${maven-shade-plugin}</version>
        </plugin>
        <plugin>
          <artifactId>maven-javadoc-plugin</artifactId>
          <version>${maven-javadoc-plugin.version}</version>
          <configuration>
            <additionalparam>-Xdoclint:none</additionalparam>
          </configuration>
        </plugin>
        <plugin>
          <groupId>org.codehaus.mojo</groupId>
          <artifactId>exec-maven-plugin</artifactId>
          <version>${exec-maven-plugin.version}</version>
        </plugin>
        <plugin>
          <groupId>org.apache.maven</groupId>
          <artifactId>maven-archiver</artifactId>
          <version>${maven-archiver.version}</version>
        </plugin>
        <plugin>
          <groupId>org.apache.nifi</groupId>
          <artifactId>nifi-nar-maven-plugin</artifactId>
          <version>${nifi-nar-maven-plugin.version}</version>
          <extensions>true</extensions>
          <configuration>
            <finalName>${project.artifactId}-${project.version}</finalName>
          </configuration>
          <executions>
            <execution>
              <id>default-nar</id>
              <phase>package</phase>
              <goals>
                <goal>nar</goal>
              </goals>
            </execution>
          </executions>
        </plugin>
        <plugin>
          <groupId>org.apache.maven.plugins</groupId>
          <artifactId>maven-assembly-plugin</artifactId>
          <version>${maven-assembly-plugin.version}</version>
        </plugin>
        <plugin>
          <groupId>org.apache.maven.plugins</groupId>
          <artifactId>maven-checkstyle-plugin</artifactId>
          <version>${maven-checkstyle-plugin.version}</version>
          <dependencies>
            <dependency>
              <groupId>com.puppycrawl.tools</groupId>
              <artifactId>checkstyle</artifactId>
              <version>${puppycrawl.checkstyle.version}</version>
            </dependency>
          </dependencies>
          <configuration>
            <configLocation>buildtools/src/main/resources/pulsar/checkstyle.xml</configLocation>
            <suppressionsLocation>buildtools/src/main/resources/pulsar/suppressions.xml</suppressionsLocation>
            <encoding>UTF-8</encoding>
          </configuration>
        </plugin>
        <plugin>
          <groupId>pl.project13.maven</groupId>
          <artifactId>git-commit-id-plugin</artifactId>
          <version>${git-commit-id-plugin.version}</version>
        </plugin>
      </plugins>
    </pluginManagement>
    <extensions>
      <extension>
        <groupId>org.apache.maven.wagon</groupId>
        <artifactId>wagon-ssh-external</artifactId>
        <version>${wagon-ssh-external.version}</version>
      </extension>
      <extension>
        <groupId>kr.motd.maven</groupId>
        <artifactId>os-maven-plugin</artifactId>
        <version>${os-maven-plugin.version}</version>
      </extension>
    </extensions>
  </build>

  <profiles>
    <profile>
      <id>coverage</id>
      <build>
        <plugins>
          <plugin>
            <groupId>org.jacoco</groupId>
            <artifactId>jacoco-maven-plugin</artifactId>
            <version>${jacoco-maven-plugin.version}</version>
            <executions>
              <execution>
                <id>pre-unit-test</id>
                <goals>
                  <goal>prepare-agent</goal>
                </goals>
              </execution>
              <execution>
                <id>post-test</id>
                <phase>test</phase>
                <goals>
                  <goal>report</goal>
                </goals>
                <configuration>
                  <outputDirectory>target/report</outputDirectory>
                </configuration>
              </execution>
            </executions>
          </plugin>
        </plugins>
      </build>
      <reporting>
        <plugins>
          <plugin>
            <groupId>org.apache.maven.plugins</groupId>
            <artifactId>maven-checkstyle-plugin</artifactId>
            <configuration>
              <configLocation>pulsar/checkstyle.xml</configLocation>
              <suppressionsLocation>pulsar/suppressions.xml</suppressionsLocation>
              <suppressionsFileExpression>checkstyle.suppressions.file</suppressionsFileExpression>
            </configuration>
          </plugin>
          <plugin>
            <artifactId>maven-javadoc-plugin</artifactId>
            <configuration>
              <doclint>none</doclint>
            </configuration>
          </plugin>
          <plugin>
            <groupId>org.jacoco</groupId>
            <artifactId>jacoco-maven-plugin</artifactId>
            <reportSets>
              <reportSet>
                <reports>
                  <report>report</report>
                </reports>
              </reportSet>
            </reportSets>
          </plugin>
        </plugins>
      </reporting>
    </profile>
    <profile>
      <id>docker</id>
    </profile>

    <profile>
      <!-- Checks style and licensing requirements. This is a good
           idea to run for contributions and for the release process. While it would
           be nice to run always these plugins can considerably slow the build and have
           proven to create unstable builds in our multi-module project and when building
           using multiple threads. The stability issues seen with Checkstyle in multi-module
           builds include false-positives and false negatives. -->
      <id>contrib-check</id>
         <build>
            <plugins>
                <plugin>
                    <groupId>org.apache.rat</groupId>
                    <artifactId>apache-rat-plugin</artifactId>
                    <executions>
                      <execution>
                          <goals>
                              <goal>check</goal>
                          </goals>
                          <phase>verify</phase>
                      </execution>
                   </executions>
                </plugin>
                <plugin>
                    <groupId>org.apache.maven.plugins</groupId>
                    <artifactId>maven-checkstyle-plugin</artifactId>
                    <executions>
                       <execution>
                          <id>check-style</id>
                          <phase>verify</phase>
                          <configuration>
         					  <configLocation>./buildtools/src/main/resources/pulsar/checkstyle.xml</configLocation>
         					  <suppressionsLocation>/buildtools/src/main/resources/pulsar/suppressions.xml</suppressionsLocation>
                              <encoding>UTF-8</encoding>
                          </configuration>
                          <goals>
                             <goal>check</goal>
                          </goals>
                       </execution>
                    </executions>
                </plugin>
             </plugins>
         </build>
    </profile>

    <profile>
      <id>windows</id>
      <activation>
        <os>
          <family>Windows</family>
        </os>
      </activation>
      <properties>
        <rename.netty.native.libs>rename-netty-native-libs.cmd</rename.netty.native.libs>
      </properties>

    <!-- Primary Module profile -->
    </profile>
    <profile>
      <id>main</id>
      <activation>
        <activeByDefault>true</activeByDefault>
      </activation>
      <modules>
        <module>buildtools</module>
        <module>testmocks</module>
        <module>managed-ledger</module>
        <module>tiered-storage</module>
        <module>pulsar-common</module>
        <module>pulsar-broker-common</module>
        <module>pulsar-broker</module>
        <module>pulsar-broker-shaded</module>
        <module>pulsar-client-api</module>
        <module>pulsar-client</module>
        <module>pulsar-client-shaded</module>
        <module>pulsar-client-1x-base</module>
        <module>pulsar-client-admin</module>
        <module>pulsar-client-admin-shaded</module>
        <module>pulsar-client-tools</module>
        <module>pulsar-client-tools-test</module>
        <module>pulsar-client-all</module>
        <module>pulsar-websocket</module>
        <module>pulsar-proxy</module>
        <module>pulsar-discovery-service</module>
        <module>pulsar-zookeeper-utils</module>
        <module>pulsar-testclient</module>
        <module>pulsar-broker-auth-athenz</module>
        <module>pulsar-client-auth-athenz</module>
        <module>pulsar-zookeeper</module>
        <module>pulsar-sql</module>
        <module>dashboard</module>
        <module>pulsar-broker-auth-sasl</module>
        <module>pulsar-client-auth-sasl</module>
        <module>pulsar-config-validation</module>

        <!-- transaction related modules -->
        <module>pulsar-transaction</module>

        <!-- functions-related modules -->
        <module>pulsar-functions</module>

        <!-- connector-related modules -->
        <module>pulsar-io</module>

        <!-- kafka connect avro converter shaded, because version mismatch    -->
        <module>kafka-connect-avro-converter-shaded</module>

        <!-- Bouncy Castle Provider loaders-->
        <module>bouncy-castle</module>

        <module>pulsar-client-messagecrypto-bc</module>

        <!-- all these 3 modules should be put at the end in this exact sequence -->
        <module>distribution</module>
        <module>docker</module>
        <module>tests</module>
        <module>pulsar-metadata</module>
        <module>jclouds-shaded</module>
      </modules>
    </profile>

    <!-- core profile focused of pulsar java modules -->
    <profile>
      <id>core-modules</id>
      <modules>
        <module>buildtools</module>
        <module>testmocks</module>
        <module>managed-ledger</module>
        <module>pulsar-common</module>
        <module>pulsar-broker-common</module>
        <module>pulsar-broker</module>
        <module>pulsar-client-api</module>
        <module>pulsar-client</module>
        <module>pulsar-client-admin</module>
        <module>pulsar-client-tools</module>
        <module>pulsar-client-tools-test</module>
        <module>pulsar-websocket</module>
        <module>pulsar-proxy</module>
        <module>pulsar-discovery-service</module>
        <module>pulsar-zookeeper-utils</module>
        <module>pulsar-testclient</module>
        <module>pulsar-zookeeper</module>
        <module>pulsar-broker-auth-sasl</module>
        <module>pulsar-client-auth-sasl</module>
        <module>pulsar-config-validation</module>

        <!-- transaction related modules -->
        <module>pulsar-transaction</module>

        <!-- functions-related modules -->
        <module>pulsar-functions</module>

        <!-- connector-related modules -->
        <module>pulsar-io</module>

        <!-- Bouncy Castle Provider loaders-->
        <module>bouncy-castle</module>

        <module>pulsar-client-messagecrypto-bc</module>

        <!-- all these modules should be put at the end in this exact sequence -->
        <module>distribution</module>
        <module>pulsar-metadata</module>
      </modules>
    </profile>

  </profiles>

  <repositories>
    <repository>
      <id>central</id>
      <layout>default</layout>
      <url>https://repo1.maven.org/maven2</url>
    </repository>
    <repository>
      <snapshots>
        <enabled>false</enabled>
      </snapshots>
      <id>bintray-yahoo-maven</id>
      <name>bintray</name>
      <url>https://yahoo.bintray.com/maven</url>
    </repository>
    <repository>
      <id>bintray-streamnative-maven</id>
      <name>bintray</name>
      <url>https://dl.bintray.com/streamnative/maven</url>
    </repository>    <repository>
      <id>spring-plugins-release</id>
      <url>https://repo.spring.io/plugins-release/</url>
    </repository>
    <repository>
      <id>confluent</id>
      <url>http://packages.confluent.io/maven/</url>
    </repository>
  </repositories>

</project>
<|MERGE_RESOLUTION|>--- conflicted
+++ resolved
@@ -98,11 +98,7 @@
     <!-- apache commons -->
     <commons-compress.version>1.19</commons-compress.version>
 
-<<<<<<< HEAD
     <bookkeeper.version>4.10.0-rc-1</bookkeeper.version>
-=======
-    <bookkeeper.version>4.11.1</bookkeeper.version>
->>>>>>> 67f544cd
     <zookeeper.version>3.5.7</zookeeper.version>
     <netty.version>4.1.51.Final</netty.version>
     <netty-tc-native.version>2.0.30.Final</netty-tc-native.version>
