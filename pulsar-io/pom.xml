--- conflicted
+++ resolved
@@ -38,11 +38,8 @@
     <module>kafka</module>
     <module>rabbitmq</module>
     <module>kinesis</module>
-<<<<<<< HEAD
     <module>jdbc</module>
-=======
     <module>data-genenator</module>
->>>>>>> cfdcdb5c
   </modules>
 
 </project>