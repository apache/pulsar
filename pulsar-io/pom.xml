<!--

    Licensed to the Apache Software Foundation (ASF) under one
    or more contributor license agreements.  See the NOTICE file
    distributed with this work for additional information
    regarding copyright ownership.  The ASF licenses this file
    to you under the Apache License, Version 2.0 (the
    "License"); you may not use this file except in compliance
    with the License.  You may obtain a copy of the License at

      http://www.apache.org/licenses/LICENSE-2.0

    Unless required by applicable law or agreed to in writing,
    software distributed under the License is distributed on an
    "AS IS" BASIS, WITHOUT WARRANTIES OR CONDITIONS OF ANY
    KIND, either express or implied.  See the License for the
    specific language governing permissions and limitations
    under the License.

-->
<project xmlns="http://maven.apache.org/POM/4.0.0" xmlns:xsi="http://www.w3.org/2001/XMLSchema-instance"
         xsi:schemaLocation="http://maven.apache.org/POM/4.0.0 http://maven.apache.org/xsd/maven-4.0.0.xsd">
  <modelVersion>4.0.0</modelVersion>
  <packaging>pom</packaging>
  <parent>
    <groupId>org.apache.pulsar</groupId>
    <artifactId>pulsar</artifactId>
    <version>2.3.0-SNAPSHOT</version>
  </parent>

  <artifactId>pulsar-io</artifactId>
  <name>Pulsar IO :: Parent</name>

  <modules>
    <module>core</module>
    <module>docs</module>
    <module>twitter</module>
    <module>cassandra</module>
    <module>aerospike</module>
    <module>kafka</module>
    <module>rabbitmq</module>
    <module>kinesis</module>
    <module>hdfs3</module>
    <module>jdbc</module>
    <module>data-generator</module>
    <module>elastic-search</module>
    <module>kafka-connect-adaptor</module>
    <module>debezium</module>
    <module>hdfs2</module>
    <module>canal</module>
    <module>file</module>
    <module>netty</module>
<<<<<<< HEAD
    <module>nifi</module>
=======
    <module>hbase</module>
>>>>>>> 3791dfef
  </modules>

</project><|MERGE_RESOLUTION|>--- conflicted
+++ resolved
@@ -50,11 +50,8 @@
     <module>canal</module>
     <module>file</module>
     <module>netty</module>
-<<<<<<< HEAD
+    <module>hbase</module>
     <module>nifi</module>
-=======
-    <module>hbase</module>
->>>>>>> 3791dfef
   </modules>
 
 </project>