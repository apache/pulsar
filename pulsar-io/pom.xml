--- conflicted
+++ resolved
@@ -51,11 +51,8 @@
     <module>file</module>
     <module>netty</module>
     <module>hbase</module>
-<<<<<<< HEAD
+    <module>mongo</module>
     <module>nifi</module>
-=======
-    <module>mongo</module>
->>>>>>> bca09b0d
   </modules>
 
 </project>