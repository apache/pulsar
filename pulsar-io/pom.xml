--- conflicted
+++ resolved
@@ -50,12 +50,9 @@
     <module>canal</module>
     <module>file</module>
     <module>netty</module>
-<<<<<<< HEAD
-    <module>flume</module>
-=======
     <module>hbase</module>
     <module>mongo</module>
->>>>>>> 0737407f
+    <module>flume</module>
   </modules>
 
 </project>