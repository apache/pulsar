<!--

    Licensed to the Apache Software Foundation (ASF) under one
    or more contributor license agreements.  See the NOTICE file
    distributed with this work for additional information
    regarding copyright ownership.  The ASF licenses this file
    to you under the Apache License, Version 2.0 (the
    "License"); you may not use this file except in compliance
    with the License.  You may obtain a copy of the License at

      http://www.apache.org/licenses/LICENSE-2.0

    Unless required by applicable law or agreed to in writing,
    software distributed under the License is distributed on an
    "AS IS" BASIS, WITHOUT WARRANTIES OR CONDITIONS OF ANY
    KIND, either express or implied.  See the License for the
    specific language governing permissions and limitations
    under the License.

-->
<project xmlns="http://maven.apache.org/POM/4.0.0" xmlns:xsi="http://www.w3.org/2001/XMLSchema-instance"
         xsi:schemaLocation="http://maven.apache.org/POM/4.0.0 http://maven.apache.org/xsd/maven-4.0.0.xsd">
  <modelVersion>4.0.0</modelVersion>
  <packaging>pom</packaging>
  <parent>
    <groupId>org.apache.pulsar</groupId>
    <artifactId>pulsar</artifactId>
    <version>2.2.0-incubating-SNAPSHOT</version>
  </parent>

  <artifactId>pulsar-io</artifactId>
  <name>Pulsar IO :: Parent</name>

  <modules>
    <module>core</module>
    <module>twitter</module>
    <module>cassandra</module>
    <module>kafka</module>
    <module>rabbitmq</module>
    <module>kinesis</module>
<<<<<<< HEAD
    <module>hdfs</module>
=======
    <module>jdbc</module>
    <module>data-genenator</module>
>>>>>>> 8453d73e
  </modules>

</project><|MERGE_RESOLUTION|>--- conflicted
+++ resolved
@@ -38,12 +38,9 @@
     <module>kafka</module>
     <module>rabbitmq</module>
     <module>kinesis</module>
-<<<<<<< HEAD
     <module>hdfs</module>
-=======
     <module>jdbc</module>
     <module>data-genenator</module>
->>>>>>> 8453d73e
   </modules>
 
 </project>