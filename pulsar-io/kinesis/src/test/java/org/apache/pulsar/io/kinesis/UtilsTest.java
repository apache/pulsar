/**
 * Licensed to the Apache Software Foundation (ASF) under one
 * or more contributor license agreements.  See the NOTICE file
 * distributed with this work for additional information
 * regarding copyright ownership.  The ASF licenses this file
 * to you under the Apache License, Version 2.0 (the
 * "License"); you may not use this file except in compliance
 * with the License.  You may obtain a copy of the License at
 *
 *   http://www.apache.org/licenses/LICENSE-2.0
 *
 * Unless required by applicable law or agreed to in writing,
 * software distributed under the License is distributed on an
 * "AS IS" BASIS, WITHOUT WARRANTIES OR CONDITIONS OF ANY
 * KIND, either express or implied.  See the License for the
 * specific language governing permissions and limitations
 * under the License.
 */
package org.apache.pulsar.io.kinesis;

import static java.util.Base64.getDecoder;

<<<<<<< HEAD
import com.google.gson.Gson;

import java.util.Map;
import java.util.Optional;

import lombok.Getter;
import lombok.Setter;
import lombok.ToString;

=======
import java.nio.ByteBuffer;
import java.util.Map;
import java.util.Optional;

import org.apache.commons.lang3.RandomStringUtils;
>>>>>>> 26a70db6
import org.apache.commons.lang3.StringUtils;
import org.apache.pulsar.common.api.EncryptionContext;
import org.apache.pulsar.common.api.EncryptionContext.EncryptionKey;
import org.apache.pulsar.common.api.proto.PulsarApi.CompressionType;
<<<<<<< HEAD
import org.apache.pulsar.io.core.Record;
=======
import org.apache.pulsar.io.core.RecordContext;
import org.apache.pulsar.io.kinesis.fbs.KeyValue;
import org.apache.pulsar.io.kinesis.fbs.Message;
>>>>>>> 26a70db6
import org.testng.Assert;
import org.testng.annotations.DataProvider;
import org.testng.annotations.Test;
import org.testng.collections.Maps;

/**
 * Unit test of {@link UtilsTest}.
 */
public class UtilsTest {

    @DataProvider(name = "encryption")
    public Object[][] encryptionProvider() {
        return new Object[][] { { Boolean.TRUE }, { Boolean.FALSE } };
    }
    
    @Test
    public void testJsonSerialization() throws Exception {

        final String[] keyNames = { "key1", "key2" };
        final String key1Value = "test1";
        final String key2Value = "test2";
        final byte[][] keyValues = { key1Value.getBytes(), key2Value.getBytes() };
        final String param = "param";
        final String algo = "algo";
        int batchSize = 10;
        int compressionMsgSize = 10;

        // serialize to json
        byte[] data = "payload".getBytes();
        Map<String, String> properties = Maps.newHashMap();
        properties.put("prop1", "value");
        Map<String, String> metadata1 = Maps.newHashMap();
        metadata1.put("version", "v1");
        metadata1.put("ckms", "cmks-1");
        Map<String, String> metadata2 = Maps.newHashMap();
        metadata2.put("version", "v2");
        metadata2.put("ckms", "cmks-2");
<<<<<<< HEAD
        encKeyVal2.setMetadata(metadata2);
        keys.put(key1, encKeyVal);
        keys.put(key2, encKeyVal2);
        ctx.setKeys(keys);
        ctx.setMetadata(metadata1);
        ctx.setParam(param.getBytes());

        // serialize to json
        byte[] data = "payload".getBytes();
        Map<String, String> properties = Maps.newHashMap();
        properties.put("prop1", "value");
        RecordContextImpl recordCtx = new RecordContextImpl(properties, ctx, data);
        String json = Utils.serializeRecordToJson(recordCtx);
        System.out.println(json);
=======
        RecordContext recordCtx = createRecordContext(algo, keyNames, keyValues, param.getBytes(), metadata1, metadata2,
                batchSize, compressionMsgSize, properties, true);
        String json = Utils.serializeRecordToJson(recordCtx, data);
>>>>>>> 26a70db6

        // deserialize from json and assert
        KinesisMessageResponse kinesisJsonResponse = deSerializeRecordFromJson(json);
        Assert.assertEquals(data, getDecoder().decode(kinesisJsonResponse.getPayloadBase64()));
        EncryptionCtx encryptionCtxDeser = kinesisJsonResponse.getEncryptionCtx();
        Assert.assertEquals(key1Value.getBytes(),
                getDecoder().decode(encryptionCtxDeser.getKeysMapBase64().get(keyNames[0])));
        Assert.assertEquals(key2Value.getBytes(),
                getDecoder().decode(encryptionCtxDeser.getKeysMapBase64().get(keyNames[1])));
        Assert.assertEquals(param.getBytes(), getDecoder().decode(encryptionCtxDeser.getEncParamBase64()));
        Assert.assertEquals(algo, encryptionCtxDeser.getAlgorithm());
        Assert.assertEquals(metadata1, encryptionCtxDeser.getKeysMetadataMap().get(keyNames[0]));
        Assert.assertEquals(metadata2, encryptionCtxDeser.getKeysMetadataMap().get(keyNames[1]));
        Assert.assertEquals(properties, kinesisJsonResponse.getProperties());

    }

<<<<<<< HEAD
    class RecordContextImpl implements Record<byte[]> {
        byte[] data;
        Map<String, String> properties;
        Optional<EncryptionContext> ectx;

        public RecordContextImpl(Map<String, String> properties, EncryptionContext ectx, byte[] data) {
            this.data = data;
=======
    @Test(dataProvider="encryption")
    public void testFbSerialization(boolean isEncryption) throws Exception {

        final String[] keyNames = { "key1", "key2" };
        final String param = "param";
        final String algo = "algo";
        int batchSize = 10;
        int compressionMsgSize = 10;

        for (int k = 0; k < 5; k++) {
            String payloadString = RandomStringUtils.random(142342 * k, String.valueOf(System.currentTimeMillis()));
            final String key1Value = payloadString + "test1";
            final String key2Value = payloadString + "test2";
            final byte[][] keyValues = { key1Value.getBytes(), key2Value.getBytes() };
            byte[] data = payloadString.getBytes();
            Map<String, String> properties = Maps.newHashMap();
            properties.put("prop1", payloadString);
            Map<String, String> metadata1 = Maps.newHashMap();
            metadata1.put("version", "v1");
            metadata1.put("ckms", "cmks-1");
            Map<String, String> metadata2 = Maps.newHashMap();
            metadata2.put("version", "v2");
            metadata2.put("ckms", "cmks-2");
            RecordContext recordCtx = createRecordContext(algo, keyNames, keyValues, param.getBytes(), metadata1,
                    metadata2, batchSize, compressionMsgSize, properties, isEncryption);
            ByteBuffer flatBuffer = Utils.serializeRecordToFlatBuffer(recordCtx, data);

            Message kinesisJsonResponse = Message.getRootAsMessage(flatBuffer);
            byte[] fbPayloadBytes = new byte[kinesisJsonResponse.payloadLength()];
            kinesisJsonResponse.payloadAsByteBuffer().get(fbPayloadBytes);
            Assert.assertEquals(data, fbPayloadBytes);

            if(isEncryption) {
                org.apache.pulsar.io.kinesis.fbs.EncryptionCtx encryptionCtxDeser = kinesisJsonResponse.encryptionCtx();
                byte compressionType = encryptionCtxDeser.compressionType();
                int fbBatchSize = encryptionCtxDeser.batchSize();
                boolean isBathcMessage = encryptionCtxDeser.isBatchMessage();
                int fbCompressionMsgSize = encryptionCtxDeser.uncompressedMessageSize();
                int totalKeys = encryptionCtxDeser.keysLength();
                Map<String, Map<String, String>> fbKeyMetadataResult = Maps.newHashMap();
                Map<String, byte[]> fbKeyValueResult = Maps.newHashMap();
                for (int i = 0; i < encryptionCtxDeser.keysLength(); i++) {
                    org.apache.pulsar.io.kinesis.fbs.EncryptionKey encryptionKey = encryptionCtxDeser.keys(i);
                    String keyName = encryptionKey.key();
                    byte[] keyValueBytes = new byte[encryptionKey.valueLength()];
                    encryptionKey.valueAsByteBuffer().get(keyValueBytes);
                    fbKeyValueResult.put(keyName, keyValueBytes);
                    Map<String, String> fbMetadata = Maps.newHashMap();
                    for (int j = 0; j < encryptionKey.metadataLength(); j++) {
                        KeyValue encMtdata = encryptionKey.metadata(j);
                        fbMetadata.put(encMtdata.key(), encMtdata.value());
                    }
                    fbKeyMetadataResult.put(keyName, fbMetadata);
                }
                byte[] paramBytes = new byte[encryptionCtxDeser.paramLength()];
                encryptionCtxDeser.paramAsByteBuffer().get(paramBytes);

                Assert.assertEquals(totalKeys, 2);
                Assert.assertEquals(batchSize, fbBatchSize);
                Assert.assertEquals(isBathcMessage, true);
                Assert.assertEquals(compressionMsgSize, fbCompressionMsgSize);
                Assert.assertEquals(keyValues[0], fbKeyValueResult.get(keyNames[0]));
                Assert.assertEquals(keyValues[1], fbKeyValueResult.get(keyNames[1]));
                Assert.assertEquals(metadata1, fbKeyMetadataResult.get(keyNames[0]));
                Assert.assertEquals(metadata2, fbKeyMetadataResult.get(keyNames[1]));
                Assert.assertEquals(compressionType, org.apache.pulsar.io.kinesis.fbs.CompressionType.LZ4);
                Assert.assertEquals(param.getBytes(), paramBytes);
                Assert.assertEquals(algo, encryptionCtxDeser.algo());
            }
            
            Map<String, String> fbproperties = Maps.newHashMap();
            for (int i = 0; i < kinesisJsonResponse.propertiesLength(); i++) {
                KeyValue property = kinesisJsonResponse.properties(i);
                fbproperties.put(property.key(), property.value());
            }
            Assert.assertEquals(properties, fbproperties);

        }
    }

    private RecordContext createRecordContext(String algo, String[] keyNames, byte[][] keyValues, byte[] param,
            Map<String, String> metadata1, Map<String, String> metadata2, int batchSize, int compressionMsgSize,
            Map<String, String> properties, boolean isEncryption) {
        EncryptionContext ctx = null;
        if(isEncryption) {
            ctx = new EncryptionContext();
            ctx.setAlgorithm(algo);
            ctx.setBatchSize(Optional.of(batchSize));
            ctx.setCompressionType(CompressionType.LZ4);
            ctx.setUncompressedMessageSize(compressionMsgSize);
            Map<String, EncryptionKey> keys = Maps.newHashMap();
            EncryptionKey encKeyVal = new EncryptionKey();
            encKeyVal.setKeyValue(keyValues[0]);

            encKeyVal.setMetadata(metadata1);
            EncryptionKey encKeyVal2 = new EncryptionKey();
            encKeyVal2.setKeyValue(keyValues[1]);
            encKeyVal2.setMetadata(metadata2);
            keys.put(keyNames[0], encKeyVal);
            keys.put(keyNames[1], encKeyVal2);
            ctx.setKeys(keys);
            ctx.setParam(param);
        }
        return new RecordContextImpl(properties, Optional.ofNullable(ctx)); 
    }

    class RecordContextImpl implements RecordContext {
        Map<String, String> properties;
        Optional<EncryptionContext> ectx;

        public RecordContextImpl(Map<String, String> properties, Optional<EncryptionContext> ectx) {
>>>>>>> 26a70db6
            this.properties = properties;
            this.ectx = ectx;
        }

        public Map<String, String> getProperties() {
            return properties;
        }

        public Optional<EncryptionContext> getEncryptionCtx() {
            return ectx;
        }

        @Override
        public Optional<String> getKey() {
            return Optional.empty();
        }

        @Override
        public byte[] getValue() {
            return data;
        }
    }

    public static KinesisMessageResponse deSerializeRecordFromJson(String jsonRecord) {
        if (StringUtils.isNotBlank(jsonRecord)) {
            return new Gson().fromJson(jsonRecord, KinesisMessageResponse.class);
        }
        return null;
    }

    @ToString
    @Setter
    @Getter
    public static class KinesisMessageResponse {
        // Encryption-context if message has been encrypted
        private EncryptionCtx encryptionCtx;
        // user-properties
        private Map<String, String> properties;
        // base64 encoded payload
        private String payloadBase64;
    }

    @ToString
    @Setter
    @Getter
    public static class EncryptionCtx {
        // map of encryption-key value. (key-value is base64 encoded)
        private Map<String, String> keysMapBase64;
        // map of encryption-key metadata
        private Map<String, Map<String, String>> keysMetadataMap;
        // encryption param which is base64 encoded
        private String encParamBase64;
        // encryption algorithm
        private String algorithm;
        // compression type if message is compressed
        private CompressionType compressionType;
        private int uncompressedMessageSize;
        // number of messages in the batch if msg is batched message
        private Integer batchSize;
    }

}<|MERGE_RESOLUTION|>--- conflicted
+++ resolved
@@ -20,9 +20,9 @@
 
 import static java.util.Base64.getDecoder;
 
-<<<<<<< HEAD
 import com.google.gson.Gson;
 
+import java.nio.ByteBuffer;
 import java.util.Map;
 import java.util.Optional;
 
@@ -30,24 +30,14 @@
 import lombok.Setter;
 import lombok.ToString;
 
-=======
-import java.nio.ByteBuffer;
-import java.util.Map;
-import java.util.Optional;
-
 import org.apache.commons.lang3.RandomStringUtils;
->>>>>>> 26a70db6
 import org.apache.commons.lang3.StringUtils;
 import org.apache.pulsar.common.api.EncryptionContext;
 import org.apache.pulsar.common.api.EncryptionContext.EncryptionKey;
 import org.apache.pulsar.common.api.proto.PulsarApi.CompressionType;
-<<<<<<< HEAD
 import org.apache.pulsar.io.core.Record;
-=======
-import org.apache.pulsar.io.core.RecordContext;
 import org.apache.pulsar.io.kinesis.fbs.KeyValue;
 import org.apache.pulsar.io.kinesis.fbs.Message;
->>>>>>> 26a70db6
 import org.testng.Assert;
 import org.testng.annotations.DataProvider;
 import org.testng.annotations.Test;
@@ -62,7 +52,7 @@
     public Object[][] encryptionProvider() {
         return new Object[][] { { Boolean.TRUE }, { Boolean.FALSE } };
     }
-    
+
     @Test
     public void testJsonSerialization() throws Exception {
 
@@ -85,26 +75,9 @@
         Map<String, String> metadata2 = Maps.newHashMap();
         metadata2.put("version", "v2");
         metadata2.put("ckms", "cmks-2");
-<<<<<<< HEAD
-        encKeyVal2.setMetadata(metadata2);
-        keys.put(key1, encKeyVal);
-        keys.put(key2, encKeyVal2);
-        ctx.setKeys(keys);
-        ctx.setMetadata(metadata1);
-        ctx.setParam(param.getBytes());
-
-        // serialize to json
-        byte[] data = "payload".getBytes();
-        Map<String, String> properties = Maps.newHashMap();
-        properties.put("prop1", "value");
-        RecordContextImpl recordCtx = new RecordContextImpl(properties, ctx, data);
+        Record<byte[]> recordCtx = createRecord(data, algo, keyNames, keyValues, param.getBytes(), metadata1, metadata2,
+                batchSize, compressionMsgSize, properties, true);
         String json = Utils.serializeRecordToJson(recordCtx);
-        System.out.println(json);
-=======
-        RecordContext recordCtx = createRecordContext(algo, keyNames, keyValues, param.getBytes(), metadata1, metadata2,
-                batchSize, compressionMsgSize, properties, true);
-        String json = Utils.serializeRecordToJson(recordCtx, data);
->>>>>>> 26a70db6
 
         // deserialize from json and assert
         KinesisMessageResponse kinesisJsonResponse = deSerializeRecordFromJson(json);
@@ -122,15 +95,6 @@
 
     }
 
-<<<<<<< HEAD
-    class RecordContextImpl implements Record<byte[]> {
-        byte[] data;
-        Map<String, String> properties;
-        Optional<EncryptionContext> ectx;
-
-        public RecordContextImpl(Map<String, String> properties, EncryptionContext ectx, byte[] data) {
-            this.data = data;
-=======
     @Test(dataProvider="encryption")
     public void testFbSerialization(boolean isEncryption) throws Exception {
 
@@ -154,9 +118,9 @@
             Map<String, String> metadata2 = Maps.newHashMap();
             metadata2.put("version", "v2");
             metadata2.put("ckms", "cmks-2");
-            RecordContext recordCtx = createRecordContext(algo, keyNames, keyValues, param.getBytes(), metadata1,
+            Record<byte[]> record = createRecord(data, algo, keyNames, keyValues, param.getBytes(), metadata1,
                     metadata2, batchSize, compressionMsgSize, properties, isEncryption);
-            ByteBuffer flatBuffer = Utils.serializeRecordToFlatBuffer(recordCtx, data);
+            ByteBuffer flatBuffer = Utils.serializeRecordToFlatBuffer(record);
 
             Message kinesisJsonResponse = Message.getRootAsMessage(flatBuffer);
             byte[] fbPayloadBytes = new byte[kinesisJsonResponse.payloadLength()];
@@ -200,7 +164,7 @@
                 Assert.assertEquals(param.getBytes(), paramBytes);
                 Assert.assertEquals(algo, encryptionCtxDeser.algo());
             }
-            
+
             Map<String, String> fbproperties = Maps.newHashMap();
             for (int i = 0; i < kinesisJsonResponse.propertiesLength(); i++) {
                 KeyValue property = kinesisJsonResponse.properties(i);
@@ -211,7 +175,7 @@
         }
     }
 
-    private RecordContext createRecordContext(String algo, String[] keyNames, byte[][] keyValues, byte[] param,
+    private Record<byte[]> createRecord(byte[] data, String algo, String[] keyNames, byte[][] keyValues, byte[] param,
             Map<String, String> metadata1, Map<String, String> metadata2, int batchSize, int compressionMsgSize,
             Map<String, String> properties, boolean isEncryption) {
         EncryptionContext ctx = null;
@@ -234,15 +198,16 @@
             ctx.setKeys(keys);
             ctx.setParam(param);
         }
-        return new RecordContextImpl(properties, Optional.ofNullable(ctx)); 
-    }
-
-    class RecordContextImpl implements RecordContext {
+        return new RecordImpl(data, properties, Optional.ofNullable(ctx));
+    }
+
+    class RecordImpl implements Record<byte[]> {
+        byte[] data;
         Map<String, String> properties;
         Optional<EncryptionContext> ectx;
 
-        public RecordContextImpl(Map<String, String> properties, Optional<EncryptionContext> ectx) {
->>>>>>> 26a70db6
+        public RecordImpl(byte[] data, Map<String, String> properties, Optional<EncryptionContext> ectx) {
+            this.data = data;
             this.properties = properties;
             this.ectx = ectx;
         }
