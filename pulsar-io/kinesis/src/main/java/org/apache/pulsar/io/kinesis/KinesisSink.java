/**
 * Licensed to the Apache Software Foundation (ASF) under one
 * or more contributor license agreements.  See the NOTICE file
 * distributed with this work for additional information
 * regarding copyright ownership.  The ASF licenses this file
 * to you under the Apache License, Version 2.0 (the
 * "License"); you may not use this file except in compliance
 * with the License.  You may obtain a copy of the License at
 *
 *   http://www.apache.org/licenses/LICENSE-2.0
 *
 * Unless required by applicable law or agreed to in writing,
 * software distributed under the License is distributed on an
 * "AS IS" BASIS, WITHOUT WARRANTIES OR CONDITIONS OF ANY
 * KIND, either express or implied.  See the License for the
 * specific language governing permissions and limitations
 * under the License.
 */

package org.apache.pulsar.io.kinesis;

import static com.google.common.base.Preconditions.checkArgument;
import static com.google.common.util.concurrent.Futures.addCallback;
import static com.google.common.util.concurrent.MoreExecutors.directExecutor;
import static org.apache.commons.lang3.StringUtils.isNotBlank;

import com.amazonaws.auth.AWSCredentials;
import com.amazonaws.auth.AWSCredentialsProvider;
import com.amazonaws.auth.BasicAWSCredentials;
import com.amazonaws.services.kinesis.producer.KinesisProducer;
import com.amazonaws.services.kinesis.producer.KinesisProducerConfiguration;
import com.amazonaws.services.kinesis.producer.KinesisProducerConfiguration.ThreadingModel;
import com.amazonaws.services.kinesis.producer.UserRecordResult;
import com.google.common.util.concurrent.FutureCallback;
import com.google.common.util.concurrent.ListenableFuture;
import com.google.gson.Gson;
import com.google.gson.reflect.TypeToken;

import io.netty.util.Recycler;
import io.netty.util.Recycler.Handle;

import java.io.IOException;
import java.lang.reflect.Constructor;
import java.nio.ByteBuffer;
import java.util.Map;
import java.util.concurrent.TimeUnit;

import org.apache.commons.lang3.builder.ReflectionToStringBuilder;
import org.apache.commons.lang3.builder.ToStringStyle;
import org.apache.pulsar.io.core.Record;
import org.apache.pulsar.io.core.Sink;
import org.apache.pulsar.io.core.SinkContext;
import org.apache.pulsar.io.kinesis.KinesisSinkConfig.MessageFormat;
import org.slf4j.Logger;
import org.slf4j.LoggerFactory;

/**
 * A Kinesis sink which can be configured by {@link KinesisSinkConfig}.
 * <pre>
 * {@link KinesisSinkConfig} accepts
 * 1. <b>awsEndpoint:</b> kinesis end-point url can be found at : https://docs.aws.amazon.com/general/latest/gr/rande.html
 * 2. <b>awsRegion:</b> appropriate aws region eg: us-west-1, us-west-2
 * 3. <b>awsKinesisStreamName:</b> kinesis stream name
 * 4. <b>awsCredentialPluginName:</b> Fully-Qualified class name of implementation of {@link AwsCredentialProviderPlugin}.
 *    - It is a factory class which creates an {@link AWSCredentialsProvider} that will be used by {@link KinesisProducer}
 *    - If it is empty then {@link KinesisSink} creates default {@link AWSCredentialsProvider}
 *      which accepts json-map of credentials in awsCredentialPluginParam
 *      eg: awsCredentialPluginParam = {"accessKey":"my-access-key","secretKey":"my-secret-key"}
 * 5. <b>awsCredentialPluginParam:</b> json-parameters to initialize {@link AwsCredentialProviderPlugin}
 * 6. messageFormat: enum:["ONLY_RAW_PAYLOAD","FULL_MESSAGE_IN_JSON"]
 *   a. ONLY_RAW_PAYLOAD:     publishes raw payload to stream
 *   b. FULL_MESSAGE_IN_JSON: publish full message (encryptionCtx + properties + payload) in json format
 *   json-schema:
 *   {"type":"object","properties":{"encryptionCtx":{"type":"object","properties":{"metadata":{"type":"object","additionalProperties":{"type":"string"}},"uncompressedMessageSize":{"type":"integer"},"keysMetadataMap":{"type":"object","additionalProperties":{"type":"object","additionalProperties":{"type":"string"}}},"keysMapBase64":{"type":"object","additionalProperties":{"type":"string"}},"encParamBase64":{"type":"string"},"compressionType":{"type":"string","enum":["NONE","LZ4","ZLIB"]},"batchSize":{"type":"integer"},"algorithm":{"type":"string"}}},"payloadBase64":{"type":"string"},"properties":{"type":"object","additionalProperties":{"type":"string"}}}}
 *   Example:
 *   {"payloadBase64":"cGF5bG9hZA==","properties":{"prop1":"value"},"encryptionCtx":{"keysMapBase64":{"key1":"dGVzdDE=","key2":"dGVzdDI="},"keysMetadataMap":{"key1":{"ckms":"cmks-1","version":"v1"},"key2":{"ckms":"cmks-2","version":"v2"}},"metadata":{"ckms":"cmks-1","version":"v1"},"encParamBase64":"cGFyYW0=","algorithm":"algo","compressionType":"LZ4","uncompressedMessageSize":10,"batchSize":10}}
 * </pre>
 *
 *
 *
 */
public class KinesisSink implements Sink<byte[]> {

    private static final Logger LOG = LoggerFactory.getLogger(KinesisSink.class);

    private KinesisProducer kinesisProducer;
    private KinesisSinkConfig kinesisSinkConfig;
    private String streamName;
    private static final String defaultPartitionedKey = "default";
    private static final int maxPartitionedKeyLength = 256;

    public static final String ACCESS_KEY_NAME = "accessKey";
    public static final String SECRET_KEY_NAME = "secretKey";

    @Override
    public void write(Record<byte[]> record) throws Exception {
        String partitionedKey = record.getKey().orElse(defaultPartitionedKey);
        partitionedKey = partitionedKey.length() > maxPartitionedKeyLength
                ? partitionedKey.substring(0, maxPartitionedKeyLength - 1)
                : partitionedKey; // partitionedKey Length must be at least one, and at most 256
        ListenableFuture<UserRecordResult> addRecordResult = kinesisProducer.addUserRecord(this.streamName,
                partitionedKey,
<<<<<<< HEAD
                ByteBuffer.wrap(createKinesisMessage(kinesisSinkConfig.getMessageFormat(), record)));
=======
                createKinesisMessage(kinesisSinkConfig.getMessageFormat(), inputRecordContext, value));
>>>>>>> 26a70db6
        addCallback(addRecordResult,
                ProducerSendCallback.create(this.streamName, record, System.nanoTime()), directExecutor());
        if (LOG.isDebugEnabled()) {
            LOG.debug("Published message to kinesis stream {} with size {}", streamName, record.getValue().length);
        }
    }

    @Override
    public void close() throws IOException {
        if (kinesisProducer != null) {
            kinesisProducer.flush();
            kinesisProducer.destroy();
        }
        LOG.info("Kinesis sink stopped.");
    }

    @Override
    public void open(Map<String, Object> config, SinkContext sinkContext) throws Exception {
        kinesisSinkConfig = KinesisSinkConfig.load(config);

        checkArgument(isNotBlank(kinesisSinkConfig.getAwsKinesisStreamName()), "empty kinesis-stream name");
        checkArgument(isNotBlank(kinesisSinkConfig.getAwsEndpoint()), "empty aws-end-point");
        checkArgument(isNotBlank(kinesisSinkConfig.getAwsRegion()), "empty aws region name");
        checkArgument(isNotBlank(kinesisSinkConfig.getAwsKinesisStreamName()), "empty kinesis stream name");
        checkArgument(isNotBlank(kinesisSinkConfig.getAwsCredentialPluginParam()), "empty aws-credential param");

        KinesisProducerConfiguration kinesisConfig = new KinesisProducerConfiguration();
        kinesisConfig.setKinesisEndpoint(kinesisSinkConfig.getAwsEndpoint());
        kinesisConfig.setRegion(kinesisSinkConfig.getAwsRegion());
        kinesisConfig.setThreadingModel(ThreadingModel.POOLED);
        kinesisConfig.setThreadPoolSize(4);
        kinesisConfig.setCollectionMaxCount(1);
        AWSCredentialsProvider credentialsProvider = createCredentialProvider(
                kinesisSinkConfig.getAwsCredentialPluginName(), kinesisSinkConfig.getAwsCredentialPluginParam());
        kinesisConfig.setCredentialsProvider(credentialsProvider);

        this.streamName = kinesisSinkConfig.getAwsKinesisStreamName();
        this.kinesisProducer = new KinesisProducer(kinesisConfig);

        LOG.info("Kinesis sink started. {}", (ReflectionToStringBuilder.toString(kinesisConfig, ToStringStyle.SHORT_PREFIX_STYLE)));
    }

    protected AWSCredentialsProvider createCredentialProvider(String awsCredentialPluginName,
            String awsCredentialPluginParam) {
        if (isNotBlank(awsCredentialPluginName)) {
            return createCredentialProviderWithPlugin(awsCredentialPluginName, awsCredentialPluginParam);
        } else {
            return defaultCredentialProvider(awsCredentialPluginParam);
        }
    }

    private static final class ProducerSendCallback implements FutureCallback<UserRecordResult> {

        private Record<byte[]> resultContext;
        private String streamName;
        private long startTime = 0;
        private final Handle<ProducerSendCallback> recyclerHandle;

        private ProducerSendCallback(Handle<ProducerSendCallback> recyclerHandle) {
            this.recyclerHandle = recyclerHandle;
        }

        static ProducerSendCallback create(String streamName, Record<byte[]> resultContext, long startTime) {
            ProducerSendCallback sendCallback = RECYCLER.get();
            sendCallback.resultContext = resultContext;
            sendCallback.streamName = streamName;
            sendCallback.startTime = startTime;
            return sendCallback;
        }

        private void recycle() {
            resultContext = null;
            streamName = null;
            startTime = 0;
            recyclerHandle.recycle(this);
        }

        private static final Recycler<ProducerSendCallback> RECYCLER = new Recycler<ProducerSendCallback>() {
            @Override
            protected ProducerSendCallback newObject(Handle<ProducerSendCallback> handle) {
                return new ProducerSendCallback(handle);
            }
        };

        @Override
        public void onSuccess(UserRecordResult result) {
            if (LOG.isDebugEnabled()) {
                LOG.debug("Successfully published message for replicator of {}-{} with latency", this.streamName,
                        result.getShardId(), TimeUnit.NANOSECONDS.toMillis((System.nanoTime() - startTime)));
            }
            this.resultContext.ack();
            recycle();
        }

        @Override
        public void onFailure(Throwable exception) {
            LOG.error("[{}] Failed to published message for replicator of {}-{} ", streamName,
                    resultContext.getPartitionId(), resultContext.getRecordSequence());
            this.resultContext.fail();
            recycle();
        }
    }

    /**
     * Creates a instance of credential provider which can return {@link AWSCredentials} or {@link BasicAWSCredentials}
     * based on IAM user/roles.
     *
     * @param pluginFQClassName
     * @param param
     * @return
     * @throws IllegalArgumentException
     */
    public static AWSCredentialsProvider createCredentialProviderWithPlugin(String pluginFQClassName, String param)
            throws IllegalArgumentException {
        try {
            Class<?> clazz = Class.forName(pluginFQClassName);
            Constructor<?> ctor = clazz.getConstructor();
            final AwsCredentialProviderPlugin plugin = (AwsCredentialProviderPlugin) ctor.newInstance(new Object[] {});
            plugin.init(param);
            return plugin.getCredentialProvider();
        } catch (Exception e) {
            LOG.error("Failed to initialize AwsCredentialProviderPlugin {}", pluginFQClassName, e);
            throw new IllegalArgumentException(
                    String.format("invalid authplugin name %s , failed to init %s", pluginFQClassName, e.getMessage()));
        }
    }

    /**
     * It creates a default credential provider which takes accessKey and secretKey form configuration and creates
     * {@link AWSCredentials}
     *
     * @param awsCredentialPluginParam
     * @return
     */
    protected AWSCredentialsProvider defaultCredentialProvider(String awsCredentialPluginParam) {
        Map<String, String> credentialMap = new Gson().fromJson(awsCredentialPluginParam,
                new TypeToken<Map<String, String>>() {
                }.getType());
        String accessKey = credentialMap.get(ACCESS_KEY_NAME);
        String secretKey = credentialMap.get(SECRET_KEY_NAME);
        checkArgument(isNotBlank(accessKey) && isNotBlank(secretKey),
                String.format(
                        "Default %s and %s must be present into json-map if AwsCredentialProviderPlugin not provided",
                        ACCESS_KEY_NAME, SECRET_KEY_NAME));
        return defaultCredentialProvider(accessKey, secretKey);
    }

    private AWSCredentialsProvider defaultCredentialProvider(String accessKey, String secretKey) {
        return new AWSCredentialsProvider() {
            @Override
            public AWSCredentials getCredentials() {
                return new AWSCredentials() {
                    @Override
                    public String getAWSAccessKeyId() {
                        return accessKey;
                    }

                    @Override
                    public String getAWSSecretKey() {
                        return secretKey;
                    }
                };
            }
            @Override
            public void refresh() {
                // no-op
            }
        };
    }

<<<<<<< HEAD
    public static byte[] createKinesisMessage(MessageFormat msgFormat, Record<byte[]> record) {
        if (MessageFormat.FULL_MESSAGE_IN_JSON.equals(msgFormat)) {
            return Utils.serializeRecordToJson(record).getBytes();
        } else {
            // send raw-message
            return record.getValue();
=======
    public static ByteBuffer createKinesisMessage(MessageFormat msgFormat, RecordContext recordCtx, byte[] data) {
        if (MessageFormat.FULL_MESSAGE_IN_JSON.equals(msgFormat)) {
            return ByteBuffer.wrap(Utils.serializeRecordToJson(recordCtx, data).getBytes());
        } else if (MessageFormat.FULL_MESSAGE_IN_FB.equals(msgFormat)) {
            return Utils.serializeRecordToFlatBuffer(recordCtx, data);
        } else {
            // send raw-message
            return ByteBuffer.wrap(data);
>>>>>>> 26a70db6
        }
    }

}<|MERGE_RESOLUTION|>--- conflicted
+++ resolved
@@ -100,11 +100,7 @@
                 : partitionedKey; // partitionedKey Length must be at least one, and at most 256
         ListenableFuture<UserRecordResult> addRecordResult = kinesisProducer.addUserRecord(this.streamName,
                 partitionedKey,
-<<<<<<< HEAD
-                ByteBuffer.wrap(createKinesisMessage(kinesisSinkConfig.getMessageFormat(), record)));
-=======
-                createKinesisMessage(kinesisSinkConfig.getMessageFormat(), inputRecordContext, value));
->>>>>>> 26a70db6
+                createKinesisMessage(kinesisSinkConfig.getMessageFormat(), record));
         addCallback(addRecordResult,
                 ProducerSendCallback.create(this.streamName, record, System.nanoTime()), directExecutor());
         if (LOG.isDebugEnabled()) {
@@ -275,23 +271,14 @@
         };
     }
 
-<<<<<<< HEAD
-    public static byte[] createKinesisMessage(MessageFormat msgFormat, Record<byte[]> record) {
+    public static ByteBuffer createKinesisMessage(MessageFormat msgFormat, Record<byte[]> record) {
         if (MessageFormat.FULL_MESSAGE_IN_JSON.equals(msgFormat)) {
-            return Utils.serializeRecordToJson(record).getBytes();
+            return ByteBuffer.wrap(Utils.serializeRecordToJson(record).getBytes());
+        } else if (MessageFormat.FULL_MESSAGE_IN_FB.equals(msgFormat)) {
+            return Utils.serializeRecordToFlatBuffer(record);
         } else {
             // send raw-message
-            return record.getValue();
-=======
-    public static ByteBuffer createKinesisMessage(MessageFormat msgFormat, RecordContext recordCtx, byte[] data) {
-        if (MessageFormat.FULL_MESSAGE_IN_JSON.equals(msgFormat)) {
-            return ByteBuffer.wrap(Utils.serializeRecordToJson(recordCtx, data).getBytes());
-        } else if (MessageFormat.FULL_MESSAGE_IN_FB.equals(msgFormat)) {
-            return Utils.serializeRecordToFlatBuffer(recordCtx, data);
-        } else {
-            // send raw-message
-            return ByteBuffer.wrap(data);
->>>>>>> 26a70db6
+            return ByteBuffer.wrap(record.getValue());
         }
     }
 
