/**
 * Licensed to the Apache Software Foundation (ASF) under one
 * or more contributor license agreements.  See the NOTICE file
 * distributed with this work for additional information
 * regarding copyright ownership.  The ASF licenses this file
 * to you under the Apache License, Version 2.0 (the
 * "License"); you may not use this file except in compliance
 * with the License.  You may obtain a copy of the License at
 *
 *   http://www.apache.org/licenses/LICENSE-2.0
 *
 * Unless required by applicable law or agreed to in writing,
 * software distributed under the License is distributed on an
 * "AS IS" BASIS, WITHOUT WARRANTIES OR CONDITIONS OF ANY
 * KIND, either express or implied.  See the License for the
 * specific language governing permissions and limitations
 * under the License.
 */

package org.apache.pulsar.io.kinesis;

import static com.google.common.base.Preconditions.checkNotNull;
import static java.util.Base64.getEncoder;

<<<<<<< HEAD
import com.google.gson.JsonObject;

=======
import java.nio.ByteBuffer;
>>>>>>> 26a70db6
import java.util.Map;
import java.util.Map.Entry;
import java.util.Optional;

import org.apache.pulsar.common.api.EncryptionContext;
<<<<<<< HEAD
import org.apache.pulsar.io.core.Record;
=======
import org.apache.pulsar.io.core.RecordContext;
import org.apache.pulsar.io.kinesis.fbs.EncryptionCtx;
import org.apache.pulsar.io.kinesis.fbs.EncryptionKey;
import org.apache.pulsar.io.kinesis.fbs.KeyValue;
import org.apache.pulsar.io.kinesis.fbs.Message;

import com.google.flatbuffers.FlatBufferBuilder;
import com.google.gson.JsonObject;
>>>>>>> 26a70db6

public class Utils {

    private static final String PAYLOAD_FIELD = "payloadBase64";
    private static final String PROPERTIES_FIELD = "properties";
    private static final String KEY_MAP_FIELD = "keysMapBase64";
    private static final String KEY_METADATA_MAP_FIELD = "keysMetadataMap";
    private static final String ENCRYPTION_PARAM_FIELD = "encParamBase64";
    private static final String ALGO_FIELD = "algorithm";
    private static final String COMPRESSION_TYPE_FIELD = "compressionType";
    private static final String UNCPRESSED_MSG_SIZE_FIELD = "uncompressedMessageSize";
    private static final String BATCH_SIZE_FIELD = "batchSize";
    private static final String ENCRYPTION_CTX_FIELD = "encryptionCtx";
    
    private static final FlatBufferBuilder DEFAULT_FB_BUILDER = new FlatBufferBuilder(0);

    /**
     * Serialize record to flat-buffer. it's not a thread-safe method.
     * 
     * @param inputRecordContext
     * @param data
     * @return
     */
    public static ByteBuffer serializeRecordToFlatBuffer(RecordContext inputRecordContext, byte[] data) {
        DEFAULT_FB_BUILDER.clear();
        return serializeRecordToFlatBuffer(DEFAULT_FB_BUILDER, inputRecordContext, data);
    }
    
    public static ByteBuffer serializeRecordToFlatBuffer(FlatBufferBuilder builder, RecordContext inputRecordContext, byte[] data) {
        checkNotNull(inputRecordContext, "record-context can't be null");
        Optional<EncryptionContext> encryptionCtx = inputRecordContext.getEncryptionCtx();
        Map<String, String> properties = inputRecordContext.getProperties();

        int encryptionCtxOffset = -1;
        int propertiesOffset = -1;

        if (properties != null && !properties.isEmpty()) {
            int[] propertiesOffsetArray = new int[properties.size()];
            int i = 0;
            for (Entry<String, String> property : properties.entrySet()) {
                propertiesOffsetArray[i++] = KeyValue.createKeyValue(builder, builder.createString(property.getKey()),
                        builder.createString(property.getValue()));
            }
            propertiesOffset = Message.createPropertiesVector(builder, propertiesOffsetArray);
        }

        if (encryptionCtx.isPresent()) {
            encryptionCtxOffset = createEncryptionCtxOffset(builder, encryptionCtx);
        }

        int payloadOffset = Message.createPayloadVector(builder, data);
        Message.startMessage(builder);
        Message.addPayload(builder, payloadOffset);
        if (encryptionCtxOffset != -1) {
            Message.addEncryptionCtx(builder, encryptionCtxOffset);
        }
        if (propertiesOffset != -1) {
            Message.addProperties(builder, propertiesOffset);
        }
        int endMessage = Message.endMessage(builder);
        builder.finish(endMessage);
        ByteBuffer bb = builder.dataBuffer();
        
        // to avoid copying of data, use same byte[] wrapped by ByteBuffer. But, ByteBuffer.array() returns entire array
        // so, it requires to read from offset:
        // builder.sizedByteArray()=>copies buffer: sizedByteArray(space, bb.capacity() - space)
        int space = bb.capacity() - builder.offset(); 
        return ByteBuffer.wrap(bb.array(), space, bb.capacity() - space);
    }

    private static int createEncryptionCtxOffset(final FlatBufferBuilder builder, Optional<EncryptionContext> encryptionCtx) {
        if (!encryptionCtx.isPresent()) {
            return -1;
        }
        // Message.addEncryptionCtx(builder, encryptionCtxOffset);
        EncryptionContext ctx = encryptionCtx.get();
        int[] keysOffsets = new int[ctx.getKeys().size()];
        int keyIndex = 0;
        for (Entry<String, org.apache.pulsar.common.api.EncryptionContext.EncryptionKey> entry : ctx.getKeys()
                .entrySet()) {
            int key = builder.createString(entry.getKey());
            int value = EncryptionKey.createValueVector(builder, entry.getValue().getKeyValue());
            Map<String, String> metadata = entry.getValue().getMetadata();
            int[] metadataOffsets = new int[metadata.size()];
            int i = 0;
            for (Entry<String, String> m : metadata.entrySet()) {
                metadataOffsets[i++] = KeyValue.createKeyValue(builder, builder.createString(m.getKey()),
                        builder.createString(m.getValue()));
            }
            int metadataOffset = -1;
            if (metadata.size() > 0) {
                metadataOffset = EncryptionKey.createMetadataVector(builder, metadataOffsets);
            }
            EncryptionKey.startEncryptionKey(builder);
            EncryptionKey.addKey(builder, key);
            EncryptionKey.addValue(builder, value);
            if(metadataOffset!=-1) {
                EncryptionKey.addMetadata(builder, metadataOffset);                
            }
            keysOffsets[keyIndex++] = EncryptionKey.endEncryptionKey(builder);
        }

        int keysOffset = EncryptionCtx.createKeysVector(builder, keysOffsets);
        int param = EncryptionCtx.createParamVector(builder, ctx.getParam());
        int algo = builder.createString(ctx.getAlgorithm());
        int batchSize = ctx.getBatchSize().isPresent() ? ctx.getBatchSize().get() : 1;
        byte compressionType;
        switch (ctx.getCompressionType()) {
        case LZ4:
            compressionType = org.apache.pulsar.io.kinesis.fbs.CompressionType.LZ4;
            break;
        case ZLIB:
            compressionType = org.apache.pulsar.io.kinesis.fbs.CompressionType.ZLIB;
            break;
        default:
            compressionType = org.apache.pulsar.io.kinesis.fbs.CompressionType.NONE;

        }
        return EncryptionCtx.createEncryptionCtx(builder, keysOffset, param, algo, compressionType,
                ctx.getUncompressedMessageSize(), batchSize, ctx.getBatchSize().isPresent());
    
    }

    /**
     * Serializes sink-record into json format. It encodes encryption-keys, encryption-param and payload in base64
     * format so, it can be sent in json.
     *
     * @param inputRecordContext
     * @param data
     * @return
     */
<<<<<<< HEAD
    public static String serializeRecordToJson(Record<byte[]> record) {
        if (record == null) {
            return null;
        }
=======
    public static String serializeRecordToJson(RecordContext inputRecordContext, byte[] data) {
        checkNotNull(inputRecordContext, "record-context can't be null");
>>>>>>> 26a70db6
        JsonObject result = new JsonObject();
        result.addProperty(PAYLOAD_FIELD, getEncoder().encodeToString(record.getValue()));
        if (record.getProperties() != null) {
            JsonObject properties = new JsonObject();
            record.getProperties().entrySet()
                    .forEach(e -> properties.addProperty(e.getKey(), e.getValue()));
            result.add(PROPERTIES_FIELD, properties);
        }

        if (record.getEncryptionCtx().isPresent()) {
            EncryptionContext encryptionCtx = record.getEncryptionCtx().get();
            JsonObject encryptionCtxJson = new JsonObject();
            JsonObject keyBase64Map = new JsonObject();
            JsonObject keyMetadataMap = new JsonObject();
            encryptionCtx.getKeys().entrySet().forEach(entry -> {
                keyBase64Map.addProperty(entry.getKey(), getEncoder().encodeToString(entry.getValue().getKeyValue()));
                Map<String, String> keyMetadata = entry.getValue().getMetadata();
                if (keyMetadata != null && !keyMetadata.isEmpty()) {
                    JsonObject metadata = new JsonObject();
                    entry.getValue().getMetadata().entrySet()
                            .forEach(m -> metadata.addProperty(m.getKey(), m.getValue()));
                    keyMetadataMap.add(entry.getKey(), metadata);
                }
            });
            encryptionCtxJson.add(KEY_MAP_FIELD, keyBase64Map);
            encryptionCtxJson.add(KEY_METADATA_MAP_FIELD, keyMetadataMap);
            encryptionCtxJson.addProperty(ENCRYPTION_PARAM_FIELD,
                    getEncoder().encodeToString(encryptionCtx.getParam()));
            encryptionCtxJson.addProperty(ALGO_FIELD, encryptionCtx.getAlgorithm());
            if (encryptionCtx.getCompressionType() != null) {
                encryptionCtxJson.addProperty(COMPRESSION_TYPE_FIELD, encryptionCtx.getCompressionType().name());
                encryptionCtxJson.addProperty(UNCPRESSED_MSG_SIZE_FIELD, encryptionCtx.getUncompressedMessageSize());
            }
            if (encryptionCtx.getBatchSize().isPresent()) {
                encryptionCtxJson.addProperty(BATCH_SIZE_FIELD, encryptionCtx.getBatchSize().get());
            }
            result.add(ENCRYPTION_CTX_FIELD, encryptionCtxJson);
        }
        return result.toString();
    }

}<|MERGE_RESOLUTION|>--- conflicted
+++ resolved
@@ -22,29 +22,21 @@
 import static com.google.common.base.Preconditions.checkNotNull;
 import static java.util.Base64.getEncoder;
 
-<<<<<<< HEAD
 import com.google.gson.JsonObject;
 
-=======
 import java.nio.ByteBuffer;
->>>>>>> 26a70db6
 import java.util.Map;
 import java.util.Map.Entry;
 import java.util.Optional;
 
 import org.apache.pulsar.common.api.EncryptionContext;
-<<<<<<< HEAD
 import org.apache.pulsar.io.core.Record;
-=======
-import org.apache.pulsar.io.core.RecordContext;
 import org.apache.pulsar.io.kinesis.fbs.EncryptionCtx;
 import org.apache.pulsar.io.kinesis.fbs.EncryptionKey;
 import org.apache.pulsar.io.kinesis.fbs.KeyValue;
 import org.apache.pulsar.io.kinesis.fbs.Message;
 
 import com.google.flatbuffers.FlatBufferBuilder;
-import com.google.gson.JsonObject;
->>>>>>> 26a70db6
 
 public class Utils {
 
@@ -58,25 +50,25 @@
     private static final String UNCPRESSED_MSG_SIZE_FIELD = "uncompressedMessageSize";
     private static final String BATCH_SIZE_FIELD = "batchSize";
     private static final String ENCRYPTION_CTX_FIELD = "encryptionCtx";
-    
+
     private static final FlatBufferBuilder DEFAULT_FB_BUILDER = new FlatBufferBuilder(0);
 
     /**
      * Serialize record to flat-buffer. it's not a thread-safe method.
-     * 
-     * @param inputRecordContext
+     *
+     * @param record
      * @param data
      * @return
      */
-    public static ByteBuffer serializeRecordToFlatBuffer(RecordContext inputRecordContext, byte[] data) {
+    public static ByteBuffer serializeRecordToFlatBuffer(Record<byte[]> record) {
         DEFAULT_FB_BUILDER.clear();
-        return serializeRecordToFlatBuffer(DEFAULT_FB_BUILDER, inputRecordContext, data);
-    }
-    
-    public static ByteBuffer serializeRecordToFlatBuffer(FlatBufferBuilder builder, RecordContext inputRecordContext, byte[] data) {
-        checkNotNull(inputRecordContext, "record-context can't be null");
-        Optional<EncryptionContext> encryptionCtx = inputRecordContext.getEncryptionCtx();
-        Map<String, String> properties = inputRecordContext.getProperties();
+        return serializeRecordToFlatBuffer(DEFAULT_FB_BUILDER, record);
+    }
+
+    public static ByteBuffer serializeRecordToFlatBuffer(FlatBufferBuilder builder, Record<byte[]> record) {
+        checkNotNull(record, "record-context can't be null");
+        Optional<EncryptionContext> encryptionCtx = record.getEncryptionCtx();
+        Map<String, String> properties = record.getProperties();
 
         int encryptionCtxOffset = -1;
         int propertiesOffset = -1;
@@ -95,7 +87,7 @@
             encryptionCtxOffset = createEncryptionCtxOffset(builder, encryptionCtx);
         }
 
-        int payloadOffset = Message.createPayloadVector(builder, data);
+        int payloadOffset = Message.createPayloadVector(builder, record.getValue());
         Message.startMessage(builder);
         Message.addPayload(builder, payloadOffset);
         if (encryptionCtxOffset != -1) {
@@ -107,11 +99,11 @@
         int endMessage = Message.endMessage(builder);
         builder.finish(endMessage);
         ByteBuffer bb = builder.dataBuffer();
-        
+
         // to avoid copying of data, use same byte[] wrapped by ByteBuffer. But, ByteBuffer.array() returns entire array
         // so, it requires to read from offset:
         // builder.sizedByteArray()=>copies buffer: sizedByteArray(space, bb.capacity() - space)
-        int space = bb.capacity() - builder.offset(); 
+        int space = bb.capacity() - builder.offset();
         return ByteBuffer.wrap(bb.array(), space, bb.capacity() - space);
     }
 
@@ -142,7 +134,7 @@
             EncryptionKey.addKey(builder, key);
             EncryptionKey.addValue(builder, value);
             if(metadataOffset!=-1) {
-                EncryptionKey.addMetadata(builder, metadataOffset);                
+                EncryptionKey.addMetadata(builder, metadataOffset);
             }
             keysOffsets[keyIndex++] = EncryptionKey.endEncryptionKey(builder);
         }
@@ -165,7 +157,7 @@
         }
         return EncryptionCtx.createEncryptionCtx(builder, keysOffset, param, algo, compressionType,
                 ctx.getUncompressedMessageSize(), batchSize, ctx.getBatchSize().isPresent());
-    
+
     }
 
     /**
@@ -176,15 +168,9 @@
      * @param data
      * @return
      */
-<<<<<<< HEAD
     public static String serializeRecordToJson(Record<byte[]> record) {
-        if (record == null) {
-            return null;
-        }
-=======
-    public static String serializeRecordToJson(RecordContext inputRecordContext, byte[] data) {
-        checkNotNull(inputRecordContext, "record-context can't be null");
->>>>>>> 26a70db6
+        checkNotNull(record, "record can't be null");
+
         JsonObject result = new JsonObject();
         result.addProperty(PAYLOAD_FIELD, getEncoder().encodeToString(record.getValue()));
         if (record.getProperties() != null) {
