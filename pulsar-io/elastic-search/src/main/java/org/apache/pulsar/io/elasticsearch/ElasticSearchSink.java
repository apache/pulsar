--- conflicted
+++ resolved
@@ -404,11 +404,7 @@
         return node;
     }
 
-<<<<<<< HEAD
-    public JsonNode extractJsonNode(Schema<?> schema, Object val) {
-=======
     public JsonNode extractJsonNode(Schema<?> schema, Object val) throws JsonProcessingException {
->>>>>>> fa72ab4d
         if (val == null) {
             return null;
         }
