--- conflicted
+++ resolved
@@ -192,10 +192,6 @@
         } catch (IOException e) {
             log.warn("error while closing the client: {}", e);
         }
-<<<<<<< HEAD
-        client.shutdown();
-=======
->>>>>>> e34448cd
     }
 
     @VisibleForTesting
