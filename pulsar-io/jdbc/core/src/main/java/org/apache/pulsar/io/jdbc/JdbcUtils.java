--- conflicted
+++ resolved
@@ -217,20 +217,4 @@
             + table.tableId.getTableName()
             + combationWhere(table.keyColumns);
     }
-
-<<<<<<< HEAD
-    public static String getDriverClassName(String jdbcUrl) throws Exception {
-        for (JdbcDriverType type : JdbcDriverType.values()) {
-            if (type.matches(jdbcUrl)) {
-                return type.getDriverClass();
-            }
-        }
-        throw new Exception("Provided JDBC connection string contains unknown driver: " + jdbcUrl);
-    }
-
-=======
-    public static PreparedStatement buildDeleteStatement(Connection connection, String deleteSQL) throws SQLException {
-        return connection.prepareStatement(deleteSQL);
-    }
->>>>>>> 5c31c9af
 }