/**
 * Licensed to the Apache Software Foundation (ASF) under one
 * or more contributor license agreements.  See the NOTICE file
 * distributed with this work for additional information
 * regarding copyright ownership.  The ASF licenses this file
 * to you under the Apache License, Version 2.0 (the
 * "License"); you may not use this file except in compliance
 * with the License.  You may obtain a copy of the License at
 *
 *   http://www.apache.org/licenses/LICENSE-2.0
 *
 * Unless required by applicable law or agreed to in writing,
 * software distributed under the License is distributed on an
 * "AS IS" BASIS, WITHOUT WARRANTIES OR CONDITIONS OF ANY
 * KIND, either express or implied.  See the License for the
 * specific language governing permissions and limitations
 * under the License.
 */

package org.apache.pulsar.io.jdbc;

import com.google.common.collect.Lists;
import java.sql.Connection;
import java.sql.DriverManager;
import java.sql.PreparedStatement;
import java.util.Arrays;
import java.util.List;
import java.util.Map;
import java.util.Properties;
import java.util.concurrent.Executors;
import java.util.concurrent.ScheduledExecutorService;
import java.util.concurrent.TimeUnit;
import java.util.concurrent.atomic.AtomicBoolean;
import java.util.function.Function;
import lombok.AllArgsConstructor;
import lombok.Data;
import lombok.Getter;
import lombok.extern.slf4j.Slf4j;
import org.apache.pulsar.functions.api.Record;
import org.apache.pulsar.io.core.Sink;
import org.apache.pulsar.io.core.SinkContext;

/**
 * A Simple abstract class for Jdbc sink.
 */
@Slf4j
public abstract class JdbcAbstractSink<T> implements Sink<T> {
    // ----- Runtime fields
    protected JdbcSinkConfig jdbcSinkConfig;
    @Getter
    private Connection connection;
    private String jdbcUrl;
    private String tableName;

    private JdbcUtils.TableId tableId;
    private PreparedStatement insertStatement;
    private PreparedStatement updateStatement;
    private PreparedStatement upsertStatement;
    private PreparedStatement deleteStatement;


    protected static final String ACTION_PROPERTY = "ACTION";

    protected JdbcUtils.TableDefinition tableDefinition;

    // for flush
    private List<Record<T>> incomingList;
    private List<Record<T>> swapList;
    private AtomicBoolean isFlushing;
    private int batchSize;
    private ScheduledExecutorService flushExecutor;

    @Override
    public void open(Map<String, Object> config, SinkContext sinkContext) throws Exception {
        jdbcSinkConfig = JdbcSinkConfig.load(config);

        jdbcUrl = jdbcSinkConfig.getJdbcUrl();
        if (jdbcSinkConfig.getJdbcUrl() == null) {
            throw new IllegalArgumentException("Required jdbc Url not set.");
        }

        Properties properties = new Properties();
        String username = jdbcSinkConfig.getUserName();
        String password = jdbcSinkConfig.getPassword();
        if (username != null) {
            properties.setProperty("user", username);
        }
        if (password != null) {
            properties.setProperty("password", password);
        }

        connection = DriverManager.getConnection(jdbcSinkConfig.getJdbcUrl(), properties);
        connection.setAutoCommit(!jdbcSinkConfig.isUseTransactions());
        log.info("Opened jdbc connection: {}, autoCommit: {}", jdbcUrl, connection.getAutoCommit());

        tableName = jdbcSinkConfig.getTableName();
        tableId = JdbcUtils.getTableId(connection, tableName);
        // Init PreparedStatement include insert, delete, update
        initStatement();

        int timeoutMs = jdbcSinkConfig.getTimeoutMs();
        batchSize = jdbcSinkConfig.getBatchSize();
        incomingList = Lists.newArrayList();
        swapList = Lists.newArrayList();
        isFlushing = new AtomicBoolean(false);

        flushExecutor = Executors.newScheduledThreadPool(1);
        flushExecutor.scheduleAtFixedRate(this::flush, timeoutMs, timeoutMs, TimeUnit.MILLISECONDS);
    }

    private void initStatement()  throws Exception {
        List<String> keyList = getListFromConfig(jdbcSinkConfig.getKey());
        List<String> nonKeyList = getListFromConfig(jdbcSinkConfig.getNonKey());

<<<<<<< HEAD
        tableDefinition = JdbcUtils.getTableDefinition(connection, tableId,
                keyList, nonKeyList, jdbcSinkConfig.isExcludeNonDeclaredFields());
        insertStatement = JdbcUtils.buildInsertStatement(connection, generateInsertQueryStatement());
=======
        tableDefinition = JdbcUtils.getTableDefinition(connection, tableId, keyList, nonKeyList);
        insertStatement = connection.prepareStatement(generateInsertQueryStatement());
>>>>>>> 92b47085
        if (jdbcSinkConfig.getInsertMode() == JdbcSinkConfig.InsertMode.UPSERT) {
            if (nonKeyList.isEmpty() || keyList.isEmpty()) {
                throw new IllegalStateException("UPSERT mode is not configured if 'key' and 'nonKey' "
                        + "config are not set.");
            }
            upsertStatement = connection.prepareStatement(generateUpsertQueryStatement());
        }
        if (!nonKeyList.isEmpty()) {
            updateStatement = connection.prepareStatement(generateUpdateQueryStatement());
        }
        if (!keyList.isEmpty()) {
            deleteStatement = connection.prepareStatement(generateDeleteQueryStatement());
        }
    }

    private static List<String> getListFromConfig(String jdbcSinkConfig) {
        List<String> nonKeyList = Lists.newArrayList();
        String nonKey = jdbcSinkConfig;
        if (nonKey != null && !nonKey.isEmpty()) {
            nonKeyList = Arrays.asList(nonKey.split(","));
        }
        return nonKeyList;
    }

    @Override
    public void close() throws Exception {
        if (flushExecutor != null) {
            int timeoutMs = jdbcSinkConfig.getTimeoutMs() * 2;
            flushExecutor.shutdown();
            flushExecutor.awaitTermination(timeoutMs, TimeUnit.MILLISECONDS);
            flushExecutor = null;
        }
        if (insertStatement != null) {
            insertStatement.close();
        }
        if (updateStatement != null) {
            updateStatement.close();
        }
        if (upsertStatement != null) {
            upsertStatement.close();
        }
        if (deleteStatement != null) {
            deleteStatement.close();
        }
        if (connection != null && jdbcSinkConfig.isUseTransactions()) {
            connection.commit();
        }
        if (connection != null) {
            connection.close();
            connection = null;
        }
        log.info("Closed jdbc connection: {}", jdbcUrl);
    }

    @Override
    public void write(Record<T> record) throws Exception {
        int number;
        synchronized (this) {
            incomingList.add(record);
            number = incomingList.size();
        }
        if (number == batchSize) {
            flushExecutor.schedule(this::flush, 0, TimeUnit.MILLISECONDS);
        }
    }

    public String generateInsertQueryStatement() {
        return JdbcUtils.buildInsertSql(tableDefinition);
    }

    public String generateUpdateQueryStatement() {
        return JdbcUtils.buildUpdateSql(tableDefinition);
    }

    public abstract String generateUpsertQueryStatement();

    public abstract List<JdbcUtils.ColumnId> getColumnsForUpsert();

    public String generateDeleteQueryStatement() {
        return JdbcUtils.buildDeleteSql(tableDefinition);
    }

    // bind value with a PreparedStetement
    public abstract void bindValue(
        PreparedStatement statement,
        Mutation mutation) throws Exception;

    public abstract Mutation createMutation(Record<T> message);

    @Data
    @AllArgsConstructor
    protected static class Mutation {
        private MutationType type;
        private Function<String, Object> values;
    }
    protected enum MutationType {
        INSERT,
        UPDATE,
        UPSERT,
        DELETE
    }


    private void flush() {
        // if not in flushing state, do flush, else return;
        if (incomingList.size() > 0 && isFlushing.compareAndSet(false, true)) {
            if (log.isDebugEnabled()) {
                log.debug("Starting flush, queue size: {}", incomingList.size());
            }
            if (!swapList.isEmpty()) {
                throw new IllegalStateException("swapList should be empty since last flush. swapList.size: "
                        + swapList.size());
            }
            synchronized (this) {
                List<Record<T>> tmpList;
                swapList.clear();

                tmpList = swapList;
                swapList = incomingList;
                incomingList = tmpList;
            }

            int count = 0;
            try {
                // bind each record value
                for (Record<T> record : swapList) {
                    final Mutation mutation = createMutation(record);
                    switch (mutation.getType()) {
                        case DELETE:
                            bindValue(deleteStatement, mutation);
                            count += 1;
                            deleteStatement.execute();
                            break;
                        case UPDATE:
                            bindValue(updateStatement, mutation);
                            count += 1;
                            updateStatement.execute();
                            break;
                        case INSERT:
                            bindValue(insertStatement, mutation);
                            count += 1;
                            insertStatement.execute();
                            break;
                        case UPSERT:
                            bindValue(upsertStatement, mutation);
                            count += 1;
                            upsertStatement.execute();
                            break;
                        default:
                            String msg = String.format(
                                    "Unsupported action %s, can be one of %s, or not set which indicate %s",
                                    mutation.getType(), Arrays.toString(MutationType.values()), MutationType.INSERT);
                            throw new IllegalArgumentException(msg);
                    }
                }
                if (jdbcSinkConfig.isUseTransactions()) {
                    connection.commit();
                }
                swapList.forEach(Record::ack);
            } catch (Exception e) {
                log.error("Got exception {}", e.getMessage(), e);
                swapList.forEach(Record::fail);
                try {
                    if (jdbcSinkConfig.isUseTransactions()) {
                        connection.rollback();
                    }
                } catch (Exception ex) {
                    throw new RuntimeException(ex);
                }
            }

            if (swapList.size() != count) {
                log.error("Update count {} not match total number of records {}", count, swapList.size());
            }

            // finish flush
            if (log.isDebugEnabled()) {
                log.debug("Finish flush, queue size: {}", swapList.size());
            }
            swapList.clear();
            isFlushing.set(false);
        } else {
            if (log.isDebugEnabled()) {
                log.debug("Already in flushing state, will not flush, queue size: {}", incomingList.size());
            }
        }
    }

}<|MERGE_RESOLUTION|>--- conflicted
+++ resolved
@@ -112,14 +112,10 @@
         List<String> keyList = getListFromConfig(jdbcSinkConfig.getKey());
         List<String> nonKeyList = getListFromConfig(jdbcSinkConfig.getNonKey());
 
-<<<<<<< HEAD
         tableDefinition = JdbcUtils.getTableDefinition(connection, tableId,
                 keyList, nonKeyList, jdbcSinkConfig.isExcludeNonDeclaredFields());
-        insertStatement = JdbcUtils.buildInsertStatement(connection, generateInsertQueryStatement());
-=======
-        tableDefinition = JdbcUtils.getTableDefinition(connection, tableId, keyList, nonKeyList);
         insertStatement = connection.prepareStatement(generateInsertQueryStatement());
->>>>>>> 92b47085
+
         if (jdbcSinkConfig.getInsertMode() == JdbcSinkConfig.InsertMode.UPSERT) {
             if (nonKeyList.isEmpty() || keyList.isEmpty()) {
                 throw new IllegalStateException("UPSERT mode is not configured if 'key' and 'nonKey' "
