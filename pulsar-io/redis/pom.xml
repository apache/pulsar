--- conflicted
+++ resolved
@@ -24,13 +24,8 @@
     <modelVersion>4.0.0</modelVersion>
     <parent>
         <artifactId>pulsar-io</artifactId>
-<<<<<<< HEAD
         <groupId>com.datastax.oss</groupId>
-        <version>3.1.1</version>
-=======
-        <groupId>org.apache.pulsar</groupId>
         <version>3.1.2</version>
->>>>>>> 23bf51a7
     </parent>
 
     <artifactId>pulsar-io-redis</artifactId>
