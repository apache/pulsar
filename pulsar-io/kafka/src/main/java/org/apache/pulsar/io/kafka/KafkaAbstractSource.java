--- conflicted
+++ resolved
@@ -37,6 +37,7 @@
 import java.util.Optional;
 import java.util.Properties;
 import java.util.concurrent.CompletableFuture;
+import java.util.concurrent.ExecutionException;
 
 /**
  * Simple Kafka Source to transfer messages from a Kafka topic
@@ -46,14 +47,9 @@
     private static final Logger LOG = LoggerFactory.getLogger(KafkaAbstractSource.class);
 
     private Consumer<String, byte[]> consumer;
-    private Properties props;
     private KafkaSourceConfig kafkaSourceConfig;
-<<<<<<< HEAD
     Thread runnerThread;
     private volatile boolean running = false;
-=======
-    private Thread runnerThread;
->>>>>>> 547883e1
 
     @Override
     public void open(Map<String, Object> config, SourceContext sourceContext) throws Exception {
@@ -73,25 +69,23 @@
             throw new IllegalArgumentException("Invalid Kafka Consumer sessionTimeoutMs : "
                 + kafkaSourceConfig.getSessionTimeoutMs());
         }
-        if (kafkaSourceConfig.getHeartbeatIntervalMs() <= 0) {
-            throw new IllegalArgumentException("Invalid Kafka Consumer heartbeatIntervalMs : "
-                + kafkaSourceConfig.getHeartbeatIntervalMs());
-        }
 
-        props = new Properties();
-
+        Properties props = new Properties();
         props.put(ConsumerConfig.BOOTSTRAP_SERVERS_CONFIG, kafkaSourceConfig.getBootstrapServers());
         props.put(ConsumerConfig.GROUP_ID_CONFIG, kafkaSourceConfig.getGroupId());
         props.put(ConsumerConfig.FETCH_MIN_BYTES_CONFIG, String.valueOf(kafkaSourceConfig.getFetchMinBytes()));
         props.put(ConsumerConfig.AUTO_COMMIT_INTERVAL_MS_CONFIG, String.valueOf(kafkaSourceConfig.getAutoCommitIntervalMs()));
         props.put(ConsumerConfig.SESSION_TIMEOUT_MS_CONFIG, String.valueOf(kafkaSourceConfig.getSessionTimeoutMs()));
-        props.put(ConsumerConfig.HEARTBEAT_INTERVAL_MS_CONFIG, String.valueOf(kafkaSourceConfig.getHeartbeatIntervalMs()));
         props.put(ConsumerConfig.AUTO_OFFSET_RESET_CONFIG, "earliest");
         props.put(ConsumerConfig.KEY_DESERIALIZER_CLASS_CONFIG, kafkaSourceConfig.getKeyDeserializationClass());
         props.put(ConsumerConfig.VALUE_DESERIALIZER_CLASS_CONFIG, kafkaSourceConfig.getValueDeserializationClass());
-
+        try {
+            consumer = new KafkaConsumer<>(beforeCreateConsumer(props));
+        } catch (Exception ex) {
+            throw new IllegalArgumentException("Unable to instantiate Kafka consumer", ex);
+        }
+        this.start();
         running = true;
-        this.start();
     }
 
     protected Properties beforeCreateConsumer(Properties props) {
@@ -107,7 +101,7 @@
             runnerThread.join();
             runnerThread = null;
         }
-        if(consumer != null) {
+        if (consumer != null) {
             consumer.close();
             consumer = null;
         }
@@ -116,43 +110,35 @@
 
     public void start() {
         runnerThread = new Thread(() -> {
-            try {
-                consumer = new KafkaConsumer<>(beforeCreateConsumer(props));
-            } catch (Exception ex) {
-                LOG.error("Unable to instantiate Kafka consumer", ex);
-                return;
-            }
+            LOG.info("Starting kafka source");
+            consumer.subscribe(Collections.singletonList(kafkaSourceConfig.getTopic()));
+            LOG.info("Kafka source started.");
+            ConsumerRecords<String, byte[]> consumerRecords;
             while (running) {
-                LOG.info("Starting kafka source");
-                try {
-                    consumer.subscribe(Collections.singletonList(kafkaSourceConfig.getTopic()));
-                    LOG.info("Kafka source started.");
-                    ConsumerRecords<String, byte[]> consumerRecords;
-                    while (running) {
-                        consumerRecords = consumer.poll(1000);
-                        CompletableFuture<?>[] futures = new CompletableFuture<?>[consumerRecords.count()];
-                        int index = 0;
-                        for (ConsumerRecord<String, byte[]> consumerRecord : consumerRecords) {
-                            LOG.debug("Record received from kafka, key: {}. value: {}", consumerRecord.key(), consumerRecord.value());
-                            KafkaRecord<V> record = new KafkaRecord<>(consumerRecord, extractValue(consumerRecord));
-                            consume(record);
-                            futures[index] = record.getCompletableFuture();
-                            index++;
-                        }
-                        if (!kafkaSourceConfig.isAutoCommitEnabled()) {
-                            try {
-                                CompletableFuture.allOf(futures).get();
-                                consumer.commitSync();
-                            } catch (InterruptedException ex) {
-                                break;
-                            }
-                        }
+                consumerRecords = consumer.poll(1000);
+                CompletableFuture<?>[] futures = new CompletableFuture<?>[consumerRecords.count()];
+                int index = 0;
+                for (ConsumerRecord<String, byte[]> consumerRecord : consumerRecords) {
+                    LOG.debug("Record received from kafka, key: {}. value: {}", consumerRecord.key(), consumerRecord.value());
+                    KafkaRecord<V> record = new KafkaRecord<>(consumerRecord, extractValue(consumerRecord));
+                    consume(record);
+                    futures[index] = record.getCompletableFuture();
+                    index++;
+                }
+                if (!kafkaSourceConfig.isAutoCommitEnabled()) {
+                    try {
+                        CompletableFuture.allOf(futures).get();
+                        consumer.commitSync();
+                    } catch (InterruptedException ex) {
+                        break;
+                    } catch (ExecutionException ex) {
+                        LOG.error("Error while processing records", ex);
+                        break;
                     }
-                } catch (Exception ex) {
-                    LOG.error("Error while consuming data from Kafka", ex);
                 }
             }
         });
+        runnerThread.setUncaughtExceptionHandler((t, e) -> LOG.error("[{}] Error while consuming records from Kafka", t.getName(), e));
         runnerThread.setName("Kafka Source Thread");
         runnerThread.start();
     }
