--- conflicted
+++ resolved
@@ -97,7 +97,6 @@
     }
 
     @Test
-<<<<<<< HEAD
     public void testMergeEqual() {
         FunctionConfig functionConfig = createFunctionConfig();
         FunctionConfig newFunctionConfig = createFunctionConfig();
@@ -382,7 +381,9 @@
             throw new RuntimeException("Something wrong with the test", e);
         }
         return functionConfig;
-=======
+    }
+
+    @Test
     public void testFunctionConfigConvertFromDetails() {
         String name = "test1";
         String namespace = "ns1";
@@ -440,6 +441,5 @@
         assertEquals(functionConfig.getResources().getRam().longValue(), resources.getRam());
         assertEquals(functionConfig.getOutput(), sinkSpec.getTopic());
         assertEquals(functionConfig.getInputSpecs().keySet(), sourceSpec.getInputSpecsMap().keySet());
->>>>>>> c83b5ad4
     }
 }