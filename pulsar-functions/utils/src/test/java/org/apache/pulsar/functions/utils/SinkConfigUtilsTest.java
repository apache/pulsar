--- conflicted
+++ resolved
@@ -120,9 +120,6 @@
         SinkConfigUtils.validateUpdate(sinkConfig, newSinkConfig);
     }
 
-<<<<<<< HEAD
-    @Test(expectedExceptions = IllegalArgumentException.class, expectedExceptionsMessageRegExp = "Processing Guarantess cannot be altered")
-=======
     @Test(expectedExceptions = IllegalArgumentException.class, expectedExceptionsMessageRegExp = "isRegexPattern for input topic test-input cannot be altered")
     public void testMergeDifferentInputSpecWithRegexChange() {
         SinkConfig sinkConfig = createSinkConfig();
@@ -142,8 +139,7 @@
         assertEquals(mergedConfig.getInputSpecs().get("test-input"), newSinkConfig.getInputSpecs().get("test-input"));
     }
 
-    @Test(expectedExceptions = IllegalArgumentException.class, expectedExceptionsMessageRegExp = "Processing Guarantess cannot be alterted")
->>>>>>> 32a244d9
+    @Test(expectedExceptions = IllegalArgumentException.class, expectedExceptionsMessageRegExp = "Processing Guarantess cannot be altered")
     public void testMergeDifferentProcessingGuarantees() {
         SinkConfig sinkConfig = createSinkConfig();
         SinkConfig newSinkConfig = createUpdatedSinkConfig("processingGuarantees", EFFECTIVELY_ONCE);
