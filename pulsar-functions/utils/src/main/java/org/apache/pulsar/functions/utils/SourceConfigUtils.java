--- conflicted
+++ resolved
@@ -147,10 +147,6 @@
             sinkSpecBuilder.setTypeClassName(sourceDetails.getTypeArg());
         }
 
-<<<<<<< HEAD
-        if (sourceConfig.getOutputSpecs() != null) {
-            sinkSpecBuilder.putAllOutputSpecs(sourceConfig.getOutputSpecs());
-=======
         if (sourceConfig.getProducerConfig() != null) {
             Function.ProducerSpec.Builder pbldr = Function.ProducerSpec.newBuilder();
             if (sourceConfig.getProducerConfig().getMaxPendingMessages() != null) {
@@ -160,7 +156,10 @@
                 pbldr.setMaxPendingMessagesAcrossPartitions(sourceConfig.getProducerConfig().getMaxPendingMessagesAcrossPartitions());
             }
             sinkSpecBuilder.setProducerSpec(pbldr.build());
->>>>>>> 69cbd26e
+        }
+
+        if (sourceConfig.getOutputSpecs() != null) {
+            sinkSpecBuilder.putAllOutputSpecs(sourceConfig.getOutputSpecs());
         }
 
         functionDetailsBuilder.setSink(sinkSpecBuilder);
@@ -232,10 +231,6 @@
         if (!StringUtils.isEmpty(sinkSpec.getSerDeClassName())) {
             sourceConfig.setSerdeClassName(sinkSpec.getSerDeClassName());
         }
-<<<<<<< HEAD
-        if (sinkSpec.getOutputSpecsMap() != null) {
-            sourceConfig.setOutputSpecs(sinkSpec.getOutputSpecsMap());
-=======
         if (sinkSpec.getProducerSpec() != null) {
             ProducerConfig producerConfig = new ProducerConfig();
             if (sinkSpec.getProducerSpec().getMaxPendingMessages() != 0) {
@@ -245,7 +240,9 @@
                 producerConfig.setMaxPendingMessagesAcrossPartitions(sinkSpec.getProducerSpec().getMaxPendingMessagesAcrossPartitions());
             }
             sourceConfig.setProducerConfig(producerConfig);
->>>>>>> 69cbd26e
+        }
+        if (sinkSpec.getOutputSpecsMap() != null) {
+            sourceConfig.setOutputSpecs(sinkSpec.getOutputSpecsMap());
         }
         if (functionDetails.hasResources()) {
             Resources resources = new Resources();
