--- conflicted
+++ resolved
@@ -203,10 +203,6 @@
         if (typeArgs != null) {
             sinkSpecBuilder.setTypeClassName(typeArgs[1].getName());
         }
-<<<<<<< HEAD
-        if (functionConfig.getOutputSpecs() != null) {
-            sinkSpecBuilder.putAllOutputSpecs(functionConfig.getOutputSpecs());
-=======
         if (functionConfig.getProducerConfig() != null) {
             Function.ProducerSpec.Builder pbldr = Function.ProducerSpec.newBuilder();
             if (functionConfig.getProducerConfig().getMaxPendingMessages() != null) {
@@ -216,7 +212,9 @@
                 pbldr.setMaxPendingMessagesAcrossPartitions(functionConfig.getProducerConfig().getMaxPendingMessagesAcrossPartitions());
             }
             sinkSpecBuilder.setProducerSpec(pbldr.build());
->>>>>>> 69cbd26e
+        }
+        if (functionConfig.getOutputSpecs() != null) {
+            sinkSpecBuilder.putAllOutputSpecs(functionConfig.getOutputSpecs());
         }
         functionDetailsBuilder.setSink(sinkSpecBuilder);
 
