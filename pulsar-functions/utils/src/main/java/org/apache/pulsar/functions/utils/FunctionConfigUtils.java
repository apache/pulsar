/**
 * Licensed to the Apache Software Foundation (ASF) under one
 * or more contributor license agreements.  See the NOTICE file
 * distributed with this work for additional information
 * regarding copyright ownership.  The ASF licenses this file
 * to you under the Apache License, Version 2.0 (the
 * "License"); you may not use this file except in compliance
 * with the License.  You may obtain a copy of the License at
 *
 *   http://www.apache.org/licenses/LICENSE-2.0
 *
 * Unless required by applicable law or agreed to in writing,
 * software distributed under the License is distributed on an
 * "AS IS" BASIS, WITHOUT WARRANTIES OR CONDITIONS OF ANY
 * KIND, either express or implied.  See the License for the
 * specific language governing permissions and limitations
 * under the License.
 */

package org.apache.pulsar.functions.utils;

import com.fasterxml.jackson.core.JsonProcessingException;
import com.fasterxml.jackson.databind.ObjectMapper;
import com.google.gson.Gson;
import com.google.gson.reflect.TypeToken;
import lombok.extern.slf4j.Slf4j;
import org.apache.commons.lang.StringUtils;
import org.apache.pulsar.common.functions.*;
import org.apache.pulsar.common.naming.TopicName;
import org.apache.pulsar.common.util.ObjectMapperFactory;
import org.apache.pulsar.functions.proto.Function;
import org.apache.pulsar.functions.proto.Function.FunctionDetails;

import java.io.File;
import java.lang.reflect.Type;
import java.net.MalformedURLException;
import java.util.Collection;
import java.util.HashMap;
import java.util.LinkedList;
import java.util.List;
import java.util.Map;

import static org.apache.commons.lang.StringUtils.isNotBlank;
import static org.apache.commons.lang.StringUtils.isNotEmpty;
import static org.apache.commons.lang3.StringUtils.isEmpty;
import static org.apache.pulsar.common.functions.Utils.BUILTIN;
import static org.apache.pulsar.common.util.ClassLoaderUtils.loadJar;

@Slf4j
public class FunctionConfigUtils {

	static final Integer MAX_PENDING_ASYNC_REQUESTS_DEFAULT = Integer.valueOf(1000);
	static final Boolean FORWARD_SOURCE_MESSAGE_PROPERTY_DEFAULT = Boolean.TRUE;

    private static final ObjectMapper OBJECT_MAPPER = ObjectMapperFactory.create();

    public static FunctionDetails convert(FunctionConfig functionConfig, ClassLoader classLoader)
            throws IllegalArgumentException {
        
        boolean isBuiltin = !org.apache.commons.lang3.StringUtils.isEmpty(functionConfig.getJar()) && functionConfig.getJar().startsWith(org.apache.pulsar.common.functions.Utils.BUILTIN);

        Class<?>[] typeArgs = null;
        if (functionConfig.getRuntime() == FunctionConfig.Runtime.JAVA) {
            if (classLoader != null) {
                try {
                    typeArgs = FunctionCommon.getFunctionTypes(functionConfig, classLoader);
                } catch (ClassNotFoundException | NoClassDefFoundError e) {
                    throw new IllegalArgumentException(
                            String.format("Function class %s must be in class path", functionConfig.getClassName()), e);
                }
            }
        }

        FunctionDetails.Builder functionDetailsBuilder = FunctionDetails.newBuilder();

        // Setup source
        Function.SourceSpec.Builder sourceSpecBuilder = Function.SourceSpec.newBuilder();
        if (functionConfig.getInputs() != null) {
            functionConfig.getInputs().forEach((topicName -> {
                sourceSpecBuilder.putInputSpecs(topicName,
                        Function.ConsumerSpec.newBuilder()
                                .setIsRegexPattern(false)
                                .build());
            }));
        }
        if (functionConfig.getTopicsPattern() != null && !functionConfig.getTopicsPattern().isEmpty()) {
            sourceSpecBuilder.putInputSpecs(functionConfig.getTopicsPattern(),
                    Function.ConsumerSpec.newBuilder()
                            .setIsRegexPattern(true)
                            .build());
        }
        if (functionConfig.getCustomSerdeInputs() != null) {
            functionConfig.getCustomSerdeInputs().forEach((topicName, serdeClassName) -> {
                sourceSpecBuilder.putInputSpecs(topicName,
                        Function.ConsumerSpec.newBuilder()
                                .setSerdeClassName(serdeClassName)
                                .setIsRegexPattern(false)
                                .build());
            });
        }
        if (functionConfig.getCustomSchemaInputs() != null) {
            functionConfig.getCustomSchemaInputs().forEach((topicName, conf) -> {
                try {
                    ConsumerConfig consumerConfig = OBJECT_MAPPER.readValue(conf, ConsumerConfig.class);
                    sourceSpecBuilder.putInputSpecs(topicName,
                            Function.ConsumerSpec.newBuilder()
                                    .setSchemaType(consumerConfig.getSchemaType())
                                    .putAllSchemaProperties(consumerConfig.getSchemaProperties())
                                    .putAllConsumerProperties(consumerConfig.getConsumerProperties())
                                    .setIsRegexPattern(false)
                                    .build());
                } catch (JsonProcessingException e) {
                    throw new IllegalArgumentException(String.format("Incorrect custom schema inputs ,Topic %s ", topicName));
                }
            });
        }
        if (functionConfig.getInputSpecs() != null) {
            functionConfig.getInputSpecs().forEach((topicName, consumerConf) -> {
                Function.ConsumerSpec.Builder bldr = Function.ConsumerSpec.newBuilder()
                        .setIsRegexPattern(consumerConf.isRegexPattern());
                if (!StringUtils.isBlank(consumerConf.getSchemaType())) {
                    bldr.setSchemaType(consumerConf.getSchemaType());
                } else if (!StringUtils.isBlank(consumerConf.getSerdeClassName())) {
                    bldr.setSerdeClassName(consumerConf.getSerdeClassName());
                }
                if (consumerConf.getReceiverQueueSize() != null) {
                    bldr.setReceiverQueueSize(Function.ConsumerSpec.ReceiverQueueSize.newBuilder()
                            .setValue(consumerConf.getReceiverQueueSize()).build());
                }
                if (consumerConf.getSchemaProperties() != null) {
                    bldr.putAllSchemaProperties(consumerConf.getSchemaProperties());
                }
                bldr.putAllConsumerProperties(consumerConf.getConsumerProperties());
                sourceSpecBuilder.putInputSpecs(topicName, bldr.build());
            });
        }

        // Set subscription type
        Function.SubscriptionType subType;
        if ((functionConfig.getRetainOrdering() != null && functionConfig.getRetainOrdering())
                || FunctionConfig.ProcessingGuarantees.EFFECTIVELY_ONCE.equals(functionConfig.getProcessingGuarantees())) {
            subType = Function.SubscriptionType.FAILOVER;
        } else if (functionConfig.getRetainKeyOrdering() != null && functionConfig.getRetainKeyOrdering()) {
            subType = Function.SubscriptionType.KEY_SHARED;
        } else {
            subType = Function.SubscriptionType.SHARED;
        }
        sourceSpecBuilder.setSubscriptionType(subType);

        if (isNotBlank(functionConfig.getSubName())) {
            sourceSpecBuilder.setSubscriptionName(functionConfig.getSubName());
        }
        if (isNotBlank(functionConfig.getSubPosition())) {
            try {
                sourceSpecBuilder.setSubscriptionPosition(Function.SubscriptionPosition.valueOf(functionConfig.getSubPosition()));
            } catch (IllegalArgumentException e) {
                throw new IllegalArgumentException(String.format("Incorrect subscription position %s , options:[%s,%s]"
                        , functionConfig.getOutput(), Function.SubscriptionPosition.EARLIEST.name(), Function.SubscriptionPosition.LATEST.name()));
            }
        }

        if (typeArgs != null) {
            sourceSpecBuilder.setTypeClassName(typeArgs[0].getName());
        }
        if (functionConfig.getTimeoutMs() != null) {
            sourceSpecBuilder.setTimeoutMs(functionConfig.getTimeoutMs());
            // We use negative acks for fast tracking failures
            sourceSpecBuilder.setNegativeAckRedeliveryDelayMs(functionConfig.getTimeoutMs());
        }
        if (functionConfig.getCleanupSubscription() != null) {
            sourceSpecBuilder.setCleanupSubscription(functionConfig.getCleanupSubscription());
        } else {
            sourceSpecBuilder.setCleanupSubscription(true);
        }
        functionDetailsBuilder.setSource(sourceSpecBuilder);

        // Setup sink
        Function.SinkSpec.Builder sinkSpecBuilder = Function.SinkSpec.newBuilder();
        if (functionConfig.getOutput() != null) {
            sinkSpecBuilder.setTopic(functionConfig.getOutput());
        }
        if (!StringUtils.isBlank(functionConfig.getOutputSerdeClassName())) {
            sinkSpecBuilder.setSerDeClassName(functionConfig.getOutputSerdeClassName());
        }
        if (!StringUtils.isBlank(functionConfig.getOutputSchemaType())) {
            sinkSpecBuilder.setSchemaType(functionConfig.getOutputSchemaType());
        }
        if (functionConfig.getForwardSourceMessageProperty() != null) {
            sinkSpecBuilder.setForwardSourceMessageProperty(functionConfig.getForwardSourceMessageProperty());
        }
        if (functionConfig.getCustomSchemaOutputs() != null && functionConfig.getOutput() != null) {
            String conf = functionConfig.getCustomSchemaOutputs().get(functionConfig.getOutput());
            try {
                if (StringUtils.isNotEmpty(conf)) {
                    ConsumerConfig consumerConfig = OBJECT_MAPPER.readValue(conf, ConsumerConfig.class);
                    sinkSpecBuilder.putAllSchemaProperties(consumerConfig.getSchemaProperties());
                    sinkSpecBuilder.putAllConsumerProperties(consumerConfig.getConsumerProperties());
                }
            } catch (JsonProcessingException e) {
                throw new IllegalArgumentException(String.format("Incorrect custom schema outputs ,Topic %s ", functionConfig.getOutput()));
            }
        }
        if (typeArgs != null) {
            sinkSpecBuilder.setTypeClassName(typeArgs[1].getName());
        }
        if (functionConfig.getProducerConfig() != null) {
            Function.ProducerSpec.Builder pbldr = Function.ProducerSpec.newBuilder();
            if (functionConfig.getProducerConfig().getMaxPendingMessages() != 0) {
                pbldr.setMaxPendingMessages(functionConfig.getProducerConfig().getMaxPendingMessages());
            }
            if (functionConfig.getProducerConfig().getMaxPendingMessagesAcrossPartitions() != 0) {
                pbldr.setMaxPendingMessagesAcrossPartitions(functionConfig.getProducerConfig().getMaxPendingMessagesAcrossPartitions());
            }
<<<<<<< HEAD
            pbldr.putAllProducerProperties(functionConfig.getProducerConfig().getProducerProperties());
=======
            if (functionConfig.getProducerConfig().getUseThreadLocalProducers() != null) {
                pbldr.setUseThreadLocalProducers(functionConfig.getProducerConfig().getUseThreadLocalProducers());
            }
>>>>>>> 6cae4afa
            sinkSpecBuilder.setProducerSpec(pbldr.build());
        }
        functionDetailsBuilder.setSink(sinkSpecBuilder);

        if (functionConfig.getTenant() != null) {
            functionDetailsBuilder.setTenant(functionConfig.getTenant());
        }
        if (functionConfig.getNamespace() != null) {
            functionDetailsBuilder.setNamespace(functionConfig.getNamespace());
        }
        if (functionConfig.getName() != null) {
            functionDetailsBuilder.setName(functionConfig.getName());
        }
        if (functionConfig.getLogTopic() != null) {
            functionDetailsBuilder.setLogTopic(functionConfig.getLogTopic());
        }
        if (functionConfig.getRuntime() != null) {
            functionDetailsBuilder.setRuntime(FunctionCommon.convertRuntime(functionConfig.getRuntime()));
        }
        if (functionConfig.getProcessingGuarantees() != null) {
            functionDetailsBuilder.setProcessingGuarantees(
                    FunctionCommon.convertProcessingGuarantee(functionConfig.getProcessingGuarantees()));
        }
        if (functionConfig.getRetainKeyOrdering() != null) {
            functionDetailsBuilder.setRetainKeyOrdering(functionConfig.getRetainKeyOrdering());
        }
        if (functionConfig.getRetainOrdering() != null) {
            functionDetailsBuilder.setRetainOrdering(functionConfig.getRetainOrdering());
        }

        if (functionConfig.getMaxMessageRetries() != null && functionConfig.getMaxMessageRetries() >= 0) {
            Function.RetryDetails.Builder retryBuilder = Function.RetryDetails.newBuilder();
            retryBuilder.setMaxMessageRetries(functionConfig.getMaxMessageRetries());
            if (isNotEmpty(functionConfig.getDeadLetterTopic())) {
                retryBuilder.setDeadLetterTopic(functionConfig.getDeadLetterTopic());
            }
            functionDetailsBuilder.setRetryDetails(retryBuilder);
        }

        Map<String, Object> configs = new HashMap<>();
        if (functionConfig.getUserConfig() != null) {
            configs.putAll(functionConfig.getUserConfig());
        }

        // windowing related
        WindowConfig windowConfig = functionConfig.getWindowConfig();
        if (windowConfig != null) {
            windowConfig.setActualWindowFunctionClassName(functionConfig.getClassName());
            configs.put(WindowConfig.WINDOW_CONFIG_KEY, windowConfig);
            // set class name to window function executor
            functionDetailsBuilder.setClassName("org.apache.pulsar.functions.windowing.WindowFunctionExecutor");

        } else {
            if (functionConfig.getClassName() != null) {
                functionDetailsBuilder.setClassName(functionConfig.getClassName());
            }
        }
        if (!configs.isEmpty()) {
            functionDetailsBuilder.setUserConfig(new Gson().toJson(configs));
        }

        if (functionConfig.getSecrets() != null && !functionConfig.getSecrets().isEmpty()) {
            functionDetailsBuilder.setSecretsMap(new Gson().toJson(functionConfig.getSecrets()));
        }

        if (functionConfig.getAutoAck() != null) {
            functionDetailsBuilder.setAutoAck(functionConfig.getAutoAck());
        } else {
            functionDetailsBuilder.setAutoAck(true);
        }
        if (functionConfig.getParallelism() != null) {
            functionDetailsBuilder.setParallelism(functionConfig.getParallelism());
        } else {
            functionDetailsBuilder.setParallelism(1);
        }

        // use default resources if resources not set
        Resources resources = Resources.mergeWithDefault(functionConfig.getResources());

        Function.Resources.Builder bldr = Function.Resources.newBuilder();
        bldr.setCpu(resources.getCpu());
        bldr.setRam(resources.getRam());
        bldr.setDisk(resources.getDisk());
        functionDetailsBuilder.setResources(bldr);

        if (!StringUtils.isEmpty(functionConfig.getRuntimeFlags())) {
            functionDetailsBuilder.setRuntimeFlags(functionConfig.getRuntimeFlags());
        }

        functionDetailsBuilder.setComponentType(FunctionDetails.ComponentType.FUNCTION);

        if (!StringUtils.isEmpty(functionConfig.getCustomRuntimeOptions())) {
            functionDetailsBuilder.setCustomRuntimeOptions(functionConfig.getCustomRuntimeOptions());
        }

        if (isBuiltin) {
            String builtin = functionConfig.getJar().replaceFirst("^builtin://", "");
            functionDetailsBuilder.setBuiltin(builtin);
        }

        return functionDetailsBuilder.build();
    }

    public static FunctionConfig convertFromDetails(FunctionDetails functionDetails) {
        FunctionConfig functionConfig = new FunctionConfig();
        functionConfig.setTenant(functionDetails.getTenant());
        functionConfig.setNamespace(functionDetails.getNamespace());
        functionConfig.setName(functionDetails.getName());
        functionConfig.setParallelism(functionDetails.getParallelism());
        functionConfig.setProcessingGuarantees(FunctionCommon.convertProcessingGuarantee(functionDetails.getProcessingGuarantees()));
        Map<String, ConsumerConfig> consumerConfigMap = new HashMap<>();
        for (Map.Entry<String, Function.ConsumerSpec> input : functionDetails.getSource().getInputSpecsMap().entrySet()) {
            ConsumerConfig consumerConfig = new ConsumerConfig();
            if (!isEmpty(input.getValue().getSerdeClassName())) {
                consumerConfig.setSerdeClassName(input.getValue().getSerdeClassName());
            }
            if (!isEmpty(input.getValue().getSchemaType())) {
                consumerConfig.setSchemaType(input.getValue().getSchemaType());
            }
            if (input.getValue().hasReceiverQueueSize()) {
                consumerConfig.setReceiverQueueSize(input.getValue().getReceiverQueueSize().getValue());
            }
            consumerConfig.setRegexPattern(input.getValue().getIsRegexPattern());
            consumerConfig.setSchemaProperties(input.getValue().getSchemaPropertiesMap());
            consumerConfigMap.put(input.getKey(), consumerConfig);
        }
        functionConfig.setInputSpecs(consumerConfigMap);
        if (!isEmpty(functionDetails.getSource().getSubscriptionName())) {
            functionConfig.setSubName(functionDetails.getSource().getSubscriptionName());
        }
        if (functionDetails.getSource().getSubscriptionPosition() != null) {
            functionConfig.setSubPosition(functionDetails.getSource().getSubscriptionPosition().name());
        }
        functionConfig.setRetainOrdering(functionDetails.getRetainOrdering());
        functionConfig.setRetainKeyOrdering(functionDetails.getRetainKeyOrdering());

        functionConfig.setCleanupSubscription(functionDetails.getSource().getCleanupSubscription());
        functionConfig.setAutoAck(functionDetails.getAutoAck());
        if (functionDetails.getSource().getTimeoutMs() != 0) {
            functionConfig.setTimeoutMs(functionDetails.getSource().getTimeoutMs());
        }
        if (!isEmpty(functionDetails.getSink().getTopic())) {
            functionConfig.setOutput(functionDetails.getSink().getTopic());
        }
        if (!isEmpty(functionDetails.getSink().getSerDeClassName())) {
            functionConfig.setOutputSerdeClassName(functionDetails.getSink().getSerDeClassName());
        }
        if (!isEmpty(functionDetails.getSink().getSchemaType())) {
            functionConfig.setOutputSchemaType(functionDetails.getSink().getSchemaType());
        }
        if (functionDetails.getSink().getProducerSpec() != null) {
            ProducerConfig producerConfig = new ProducerConfig();
            if (functionDetails.getSink().getProducerSpec().getMaxPendingMessages() != 0) {
                producerConfig.setMaxPendingMessages(functionDetails.getSink().getProducerSpec().getMaxPendingMessages());
            }
            if (functionDetails.getSink().getProducerSpec().getMaxPendingMessagesAcrossPartitions() != 0) {
                producerConfig.setMaxPendingMessagesAcrossPartitions(functionDetails.getSink().getProducerSpec().getMaxPendingMessagesAcrossPartitions());
            }
<<<<<<< HEAD
            producerConfig.setProducerProperties(functionDetails.getSink().getProducerSpec().getProducerPropertiesMap());
=======
            producerConfig.setUseThreadLocalProducers(functionDetails.getSink().getProducerSpec().getUseThreadLocalProducers());
>>>>>>> 6cae4afa
            functionConfig.setProducerConfig(producerConfig);
        }
        if (!isEmpty(functionDetails.getLogTopic())) {
            functionConfig.setLogTopic(functionDetails.getLogTopic());
        }
        functionConfig.setForwardSourceMessageProperty(functionDetails.getSink().getForwardSourceMessageProperty());
        functionConfig.setRuntime(FunctionCommon.convertRuntime(functionDetails.getRuntime()));
        if (functionDetails.hasRetryDetails()) {
            functionConfig.setMaxMessageRetries(functionDetails.getRetryDetails().getMaxMessageRetries());
            if (!isEmpty(functionDetails.getRetryDetails().getDeadLetterTopic())) {
                functionConfig.setDeadLetterTopic(functionDetails.getRetryDetails().getDeadLetterTopic());
            }
        }
        Map<String, Object> userConfig;
        if (!isEmpty(functionDetails.getUserConfig())) {
            Type type = new TypeToken<Map<String, Object>>() {
            }.getType();
            userConfig = new Gson().fromJson(functionDetails.getUserConfig(), type);
        } else {
            userConfig = new HashMap<>();
        }
        if (userConfig.containsKey(WindowConfig.WINDOW_CONFIG_KEY)) {
            WindowConfig windowConfig = new Gson().fromJson(
                    (new Gson().toJson(userConfig.get(WindowConfig.WINDOW_CONFIG_KEY))),
                    WindowConfig.class);
            userConfig.remove(WindowConfig.WINDOW_CONFIG_KEY);
            functionConfig.setClassName(windowConfig.getActualWindowFunctionClassName());
            functionConfig.setWindowConfig(windowConfig);
        } else {
            functionConfig.setClassName(functionDetails.getClassName());
        }
        functionConfig.setUserConfig(userConfig);

        if (!isEmpty(functionDetails.getSecretsMap())) {
            Type type = new TypeToken<Map<String, Object>>() {
            }.getType();
            Map<String, Object> secretsMap = new Gson().fromJson(functionDetails.getSecretsMap(), type);
            functionConfig.setSecrets(secretsMap);
        }

        if (functionDetails.hasResources()) {
            Resources resources = new Resources();
            resources.setCpu(functionDetails.getResources().getCpu());
            resources.setRam(functionDetails.getResources().getRam());
            resources.setDisk(functionDetails.getResources().getDisk());
            functionConfig.setResources(resources);
        }

        if (!isEmpty(functionDetails.getRuntimeFlags())) {
            functionConfig.setRuntimeFlags(functionDetails.getRuntimeFlags());
        }

        if (!isEmpty(functionDetails.getCustomRuntimeOptions())) {
            functionConfig.setCustomRuntimeOptions(functionDetails.getCustomRuntimeOptions());
        }

        return functionConfig;
    }

    public static void inferMissingArguments(FunctionConfig functionConfig) {
        if (StringUtils.isEmpty(functionConfig.getName())) {
            org.apache.pulsar.common.functions.Utils.inferMissingFunctionName(functionConfig);
        }
        if (StringUtils.isEmpty(functionConfig.getTenant())) {
            org.apache.pulsar.common.functions.Utils.inferMissingTenant(functionConfig);
        }
        if (StringUtils.isEmpty(functionConfig.getNamespace())) {
            org.apache.pulsar.common.functions.Utils.inferMissingNamespace(functionConfig);
        }

        if (functionConfig.getParallelism() == null) {
            functionConfig.setParallelism(1);
        }

        if (functionConfig.getMaxPendingAsyncRequests() == null) {
        	functionConfig.setMaxPendingAsyncRequests(MAX_PENDING_ASYNC_REQUESTS_DEFAULT);
        }

        if (functionConfig.getForwardSourceMessageProperty() == null) {
        	functionConfig.setForwardSourceMessageProperty(FORWARD_SOURCE_MESSAGE_PROPERTY_DEFAULT);
        }

        if (functionConfig.getJar() != null) {
            functionConfig.setRuntime(FunctionConfig.Runtime.JAVA);
        } else if (functionConfig.getPy() != null) {
            functionConfig.setRuntime(FunctionConfig.Runtime.PYTHON);
        } else if (functionConfig.getGo() != null) {
            functionConfig.setRuntime(FunctionConfig.Runtime.GO);
        }

        WindowConfig windowConfig = functionConfig.getWindowConfig();
        if (windowConfig != null) {
            WindowConfigUtils.inferMissingArguments(windowConfig);
            functionConfig.setAutoAck(false);
        }
    }

    private static void doJavaChecks(FunctionConfig functionConfig, ClassLoader clsLoader) {

        try {
            Class functionClass = clsLoader.loadClass(functionConfig.getClassName());

            if (!org.apache.pulsar.functions.api.Function.class.isAssignableFrom(functionClass)
                    && !java.util.function.Function.class.isAssignableFrom(functionClass)
                    && !org.apache.pulsar.functions.api.WindowFunction.class.isAssignableFrom(functionClass)) {
                throw new IllegalArgumentException(
                        String.format("Function class %s does not implement the correct interface",
                                functionClass.getName()));
            }
        } catch (ClassNotFoundException | NoClassDefFoundError e) {
            throw new IllegalArgumentException(
                    String.format("Function class %s must be in class path", functionConfig.getClassName()), e);
        }

        Class<?>[] typeArgs;
        try {
            typeArgs = FunctionCommon.getFunctionTypes(functionConfig, clsLoader);
        } catch (ClassNotFoundException | NoClassDefFoundError e) {
            throw new IllegalArgumentException(
                    String.format("Function class %s must be in class path", functionConfig.getClassName()), e);
        }
        // inputs use default schema, so there is no check needed there

        // Check if the Input serialization/deserialization class exists in jar or already loaded and that it
        // implements SerDe class
        if (functionConfig.getCustomSerdeInputs() != null) {
            functionConfig.getCustomSerdeInputs().forEach((topicName, inputSerializer) -> {
                ValidatorUtils.validateSerde(inputSerializer, typeArgs[0], clsLoader, true);
            });
        }

        // Check if the Input serialization/deserialization class exists in jar or already loaded and that it
        // implements SerDe class
        if (functionConfig.getCustomSchemaInputs() != null) {
            functionConfig.getCustomSchemaInputs().forEach((topicName, conf) -> {
                ConsumerConfig consumerConfig;
                try {
                    consumerConfig = OBJECT_MAPPER.readValue(conf, ConsumerConfig.class);
                } catch (JsonProcessingException e) {
                    throw new IllegalArgumentException(String.format("Topic %s has an incorrect schema Info", topicName));
                }
                ValidatorUtils.validateSchema(consumerConfig.getSchemaType(), typeArgs[0], clsLoader, true);

            });
        }

        // Check if the Input serialization/deserialization class exists in jar or already loaded and that it
        // implements Schema or SerDe classes

        if (functionConfig.getInputSpecs() != null) {
            functionConfig.getInputSpecs().forEach((topicName, conf) -> {
                // Need to make sure that one and only one of schema/serde is set
                if (!isEmpty(conf.getSchemaType()) && !isEmpty(conf.getSerdeClassName())) {
                    throw new IllegalArgumentException(
                        "Only one of schemaType or serdeClassName should be set in inputSpec");
                }
                if (!isEmpty(conf.getSerdeClassName())) {
                    ValidatorUtils.validateSerde(conf.getSerdeClassName(), typeArgs[0], clsLoader, true);
                }
                if (!isEmpty(conf.getSchemaType())) {
                    ValidatorUtils.validateSchema(conf.getSchemaType(), typeArgs[0], clsLoader, true);
                }
            });
        }

        if (Void.class.equals(typeArgs[1])) {
            return;
        }

        // One and only one of outputSchemaType and outputSerdeClassName should be set
        if (!isEmpty(functionConfig.getOutputSerdeClassName()) && !isEmpty(functionConfig.getOutputSchemaType())) {
            throw new IllegalArgumentException(
                "Only one of outputSchemaType or outputSerdeClassName should be set");
        }

        if (!isEmpty(functionConfig.getOutputSchemaType())) {
            ValidatorUtils.validateSchema(functionConfig.getOutputSchemaType(), typeArgs[1], clsLoader, false);
        }

        if (!isEmpty(functionConfig.getOutputSerdeClassName())) {
            ValidatorUtils.validateSerde(functionConfig.getOutputSerdeClassName(), typeArgs[1], clsLoader, false);
        }

    }

    private static void doPythonChecks(FunctionConfig functionConfig) {
        if (functionConfig.getProcessingGuarantees() == FunctionConfig.ProcessingGuarantees.EFFECTIVELY_ONCE) {
            throw new RuntimeException("Effectively-once processing guarantees not yet supported in Python");
        }

        if (functionConfig.getWindowConfig() != null) {
            throw new IllegalArgumentException("There is currently no support windowing in python");
        }

        if (functionConfig.getMaxMessageRetries() != null && functionConfig.getMaxMessageRetries() >= 0) {
            throw new IllegalArgumentException("Message retries not yet supported in python");
        }

        if (functionConfig.getRetainKeyOrdering() != null && functionConfig.getRetainKeyOrdering()) {
            throw new IllegalArgumentException("Retain Key Orderering not yet supported in python");
        }
    }

    private static void doGolangChecks(FunctionConfig functionConfig) {
        if (functionConfig.getProcessingGuarantees() == FunctionConfig.ProcessingGuarantees.EFFECTIVELY_ONCE) {
            throw new RuntimeException("Effectively-once processing guarantees not yet supported in Go function");
        }

        if (functionConfig.getWindowConfig() != null) {
            throw new IllegalArgumentException("Windowing is not supported in Go function yet");
        }

        if (functionConfig.getMaxMessageRetries() != null && functionConfig.getMaxMessageRetries() >= 0) {
            throw new IllegalArgumentException("Message retries not yet supported in Go function");
        }

        if (functionConfig.getRetainKeyOrdering() != null && functionConfig.getRetainKeyOrdering()) {
            throw new IllegalArgumentException("Retain Key Orderering not yet supported in Go function");
        }
    }

    private static void verifyNoTopicClash(Collection<String> inputTopics, String outputTopic) throws IllegalArgumentException {
        if (inputTopics.contains(outputTopic)) {
            throw new IllegalArgumentException(
                    String.format("Output topic %s is also being used as an input topic (topics must be one or the other)",
                            outputTopic));
        }
    }

    private static void doCommonChecks(FunctionConfig functionConfig) {
        if (isEmpty(functionConfig.getTenant())) {
            throw new IllegalArgumentException("Function tenant cannot be null");
        }
        if (isEmpty(functionConfig.getNamespace())) {
            throw new IllegalArgumentException("Function namespace cannot be null");
        }
        if (isEmpty(functionConfig.getName())) {
            throw new IllegalArgumentException("Function name cannot be null");
        }
        // go doesn't need className
        if (functionConfig.getRuntime() == FunctionConfig.Runtime.PYTHON || functionConfig.getRuntime() == FunctionConfig.Runtime.JAVA){
            if (isEmpty(functionConfig.getClassName())) {
                throw new IllegalArgumentException("Function classname cannot be null");
            }
        }

        Collection<String> allInputTopics = collectAllInputTopics(functionConfig);
        if (allInputTopics.isEmpty()) {
            throw new IllegalArgumentException("No input topic(s) specified for the function");
        }
        for (String topic : allInputTopics) {
            if (!TopicName.isValid(topic)) {
                throw new IllegalArgumentException(String.format("Input topic %s is invalid", topic));
            }
        }

        if (!isEmpty(functionConfig.getOutput())) {
            if (!TopicName.isValid(functionConfig.getOutput())) {
                throw new IllegalArgumentException(String.format("Output topic %s is invalid", functionConfig.getOutput()));
            }
        }

        if (!isEmpty(functionConfig.getLogTopic())) {
            if (!TopicName.isValid(functionConfig.getLogTopic())) {
                throw new IllegalArgumentException(String.format("LogTopic topic %s is invalid", functionConfig.getLogTopic()));
            }
        }

        if (!isEmpty(functionConfig.getDeadLetterTopic())) {
            if (!TopicName.isValid(functionConfig.getDeadLetterTopic())) {
                throw new IllegalArgumentException(String.format("DeadLetter topic %s is invalid", functionConfig.getDeadLetterTopic()));
            }
        }

        if (functionConfig.getParallelism() != null && functionConfig.getParallelism() <= 0) {
            throw new IllegalArgumentException("Function parallelism must be a positive number");
        }
        // Ensure that topics aren't being used as both input and output
        verifyNoTopicClash(allInputTopics, functionConfig.getOutput());

        WindowConfig windowConfig = functionConfig.getWindowConfig();
        if (windowConfig != null) {
            // set auto ack to false since windowing framework is responsible
            // for acking and not the function framework
            if (functionConfig.getAutoAck() != null && functionConfig.getAutoAck()) {
                throw new IllegalArgumentException("Cannot enable auto ack when using windowing functionality");
            }
            WindowConfigUtils.validate(windowConfig);
        }

        if (functionConfig.getResources() != null) {
            ResourceConfigUtils.validate(functionConfig.getResources());
        }

        if (functionConfig.getTimeoutMs() != null && functionConfig.getTimeoutMs() <= 0) {
            throw new IllegalArgumentException("Function timeout must be a positive number");
        }

        if (functionConfig.getTimeoutMs() != null
                && functionConfig.getProcessingGuarantees() != null
                && functionConfig.getProcessingGuarantees() != FunctionConfig.ProcessingGuarantees.ATLEAST_ONCE) {
            throw new IllegalArgumentException("Message timeout can only be specified with processing guarantee is "
                    + FunctionConfig.ProcessingGuarantees.ATLEAST_ONCE.name());
        }

        if (functionConfig.getMaxMessageRetries() != null && functionConfig.getMaxMessageRetries() >= 0
                && functionConfig.getProcessingGuarantees() == FunctionConfig.ProcessingGuarantees.EFFECTIVELY_ONCE) {
            throw new IllegalArgumentException("MaxMessageRetries and Effectively once don't gel well");
        }
        if ((functionConfig.getMaxMessageRetries() == null || functionConfig.getMaxMessageRetries() < 0) && !org.apache.commons.lang3.StringUtils.isEmpty(functionConfig.getDeadLetterTopic())) {
            throw new IllegalArgumentException("Dead Letter Topic specified, however max retries is set to infinity");
        }
        if (functionConfig.getRetainKeyOrdering() != null
                && functionConfig.getRetainKeyOrdering()
                && functionConfig.getProcessingGuarantees() != null
                && functionConfig.getProcessingGuarantees() == FunctionConfig.ProcessingGuarantees.EFFECTIVELY_ONCE) {
            throw new IllegalArgumentException("When effectively once processing guarantee is specified, retain Key ordering cannot be set");
        }
        if (functionConfig.getRetainKeyOrdering() != null && functionConfig.getRetainKeyOrdering()
                && functionConfig.getRetainOrdering() != null && functionConfig.getRetainOrdering()) {
            throw new IllegalArgumentException("Only one of retain ordering or retain key ordering can be set");
        }

        if (!isEmpty(functionConfig.getPy()) && !org.apache.pulsar.common.functions.Utils.isFunctionPackageUrlSupported(functionConfig.getPy())
                && functionConfig.getPy().startsWith(BUILTIN)) {
            if (!new File(functionConfig.getPy()).exists()) {
                throw new IllegalArgumentException("The supplied python file does not exist");
            }
        }
        if (!isEmpty(functionConfig.getGo()) && !org.apache.pulsar.common.functions.Utils.isFunctionPackageUrlSupported(functionConfig.getGo())
                && functionConfig.getGo().startsWith(BUILTIN)) {
            if (!new File(functionConfig.getGo()).exists()) {
                throw new IllegalArgumentException("The supplied go file does not exist");
            }
        }

        if (functionConfig.getInputSpecs() != null) {
            functionConfig.getInputSpecs().forEach((topicName, conf) -> {
                // receiver queue size should be >= 0
                if (conf.getReceiverQueueSize() != null && conf.getReceiverQueueSize() < 0) {
                    throw new IllegalArgumentException(
                        "Receiver queue size should be >= zero");
                }
            });
        }
    }

    private static Collection<String> collectAllInputTopics(FunctionConfig functionConfig) {
        List<String> retval = new LinkedList<>();
        if (functionConfig.getInputs() != null) {
            retval.addAll(functionConfig.getInputs());
        }
        if (functionConfig.getTopicsPattern() != null) {
            retval.add(functionConfig.getTopicsPattern());
        }
        if (functionConfig.getCustomSerdeInputs() != null) {
            retval.addAll(functionConfig.getCustomSerdeInputs().keySet());
        }
        if (functionConfig.getCustomSchemaInputs() != null) {
            retval.addAll(functionConfig.getCustomSchemaInputs().keySet());
        }
        if (functionConfig.getInputSpecs() != null) {
            retval.addAll(functionConfig.getInputSpecs().keySet());
        }
        return retval;
    }

    public static ClassLoader validate(FunctionConfig functionConfig, File functionPackageFile) {
        doCommonChecks(functionConfig);
        if (functionConfig.getRuntime() == FunctionConfig.Runtime.JAVA) {
            ClassLoader classLoader = null;
            if (functionPackageFile != null) {
                try {
                    classLoader = loadJar(functionPackageFile);
                } catch (MalformedURLException e) {
                    throw new IllegalArgumentException("Corrupted Jar File", e);
                }
            } else if (!isEmpty(functionConfig.getJar())) {
                File jarFile = new File(functionConfig.getJar());
                if (!jarFile.exists()) {
                    throw new IllegalArgumentException("Jar file does not exist");
                }
                try {
                    classLoader = loadJar(jarFile);
                } catch (Exception e) {
                    throw new IllegalArgumentException("Corrupted Jar File", e);
                }
            } else {
                throw new IllegalArgumentException("Function Package is not provided");
            }

            doJavaChecks(functionConfig, classLoader);
            return classLoader;
        } else if (functionConfig.getRuntime() == FunctionConfig.Runtime.GO) {
            doGolangChecks(functionConfig);
            return null;
        } else if (functionConfig.getRuntime() == FunctionConfig.Runtime.PYTHON){
            doPythonChecks(functionConfig);
            return null;
        } else {
            throw new IllegalArgumentException("Function language runtime is either not set or cannot be determined");
        }
    }

    public static FunctionConfig validateUpdate(FunctionConfig existingConfig, FunctionConfig newConfig) {
        FunctionConfig mergedConfig = existingConfig.toBuilder().build();
        if (!existingConfig.getTenant().equals(newConfig.getTenant())) {
            throw new IllegalArgumentException("Tenants differ");
        }
        if (!existingConfig.getNamespace().equals(newConfig.getNamespace())) {
            throw new IllegalArgumentException("Namespaces differ");
        }
        if (!existingConfig.getName().equals(newConfig.getName())) {
            throw new IllegalArgumentException("Function Names differ");
        }
        if (!StringUtils.isEmpty(newConfig.getClassName())) {
            mergedConfig.setClassName(newConfig.getClassName());
        }

        if (!StringUtils.isEmpty(newConfig.getJar())) {
            mergedConfig.setJar(newConfig.getJar());
        }

        if (newConfig.getInputSpecs() == null) {
            newConfig.setInputSpecs(new HashMap<>());
        }

        if (mergedConfig.getInputSpecs() == null) {
            mergedConfig.setInputSpecs(new HashMap<>());
        }

        if (newConfig.getInputs() != null) {
            newConfig.getInputs().forEach((topicName -> {
                newConfig.getInputSpecs().put(topicName,
                        ConsumerConfig.builder().isRegexPattern(false).build());
            }));
        }
        if (newConfig.getTopicsPattern() != null && !newConfig.getTopicsPattern().isEmpty()) {
            newConfig.getInputSpecs().put(newConfig.getTopicsPattern(),
                    ConsumerConfig.builder()
                            .isRegexPattern(true)
                            .build());
        }
        if (newConfig.getCustomSerdeInputs() != null) {
            newConfig.getCustomSerdeInputs().forEach((topicName, serdeClassName) -> {
                newConfig.getInputSpecs().put(topicName,
                        ConsumerConfig.builder()
                                .serdeClassName(serdeClassName)
                                .isRegexPattern(false)
                                .build());
            });
        }
        if (newConfig.getCustomSchemaInputs() != null) {
            newConfig.getCustomSchemaInputs().forEach((topicName, schemaClassname) -> {
                newConfig.getInputSpecs().put(topicName,
                        ConsumerConfig.builder()
                                .schemaType(schemaClassname)
                                .isRegexPattern(false)
                                .build());
            });
        }
        if (!newConfig.getInputSpecs().isEmpty()) {
            newConfig.getInputSpecs().forEach((topicName, consumerConfig) -> {
                if (!existingConfig.getInputSpecs().containsKey(topicName)) {
                    throw new IllegalArgumentException("Input Topics cannot be altered");
                }
                if (consumerConfig.isRegexPattern() != existingConfig.getInputSpecs().get(topicName).isRegexPattern()) {
                    throw new IllegalArgumentException("isRegexPattern for input topic " + topicName + " cannot be altered");
                }
                mergedConfig.getInputSpecs().put(topicName, consumerConfig);
            });
        }
        if (!StringUtils.isEmpty(newConfig.getOutputSerdeClassName()) && !newConfig.getOutputSerdeClassName().equals(existingConfig.getOutputSerdeClassName())) {
            throw new IllegalArgumentException("Output Serde mismatch");
        }
        if (!StringUtils.isEmpty(newConfig.getOutputSchemaType()) && !newConfig.getOutputSchemaType().equals(existingConfig.getOutputSchemaType())) {
            throw new IllegalArgumentException("Output Schema mismatch");
        }
        if (!StringUtils.isEmpty(newConfig.getLogTopic())) {
            mergedConfig.setLogTopic(newConfig.getLogTopic());
        }
        if (newConfig.getProcessingGuarantees() != null && !newConfig.getProcessingGuarantees().equals(existingConfig.getProcessingGuarantees())) {
            throw new IllegalArgumentException("Processing Guarantees cannot be altered");
        }
        if (newConfig.getRetainOrdering() != null && !newConfig.getRetainOrdering().equals(existingConfig.getRetainOrdering())) {
            throw new IllegalArgumentException("Retain Ordering cannot be altered");
        }
        if (newConfig.getRetainKeyOrdering() != null && !newConfig.getRetainKeyOrdering().equals(existingConfig.getRetainKeyOrdering())) {
            throw new IllegalArgumentException("Retain Key Ordering cannot be altered");
        }
        if (!StringUtils.isEmpty(newConfig.getOutput())) {
            mergedConfig.setOutput(newConfig.getOutput());
        }
        if (newConfig.getUserConfig() != null) {
            mergedConfig.setUserConfig(newConfig.getUserConfig());
        }
        if (newConfig.getSecrets() != null) {
            mergedConfig.setSecrets(newConfig.getSecrets());
        }
        if (newConfig.getRuntime() != null && !newConfig.getRuntime().equals(existingConfig.getRuntime())) {
            throw new IllegalArgumentException("Runtime cannot be altered");
        }
        if (newConfig.getAutoAck() != null && !newConfig.getAutoAck().equals(existingConfig.getAutoAck())) {
            throw new IllegalArgumentException("AutoAck cannot be altered");
        }
        if (newConfig.getMaxMessageRetries() != null) {
            mergedConfig.setMaxMessageRetries(newConfig.getMaxMessageRetries());
        }
        if (!StringUtils.isEmpty(newConfig.getDeadLetterTopic())) {
            mergedConfig.setDeadLetterTopic(newConfig.getDeadLetterTopic());
        }
        if (!StringUtils.isEmpty(newConfig.getSubName()) && !newConfig.getSubName().equals(existingConfig.getSubName())) {
            throw new IllegalArgumentException("Subscription Name cannot be altered");
        }
        if (newConfig.getParallelism() != null) {
            mergedConfig.setParallelism(newConfig.getParallelism());
        }
        if (newConfig.getResources() != null) {
            mergedConfig.setResources(ResourceConfigUtils.merge(existingConfig.getResources(), newConfig.getResources()));
        }
        if (newConfig.getWindowConfig() != null) {
            mergedConfig.setWindowConfig(newConfig.getWindowConfig());
        }
        if (newConfig.getTimeoutMs() != null) {
            mergedConfig.setTimeoutMs(newConfig.getTimeoutMs());
        }
        if (newConfig.getCleanupSubscription() != null) {
            mergedConfig.setCleanupSubscription(newConfig.getCleanupSubscription());
        }
        if (!StringUtils.isEmpty(newConfig.getRuntimeFlags())) {
            mergedConfig.setRuntimeFlags(newConfig.getRuntimeFlags());
        }
        if (!StringUtils.isEmpty(newConfig.getCustomRuntimeOptions())) {
            mergedConfig.setCustomRuntimeOptions(newConfig.getCustomRuntimeOptions());
        }
        if (newConfig.getProducerConfig() != null && newConfig.getProducerConfig().getProducerProperties().size() > 0) {
            if (mergedConfig.getProducerConfig() == null) {
                mergedConfig.setProducerConfig(new ProducerConfig());
            }
            Map<String, String> properties = new HashMap<>(mergedConfig.getProducerConfig().getProducerProperties());
            properties.putAll(newConfig.getProducerConfig().getProducerProperties());
            mergedConfig.getProducerConfig().setProducerProperties(properties);
        }

        return mergedConfig;
    }
}<|MERGE_RESOLUTION|>--- conflicted
+++ resolved
@@ -211,13 +211,10 @@
             if (functionConfig.getProducerConfig().getMaxPendingMessagesAcrossPartitions() != 0) {
                 pbldr.setMaxPendingMessagesAcrossPartitions(functionConfig.getProducerConfig().getMaxPendingMessagesAcrossPartitions());
             }
-<<<<<<< HEAD
-            pbldr.putAllProducerProperties(functionConfig.getProducerConfig().getProducerProperties());
-=======
             if (functionConfig.getProducerConfig().getUseThreadLocalProducers() != null) {
                 pbldr.setUseThreadLocalProducers(functionConfig.getProducerConfig().getUseThreadLocalProducers());
             }
->>>>>>> 6cae4afa
+            pbldr.putAllProducerProperties(functionConfig.getProducerConfig().getProducerProperties());
             sinkSpecBuilder.setProducerSpec(pbldr.build());
         }
         functionDetailsBuilder.setSink(sinkSpecBuilder);
@@ -376,11 +373,8 @@
             if (functionDetails.getSink().getProducerSpec().getMaxPendingMessagesAcrossPartitions() != 0) {
                 producerConfig.setMaxPendingMessagesAcrossPartitions(functionDetails.getSink().getProducerSpec().getMaxPendingMessagesAcrossPartitions());
             }
-<<<<<<< HEAD
+            producerConfig.setUseThreadLocalProducers(functionDetails.getSink().getProducerSpec().getUseThreadLocalProducers());
             producerConfig.setProducerProperties(functionDetails.getSink().getProducerSpec().getProducerPropertiesMap());
-=======
-            producerConfig.setUseThreadLocalProducers(functionDetails.getSink().getProducerSpec().getUseThreadLocalProducers());
->>>>>>> 6cae4afa
             functionConfig.setProducerConfig(producerConfig);
         }
         if (!isEmpty(functionDetails.getLogTopic())) {
