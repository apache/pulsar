/**
 * Licensed to the Apache Software Foundation (ASF) under one
 * or more contributor license agreements.  See the NOTICE file
 * distributed with this work for additional information
 * regarding copyright ownership.  The ASF licenses this file
 * to you under the Apache License, Version 2.0 (the
 * "License"); you may not use this file except in compliance
 * with the License.  You may obtain a copy of the License at
 *
 *   http://www.apache.org/licenses/LICENSE-2.0
 *
 * Unless required by applicable law or agreed to in writing,
 * software distributed under the License is distributed on an
 * "AS IS" BASIS, WITHOUT WARRANTIES OR CONDITIONS OF ANY
 * KIND, either express or implied.  See the License for the
 * specific language governing permissions and limitations
 * under the License.
 */

package org.apache.pulsar.functions.utils;

import com.fasterxml.jackson.core.JsonProcessingException;
import com.fasterxml.jackson.databind.ObjectMapper;
import com.google.gson.Gson;
import com.google.gson.reflect.TypeToken;
import lombok.extern.slf4j.Slf4j;
import org.apache.commons.lang.StringUtils;
import org.apache.pulsar.common.functions.ConsumerConfig;
import org.apache.pulsar.common.functions.FunctionConfig;
import org.apache.pulsar.common.functions.Resources;
import org.apache.pulsar.common.functions.WindowConfig;
import org.apache.pulsar.common.naming.TopicName;
import org.apache.pulsar.common.util.ObjectMapperFactory;
import org.apache.pulsar.functions.proto.Function;
import org.apache.pulsar.functions.proto.Function.FunctionDetails;

import java.io.File;
import java.lang.reflect.Type;
import java.net.MalformedURLException;
import java.util.Collection;
import java.util.HashMap;
import java.util.LinkedList;
import java.util.List;
import java.util.Map;

import static org.apache.commons.lang.StringUtils.isNotBlank;
import static org.apache.commons.lang.StringUtils.isNotEmpty;
import static org.apache.commons.lang3.StringUtils.isEmpty;
import static org.apache.pulsar.common.functions.Utils.BUILTIN;
import static org.apache.pulsar.common.util.ClassLoaderUtils.loadJar;

@Slf4j
public class FunctionConfigUtils {

	static final Integer MAX_PENDING_ASYNC_REQUESTS_DEFAULT = Integer.valueOf(1000);
	static final Boolean FORWARD_SOURCE_MESSAGE_PROPERTY_DEFAULT = Boolean.TRUE;

    private static final ObjectMapper OBJECT_MAPPER = ObjectMapperFactory.create();

    public static FunctionDetails convert(FunctionConfig functionConfig, ClassLoader classLoader)
            throws IllegalArgumentException {
        
        boolean isBuiltin = !org.apache.commons.lang3.StringUtils.isEmpty(functionConfig.getJar()) && functionConfig.getJar().startsWith(org.apache.pulsar.common.functions.Utils.BUILTIN);

        Class<?>[] typeArgs = null;
        if (functionConfig.getRuntime() == FunctionConfig.Runtime.JAVA) {
            if (classLoader != null) {
                try {
                    typeArgs = FunctionCommon.getFunctionTypes(functionConfig, classLoader);
                } catch (ClassNotFoundException | NoClassDefFoundError e) {
                    throw new IllegalArgumentException(
                            String.format("Function class %s must be in class path", functionConfig.getClassName()), e);
                }
            }
        }

        FunctionDetails.Builder functionDetailsBuilder = FunctionDetails.newBuilder();

        // Setup source
        Function.SourceSpec.Builder sourceSpecBuilder = Function.SourceSpec.newBuilder();
        if (functionConfig.getInputs() != null) {
            functionConfig.getInputs().forEach((topicName -> {
                sourceSpecBuilder.putInputSpecs(topicName,
                        Function.ConsumerSpec.newBuilder()
                                .setIsRegexPattern(false)
                                .build());
            }));
        }
        if (functionConfig.getTopicsPattern() != null && !functionConfig.getTopicsPattern().isEmpty()) {
            sourceSpecBuilder.putInputSpecs(functionConfig.getTopicsPattern(),
                    Function.ConsumerSpec.newBuilder()
                            .setIsRegexPattern(true)
                            .build());
        }
        if (functionConfig.getCustomSerdeInputs() != null) {
            functionConfig.getCustomSerdeInputs().forEach((topicName, serdeClassName) -> {
                sourceSpecBuilder.putInputSpecs(topicName,
                        Function.ConsumerSpec.newBuilder()
                                .setSerdeClassName(serdeClassName)
                                .setIsRegexPattern(false)
                                .build());
            });
        }
        if (functionConfig.getCustomSchemaInputs() != null) {
            functionConfig.getCustomSchemaInputs().forEach((topicName, conf) -> {
                try {
                    ConsumerConfig consumerConfig = OBJECT_MAPPER.readValue(conf, ConsumerConfig.class);
                    sourceSpecBuilder.putInputSpecs(topicName,
                            Function.ConsumerSpec.newBuilder()
                                    .setSchemaType(consumerConfig.getSchemaType())
                                    .putAllSchemaProperties(consumerConfig.getSchemaProperties())
                                    .setIsRegexPattern(false)
                                    .build());
                } catch (JsonProcessingException e) {
                    throw new IllegalArgumentException(String.format("Incorrect custom schema inputs ,Topic %s ", topicName));
                }
            });
        }
        if (functionConfig.getInputSpecs() != null) {
            functionConfig.getInputSpecs().forEach((topicName, consumerConf) -> {
                Function.ConsumerSpec.Builder bldr = Function.ConsumerSpec.newBuilder()
                        .setIsRegexPattern(consumerConf.isRegexPattern());
                if (!StringUtils.isBlank(consumerConf.getSchemaType())) {
                    bldr.setSchemaType(consumerConf.getSchemaType());
                } else if (!StringUtils.isBlank(consumerConf.getSerdeClassName())) {
                    bldr.setSerdeClassName(consumerConf.getSerdeClassName());
                }
                if (consumerConf.getReceiverQueueSize() != null) {
                    bldr.setReceiverQueueSize(Function.ConsumerSpec.ReceiverQueueSize.newBuilder()
                            .setValue(consumerConf.getReceiverQueueSize()).build());
                }
<<<<<<< HEAD
                bldr.setReadCompacted(consumerConf.isReadCompacted());
=======
                if (consumerConf.getSchemaProperties() != null) {
                    bldr.putAllSchemaProperties(consumerConf.getSchemaProperties());
                }
>>>>>>> 941ddd68
                sourceSpecBuilder.putInputSpecs(topicName, bldr.build());
            });
        }

        // Set subscription type based on ordering and EFFECTIVELY_ONCE semantics
        Function.SubscriptionType subType = ((functionConfig.getRetainOrdering() != null && functionConfig.getRetainOrdering())
                || FunctionConfig.ProcessingGuarantees.EFFECTIVELY_ONCE.equals(functionConfig.getProcessingGuarantees()))
                ? Function.SubscriptionType.FAILOVER
                : Function.SubscriptionType.SHARED;
        sourceSpecBuilder.setSubscriptionType(subType);

        if (isNotBlank(functionConfig.getSubName())) {
            sourceSpecBuilder.setSubscriptionName(functionConfig.getSubName());
        }

        if (typeArgs != null) {
            sourceSpecBuilder.setTypeClassName(typeArgs[0].getName());
        }
        if (functionConfig.getTimeoutMs() != null) {
            sourceSpecBuilder.setTimeoutMs(functionConfig.getTimeoutMs());
        }
        if (functionConfig.getCleanupSubscription() != null) {
            sourceSpecBuilder.setCleanupSubscription(functionConfig.getCleanupSubscription());
        } else {
            sourceSpecBuilder.setCleanupSubscription(true);
        }
        functionDetailsBuilder.setSource(sourceSpecBuilder);

        // Setup sink
        Function.SinkSpec.Builder sinkSpecBuilder = Function.SinkSpec.newBuilder();
        if (functionConfig.getOutput() != null) {
            sinkSpecBuilder.setTopic(functionConfig.getOutput());
        }
        if (!StringUtils.isBlank(functionConfig.getOutputSerdeClassName())) {
            sinkSpecBuilder.setSerDeClassName(functionConfig.getOutputSerdeClassName());
        }
        if (!StringUtils.isBlank(functionConfig.getOutputSchemaType())) {
            sinkSpecBuilder.setSchemaType(functionConfig.getOutputSchemaType());
        }
        if (functionConfig.getForwardSourceMessageProperty() != null) {
            sinkSpecBuilder.setForwardSourceMessageProperty(functionConfig.getForwardSourceMessageProperty());
        }
        if (functionConfig.getCustomSchemaOutputs() != null && functionConfig.getOutput() != null) {
            String conf = functionConfig.getCustomSchemaOutputs().get(functionConfig.getOutput());
            try {
                if (StringUtils.isNotEmpty(conf)) {
                    ConsumerConfig consumerConfig = OBJECT_MAPPER.readValue(conf, ConsumerConfig.class);
                    sinkSpecBuilder.putAllSchemaProperties(consumerConfig.getSchemaProperties());
                }
            } catch (JsonProcessingException e) {
                throw new IllegalArgumentException(String.format("Incorrect custom schema outputs ,Topic %s ", functionConfig.getOutput()));
            }
        }
        if (typeArgs != null) {
            sinkSpecBuilder.setTypeClassName(typeArgs[1].getName());
        }
        functionDetailsBuilder.setSink(sinkSpecBuilder);

        if (functionConfig.getTenant() != null) {
            functionDetailsBuilder.setTenant(functionConfig.getTenant());
        }
        if (functionConfig.getNamespace() != null) {
            functionDetailsBuilder.setNamespace(functionConfig.getNamespace());
        }
        if (functionConfig.getName() != null) {
            functionDetailsBuilder.setName(functionConfig.getName());
        }
        if (functionConfig.getLogTopic() != null) {
            functionDetailsBuilder.setLogTopic(functionConfig.getLogTopic());
        }
        if (functionConfig.getRuntime() != null) {
            functionDetailsBuilder.setRuntime(FunctionCommon.convertRuntime(functionConfig.getRuntime()));
        }
        if (functionConfig.getProcessingGuarantees() != null) {
            functionDetailsBuilder.setProcessingGuarantees(
                    FunctionCommon.convertProcessingGuarantee(functionConfig.getProcessingGuarantees()));
        }

        if (functionConfig.getMaxMessageRetries() != null && functionConfig.getMaxMessageRetries() >= 0) {
            Function.RetryDetails.Builder retryBuilder = Function.RetryDetails.newBuilder();
            retryBuilder.setMaxMessageRetries(functionConfig.getMaxMessageRetries());
            if (isNotEmpty(functionConfig.getDeadLetterTopic())) {
                retryBuilder.setDeadLetterTopic(functionConfig.getDeadLetterTopic());
            }
            functionDetailsBuilder.setRetryDetails(retryBuilder);
        }

        Map<String, Object> configs = new HashMap<>();
        if (functionConfig.getUserConfig() != null) {
            configs.putAll(functionConfig.getUserConfig());
        }

        // windowing related
        WindowConfig windowConfig = functionConfig.getWindowConfig();
        if (windowConfig != null) {
            windowConfig.setActualWindowFunctionClassName(functionConfig.getClassName());
            configs.put(WindowConfig.WINDOW_CONFIG_KEY, windowConfig);
            // set class name to window function executor
            functionDetailsBuilder.setClassName("org.apache.pulsar.functions.windowing.WindowFunctionExecutor");

        } else {
            if (functionConfig.getClassName() != null) {
                functionDetailsBuilder.setClassName(functionConfig.getClassName());
            }
        }
        if (!configs.isEmpty()) {
            functionDetailsBuilder.setUserConfig(new Gson().toJson(configs));
        }

        if (functionConfig.getSecrets() != null && !functionConfig.getSecrets().isEmpty()) {
            functionDetailsBuilder.setSecretsMap(new Gson().toJson(functionConfig.getSecrets()));
        }

        if (functionConfig.getAutoAck() != null) {
            functionDetailsBuilder.setAutoAck(functionConfig.getAutoAck());
        } else {
            functionDetailsBuilder.setAutoAck(true);
        }
        if (functionConfig.getParallelism() != null) {
            functionDetailsBuilder.setParallelism(functionConfig.getParallelism());
        } else {
            functionDetailsBuilder.setParallelism(1);
        }

        // use default resources if resources not set
        Resources resources = Resources.mergeWithDefault(functionConfig.getResources());

        Function.Resources.Builder bldr = Function.Resources.newBuilder();
        bldr.setCpu(resources.getCpu());
        bldr.setRam(resources.getRam());
        bldr.setDisk(resources.getDisk());
        functionDetailsBuilder.setResources(bldr);

        if (!StringUtils.isEmpty(functionConfig.getRuntimeFlags())) {
            functionDetailsBuilder.setRuntimeFlags(functionConfig.getRuntimeFlags());
        }

        functionDetailsBuilder.setComponentType(FunctionDetails.ComponentType.FUNCTION);

        if (!StringUtils.isEmpty(functionConfig.getCustomRuntimeOptions())) {
            functionDetailsBuilder.setCustomRuntimeOptions(functionConfig.getCustomRuntimeOptions());
        }

        if (isBuiltin) {
            String builtin = functionConfig.getJar().replaceFirst("^builtin://", "");
            functionDetailsBuilder.setBuiltin(builtin);
        }

        return functionDetailsBuilder.build();
    }

    public static FunctionConfig convertFromDetails(FunctionDetails functionDetails) {
        FunctionConfig functionConfig = new FunctionConfig();
        functionConfig.setTenant(functionDetails.getTenant());
        functionConfig.setNamespace(functionDetails.getNamespace());
        functionConfig.setName(functionDetails.getName());
        functionConfig.setParallelism(functionDetails.getParallelism());
        functionConfig.setProcessingGuarantees(FunctionCommon.convertProcessingGuarantee(functionDetails.getProcessingGuarantees()));
        Map<String, ConsumerConfig> consumerConfigMap = new HashMap<>();
        for (Map.Entry<String, Function.ConsumerSpec> input : functionDetails.getSource().getInputSpecsMap().entrySet()) {
            ConsumerConfig consumerConfig = new ConsumerConfig();
            if (!isEmpty(input.getValue().getSerdeClassName())) {
                consumerConfig.setSerdeClassName(input.getValue().getSerdeClassName());
            }
            if (!isEmpty(input.getValue().getSchemaType())) {
                consumerConfig.setSchemaType(input.getValue().getSchemaType());
            }
            if (input.getValue().hasReceiverQueueSize()) {
                consumerConfig.setReceiverQueueSize(input.getValue().getReceiverQueueSize().getValue());
            }
            consumerConfig.setReadCompacted(input.getValue().getReadCompacted());
            consumerConfig.setRegexPattern(input.getValue().getIsRegexPattern());
            consumerConfig.setSchemaProperties(input.getValue().getSchemaPropertiesMap());
            consumerConfigMap.put(input.getKey(), consumerConfig);
        }
        functionConfig.setInputSpecs(consumerConfigMap);
        if (!isEmpty(functionDetails.getSource().getSubscriptionName())) {
            functionConfig.setSubName(functionDetails.getSource().getSubscriptionName());
        }
        if (functionDetails.getSource().getSubscriptionType() == Function.SubscriptionType.FAILOVER) {
            functionConfig.setRetainOrdering(true);
            functionConfig.setProcessingGuarantees(FunctionConfig.ProcessingGuarantees.EFFECTIVELY_ONCE);
        } else {
            functionConfig.setRetainOrdering(false);
            functionConfig.setProcessingGuarantees(FunctionConfig.ProcessingGuarantees.ATLEAST_ONCE);
        }
        functionConfig.setCleanupSubscription(functionDetails.getSource().getCleanupSubscription());
        functionConfig.setAutoAck(functionDetails.getAutoAck());
        if (functionDetails.getSource().getTimeoutMs() != 0) {
            functionConfig.setTimeoutMs(functionDetails.getSource().getTimeoutMs());
        }
        if (!isEmpty(functionDetails.getSink().getTopic())) {
            functionConfig.setOutput(functionDetails.getSink().getTopic());
        }
        if (!isEmpty(functionDetails.getSink().getSerDeClassName())) {
            functionConfig.setOutputSerdeClassName(functionDetails.getSink().getSerDeClassName());
        }
        if (!isEmpty(functionDetails.getSink().getSchemaType())) {
            functionConfig.setOutputSchemaType(functionDetails.getSink().getSchemaType());
        }
        if (!isEmpty(functionDetails.getLogTopic())) {
            functionConfig.setLogTopic(functionDetails.getLogTopic());
        }
        functionConfig.setForwardSourceMessageProperty(functionDetails.getSink().getForwardSourceMessageProperty());
        functionConfig.setRuntime(FunctionCommon.convertRuntime(functionDetails.getRuntime()));
        functionConfig.setProcessingGuarantees(FunctionCommon.convertProcessingGuarantee(functionDetails.getProcessingGuarantees()));
        if (functionDetails.hasRetryDetails()) {
            functionConfig.setMaxMessageRetries(functionDetails.getRetryDetails().getMaxMessageRetries());
            if (!isEmpty(functionDetails.getRetryDetails().getDeadLetterTopic())) {
                functionConfig.setDeadLetterTopic(functionDetails.getRetryDetails().getDeadLetterTopic());
            }
        }
        Map<String, Object> userConfig;
        if (!isEmpty(functionDetails.getUserConfig())) {
            Type type = new TypeToken<Map<String, Object>>() {
            }.getType();
            userConfig = new Gson().fromJson(functionDetails.getUserConfig(), type);
        } else {
            userConfig = new HashMap<>();
        }
        if (userConfig.containsKey(WindowConfig.WINDOW_CONFIG_KEY)) {
            WindowConfig windowConfig = new Gson().fromJson(
                    (new Gson().toJson(userConfig.get(WindowConfig.WINDOW_CONFIG_KEY))),
                    WindowConfig.class);
            userConfig.remove(WindowConfig.WINDOW_CONFIG_KEY);
            functionConfig.setClassName(windowConfig.getActualWindowFunctionClassName());
            functionConfig.setWindowConfig(windowConfig);
        } else {
            functionConfig.setClassName(functionDetails.getClassName());
        }
        functionConfig.setUserConfig(userConfig);

        if (!isEmpty(functionDetails.getSecretsMap())) {
            Type type = new TypeToken<Map<String, Object>>() {
            }.getType();
            Map<String, Object> secretsMap = new Gson().fromJson(functionDetails.getSecretsMap(), type);
            functionConfig.setSecrets(secretsMap);
        }

        if (functionDetails.hasResources()) {
            Resources resources = new Resources();
            resources.setCpu(functionDetails.getResources().getCpu());
            resources.setRam(functionDetails.getResources().getRam());
            resources.setDisk(functionDetails.getResources().getDisk());
            functionConfig.setResources(resources);
        }

        if (!isEmpty(functionDetails.getRuntimeFlags())) {
            functionConfig.setRuntimeFlags(functionDetails.getRuntimeFlags());
        }

        if (!isEmpty(functionDetails.getCustomRuntimeOptions())) {
            functionConfig.setCustomRuntimeOptions(functionDetails.getCustomRuntimeOptions());
        }

        return functionConfig;
    }

    public static void inferMissingArguments(FunctionConfig functionConfig) {
        if (StringUtils.isEmpty(functionConfig.getName())) {
            org.apache.pulsar.common.functions.Utils.inferMissingFunctionName(functionConfig);
        }
        if (StringUtils.isEmpty(functionConfig.getTenant())) {
            org.apache.pulsar.common.functions.Utils.inferMissingTenant(functionConfig);
        }
        if (StringUtils.isEmpty(functionConfig.getNamespace())) {
            org.apache.pulsar.common.functions.Utils.inferMissingNamespace(functionConfig);
        }

        if (functionConfig.getParallelism() == null) {
            functionConfig.setParallelism(1);
        }

        if (functionConfig.getMaxPendingAsyncRequests() == null) {
        	functionConfig.setMaxPendingAsyncRequests(MAX_PENDING_ASYNC_REQUESTS_DEFAULT);
        }

        if (functionConfig.getForwardSourceMessageProperty() == null) {
        	functionConfig.setForwardSourceMessageProperty(FORWARD_SOURCE_MESSAGE_PROPERTY_DEFAULT);
        }

        if (functionConfig.getJar() != null) {
            functionConfig.setRuntime(FunctionConfig.Runtime.JAVA);
        } else if (functionConfig.getPy() != null) {
            functionConfig.setRuntime(FunctionConfig.Runtime.PYTHON);
        } else if (functionConfig.getGo() != null) {
            functionConfig.setRuntime(FunctionConfig.Runtime.GO);
        }

        WindowConfig windowConfig = functionConfig.getWindowConfig();
        if (windowConfig != null) {
            WindowConfigUtils.inferMissingArguments(windowConfig);
            functionConfig.setAutoAck(false);
        }
    }

    private static void doJavaChecks(FunctionConfig functionConfig, ClassLoader clsLoader) {

        try {
            Class functionClass = clsLoader.loadClass(functionConfig.getClassName());

            if (!org.apache.pulsar.functions.api.Function.class.isAssignableFrom(functionClass)
                    && !java.util.function.Function.class.isAssignableFrom(functionClass)
                    && !org.apache.pulsar.functions.api.WindowFunction.class.isAssignableFrom(functionClass)) {
                throw new IllegalArgumentException(
                        String.format("Function class %s does not implement the correct interface",
                                functionClass.getName()));
            }
        } catch (ClassNotFoundException | NoClassDefFoundError e) {
            throw new IllegalArgumentException(
                    String.format("Function class %s must be in class path", functionConfig.getClassName()), e);
        }

        Class<?>[] typeArgs;
        try {
            typeArgs = FunctionCommon.getFunctionTypes(functionConfig, clsLoader);
        } catch (ClassNotFoundException | NoClassDefFoundError e) {
            throw new IllegalArgumentException(
                    String.format("Function class %s must be in class path", functionConfig.getClassName()), e);
        }
        // inputs use default schema, so there is no check needed there

        // Check if the Input serialization/deserialization class exists in jar or already loaded and that it
        // implements SerDe class
        if (functionConfig.getCustomSerdeInputs() != null) {
            functionConfig.getCustomSerdeInputs().forEach((topicName, inputSerializer) -> {
                ValidatorUtils.validateSerde(inputSerializer, typeArgs[0], clsLoader, true);
            });
        }

        // Check if the Input serialization/deserialization class exists in jar or already loaded and that it
        // implements SerDe class
        if (functionConfig.getCustomSchemaInputs() != null) {
            functionConfig.getCustomSchemaInputs().forEach((topicName, conf) -> {
                ConsumerConfig consumerConfig;
                try {
                    consumerConfig = OBJECT_MAPPER.readValue(conf, ConsumerConfig.class);
                } catch (JsonProcessingException e) {
                    throw new IllegalArgumentException(String.format("Topic %s has an incorrect schema Info", topicName));
                }
                ValidatorUtils.validateSchema(consumerConfig.getSchemaType(), typeArgs[0], clsLoader, true);

            });
        }

        // Check if the Input serialization/deserialization class exists in jar or already loaded and that it
        // implements Schema or SerDe classes

        if (functionConfig.getInputSpecs() != null) {
            functionConfig.getInputSpecs().forEach((topicName, conf) -> {
                // Need to make sure that one and only one of schema/serde is set
                if (!isEmpty(conf.getSchemaType()) && !isEmpty(conf.getSerdeClassName())) {
                    throw new IllegalArgumentException(
                        "Only one of schemaType or serdeClassName should be set in inputSpec");
                }
                if (!isEmpty(conf.getSerdeClassName())) {
                    ValidatorUtils.validateSerde(conf.getSerdeClassName(), typeArgs[0], clsLoader, true);
                }
                if (!isEmpty(conf.getSchemaType())) {
                    ValidatorUtils.validateSchema(conf.getSchemaType(), typeArgs[0], clsLoader, true);
                }
            });
        }

        if (Void.class.equals(typeArgs[1])) {
            return;
        }

        // One and only one of outputSchemaType and outputSerdeClassName should be set
        if (!isEmpty(functionConfig.getOutputSerdeClassName()) && !isEmpty(functionConfig.getOutputSchemaType())) {
            throw new IllegalArgumentException(
                "Only one of outputSchemaType or outputSerdeClassName should be set");
        }

        if (!isEmpty(functionConfig.getOutputSchemaType())) {
            ValidatorUtils.validateSchema(functionConfig.getOutputSchemaType(), typeArgs[1], clsLoader, false);
        }

        if (!isEmpty(functionConfig.getOutputSerdeClassName())) {
            ValidatorUtils.validateSerde(functionConfig.getOutputSerdeClassName(), typeArgs[1], clsLoader, false);
        }

    }

    private static void doPythonChecks(FunctionConfig functionConfig) {
        if (functionConfig.getProcessingGuarantees() == FunctionConfig.ProcessingGuarantees.EFFECTIVELY_ONCE) {
            throw new RuntimeException("Effectively-once processing guarantees not yet supported in Python");
        }

        if (functionConfig.getWindowConfig() != null) {
            throw new IllegalArgumentException("There is currently no support windowing in python");
        }

        if (functionConfig.getMaxMessageRetries() != null && functionConfig.getMaxMessageRetries() >= 0) {
            throw new IllegalArgumentException("Message retries not yet supported in python");
        }
    }

    private static void doGolangChecks(FunctionConfig functionConfig) {
        if (functionConfig.getProcessingGuarantees() == FunctionConfig.ProcessingGuarantees.EFFECTIVELY_ONCE) {
            throw new RuntimeException("Effectively-once processing guarantees not yet supported in Go function");
        }

        if (functionConfig.getWindowConfig() != null) {
            throw new IllegalArgumentException("Windowing is not supported in Go function yet");
        }

        if (functionConfig.getMaxMessageRetries() != null && functionConfig.getMaxMessageRetries() >= 0) {
            throw new IllegalArgumentException("Message retries not yet supported in Go function");
        }
    }

    private static void verifyNoTopicClash(Collection<String> inputTopics, String outputTopic) throws IllegalArgumentException {
        if (inputTopics.contains(outputTopic)) {
            throw new IllegalArgumentException(
                    String.format("Output topic %s is also being used as an input topic (topics must be one or the other)",
                            outputTopic));
        }
    }

    private static void doCommonChecks(FunctionConfig functionConfig) {
        if (isEmpty(functionConfig.getTenant())) {
            throw new IllegalArgumentException("Function tenant cannot be null");
        }
        if (isEmpty(functionConfig.getNamespace())) {
            throw new IllegalArgumentException("Function namespace cannot be null");
        }
        if (isEmpty(functionConfig.getName())) {
            throw new IllegalArgumentException("Function name cannot be null");
        }
        // go doesn't need className
        if (functionConfig.getRuntime() == FunctionConfig.Runtime.PYTHON || functionConfig.getRuntime() == FunctionConfig.Runtime.JAVA){
            if (isEmpty(functionConfig.getClassName())) {
                throw new IllegalArgumentException("Function classname cannot be null");
            }
        }

        Collection<String> allInputTopics = collectAllInputTopics(functionConfig);
        if (allInputTopics.isEmpty()) {
            throw new IllegalArgumentException("No input topic(s) specified for the function");
        }
        for (String topic : allInputTopics) {
            if (!TopicName.isValid(topic)) {
                throw new IllegalArgumentException(String.format("Input topic %s is invalid", topic));
            }
        }

        if (!isEmpty(functionConfig.getOutput())) {
            if (!TopicName.isValid(functionConfig.getOutput())) {
                throw new IllegalArgumentException(String.format("Output topic %s is invalid", functionConfig.getOutput()));
            }
        }

        if (!isEmpty(functionConfig.getLogTopic())) {
            if (!TopicName.isValid(functionConfig.getLogTopic())) {
                throw new IllegalArgumentException(String.format("LogTopic topic %s is invalid", functionConfig.getLogTopic()));
            }
        }

        if (!isEmpty(functionConfig.getDeadLetterTopic())) {
            if (!TopicName.isValid(functionConfig.getDeadLetterTopic())) {
                throw new IllegalArgumentException(String.format("DeadLetter topic %s is invalid", functionConfig.getDeadLetterTopic()));
            }
        }

        if (functionConfig.getParallelism() != null && functionConfig.getParallelism() <= 0) {
            throw new IllegalArgumentException("Function parallelism must be a positive number");
        }
        // Ensure that topics aren't being used as both input and output
        verifyNoTopicClash(allInputTopics, functionConfig.getOutput());

        WindowConfig windowConfig = functionConfig.getWindowConfig();
        if (windowConfig != null) {
            // set auto ack to false since windowing framework is responsible
            // for acking and not the function framework
            if (functionConfig.getAutoAck() != null && functionConfig.getAutoAck()) {
                throw new IllegalArgumentException("Cannot enable auto ack when using windowing functionality");
            }
            WindowConfigUtils.validate(windowConfig);
        }

        if (functionConfig.getResources() != null) {
            ResourceConfigUtils.validate(functionConfig.getResources());
        }

        if (functionConfig.getTimeoutMs() != null && functionConfig.getTimeoutMs() <= 0) {
            throw new IllegalArgumentException("Function timeout must be a positive number");
        }

        if (functionConfig.getTimeoutMs() != null
                && functionConfig.getProcessingGuarantees() != null
                && functionConfig.getProcessingGuarantees() != FunctionConfig.ProcessingGuarantees.ATLEAST_ONCE) {
            throw new IllegalArgumentException("Message timeout can only be specified with processing guarantee is "
                    + FunctionConfig.ProcessingGuarantees.ATLEAST_ONCE.name());
        }

        if (functionConfig.getMaxMessageRetries() != null && functionConfig.getMaxMessageRetries() >= 0
                && functionConfig.getProcessingGuarantees() == FunctionConfig.ProcessingGuarantees.EFFECTIVELY_ONCE) {
            throw new IllegalArgumentException("MaxMessageRetries and Effectively once don't gel well");
        }
        if ((functionConfig.getMaxMessageRetries() == null || functionConfig.getMaxMessageRetries() < 0) && !org.apache.commons.lang3.StringUtils.isEmpty(functionConfig.getDeadLetterTopic())) {
            throw new IllegalArgumentException("Dead Letter Topic specified, however max retries is set to infinity");
        }

        if (!isEmpty(functionConfig.getPy()) && !org.apache.pulsar.common.functions.Utils.isFunctionPackageUrlSupported(functionConfig.getPy())
                && functionConfig.getPy().startsWith(BUILTIN)) {
            if (!new File(functionConfig.getPy()).exists()) {
                throw new IllegalArgumentException("The supplied python file does not exist");
            }
        }
        if (!isEmpty(functionConfig.getGo()) && !org.apache.pulsar.common.functions.Utils.isFunctionPackageUrlSupported(functionConfig.getGo())
                && functionConfig.getGo().startsWith(BUILTIN)) {
            if (!new File(functionConfig.getGo()).exists()) {
                throw new IllegalArgumentException("The supplied go file does not exist");
            }
        }

        if (functionConfig.getInputSpecs() != null) {
            functionConfig.getInputSpecs().forEach((topicName, conf) -> {
                // receiver queue size should be >= 0
                if (conf.getReceiverQueueSize() != null && conf.getReceiverQueueSize() < 0) {
                    throw new IllegalArgumentException(
                        "Receiver queue size should be >= zero");
                }
            });
        }
    }

    private static Collection<String> collectAllInputTopics(FunctionConfig functionConfig) {
        List<String> retval = new LinkedList<>();
        if (functionConfig.getInputs() != null) {
            retval.addAll(functionConfig.getInputs());
        }
        if (functionConfig.getTopicsPattern() != null) {
            retval.add(functionConfig.getTopicsPattern());
        }
        if (functionConfig.getCustomSerdeInputs() != null) {
            retval.addAll(functionConfig.getCustomSerdeInputs().keySet());
        }
        if (functionConfig.getCustomSchemaInputs() != null) {
            retval.addAll(functionConfig.getCustomSchemaInputs().keySet());
        }
        if (functionConfig.getInputSpecs() != null) {
            retval.addAll(functionConfig.getInputSpecs().keySet());
        }
        return retval;
    }

    public static ClassLoader validate(FunctionConfig functionConfig, File functionPackageFile) {
        doCommonChecks(functionConfig);
        if (functionConfig.getRuntime() == FunctionConfig.Runtime.JAVA) {
            ClassLoader classLoader = null;
            if (functionPackageFile != null) {
                try {
                    classLoader = loadJar(functionPackageFile);
                } catch (MalformedURLException e) {
                    throw new IllegalArgumentException("Corrupted Jar File", e);
                }
            } else if (!isEmpty(functionConfig.getJar())) {
                File jarFile = new File(functionConfig.getJar());
                if (!jarFile.exists()) {
                    throw new IllegalArgumentException("Jar file does not exist");
                }
                try {
                    classLoader = loadJar(jarFile);
                } catch (Exception e) {
                    throw new IllegalArgumentException("Corrupted Jar File", e);
                }
            } else {
                throw new IllegalArgumentException("Function Package is not provided");
            }

            doJavaChecks(functionConfig, classLoader);
            return classLoader;
        } else if (functionConfig.getRuntime() == FunctionConfig.Runtime.GO) {
            doGolangChecks(functionConfig);
            return null;
        } else if (functionConfig.getRuntime() == FunctionConfig.Runtime.PYTHON){
            doPythonChecks(functionConfig);
            return null;
        } else {
            throw new IllegalArgumentException("Function language runtime is either not set or cannot be determined");
        }
    }

    public static FunctionConfig validateUpdate(FunctionConfig existingConfig, FunctionConfig newConfig) {
        FunctionConfig mergedConfig = existingConfig.toBuilder().build();
        if (!existingConfig.getTenant().equals(newConfig.getTenant())) {
            throw new IllegalArgumentException("Tenants differ");
        }
        if (!existingConfig.getNamespace().equals(newConfig.getNamespace())) {
            throw new IllegalArgumentException("Namespaces differ");
        }
        if (!existingConfig.getName().equals(newConfig.getName())) {
            throw new IllegalArgumentException("Function Names differ");
        }
        if (!StringUtils.isEmpty(newConfig.getClassName())) {
            mergedConfig.setClassName(newConfig.getClassName());
        }

        if (!StringUtils.isEmpty(newConfig.getJar())) {
            mergedConfig.setJar(newConfig.getJar());
        }

        if (newConfig.getInputSpecs() == null) {
            newConfig.setInputSpecs(new HashMap<>());
        }

        if (mergedConfig.getInputSpecs() == null) {
            mergedConfig.setInputSpecs(new HashMap<>());
        }

        if (newConfig.getInputs() != null) {
            newConfig.getInputs().forEach((topicName -> {
                newConfig.getInputSpecs().put(topicName,
                        ConsumerConfig.builder().isRegexPattern(false).build());
            }));
        }
        if (newConfig.getTopicsPattern() != null && !newConfig.getTopicsPattern().isEmpty()) {
            newConfig.getInputSpecs().put(newConfig.getTopicsPattern(),
                    ConsumerConfig.builder()
                            .isRegexPattern(true)
                            .build());
        }
        if (newConfig.getCustomSerdeInputs() != null) {
            newConfig.getCustomSerdeInputs().forEach((topicName, serdeClassName) -> {
                newConfig.getInputSpecs().put(topicName,
                        ConsumerConfig.builder()
                                .serdeClassName(serdeClassName)
                                .isRegexPattern(false)
                                .build());
            });
        }
        if (newConfig.getCustomSchemaInputs() != null) {
            newConfig.getCustomSchemaInputs().forEach((topicName, schemaClassname) -> {
                newConfig.getInputSpecs().put(topicName,
                        ConsumerConfig.builder()
                                .schemaType(schemaClassname)
                                .isRegexPattern(false)
                                .build());
            });
        }
        if (!newConfig.getInputSpecs().isEmpty()) {
            newConfig.getInputSpecs().forEach((topicName, consumerConfig) -> {
                if (!existingConfig.getInputSpecs().containsKey(topicName)) {
                    throw new IllegalArgumentException("Input Topics cannot be altered");
                }
                if (consumerConfig.isRegexPattern() != existingConfig.getInputSpecs().get(topicName).isRegexPattern()) {
                    throw new IllegalArgumentException("isRegexPattern for input topic " + topicName + " cannot be altered");
                }
                mergedConfig.getInputSpecs().put(topicName, consumerConfig);
            });
        }
        if (!StringUtils.isEmpty(newConfig.getOutputSerdeClassName()) && !newConfig.getOutputSerdeClassName().equals(existingConfig.getOutputSerdeClassName())) {
            throw new IllegalArgumentException("Output Serde mismatch");
        }
        if (!StringUtils.isEmpty(newConfig.getOutputSchemaType()) && !newConfig.getOutputSchemaType().equals(existingConfig.getOutputSchemaType())) {
            throw new IllegalArgumentException("Output Schema mismatch");
        }
        if (!StringUtils.isEmpty(newConfig.getLogTopic())) {
            mergedConfig.setLogTopic(newConfig.getLogTopic());
        }
        if (newConfig.getProcessingGuarantees() != null && !newConfig.getProcessingGuarantees().equals(existingConfig.getProcessingGuarantees())) {
            throw new IllegalArgumentException("Processing Guarantees cannot be altered");
        }
        if (newConfig.getRetainOrdering() != null && !newConfig.getRetainOrdering().equals(existingConfig.getRetainOrdering())) {
            throw new IllegalArgumentException("Retain Ordering cannot be altered");
        }
        if (!StringUtils.isEmpty(newConfig.getOutput())) {
            mergedConfig.setOutput(newConfig.getOutput());
        }
        if (newConfig.getUserConfig() != null) {
            mergedConfig.setUserConfig(newConfig.getUserConfig());
        }
        if (newConfig.getSecrets() != null) {
            mergedConfig.setSecrets(newConfig.getSecrets());
        }
        if (newConfig.getRuntime() != null && !newConfig.getRuntime().equals(existingConfig.getRuntime())) {
            throw new IllegalArgumentException("Runtime cannot be altered");
        }
        if (newConfig.getAutoAck() != null && !newConfig.getAutoAck().equals(existingConfig.getAutoAck())) {
            throw new IllegalArgumentException("AutoAck cannot be altered");
        }
        if (newConfig.getMaxMessageRetries() != null) {
            mergedConfig.setMaxMessageRetries(newConfig.getMaxMessageRetries());
        }
        if (!StringUtils.isEmpty(newConfig.getDeadLetterTopic())) {
            mergedConfig.setDeadLetterTopic(newConfig.getDeadLetterTopic());
        }
        if (!StringUtils.isEmpty(newConfig.getSubName()) && !newConfig.getSubName().equals(existingConfig.getSubName())) {
            throw new IllegalArgumentException("Subscription Name cannot be altered");
        }
        if (newConfig.getParallelism() != null) {
            mergedConfig.setParallelism(newConfig.getParallelism());
        }
        if (newConfig.getResources() != null) {
            mergedConfig.setResources(ResourceConfigUtils.merge(existingConfig.getResources(), newConfig.getResources()));
        }
        if (newConfig.getWindowConfig() != null) {
            mergedConfig.setWindowConfig(newConfig.getWindowConfig());
        }
        if (newConfig.getTimeoutMs() != null) {
            mergedConfig.setTimeoutMs(newConfig.getTimeoutMs());
        }
        if (newConfig.getCleanupSubscription() != null) {
            mergedConfig.setCleanupSubscription(newConfig.getCleanupSubscription());
        }
        if (!StringUtils.isEmpty(newConfig.getRuntimeFlags())) {
            mergedConfig.setRuntimeFlags(newConfig.getRuntimeFlags());
        }
        if (!StringUtils.isEmpty(newConfig.getCustomRuntimeOptions())) {
            mergedConfig.setCustomRuntimeOptions(newConfig.getCustomRuntimeOptions());
        }
        return mergedConfig;
    }
}<|MERGE_RESOLUTION|>--- conflicted
+++ resolved
@@ -129,13 +129,9 @@
                     bldr.setReceiverQueueSize(Function.ConsumerSpec.ReceiverQueueSize.newBuilder()
                             .setValue(consumerConf.getReceiverQueueSize()).build());
                 }
-<<<<<<< HEAD
-                bldr.setReadCompacted(consumerConf.isReadCompacted());
-=======
                 if (consumerConf.getSchemaProperties() != null) {
                     bldr.putAllSchemaProperties(consumerConf.getSchemaProperties());
                 }
->>>>>>> 941ddd68
                 sourceSpecBuilder.putInputSpecs(topicName, bldr.build());
             });
         }
@@ -306,7 +302,6 @@
             if (input.getValue().hasReceiverQueueSize()) {
                 consumerConfig.setReceiverQueueSize(input.getValue().getReceiverQueueSize().getValue());
             }
-            consumerConfig.setReadCompacted(input.getValue().getReadCompacted());
             consumerConfig.setRegexPattern(input.getValue().getIsRegexPattern());
             consumerConfig.setSchemaProperties(input.getValue().getSchemaPropertiesMap());
             consumerConfigMap.put(input.getKey(), consumerConfig);
