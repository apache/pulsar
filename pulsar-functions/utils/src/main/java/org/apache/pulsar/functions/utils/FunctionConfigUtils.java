/**
 * Licensed to the Apache Software Foundation (ASF) under one
 * or more contributor license agreements.  See the NOTICE file
 * distributed with this work for additional information
 * regarding copyright ownership.  The ASF licenses this file
 * to you under the Apache License, Version 2.0 (the
 * "License"); you may not use this file except in compliance
 * with the License.  You may obtain a copy of the License at
 *
 *   http://www.apache.org/licenses/LICENSE-2.0
 *
 * Unless required by applicable law or agreed to in writing,
 * software distributed under the License is distributed on an
 * "AS IS" BASIS, WITHOUT WARRANTIES OR CONDITIONS OF ANY
 * KIND, either express or implied.  See the License for the
 * specific language governing permissions and limitations
 * under the License.
 */

package org.apache.pulsar.functions.utils;

import com.google.gson.Gson;
import com.google.gson.reflect.TypeToken;
import lombok.extern.slf4j.Slf4j;
import org.apache.commons.lang.StringUtils;
import org.apache.pulsar.common.functions.ConsumerConfig;
import org.apache.pulsar.common.functions.FunctionConfig;
import org.apache.pulsar.common.functions.Resources;
import org.apache.pulsar.common.functions.WindowConfig;
import org.apache.pulsar.common.naming.TopicName;
import org.apache.pulsar.functions.proto.Function;
import org.apache.pulsar.functions.proto.Function.FunctionDetails;

import java.io.File;
import java.lang.reflect.Type;
import java.net.MalformedURLException;
import java.util.*;

import static org.apache.commons.lang.StringUtils.isNotBlank;
import static org.apache.commons.lang.StringUtils.isNotEmpty;
import static org.apache.commons.lang3.StringUtils.isEmpty;
import static org.apache.pulsar.common.functions.Utils.BUILTIN;
import static org.apache.pulsar.functions.utils.FunctionCommon.loadJar;

@Slf4j
public class FunctionConfigUtils {
    public static FunctionDetails convert(FunctionConfig functionConfig, ClassLoader classLoader)
            throws IllegalArgumentException {

        Class<?>[] typeArgs = null;
        if (functionConfig.getRuntime() == FunctionConfig.Runtime.JAVA) {
            if (classLoader != null) {
                typeArgs = FunctionCommon.getFunctionTypes(functionConfig, classLoader);
            }
        }
        FunctionDetails.Builder functionDetailsBuilder = FunctionDetails.newBuilder();

        // Setup source
        Function.SourceSpec.Builder sourceSpecBuilder = Function.SourceSpec.newBuilder();
        if (functionConfig.getInputs() != null) {
            functionConfig.getInputs().forEach((topicName -> {
                sourceSpecBuilder.putInputSpecs(topicName,
                        Function.ConsumerSpec.newBuilder()
                                .setIsRegexPattern(false)
                                .build());
            }));
        }
        if (functionConfig.getTopicsPattern() != null && !functionConfig.getTopicsPattern().isEmpty()) {
            sourceSpecBuilder.putInputSpecs(functionConfig.getTopicsPattern(),
                    Function.ConsumerSpec.newBuilder()
                            .setIsRegexPattern(true)
                            .build());
        }
        if (functionConfig.getCustomSerdeInputs() != null) {
            functionConfig.getCustomSerdeInputs().forEach((topicName, serdeClassName) -> {
                sourceSpecBuilder.putInputSpecs(topicName,
                        Function.ConsumerSpec.newBuilder()
                                .setSerdeClassName(serdeClassName)
                                .setIsRegexPattern(false)
                                .build());
            });
        }
        if (functionConfig.getCustomSchemaInputs() != null) {
            functionConfig.getCustomSchemaInputs().forEach((topicName, schemaType) -> {
                sourceSpecBuilder.putInputSpecs(topicName,
                        Function.ConsumerSpec.newBuilder()
                                .setSchemaType(schemaType)
                                .setIsRegexPattern(false)
                                .build());
            });
        }
        if (functionConfig.getInputSpecs() != null) {
            functionConfig.getInputSpecs().forEach((topicName, consumerConf) -> {
                Function.ConsumerSpec.Builder bldr = Function.ConsumerSpec.newBuilder()
                        .setIsRegexPattern(consumerConf.isRegexPattern());
                if (!StringUtils.isBlank(consumerConf.getSchemaType())) {
                    bldr.setSchemaType(consumerConf.getSchemaType());
                } else if (!StringUtils.isBlank(consumerConf.getSerdeClassName())) {
                    bldr.setSerdeClassName(consumerConf.getSerdeClassName());
                }
                if (consumerConf.getReceiverQueueSize() != null) {
                    bldr.setReceiverQueueSize(Function.ConsumerSpec.ReceiverQueueSize.newBuilder()
                            .setValue(consumerConf.getReceiverQueueSize()).build());
                }
                sourceSpecBuilder.putInputSpecs(topicName, bldr.build());
            });
        }

        // Set subscription type based on ordering and EFFECTIVELY_ONCE semantics
        Function.SubscriptionType subType = ((functionConfig.getRetainOrdering() != null && functionConfig.getRetainOrdering())
                || FunctionConfig.ProcessingGuarantees.EFFECTIVELY_ONCE.equals(functionConfig.getProcessingGuarantees()))
                ? Function.SubscriptionType.FAILOVER
                : Function.SubscriptionType.SHARED;
        sourceSpecBuilder.setSubscriptionType(subType);

        if (isNotBlank(functionConfig.getSubName())) {
            sourceSpecBuilder.setSubscriptionName(functionConfig.getSubName());
        }

        if (typeArgs != null) {
            sourceSpecBuilder.setTypeClassName(typeArgs[0].getName());
        }
        if (functionConfig.getTimeoutMs() != null) {
            sourceSpecBuilder.setTimeoutMs(functionConfig.getTimeoutMs());
        }
        if (functionConfig.getCleanupSubscription() != null) {
            sourceSpecBuilder.setCleanupSubscription(functionConfig.getCleanupSubscription());
        } else {
            sourceSpecBuilder.setCleanupSubscription(true);
        }
        functionDetailsBuilder.setSource(sourceSpecBuilder);

        // Setup sink
        Function.SinkSpec.Builder sinkSpecBuilder = Function.SinkSpec.newBuilder();
        if (functionConfig.getOutput() != null) {
            sinkSpecBuilder.setTopic(functionConfig.getOutput());
        }
        if (!StringUtils.isBlank(functionConfig.getOutputSerdeClassName())) {
            sinkSpecBuilder.setSerDeClassName(functionConfig.getOutputSerdeClassName());
        }
        if (!StringUtils.isBlank(functionConfig.getOutputSchemaType())) {
            sinkSpecBuilder.setSchemaType(functionConfig.getOutputSchemaType());
        }

        if (typeArgs != null) {
            sinkSpecBuilder.setTypeClassName(typeArgs[1].getName());
        }
        functionDetailsBuilder.setSink(sinkSpecBuilder);

        if (functionConfig.getTenant() != null) {
            functionDetailsBuilder.setTenant(functionConfig.getTenant());
        }
        if (functionConfig.getNamespace() != null) {
            functionDetailsBuilder.setNamespace(functionConfig.getNamespace());
        }
        if (functionConfig.getName() != null) {
            functionDetailsBuilder.setName(functionConfig.getName());
        }
        if (functionConfig.getLogTopic() != null) {
            functionDetailsBuilder.setLogTopic(functionConfig.getLogTopic());
        }
        if (functionConfig.getRuntime() != null) {
            functionDetailsBuilder.setRuntime(FunctionCommon.convertRuntime(functionConfig.getRuntime()));
        }
        if (functionConfig.getProcessingGuarantees() != null) {
            functionDetailsBuilder.setProcessingGuarantees(
                    FunctionCommon.convertProcessingGuarantee(functionConfig.getProcessingGuarantees()));
        }

        if (functionConfig.getMaxMessageRetries() != null && functionConfig.getMaxMessageRetries() >= 0) {
            Function.RetryDetails.Builder retryBuilder = Function.RetryDetails.newBuilder();
            retryBuilder.setMaxMessageRetries(functionConfig.getMaxMessageRetries());
            if (isNotEmpty(functionConfig.getDeadLetterTopic())) {
                retryBuilder.setDeadLetterTopic(functionConfig.getDeadLetterTopic());
            }
            functionDetailsBuilder.setRetryDetails(retryBuilder);
        }

        Map<String, Object> configs = new HashMap<>();
        if (functionConfig.getUserConfig() != null) {
            configs.putAll(functionConfig.getUserConfig());
        }

        // windowing related
        WindowConfig windowConfig = functionConfig.getWindowConfig();
        if (windowConfig != null) {
            windowConfig.setActualWindowFunctionClassName(functionConfig.getClassName());
            configs.put(WindowConfig.WINDOW_CONFIG_KEY, windowConfig);
            // set class name to window function executor
            functionDetailsBuilder.setClassName("org.apache.pulsar.functions.windowing.WindowFunctionExecutor");

        } else {
            if (functionConfig.getClassName() != null) {
                functionDetailsBuilder.setClassName(functionConfig.getClassName());
            }
        }
        if (!configs.isEmpty()) {
            functionDetailsBuilder.setUserConfig(new Gson().toJson(configs));
        }

        if (functionConfig.getSecrets() != null && !functionConfig.getSecrets().isEmpty()) {
            functionDetailsBuilder.setSecretsMap(new Gson().toJson(functionConfig.getSecrets()));
        }

        if (functionConfig.getAutoAck() != null) {
            functionDetailsBuilder.setAutoAck(functionConfig.getAutoAck());
        } else {
            functionDetailsBuilder.setAutoAck(true);
        }
        if (functionConfig.getParallelism() != null) {
            functionDetailsBuilder.setParallelism(functionConfig.getParallelism());
        } else {
            functionDetailsBuilder.setParallelism(1);
        }

        // use default resources if resources not set
        Resources resources = Resources.mergeWithDefault(functionConfig.getResources());

        Function.Resources.Builder bldr = Function.Resources.newBuilder();
        bldr.setCpu(resources.getCpu());
        bldr.setRam(resources.getRam());
        bldr.setDisk(resources.getDisk());
        functionDetailsBuilder.setResources(bldr);

        if (!StringUtils.isEmpty(functionConfig.getRuntimeFlags())) {
            functionDetailsBuilder.setRuntimeFlags(functionConfig.getRuntimeFlags());
        }

        return functionDetailsBuilder.build();
    }

    public static FunctionConfig convertFromDetails(FunctionDetails functionDetails) {
        FunctionConfig functionConfig = new FunctionConfig();
        functionConfig.setTenant(functionDetails.getTenant());
        functionConfig.setNamespace(functionDetails.getNamespace());
        functionConfig.setName(functionDetails.getName());
        functionConfig.setParallelism(functionDetails.getParallelism());
        functionConfig.setProcessingGuarantees(FunctionCommon.convertProcessingGuarantee(functionDetails.getProcessingGuarantees()));
        Map<String, ConsumerConfig> consumerConfigMap = new HashMap<>();
        for (Map.Entry<String, Function.ConsumerSpec> input : functionDetails.getSource().getInputSpecsMap().entrySet()) {
            ConsumerConfig consumerConfig = new ConsumerConfig();
            if (!isEmpty(input.getValue().getSerdeClassName())) {
                consumerConfig.setSerdeClassName(input.getValue().getSerdeClassName());
            }
            if (!isEmpty(input.getValue().getSchemaType())) {
                consumerConfig.setSchemaType(input.getValue().getSchemaType());
            }
            if (input.getValue().hasReceiverQueueSize()) {
                consumerConfig.setReceiverQueueSize(input.getValue().getReceiverQueueSize().getValue());
            }
            consumerConfig.setRegexPattern(input.getValue().getIsRegexPattern());
            consumerConfigMap.put(input.getKey(), consumerConfig);
        }
        functionConfig.setInputSpecs(consumerConfigMap);
        if (!isEmpty(functionDetails.getSource().getSubscriptionName())) {
            functionConfig.setSubName(functionDetails.getSource().getSubscriptionName());
        }
        if (functionDetails.getSource().getSubscriptionType() == Function.SubscriptionType.FAILOVER) {
            functionConfig.setRetainOrdering(true);
            functionConfig.setProcessingGuarantees(FunctionConfig.ProcessingGuarantees.EFFECTIVELY_ONCE);
        } else {
            functionConfig.setRetainOrdering(false);
            functionConfig.setProcessingGuarantees(FunctionConfig.ProcessingGuarantees.ATLEAST_ONCE);
        }
        functionConfig.setCleanupSubscription(functionDetails.getSource().getCleanupSubscription());
        functionConfig.setAutoAck(functionDetails.getAutoAck());
        if (functionDetails.getSource().getTimeoutMs() != 0) {
            functionConfig.setTimeoutMs(functionDetails.getSource().getTimeoutMs());
        }
        if (!isEmpty(functionDetails.getSink().getTopic())) {
            functionConfig.setOutput(functionDetails.getSink().getTopic());
        }
        if (!isEmpty(functionDetails.getSink().getSerDeClassName())) {
            functionConfig.setOutputSerdeClassName(functionDetails.getSink().getSerDeClassName());
        }
        if (!isEmpty(functionDetails.getSink().getSchemaType())) {
            functionConfig.setOutputSchemaType(functionDetails.getSink().getSchemaType());
        }
        if (!isEmpty(functionDetails.getLogTopic())) {
            functionConfig.setLogTopic(functionDetails.getLogTopic());
        }
        functionConfig.setRuntime(FunctionCommon.convertRuntime(functionDetails.getRuntime()));
        functionConfig.setProcessingGuarantees(FunctionCommon.convertProcessingGuarantee(functionDetails.getProcessingGuarantees()));
        if (functionDetails.hasRetryDetails()) {
            functionConfig.setMaxMessageRetries(functionDetails.getRetryDetails().getMaxMessageRetries());
            if (!isEmpty(functionDetails.getRetryDetails().getDeadLetterTopic())) {
                functionConfig.setDeadLetterTopic(functionDetails.getRetryDetails().getDeadLetterTopic());
            }
        }
        Map<String, Object> userConfig;
        if (!isEmpty(functionDetails.getUserConfig())) {
            Type type = new TypeToken<Map<String, Object>>() {
            }.getType();
            userConfig = new Gson().fromJson(functionDetails.getUserConfig(), type);
        } else {
            userConfig = new HashMap<>();
        }
        if (userConfig.containsKey(WindowConfig.WINDOW_CONFIG_KEY)) {
            WindowConfig windowConfig = new Gson().fromJson(
                    (new Gson().toJson(userConfig.get(WindowConfig.WINDOW_CONFIG_KEY))),
                    WindowConfig.class);
            userConfig.remove(WindowConfig.WINDOW_CONFIG_KEY);
            functionConfig.setClassName(windowConfig.getActualWindowFunctionClassName());
            functionConfig.setWindowConfig(windowConfig);
        } else {
            functionConfig.setClassName(functionDetails.getClassName());
        }
        functionConfig.setUserConfig(userConfig);

        if (!isEmpty(functionDetails.getSecretsMap())) {
            Type type = new TypeToken<Map<String, Object>>() {
            }.getType();
            Map<String, Object> secretsMap = new Gson().fromJson(functionDetails.getSecretsMap(), type);
            functionConfig.setSecrets(secretsMap);
        }

        if (functionDetails.hasResources()) {
            Resources resources = new Resources();
            resources.setCpu(functionDetails.getResources().getCpu());
            resources.setRam(functionDetails.getResources().getRam());
            resources.setDisk(functionDetails.getResources().getDisk());
            functionConfig.setResources(resources);
        }

        if (!isEmpty(functionDetails.getRuntimeFlags())) {
            functionConfig.setRuntimeFlags(functionDetails.getRuntimeFlags());
        }

        return functionConfig;
    }

    public static void inferMissingArguments(FunctionConfig functionConfig) {
        if (StringUtils.isEmpty(functionConfig.getName())) {
            org.apache.pulsar.common.functions.Utils.inferMissingFunctionName(functionConfig);
        }
        if (StringUtils.isEmpty(functionConfig.getTenant())) {
            org.apache.pulsar.common.functions.Utils.inferMissingTenant(functionConfig);
        }
        if (StringUtils.isEmpty(functionConfig.getNamespace())) {
            org.apache.pulsar.common.functions.Utils.inferMissingNamespace(functionConfig);
        }

        if (functionConfig.getParallelism() == null) {
            functionConfig.setParallelism(1);
        }

        if (functionConfig.getJar() != null) {
            functionConfig.setRuntime(FunctionConfig.Runtime.JAVA);
        } else if (functionConfig.getPy() != null) {
            functionConfig.setRuntime(FunctionConfig.Runtime.PYTHON);
        } else if (functionConfig.getGo() != null) {
            functionConfig.setRuntime(FunctionConfig.Runtime.GO);
        }

        WindowConfig windowConfig = functionConfig.getWindowConfig();
        if (windowConfig != null) {
            WindowConfigUtils.inferMissingArguments(windowConfig);
            functionConfig.setAutoAck(false);
        }
    }

    private static void doJavaChecks(FunctionConfig functionConfig, ClassLoader clsLoader) {
        Class<?>[] typeArgs = FunctionCommon.getFunctionTypes(functionConfig, clsLoader);
        // inputs use default schema, so there is no check needed there

        // Check if the Input serialization/deserialization class exists in jar or already loaded and that it
        // implements SerDe class
        if (functionConfig.getCustomSerdeInputs() != null) {
            functionConfig.getCustomSerdeInputs().forEach((topicName, inputSerializer) -> {
                ValidatorUtils.validateSerde(inputSerializer, typeArgs[0], clsLoader, true);
            });
        }

        // Check if the Input serialization/deserialization class exists in jar or already loaded and that it
        // implements SerDe class
        if (functionConfig.getCustomSchemaInputs() != null) {
            functionConfig.getCustomSchemaInputs().forEach((topicName, schemaType) -> {
                ValidatorUtils.validateSchema(schemaType, typeArgs[0], clsLoader, true);
            });
        }

        // Check if the Input serialization/deserialization class exists in jar or already loaded and that it
        // implements Schema or SerDe classes

        if (functionConfig.getInputSpecs() != null) {
            functionConfig.getInputSpecs().forEach((topicName, conf) -> {
                // Need to make sure that one and only one of schema/serde is set
                if (!isEmpty(conf.getSchemaType()) && !isEmpty(conf.getSerdeClassName())) {
                    throw new IllegalArgumentException(
                            String.format("Only one of schemaType or serdeClassName should be set in inputSpec"));
                }
                if (!isEmpty(conf.getSerdeClassName())) {
                    ValidatorUtils.validateSerde(conf.getSerdeClassName(), typeArgs[0], clsLoader, true);
                }
                if (!isEmpty(conf.getSchemaType())) {
                    ValidatorUtils.validateSchema(conf.getSchemaType(), typeArgs[0], clsLoader, true);
                }
            });
        }

        if (Void.class.equals(typeArgs[1])) {
            return;
        }

        // One and only one of outputSchemaType and outputSerdeClassName should be set
        if (!isEmpty(functionConfig.getOutputSerdeClassName()) && !isEmpty(functionConfig.getOutputSchemaType())) {
            throw new IllegalArgumentException(
                    String.format("Only one of outputSchemaType or outputSerdeClassName should be set"));
        }

        if (!isEmpty(functionConfig.getOutputSchemaType())) {
            ValidatorUtils.validateSchema(functionConfig.getOutputSchemaType(), typeArgs[1], clsLoader, false);
        }

        if (!isEmpty(functionConfig.getOutputSerdeClassName())) {
            ValidatorUtils.validateSerde(functionConfig.getOutputSerdeClassName(), typeArgs[1], clsLoader, false);
        }

    }

    private static void doPythonChecks(FunctionConfig functionConfig) {
        if (functionConfig.getProcessingGuarantees() == FunctionConfig.ProcessingGuarantees.EFFECTIVELY_ONCE) {
            throw new RuntimeException("Effectively-once processing guarantees not yet supported in Python");
        }

        if (functionConfig.getWindowConfig() != null) {
            throw new IllegalArgumentException("There is currently no support windowing in python");
        }

        if (functionConfig.getMaxMessageRetries() != null && functionConfig.getMaxMessageRetries() >= 0) {
            throw new IllegalArgumentException("Message retries not yet supported in python");
        }
    }

    private static void doGolangChecks(FunctionConfig functionConfig) {
        if (functionConfig.getProcessingGuarantees() == FunctionConfig.ProcessingGuarantees.EFFECTIVELY_ONCE) {
            throw new RuntimeException("Effectively-once processing guarantees not yet supported in Go function");
        }

        if (functionConfig.getWindowConfig() != null) {
            throw new IllegalArgumentException("Windowing is not supported in Go function yet");
        }

        if (functionConfig.getMaxMessageRetries() != null && functionConfig.getMaxMessageRetries() >= 0) {
            throw new IllegalArgumentException("Message retries not yet supported in Go function");
        }
    }

    private static void verifyNoTopicClash(Collection<String> inputTopics, String outputTopic) throws IllegalArgumentException {
        if (inputTopics.contains(outputTopic)) {
            throw new IllegalArgumentException(
                    String.format("Output topic %s is also being used as an input topic (topics must be one or the other)",
                            outputTopic));
        }
    }

    private static void doCommonChecks(FunctionConfig functionConfig) {
        if (isEmpty(functionConfig.getTenant())) {
            throw new IllegalArgumentException("Function tenant cannot be null");
        }
        if (isEmpty(functionConfig.getNamespace())) {
            throw new IllegalArgumentException("Function namespace cannot be null");
        }
        if (isEmpty(functionConfig.getName())) {
            throw new IllegalArgumentException("Function name cannot be null");
        }
        // go doesn't need className
        if (functionConfig.getRuntime() == FunctionConfig.Runtime.PYTHON || functionConfig.getRuntime() == FunctionConfig.Runtime.JAVA){
            if (isEmpty(functionConfig.getClassName())) {
                throw new IllegalArgumentException("Function classname cannot be null");
            }
        }

        Collection<String> allInputTopics = collectAllInputTopics(functionConfig);
        if (allInputTopics.isEmpty()) {
            throw new IllegalArgumentException("No input topic(s) specified for the function");
        }
        for (String topic : allInputTopics) {
            if (!TopicName.isValid(topic)) {
                throw new IllegalArgumentException(String.format("Input topic %s is invalid", topic));
            }
        }

        if (!isEmpty(functionConfig.getOutput())) {
            if (!TopicName.isValid(functionConfig.getOutput())) {
                throw new IllegalArgumentException(String.format("Output topic %s is invalid", functionConfig.getOutput()));
            }
        }

        if (!isEmpty(functionConfig.getLogTopic())) {
            if (!TopicName.isValid(functionConfig.getLogTopic())) {
                throw new IllegalArgumentException(String.format("LogTopic topic %s is invalid", functionConfig.getLogTopic()));
            }
        }

        if (!isEmpty(functionConfig.getDeadLetterTopic())) {
            if (!TopicName.isValid(functionConfig.getDeadLetterTopic())) {
                throw new IllegalArgumentException(String.format("DeadLetter topic %s is invalid", functionConfig.getDeadLetterTopic()));
            }
        }

        if (functionConfig.getParallelism() != null && functionConfig.getParallelism() <= 0) {
            throw new IllegalArgumentException("Function parallelism must be a positive number");
        }
        // Ensure that topics aren't being used as both input and output
        verifyNoTopicClash(allInputTopics, functionConfig.getOutput());

        WindowConfig windowConfig = functionConfig.getWindowConfig();
        if (windowConfig != null) {
            // set auto ack to false since windowing framework is responsible
            // for acking and not the function framework
            if (functionConfig.getAutoAck() != null && functionConfig.getAutoAck()) {
                throw new IllegalArgumentException("Cannot enable auto ack when using windowing functionality");
            }
            WindowConfigUtils.validate(windowConfig);
        }

        if (functionConfig.getResources() != null) {
            ResourceConfigUtils.validate(functionConfig.getResources());
        }

        if (functionConfig.getTimeoutMs() != null && functionConfig.getTimeoutMs() <= 0) {
            throw new IllegalArgumentException("Function timeout must be a positive number");
        }

        if (functionConfig.getTimeoutMs() != null
                && functionConfig.getProcessingGuarantees() != null
                && functionConfig.getProcessingGuarantees() != FunctionConfig.ProcessingGuarantees.ATLEAST_ONCE) {
            throw new IllegalArgumentException("Message timeout can only be specified with processing guarantee is "
                    + FunctionConfig.ProcessingGuarantees.ATLEAST_ONCE.name());
        }

        if (functionConfig.getMaxMessageRetries() != null && functionConfig.getMaxMessageRetries() >= 0
                && functionConfig.getProcessingGuarantees() == FunctionConfig.ProcessingGuarantees.EFFECTIVELY_ONCE) {
            throw new IllegalArgumentException("MaxMessageRetries and Effectively once don't gel well");
        }
        if ((functionConfig.getMaxMessageRetries() == null || functionConfig.getMaxMessageRetries() < 0) && !org.apache.commons.lang3.StringUtils.isEmpty(functionConfig.getDeadLetterTopic())) {
            throw new IllegalArgumentException("Dead Letter Topic specified, however max retries is set to infinity");
        }

        if (!isEmpty(functionConfig.getJar()) && !org.apache.pulsar.common.functions.Utils.isFunctionPackageUrlSupported(functionConfig.getJar())
                && functionConfig.getJar().startsWith(BUILTIN)) {
            if (!new File(functionConfig.getJar()).exists()) {
                throw new IllegalArgumentException("The supplied jar file does not exist");
            }
        }
        if (!isEmpty(functionConfig.getPy()) && !org.apache.pulsar.common.functions.Utils.isFunctionPackageUrlSupported(functionConfig.getPy())
                && functionConfig.getPy().startsWith(BUILTIN)) {
            if (!new File(functionConfig.getPy()).exists()) {
                throw new IllegalArgumentException("The supplied python file does not exist");
            }
        }
        if (!isEmpty(functionConfig.getGo()) && !org.apache.pulsar.common.functions.Utils.isFunctionPackageUrlSupported(functionConfig.getGo())
                && functionConfig.getGo().startsWith(BUILTIN)) {
            if (!new File(functionConfig.getGo()).exists()) {
                throw new IllegalArgumentException("The supplied go file does not exist");
            }
        }

        if (functionConfig.getInputSpecs() != null) {
            functionConfig.getInputSpecs().forEach((topicName, conf) -> {
                // receiver queue size should be >= 0
                if (conf.getReceiverQueueSize() != null && conf.getReceiverQueueSize() < 0) {
                    throw new IllegalArgumentException(
                            String.format("Receiver queue size should be >= zero"));
                }
            });
        }
    }

    private static Collection<String> collectAllInputTopics(FunctionConfig functionConfig) {
        List<String> retval = new LinkedList<>();
        if (functionConfig.getInputs() != null) {
            retval.addAll(functionConfig.getInputs());
        }
        if (functionConfig.getTopicsPattern() != null) {
            retval.add(functionConfig.getTopicsPattern());
        }
        if (functionConfig.getCustomSerdeInputs() != null) {
            retval.addAll(functionConfig.getCustomSerdeInputs().keySet());
        }
        if (functionConfig.getCustomSchemaInputs() != null) {
            retval.addAll(functionConfig.getCustomSchemaInputs().keySet());
        }
        if (functionConfig.getInputSpecs() != null) {
            retval.addAll(functionConfig.getInputSpecs().keySet());
        }
        return retval;
    }

    public static ClassLoader validate(FunctionConfig functionConfig, File functionPackageFile,
                                       boolean doAdditionalJavaChecks) {
        doCommonChecks(functionConfig);
        if (functionConfig.getRuntime() == FunctionConfig.Runtime.JAVA) {
            if (doAdditionalJavaChecks) {
                ClassLoader classLoader = null;
                if (functionPackageFile != null) {
                    try {
                        classLoader = loadJar(functionPackageFile);
                    } catch (MalformedURLException e) {
                        throw new IllegalArgumentException("Corrupted Jar File", e);
                    }
                } else if (!isEmpty(functionConfig.getJar())) {
                    File jarFile = new File(functionConfig.getJar());
                    if (!jarFile.exists()) {
                        throw new IllegalArgumentException("Jar file does not exist");
                    }
                    try {
                        classLoader = loadJar(jarFile);
                    } catch (Exception e) {
                        throw new IllegalArgumentException("Corrupted Jar File", e);
                    }
                } else {
                    throw new IllegalArgumentException("Function Package is not provided");
                }
                doJavaChecks(functionConfig, classLoader);
                return classLoader;
            } else {
                return null;
            }
<<<<<<< HEAD
=======
            doJavaChecks(functionConfig, classLoader);
            return classLoader;
        } else if (functionConfig.getRuntime() == FunctionConfig.Runtime.GO) {
            doGolangChecks(functionConfig);
            return null;
>>>>>>> 08fcc215
        } else {
            doPythonChecks(functionConfig);
            return null;
        }
    }

    public static FunctionConfig validateUpdate(FunctionConfig existingConfig, FunctionConfig newConfig) {
        FunctionConfig mergedConfig = existingConfig.toBuilder().build();
        if (!existingConfig.getTenant().equals(newConfig.getTenant())) {
            throw new IllegalArgumentException("Tenants differ");
        }
        if (!existingConfig.getNamespace().equals(newConfig.getNamespace())) {
            throw new IllegalArgumentException("Namespaces differ");
        }
        if (!existingConfig.getName().equals(newConfig.getName())) {
            throw new IllegalArgumentException("Function Names differ");
        }
        if (!StringUtils.isEmpty(newConfig.getClassName())) {
            mergedConfig.setClassName(newConfig.getClassName());
        }

        if (newConfig.getInputSpecs() == null) {
            newConfig.setInputSpecs(new HashMap<>());
        }

        if (mergedConfig.getInputSpecs() == null) {
            mergedConfig.setInputSpecs(new HashMap<>());
        }

        if (newConfig.getInputs() != null) {
            newConfig.getInputs().forEach((topicName -> {
                newConfig.getInputSpecs().put(topicName,
                        ConsumerConfig.builder().isRegexPattern(false).build());
            }));
        }
        if (newConfig.getTopicsPattern() != null && !newConfig.getTopicsPattern().isEmpty()) {
            newConfig.getInputSpecs().put(newConfig.getTopicsPattern(),
                    ConsumerConfig.builder()
                            .isRegexPattern(true)
                            .build());
        }
        if (newConfig.getCustomSerdeInputs() != null) {
            newConfig.getCustomSerdeInputs().forEach((topicName, serdeClassName) -> {
                newConfig.getInputSpecs().put(topicName,
                        ConsumerConfig.builder()
                                .serdeClassName(serdeClassName)
                                .isRegexPattern(false)
                                .build());
            });
        }
        if (newConfig.getCustomSchemaInputs() != null) {
            newConfig.getCustomSchemaInputs().forEach((topicName, schemaClassname) -> {
                newConfig.getInputSpecs().put(topicName,
                        ConsumerConfig.builder()
                                .schemaType(schemaClassname)
                                .isRegexPattern(false)
                                .build());
            });
        }
        if (!newConfig.getInputSpecs().isEmpty()) {
            newConfig.getInputSpecs().forEach((topicName, consumerConfig) -> {
                if (!existingConfig.getInputSpecs().containsKey(topicName)) {
                    throw new IllegalArgumentException("Input Topics cannot be altered");
                }
                if (consumerConfig.isRegexPattern() != existingConfig.getInputSpecs().get(topicName).isRegexPattern()) {
                    throw new IllegalArgumentException("isRegexPattern for input topic " + topicName + " cannot be altered");
                }
                mergedConfig.getInputSpecs().put(topicName, consumerConfig);
            });
        }
        if (!StringUtils.isEmpty(newConfig.getOutputSchemaType()) && !newConfig.getOutputSchemaType().equals(existingConfig.getOutputSchemaType())) {
            throw new IllegalArgumentException("Output Serde mismatch");
        }
        if (!StringUtils.isEmpty(newConfig.getOutputSchemaType()) && !newConfig.getOutputSchemaType().equals(existingConfig.getOutputSchemaType())) {
            throw new IllegalArgumentException("Output Schema mismatch");
        }
        if (!StringUtils.isEmpty(newConfig.getLogTopic())) {
            mergedConfig.setLogTopic(newConfig.getLogTopic());
        }
        if (newConfig.getProcessingGuarantees() != null && !newConfig.getProcessingGuarantees().equals(existingConfig.getProcessingGuarantees())) {
            throw new IllegalArgumentException("Processing Guarantess cannot be altered");
        }
        if (newConfig.getRetainOrdering() != null && !newConfig.getRetainOrdering().equals(existingConfig.getRetainOrdering())) {
            throw new IllegalArgumentException("Retain Orderning cannot be altered");
        }
        if (!StringUtils.isEmpty(newConfig.getOutput())) {
            mergedConfig.setOutput(newConfig.getOutput());
        }
        if (newConfig.getUserConfig() != null) {
            mergedConfig.setUserConfig(newConfig.getUserConfig());
        }
        if (newConfig.getSecrets() != null) {
            mergedConfig.setSecrets(newConfig.getSecrets());
        }
        if (newConfig.getRuntime() != null && !newConfig.getRuntime().equals(existingConfig.getRuntime())) {
            throw new IllegalArgumentException("Runtime cannot be altered");
        }
        if (newConfig.getAutoAck() != null && !newConfig.getAutoAck().equals(existingConfig.getAutoAck())) {
            throw new IllegalArgumentException("AutoAck cannot be altered");
        }
        if (newConfig.getMaxMessageRetries() != null) {
            mergedConfig.setMaxMessageRetries(newConfig.getMaxMessageRetries());
        }
        if (!StringUtils.isEmpty(newConfig.getDeadLetterTopic())) {
            mergedConfig.setDeadLetterTopic(newConfig.getDeadLetterTopic());
        }
        if (!StringUtils.isEmpty(newConfig.getSubName()) && !newConfig.getSubName().equals(existingConfig.getSubName())) {
            throw new IllegalArgumentException("Subscription Name cannot be altered");
        }
        if (newConfig.getParallelism() != null) {
            mergedConfig.setParallelism(newConfig.getParallelism());
        }
        if (newConfig.getResources() != null) {
            mergedConfig.setResources(ResourceConfigUtils.merge(existingConfig.getResources(), newConfig.getResources()));
        }
        if (newConfig.getWindowConfig() != null) {
            mergedConfig.setWindowConfig(newConfig.getWindowConfig());
        }
        if (newConfig.getTimeoutMs() != null) {
            mergedConfig.setTimeoutMs(newConfig.getTimeoutMs());
        }
        if (newConfig.getCleanupSubscription() != null) {
            mergedConfig.setCleanupSubscription(newConfig.getCleanupSubscription());
        }
        return mergedConfig;
    }
}<|MERGE_RESOLUTION|>--- conflicted
+++ resolved
@@ -618,14 +618,9 @@
             } else {
                 return null;
             }
-<<<<<<< HEAD
-=======
-            doJavaChecks(functionConfig, classLoader);
-            return classLoader;
         } else if (functionConfig.getRuntime() == FunctionConfig.Runtime.GO) {
             doGolangChecks(functionConfig);
             return null;
->>>>>>> 08fcc215
         } else {
             doPythonChecks(functionConfig);
             return null;
