/**
 * Licensed to the Apache Software Foundation (ASF) under one
 * or more contributor license agreements.  See the NOTICE file
 * distributed with this work for additional information
 * regarding copyright ownership.  The ASF licenses this file
 * to you under the Apache License, Version 2.0 (the
 * "License"); you may not use this file except in compliance
 * with the License.  You may obtain a copy of the License at
 *
 *   http://www.apache.org/licenses/LICENSE-2.0
 *
 * Unless required by applicable law or agreed to in writing,
 * software distributed under the License is distributed on an
 * "AS IS" BASIS, WITHOUT WARRANTIES OR CONDITIONS OF ANY
 * KIND, either express or implied.  See the License for the
 * specific language governing permissions and limitations
 * under the License.
 */

package org.apache.pulsar.functions.utils;

import com.fasterxml.jackson.core.JsonProcessingException;
import com.fasterxml.jackson.databind.ObjectMapper;
import com.google.gson.Gson;
import com.google.gson.reflect.TypeToken;
import lombok.extern.slf4j.Slf4j;
import org.apache.commons.lang.StringUtils;
import org.apache.pulsar.client.api.SubscriptionInitialPosition;
import org.apache.pulsar.common.functions.*;
import org.apache.pulsar.common.naming.TopicName;
import org.apache.pulsar.common.util.ObjectMapperFactory;
import org.apache.pulsar.functions.proto.Function;
import org.apache.pulsar.functions.proto.Function.FunctionDetails;

import java.io.File;
import java.lang.reflect.Type;
import java.net.MalformedURLException;
import java.util.Collection;
import java.util.HashMap;
import java.util.LinkedList;
import java.util.List;
import java.util.Map;

import static org.apache.commons.lang.StringUtils.isBlank;
import static org.apache.commons.lang.StringUtils.isNotBlank;
import static org.apache.commons.lang.StringUtils.isNotEmpty;
import static org.apache.commons.lang3.StringUtils.isEmpty;
import static org.apache.pulsar.common.functions.Utils.BUILTIN;
import static org.apache.pulsar.common.util.ClassLoaderUtils.loadJar;

@Slf4j
public class FunctionConfigUtils {

	static final Integer MAX_PENDING_ASYNC_REQUESTS_DEFAULT = Integer.valueOf(1000);
	static final Boolean FORWARD_SOURCE_MESSAGE_PROPERTY_DEFAULT = Boolean.TRUE;

    private static final ObjectMapper OBJECT_MAPPER = ObjectMapperFactory.create();

    public static FunctionDetails convert(FunctionConfig functionConfig, ClassLoader classLoader)
            throws IllegalArgumentException {
        
        boolean isBuiltin = !org.apache.commons.lang3.StringUtils.isEmpty(functionConfig.getJar()) && functionConfig.getJar().startsWith(org.apache.pulsar.common.functions.Utils.BUILTIN);

        Class<?>[] typeArgs = null;
        if (functionConfig.getRuntime() == FunctionConfig.Runtime.JAVA) {
            if (classLoader != null) {
                try {
                    typeArgs = FunctionCommon.getFunctionTypes(functionConfig, classLoader);
                } catch (ClassNotFoundException | NoClassDefFoundError e) {
                    throw new IllegalArgumentException(
                            String.format("Function class %s must be in class path", functionConfig.getClassName()), e);
                }
            }
        }

        FunctionDetails.Builder functionDetailsBuilder = FunctionDetails.newBuilder();

        // Setup source
        Function.SourceSpec.Builder sourceSpecBuilder = Function.SourceSpec.newBuilder();
        if (functionConfig.getInputs() != null) {
            functionConfig.getInputs().forEach((topicName -> {
                sourceSpecBuilder.putInputSpecs(topicName,
                        Function.ConsumerSpec.newBuilder()
                                .setIsRegexPattern(false)
                                .build());
            }));
        }
        if (functionConfig.getTopicsPattern() != null && !functionConfig.getTopicsPattern().isEmpty()) {
            sourceSpecBuilder.putInputSpecs(functionConfig.getTopicsPattern(),
                    Function.ConsumerSpec.newBuilder()
                            .setIsRegexPattern(true)
                            .build());
        }
        if (functionConfig.getCustomSerdeInputs() != null) {
            functionConfig.getCustomSerdeInputs().forEach((topicName, serdeClassName) -> {
                sourceSpecBuilder.putInputSpecs(topicName,
                        Function.ConsumerSpec.newBuilder()
                                .setSerdeClassName(serdeClassName)
                                .setIsRegexPattern(false)
                                .build());
            });
        }
        if (functionConfig.getCustomSchemaInputs() != null) {
            functionConfig.getCustomSchemaInputs().forEach((topicName, conf) -> {
                try {
                    ConsumerConfig consumerConfig = OBJECT_MAPPER.readValue(conf, ConsumerConfig.class);
                    sourceSpecBuilder.putInputSpecs(topicName,
                            Function.ConsumerSpec.newBuilder()
                                    .setSchemaType(consumerConfig.getSchemaType())
                                    .putAllSchemaProperties(consumerConfig.getSchemaProperties())
                                    .putAllConsumerProperties(consumerConfig.getConsumerProperties())
                                    .setIsRegexPattern(false)
                                    .build());
                } catch (JsonProcessingException e) {
                    throw new IllegalArgumentException(String.format("Incorrect custom schema inputs ,Topic %s ", topicName));
                }
            });
        }
        if (functionConfig.getInputSpecs() != null) {
            functionConfig.getInputSpecs().forEach((topicName, consumerConf) -> {
                Function.ConsumerSpec.Builder bldr = Function.ConsumerSpec.newBuilder()
                        .setIsRegexPattern(consumerConf.isRegexPattern());
                if (isNotBlank(consumerConf.getSchemaType())) {
                    bldr.setSchemaType(consumerConf.getSchemaType());
                } else if (isNotBlank(consumerConf.getSerdeClassName())) {
                    bldr.setSerdeClassName(consumerConf.getSerdeClassName());
                }
                if (consumerConf.getReceiverQueueSize() != null) {
                    bldr.setReceiverQueueSize(Function.ConsumerSpec.ReceiverQueueSize.newBuilder()
                            .setValue(consumerConf.getReceiverQueueSize()).build());
                }
                if (consumerConf.getSchemaProperties() != null) {
                    bldr.putAllSchemaProperties(consumerConf.getSchemaProperties());
                }
                if (consumerConf.getCryptoConfig() != null) {
                    bldr.setCryptoSpec(CryptoUtils.convert(consumerConf.getCryptoConfig()));
                }
                bldr.putAllConsumerProperties(consumerConf.getConsumerProperties());
                sourceSpecBuilder.putInputSpecs(topicName, bldr.build());
            });
        }

        // Set subscription type
        Function.SubscriptionType subType;
        if ((functionConfig.getRetainOrdering() != null && functionConfig.getRetainOrdering())
                || FunctionConfig.ProcessingGuarantees.EFFECTIVELY_ONCE.equals(functionConfig.getProcessingGuarantees())) {
            subType = Function.SubscriptionType.FAILOVER;
        } else if (functionConfig.getRetainKeyOrdering() != null && functionConfig.getRetainKeyOrdering()) {
            subType = Function.SubscriptionType.KEY_SHARED;
        } else {
            subType = Function.SubscriptionType.SHARED;
        }
        sourceSpecBuilder.setSubscriptionType(subType);

        // Set subscription name
        if (isNotBlank(functionConfig.getSubName())) {
            sourceSpecBuilder.setSubscriptionName(functionConfig.getSubName());
        }

        // Set subscription position
        Function.SubscriptionPosition subPosition;
        if (functionConfig.getSubscriptionPosition() == SubscriptionInitialPosition.Earliest) {
            subPosition = Function.SubscriptionPosition.EARLIEST;
        } else {
            subPosition = Function.SubscriptionPosition.LATEST;
        }

        sourceSpecBuilder.setSubscriptionPosition(subPosition);

        if (typeArgs != null) {
            sourceSpecBuilder.setTypeClassName(typeArgs[0].getName());
        }
        if (functionConfig.getTimeoutMs() != null) {
            sourceSpecBuilder.setTimeoutMs(functionConfig.getTimeoutMs());
            // We use negative acks for fast tracking failures
            sourceSpecBuilder.setNegativeAckRedeliveryDelayMs(functionConfig.getTimeoutMs());
        }
        if (functionConfig.getCleanupSubscription() != null) {
            sourceSpecBuilder.setCleanupSubscription(functionConfig.getCleanupSubscription());
        } else {
            sourceSpecBuilder.setCleanupSubscription(true);
        }
        functionDetailsBuilder.setSource(sourceSpecBuilder);

        // Setup sink
        Function.SinkSpec.Builder sinkSpecBuilder = Function.SinkSpec.newBuilder();
        if (functionConfig.getOutput() != null) {
            sinkSpecBuilder.setTopic(functionConfig.getOutput());
        }
        if (!StringUtils.isBlank(functionConfig.getOutputSerdeClassName())) {
            sinkSpecBuilder.setSerDeClassName(functionConfig.getOutputSerdeClassName());
        }
        if (!StringUtils.isBlank(functionConfig.getOutputSchemaType())) {
            sinkSpecBuilder.setSchemaType(functionConfig.getOutputSchemaType());
        }
        if (functionConfig.getForwardSourceMessageProperty() == Boolean.TRUE) {
            sinkSpecBuilder.setForwardSourceMessageProperty(functionConfig.getForwardSourceMessageProperty());
        }
        if (functionConfig.getCustomSchemaOutputs() != null && functionConfig.getOutput() != null) {
            String conf = functionConfig.getCustomSchemaOutputs().get(functionConfig.getOutput());
            try {
                if (StringUtils.isNotEmpty(conf)) {
                    ConsumerConfig consumerConfig = OBJECT_MAPPER.readValue(conf, ConsumerConfig.class);
                    sinkSpecBuilder.putAllSchemaProperties(consumerConfig.getSchemaProperties());
                    sinkSpecBuilder.putAllConsumerProperties(consumerConfig.getConsumerProperties());
                }
            } catch (JsonProcessingException e) {
                throw new IllegalArgumentException(String.format("Incorrect custom schema outputs ,Topic %s ", functionConfig.getOutput()));
            }
        }
        if (typeArgs != null) {
            sinkSpecBuilder.setTypeClassName(typeArgs[1].getName());
        }
        if (functionConfig.getProducerConfig() != null) {
<<<<<<< HEAD
            sinkSpecBuilder.setProducerSpec(ProducerConfigUtils.convert(functionConfig.getProducerConfig()));
=======
            ProducerConfig producerConf = functionConfig.getProducerConfig();
            Function.ProducerSpec.Builder pbldr = Function.ProducerSpec.newBuilder();
            if (producerConf.getMaxPendingMessages() != null) {
                pbldr.setMaxPendingMessages(producerConf.getMaxPendingMessages());
            }
            if (producerConf.getMaxPendingMessagesAcrossPartitions() != null) {
                pbldr.setMaxPendingMessagesAcrossPartitions(producerConf.getMaxPendingMessagesAcrossPartitions());
            }
            if (producerConf.getUseThreadLocalProducers() != null) {
                pbldr.setUseThreadLocalProducers(producerConf.getUseThreadLocalProducers());
            }
            if (producerConf.getCryptoConfig() != null) {
                pbldr.setCryptoSpec(CryptoUtils.convert(producerConf.getCryptoConfig()));
            }
            if (producerConf.getBatchBuilder() != null) {
                pbldr.setBatchBuilder(producerConf.getBatchBuilder());
            }
            sinkSpecBuilder.setProducerSpec(pbldr.build());
>>>>>>> 8d3c0df3
        }
        functionDetailsBuilder.setSink(sinkSpecBuilder);

        if (functionConfig.getTenant() != null) {
            functionDetailsBuilder.setTenant(functionConfig.getTenant());
        }
        if (functionConfig.getNamespace() != null) {
            functionDetailsBuilder.setNamespace(functionConfig.getNamespace());
        }
        if (functionConfig.getName() != null) {
            functionDetailsBuilder.setName(functionConfig.getName());
        }
        if (functionConfig.getLogTopic() != null) {
            functionDetailsBuilder.setLogTopic(functionConfig.getLogTopic());
        }
        if (functionConfig.getRuntime() != null) {
            functionDetailsBuilder.setRuntime(FunctionCommon.convertRuntime(functionConfig.getRuntime()));
        }
        if (functionConfig.getProcessingGuarantees() != null) {
            functionDetailsBuilder.setProcessingGuarantees(
                    FunctionCommon.convertProcessingGuarantee(functionConfig.getProcessingGuarantees()));
        }
        if (functionConfig.getRetainKeyOrdering() != null) {
            functionDetailsBuilder.setRetainKeyOrdering(functionConfig.getRetainKeyOrdering());
        }
        if (functionConfig.getRetainOrdering() != null) {
            functionDetailsBuilder.setRetainOrdering(functionConfig.getRetainOrdering());
        }

        if (functionConfig.getMaxMessageRetries() != null && functionConfig.getMaxMessageRetries() >= 0) {
            Function.RetryDetails.Builder retryBuilder = Function.RetryDetails.newBuilder();
            retryBuilder.setMaxMessageRetries(functionConfig.getMaxMessageRetries());
            if (isNotEmpty(functionConfig.getDeadLetterTopic())) {
                retryBuilder.setDeadLetterTopic(functionConfig.getDeadLetterTopic());
            }
            functionDetailsBuilder.setRetryDetails(retryBuilder);
        }

        Map<String, Object> configs = new HashMap<>();
        if (functionConfig.getUserConfig() != null) {
            configs.putAll(functionConfig.getUserConfig());
        }

        // windowing related
        WindowConfig windowConfig = functionConfig.getWindowConfig();
        if (windowConfig != null) {
            windowConfig.setActualWindowFunctionClassName(functionConfig.getClassName());
            configs.put(WindowConfig.WINDOW_CONFIG_KEY, windowConfig);
            // set class name to window function executor
            functionDetailsBuilder.setClassName("org.apache.pulsar.functions.windowing.WindowFunctionExecutor");

        } else {
            if (functionConfig.getClassName() != null) {
                functionDetailsBuilder.setClassName(functionConfig.getClassName());
            }
        }
        if (!configs.isEmpty()) {
            functionDetailsBuilder.setUserConfig(new Gson().toJson(configs));
        }

        if (functionConfig.getSecrets() != null && !functionConfig.getSecrets().isEmpty()) {
            functionDetailsBuilder.setSecretsMap(new Gson().toJson(functionConfig.getSecrets()));
        }

        if (functionConfig.getExternalPulsars() != null && !functionConfig.getExternalPulsars().isEmpty()) {
            functionDetailsBuilder.setExternalPulsarsMap(new Gson().toJson(functionConfig.getExternalPulsars()));
        }

        if (functionConfig.getAutoAck() != null) {
            functionDetailsBuilder.setAutoAck(functionConfig.getAutoAck());
        } else {
            functionDetailsBuilder.setAutoAck(true);
        }
        if (functionConfig.getParallelism() != null) {
            functionDetailsBuilder.setParallelism(functionConfig.getParallelism());
        } else {
            functionDetailsBuilder.setParallelism(1);
        }

        // use default resources if resources not set
        Resources resources = Resources.mergeWithDefault(functionConfig.getResources());

        Function.Resources.Builder bldr = Function.Resources.newBuilder();
        bldr.setCpu(resources.getCpu());
        bldr.setRam(resources.getRam());
        bldr.setDisk(resources.getDisk());
        functionDetailsBuilder.setResources(bldr);

        if (!StringUtils.isEmpty(functionConfig.getRuntimeFlags())) {
            functionDetailsBuilder.setRuntimeFlags(functionConfig.getRuntimeFlags());
        }

        functionDetailsBuilder.setComponentType(FunctionDetails.ComponentType.FUNCTION);

        if (!StringUtils.isEmpty(functionConfig.getCustomRuntimeOptions())) {
            functionDetailsBuilder.setCustomRuntimeOptions(functionConfig.getCustomRuntimeOptions());
        }

        if (isBuiltin) {
            String builtin = functionConfig.getJar().replaceFirst("^builtin://", "");
            functionDetailsBuilder.setBuiltin(builtin);
        }

        return functionDetailsBuilder.build();
    }

    public static FunctionConfig convertFromDetails(FunctionDetails functionDetails) {
        FunctionConfig functionConfig = new FunctionConfig();
        functionConfig.setTenant(functionDetails.getTenant());
        functionConfig.setNamespace(functionDetails.getNamespace());
        functionConfig.setName(functionDetails.getName());
        functionConfig.setParallelism(functionDetails.getParallelism());
        functionConfig.setProcessingGuarantees(FunctionCommon.convertProcessingGuarantee(functionDetails.getProcessingGuarantees()));
        Map<String, ConsumerConfig> consumerConfigMap = new HashMap<>();
        for (Map.Entry<String, Function.ConsumerSpec> input : functionDetails.getSource().getInputSpecsMap().entrySet()) {
            ConsumerConfig consumerConfig = new ConsumerConfig();
            if (isNotEmpty(input.getValue().getSerdeClassName())) {
                consumerConfig.setSerdeClassName(input.getValue().getSerdeClassName());
            }
            if (isNotEmpty(input.getValue().getSchemaType())) {
                consumerConfig.setSchemaType(input.getValue().getSchemaType());
            }
            if (input.getValue().hasReceiverQueueSize()) {
                consumerConfig.setReceiverQueueSize(input.getValue().getReceiverQueueSize().getValue());
            }
            if (input.getValue().hasCryptoSpec()) {
                consumerConfig.setCryptoConfig(CryptoUtils.convertFromSpec(input.getValue().getCryptoSpec()));
            }
            consumerConfig.setRegexPattern(input.getValue().getIsRegexPattern());
            consumerConfig.setSchemaProperties(input.getValue().getSchemaPropertiesMap());
            consumerConfigMap.put(input.getKey(), consumerConfig);
        }
        functionConfig.setInputSpecs(consumerConfigMap);
        if (!isEmpty(functionDetails.getSource().getSubscriptionName())) {
            functionConfig.setSubName(functionDetails.getSource().getSubscriptionName());
        }
        functionConfig.setRetainOrdering(functionDetails.getRetainOrdering());
        functionConfig.setRetainKeyOrdering(functionDetails.getRetainKeyOrdering());

        functionConfig.setCleanupSubscription(functionDetails.getSource().getCleanupSubscription());
        functionConfig.setAutoAck(functionDetails.getAutoAck());
        if (functionDetails.getSource().getTimeoutMs() != 0) {
            functionConfig.setTimeoutMs(functionDetails.getSource().getTimeoutMs());
        }
        if (!isEmpty(functionDetails.getSink().getTopic())) {
            functionConfig.setOutput(functionDetails.getSink().getTopic());
        }
        if (!isEmpty(functionDetails.getSink().getSerDeClassName())) {
            functionConfig.setOutputSerdeClassName(functionDetails.getSink().getSerDeClassName());
        }
        if (!isEmpty(functionDetails.getSink().getSchemaType())) {
            functionConfig.setOutputSchemaType(functionDetails.getSink().getSchemaType());
        }
        if (functionDetails.getSink().getProducerSpec() != null) {
<<<<<<< HEAD
            functionConfig.setProducerConfig(ProducerConfigUtils.convertFromSpec(functionDetails.getSink().getProducerSpec()));
=======
            Function.ProducerSpec spec = functionDetails.getSink().getProducerSpec();
            ProducerConfig producerConfig = new ProducerConfig();
            if (spec.getMaxPendingMessages() != 0) {
                producerConfig.setMaxPendingMessages(spec.getMaxPendingMessages());
            }
            if (spec.getMaxPendingMessagesAcrossPartitions() != 0) {
                producerConfig.setMaxPendingMessagesAcrossPartitions(spec.getMaxPendingMessagesAcrossPartitions());
            }
            if (spec.hasCryptoSpec()) {
                producerConfig.setCryptoConfig(CryptoUtils.convertFromSpec(spec.getCryptoSpec()));
            }
            if (spec.getBatchBuilder() != null) {
                producerConfig.setBatchBuilder(spec.getBatchBuilder());
            }
            producerConfig.setUseThreadLocalProducers(spec.getUseThreadLocalProducers());
            functionConfig.setProducerConfig(producerConfig);
>>>>>>> 8d3c0df3
        }
        if (!isEmpty(functionDetails.getLogTopic())) {
            functionConfig.setLogTopic(functionDetails.getLogTopic());
        }
        if (functionDetails.getSink().getForwardSourceMessageProperty()) {
            functionConfig.setForwardSourceMessageProperty(functionDetails.getSink().getForwardSourceMessageProperty());
        }
        functionConfig.setRuntime(FunctionCommon.convertRuntime(functionDetails.getRuntime()));
        if (functionDetails.hasRetryDetails()) {
            functionConfig.setMaxMessageRetries(functionDetails.getRetryDetails().getMaxMessageRetries());
            if (!isEmpty(functionDetails.getRetryDetails().getDeadLetterTopic())) {
                functionConfig.setDeadLetterTopic(functionDetails.getRetryDetails().getDeadLetterTopic());
            }
        }
        Map<String, Object> userConfig;
        if (!isEmpty(functionDetails.getUserConfig())) {
            Type type = new TypeToken<Map<String, Object>>() {
            }.getType();
            userConfig = new Gson().fromJson(functionDetails.getUserConfig(), type);
        } else {
            userConfig = new HashMap<>();
        }
        if (userConfig.containsKey(WindowConfig.WINDOW_CONFIG_KEY)) {
            WindowConfig windowConfig = new Gson().fromJson(
                    (new Gson().toJson(userConfig.get(WindowConfig.WINDOW_CONFIG_KEY))),
                    WindowConfig.class);
            userConfig.remove(WindowConfig.WINDOW_CONFIG_KEY);
            functionConfig.setClassName(windowConfig.getActualWindowFunctionClassName());
            functionConfig.setWindowConfig(windowConfig);
        } else {
            functionConfig.setClassName(functionDetails.getClassName());
        }
        functionConfig.setUserConfig(userConfig);

        if (!isEmpty(functionDetails.getSecretsMap())) {
            Type type = new TypeToken<Map<String, Object>>() {
            }.getType();
            Map<String, Object> secretsMap = new Gson().fromJson(functionDetails.getSecretsMap(), type);
            functionConfig.setSecrets(secretsMap);
        }

        if (isNotEmpty(functionDetails.getExternalPulsarsMap())) {
            Type type = new TypeToken<Map<String, ExternalPulsarConfig>>() {
            }.getType();
            Map<String, ExternalPulsarConfig> externalPulsarsMap = new Gson().fromJson(functionDetails.getExternalPulsarsMap(), type);
            functionConfig.setExternalPulsars(externalPulsarsMap);
        }

        if (functionDetails.hasResources()) {
            Resources resources = new Resources();
            resources.setCpu(functionDetails.getResources().getCpu());
            resources.setRam(functionDetails.getResources().getRam());
            resources.setDisk(functionDetails.getResources().getDisk());
            functionConfig.setResources(resources);
        }

        if (!isEmpty(functionDetails.getRuntimeFlags())) {
            functionConfig.setRuntimeFlags(functionDetails.getRuntimeFlags());
        }

        if (!isEmpty(functionDetails.getCustomRuntimeOptions())) {
            functionConfig.setCustomRuntimeOptions(functionDetails.getCustomRuntimeOptions());
        }

        return functionConfig;
    }

    public static void inferMissingArguments(FunctionConfig functionConfig,
                                             boolean forwardSourceMessagePropertyEnabled) {
        if (StringUtils.isEmpty(functionConfig.getName())) {
            org.apache.pulsar.common.functions.Utils.inferMissingFunctionName(functionConfig);
        }
        if (StringUtils.isEmpty(functionConfig.getTenant())) {
            org.apache.pulsar.common.functions.Utils.inferMissingTenant(functionConfig);
        }
        if (StringUtils.isEmpty(functionConfig.getNamespace())) {
            org.apache.pulsar.common.functions.Utils.inferMissingNamespace(functionConfig);
        }

        if (functionConfig.getParallelism() == null) {
            functionConfig.setParallelism(1);
        }

        if (functionConfig.getMaxPendingAsyncRequests() == null) {
        	functionConfig.setMaxPendingAsyncRequests(MAX_PENDING_ASYNC_REQUESTS_DEFAULT);
        }

        if (forwardSourceMessagePropertyEnabled) {
            if (functionConfig.getForwardSourceMessageProperty() == null) {
                functionConfig.setForwardSourceMessageProperty(FORWARD_SOURCE_MESSAGE_PROPERTY_DEFAULT);
            }
        } else {
            // if worker disables forward source message property, we don't need to set the default value.
            functionConfig.setForwardSourceMessageProperty(null);
        }

        if (functionConfig.getJar() != null) {
            functionConfig.setRuntime(FunctionConfig.Runtime.JAVA);
        } else if (functionConfig.getPy() != null) {
            functionConfig.setRuntime(FunctionConfig.Runtime.PYTHON);
        } else if (functionConfig.getGo() != null) {
            functionConfig.setRuntime(FunctionConfig.Runtime.GO);
        }

        WindowConfig windowConfig = functionConfig.getWindowConfig();
        if (windowConfig != null) {
            WindowConfigUtils.inferMissingArguments(windowConfig);
            functionConfig.setAutoAck(false);
        }
    }

    private static void doJavaChecks(FunctionConfig functionConfig, ClassLoader clsLoader) {

        try {
            Class functionClass = clsLoader.loadClass(functionConfig.getClassName());

            if (!org.apache.pulsar.functions.api.Function.class.isAssignableFrom(functionClass)
                    && !java.util.function.Function.class.isAssignableFrom(functionClass)
                    && !org.apache.pulsar.functions.api.WindowFunction.class.isAssignableFrom(functionClass)) {
                throw new IllegalArgumentException(
                        String.format("Function class %s does not implement the correct interface",
                                functionClass.getName()));
            }
        } catch (ClassNotFoundException | NoClassDefFoundError e) {
            throw new IllegalArgumentException(
                    String.format("Function class %s must be in class path", functionConfig.getClassName()), e);
        }

        Class<?>[] typeArgs;
        try {
            typeArgs = FunctionCommon.getFunctionTypes(functionConfig, clsLoader);
        } catch (ClassNotFoundException | NoClassDefFoundError e) {
            throw new IllegalArgumentException(
                    String.format("Function class %s must be in class path", functionConfig.getClassName()), e);
        }
        // inputs use default schema, so there is no check needed there

        // Check if the Input serialization/deserialization class exists in jar or already loaded and that it
        // implements SerDe class
        if (functionConfig.getCustomSerdeInputs() != null) {
            functionConfig.getCustomSerdeInputs().forEach((topicName, inputSerializer) -> {
                ValidatorUtils.validateSerde(inputSerializer, typeArgs[0], clsLoader, true);
            });
        }

        // Check if the Input serialization/deserialization class exists in jar or already loaded and that it
        // implements SerDe class
        if (functionConfig.getCustomSchemaInputs() != null) {
            functionConfig.getCustomSchemaInputs().forEach((topicName, conf) -> {
                ConsumerConfig consumerConfig;
                try {
                    consumerConfig = OBJECT_MAPPER.readValue(conf, ConsumerConfig.class);
                } catch (JsonProcessingException e) {
                    throw new IllegalArgumentException(String.format("Topic %s has an incorrect schema Info", topicName));
                }
                ValidatorUtils.validateSchema(consumerConfig.getSchemaType(), typeArgs[0], clsLoader, true);

            });
        }

        // Check if the Input serialization/deserialization class exists in jar or already loaded and that it
        // implements Schema or SerDe classes

        if (functionConfig.getInputSpecs() != null) {
            functionConfig.getInputSpecs().forEach((topicName, conf) -> {
                // Need to make sure that one and only one of schema/serde is set
                if (!isEmpty(conf.getSchemaType()) && !isEmpty(conf.getSerdeClassName())) {
                    throw new IllegalArgumentException(
                        "Only one of schemaType or serdeClassName should be set in inputSpec");
                }
                if (!isEmpty(conf.getSerdeClassName())) {
                    ValidatorUtils.validateSerde(conf.getSerdeClassName(), typeArgs[0], clsLoader, true);
                }
                if (!isEmpty(conf.getSchemaType())) {
                    ValidatorUtils.validateSchema(conf.getSchemaType(), typeArgs[0], clsLoader, true);
                }
                if (conf.getCryptoConfig() != null) {
                    ValidatorUtils.validateCryptoKeyReader(conf.getCryptoConfig(), clsLoader, false);
                }
            });
        }

        if (Void.class.equals(typeArgs[1])) {
            return;
        }

        // One and only one of outputSchemaType and outputSerdeClassName should be set
        if (!isEmpty(functionConfig.getOutputSerdeClassName()) && !isEmpty(functionConfig.getOutputSchemaType())) {
            throw new IllegalArgumentException(
                "Only one of outputSchemaType or outputSerdeClassName should be set");
        }

        if (!isEmpty(functionConfig.getOutputSchemaType())) {
            ValidatorUtils.validateSchema(functionConfig.getOutputSchemaType(), typeArgs[1], clsLoader, false);
        }

        if (!isEmpty(functionConfig.getOutputSerdeClassName())) {
            ValidatorUtils.validateSerde(functionConfig.getOutputSerdeClassName(), typeArgs[1], clsLoader, false);
        }

        if (functionConfig.getProducerConfig() != null && functionConfig.getProducerConfig().getCryptoConfig() != null) {
            ValidatorUtils.validateCryptoKeyReader(functionConfig.getProducerConfig().getCryptoConfig(), clsLoader, true);
        }
    }

    private static void doPythonChecks(FunctionConfig functionConfig) {
        if (functionConfig.getProcessingGuarantees() == FunctionConfig.ProcessingGuarantees.EFFECTIVELY_ONCE) {
            throw new RuntimeException("Effectively-once processing guarantees not yet supported in Python");
        }

        if (functionConfig.getWindowConfig() != null) {
            throw new IllegalArgumentException("There is currently no support windowing in python");
        }

        if (functionConfig.getMaxMessageRetries() != null && functionConfig.getMaxMessageRetries() >= 0) {
            throw new IllegalArgumentException("Message retries not yet supported in python");
        }

        if (functionConfig.getRetainKeyOrdering() != null && functionConfig.getRetainKeyOrdering()) {
            throw new IllegalArgumentException("Retain Key Orderering not yet supported in python");
        }
    }

    private static void doGolangChecks(FunctionConfig functionConfig) {
        if (functionConfig.getProcessingGuarantees() == FunctionConfig.ProcessingGuarantees.EFFECTIVELY_ONCE) {
            throw new RuntimeException("Effectively-once processing guarantees not yet supported in Go function");
        }

        if (functionConfig.getWindowConfig() != null) {
            throw new IllegalArgumentException("Windowing is not supported in Go function yet");
        }

        if (functionConfig.getMaxMessageRetries() != null && functionConfig.getMaxMessageRetries() >= 0) {
            throw new IllegalArgumentException("Message retries not yet supported in Go function");
        }

        if (functionConfig.getRetainKeyOrdering() != null && functionConfig.getRetainKeyOrdering()) {
            throw new IllegalArgumentException("Retain Key Orderering not yet supported in Go function");
        }
    }

    private static void verifyNoTopicClash(Collection<String> inputTopics, String outputTopic) throws IllegalArgumentException {
        if (inputTopics.contains(outputTopic)) {
            throw new IllegalArgumentException(
                    String.format("Output topic %s is also being used as an input topic (topics must be one or the other)",
                            outputTopic));
        }
    }

    private static void doCommonChecks(FunctionConfig functionConfig) {
        if (isEmpty(functionConfig.getTenant())) {
            throw new IllegalArgumentException("Function tenant cannot be null");
        }
        if (isEmpty(functionConfig.getNamespace())) {
            throw new IllegalArgumentException("Function namespace cannot be null");
        }
        if (isEmpty(functionConfig.getName())) {
            throw new IllegalArgumentException("Function name cannot be null");
        }
        // go doesn't need className
        if (functionConfig.getRuntime() == FunctionConfig.Runtime.PYTHON || functionConfig.getRuntime() == FunctionConfig.Runtime.JAVA){
            if (isEmpty(functionConfig.getClassName())) {
                throw new IllegalArgumentException("Function classname cannot be null");
            }
        }

        Collection<String> allInputTopics = collectAllInputTopics(functionConfig);
        if (allInputTopics.isEmpty()) {
            throw new IllegalArgumentException("No input topic(s) specified for the function");
        }
        for (String topic : allInputTopics) {
            if (!TopicName.isValid(topic)) {
                throw new IllegalArgumentException(String.format("Input topic %s is invalid", topic));
            }
        }

        if (!isEmpty(functionConfig.getOutput())) {
            if (!TopicName.isValid(functionConfig.getOutput())) {
                throw new IllegalArgumentException(String.format("Output topic %s is invalid", functionConfig.getOutput()));
            }
        }

        if (!isEmpty(functionConfig.getLogTopic())) {
            if (!TopicName.isValid(functionConfig.getLogTopic())) {
                throw new IllegalArgumentException(String.format("LogTopic topic %s is invalid", functionConfig.getLogTopic()));
            }
        }

        if (!isEmpty(functionConfig.getDeadLetterTopic())) {
            if (!TopicName.isValid(functionConfig.getDeadLetterTopic())) {
                throw new IllegalArgumentException(String.format("DeadLetter topic %s is invalid", functionConfig.getDeadLetterTopic()));
            }
        }

        if (functionConfig.getParallelism() != null && functionConfig.getParallelism() <= 0) {
            throw new IllegalArgumentException("Function parallelism must be a positive number");
        }
        // Ensure that topics aren't being used as both input and output
        verifyNoTopicClash(allInputTopics, functionConfig.getOutput());

        WindowConfig windowConfig = functionConfig.getWindowConfig();
        if (windowConfig != null) {
            // set auto ack to false since windowing framework is responsible
            // for acking and not the function framework
            if (functionConfig.getAutoAck() != null && functionConfig.getAutoAck()) {
                throw new IllegalArgumentException("Cannot enable auto ack when using windowing functionality");
            }
            WindowConfigUtils.validate(windowConfig);
        }

        if (functionConfig.getResources() != null) {
            ResourceConfigUtils.validate(functionConfig.getResources());
        }

        if (functionConfig.getTimeoutMs() != null && functionConfig.getTimeoutMs() <= 0) {
            throw new IllegalArgumentException("Function timeout must be a positive number");
        }

        if (functionConfig.getTimeoutMs() != null
                && functionConfig.getProcessingGuarantees() != null
                && functionConfig.getProcessingGuarantees() != FunctionConfig.ProcessingGuarantees.ATLEAST_ONCE) {
            throw new IllegalArgumentException("Message timeout can only be specified with processing guarantee is "
                    + FunctionConfig.ProcessingGuarantees.ATLEAST_ONCE.name());
        }

        if (functionConfig.getMaxMessageRetries() != null && functionConfig.getMaxMessageRetries() >= 0
                && functionConfig.getProcessingGuarantees() == FunctionConfig.ProcessingGuarantees.EFFECTIVELY_ONCE) {
            throw new IllegalArgumentException("MaxMessageRetries and Effectively once don't gel well");
        }
        if ((functionConfig.getMaxMessageRetries() == null || functionConfig.getMaxMessageRetries() < 0) && !org.apache.commons.lang3.StringUtils.isEmpty(functionConfig.getDeadLetterTopic())) {
            throw new IllegalArgumentException("Dead Letter Topic specified, however max retries is set to infinity");
        }
        if (functionConfig.getRetainKeyOrdering() != null
                && functionConfig.getRetainKeyOrdering()
                && functionConfig.getProcessingGuarantees() != null
                && functionConfig.getProcessingGuarantees() == FunctionConfig.ProcessingGuarantees.EFFECTIVELY_ONCE) {
            throw new IllegalArgumentException("When effectively once processing guarantee is specified, retain Key ordering cannot be set");
        }
        if (functionConfig.getRetainKeyOrdering() != null && functionConfig.getRetainKeyOrdering()
                && functionConfig.getRetainOrdering() != null && functionConfig.getRetainOrdering()) {
            throw new IllegalArgumentException("Only one of retain ordering or retain key ordering can be set");
        }

        if (!isEmpty(functionConfig.getPy()) && !org.apache.pulsar.common.functions.Utils.isFunctionPackageUrlSupported(functionConfig.getPy())
                && functionConfig.getPy().startsWith(BUILTIN)) {
            if (!new File(functionConfig.getPy()).exists()) {
                throw new IllegalArgumentException("The supplied python file does not exist");
            }
        }
        if (!isEmpty(functionConfig.getGo()) && !org.apache.pulsar.common.functions.Utils.isFunctionPackageUrlSupported(functionConfig.getGo())
                && functionConfig.getGo().startsWith(BUILTIN)) {
            if (!new File(functionConfig.getGo()).exists()) {
                throw new IllegalArgumentException("The supplied go file does not exist");
            }
        }

        if (functionConfig.getInputSpecs() != null) {
            functionConfig.getInputSpecs().forEach((topicName, conf) -> {
                // receiver queue size should be >= 0
                if (conf.getReceiverQueueSize() != null && conf.getReceiverQueueSize() < 0) {
                    throw new IllegalArgumentException(
                        "Receiver queue size should be >= zero");
                }

                if (conf.getCryptoConfig() != null && isBlank(conf.getCryptoConfig().getCryptoKeyReaderClassName())) {
                    throw new IllegalArgumentException(
                            "CryptoKeyReader class name required");
                }
            });
        }

        if (functionConfig.getProducerConfig() != null && functionConfig.getProducerConfig().getCryptoConfig() != null) {
            if (isBlank(functionConfig.getProducerConfig().getCryptoConfig().getCryptoKeyReaderClassName())) {
                throw new IllegalArgumentException("CryptoKeyReader class name required");
            }

            if (functionConfig.getProducerConfig().getCryptoConfig().getEncryptionKeys() == null
                    || functionConfig.getProducerConfig().getCryptoConfig().getEncryptionKeys().length == 0) {
                throw new IllegalArgumentException("Must provide encryption key name for crypto key reader");
            }
        }
    }

    private static Collection<String> collectAllInputTopics(FunctionConfig functionConfig) {
        List<String> retval = new LinkedList<>();
        if (functionConfig.getInputs() != null) {
            retval.addAll(functionConfig.getInputs());
        }
        if (functionConfig.getTopicsPattern() != null) {
            retval.add(functionConfig.getTopicsPattern());
        }
        if (functionConfig.getCustomSerdeInputs() != null) {
            retval.addAll(functionConfig.getCustomSerdeInputs().keySet());
        }
        if (functionConfig.getCustomSchemaInputs() != null) {
            retval.addAll(functionConfig.getCustomSchemaInputs().keySet());
        }
        if (functionConfig.getInputSpecs() != null) {
            retval.addAll(functionConfig.getInputSpecs().keySet());
        }
        return retval;
    }

    public static ClassLoader validate(FunctionConfig functionConfig, File functionPackageFile) {
        doCommonChecks(functionConfig);
        if (functionConfig.getRuntime() == FunctionConfig.Runtime.JAVA) {
            ClassLoader classLoader = null;
            if (functionPackageFile != null) {
                try {
                    classLoader = loadJar(functionPackageFile);
                } catch (MalformedURLException e) {
                    throw new IllegalArgumentException("Corrupted Jar File", e);
                }
            } else if (!isEmpty(functionConfig.getJar())) {
                File jarFile = new File(functionConfig.getJar());
                if (!jarFile.exists()) {
                    throw new IllegalArgumentException("Jar file does not exist");
                }
                try {
                    classLoader = loadJar(jarFile);
                } catch (Exception e) {
                    throw new IllegalArgumentException("Corrupted Jar File", e);
                }
            } else {
                throw new IllegalArgumentException("Function Package is not provided");
            }

            doJavaChecks(functionConfig, classLoader);
            return classLoader;
        } else if (functionConfig.getRuntime() == FunctionConfig.Runtime.GO) {
            doGolangChecks(functionConfig);
            return null;
        } else if (functionConfig.getRuntime() == FunctionConfig.Runtime.PYTHON){
            doPythonChecks(functionConfig);
            return null;
        } else {
            throw new IllegalArgumentException("Function language runtime is either not set or cannot be determined");
        }
    }

    public static FunctionConfig validateUpdate(FunctionConfig existingConfig, FunctionConfig newConfig) {
        FunctionConfig mergedConfig = existingConfig.toBuilder().build();
        if (!existingConfig.getTenant().equals(newConfig.getTenant())) {
            throw new IllegalArgumentException("Tenants differ");
        }
        if (!existingConfig.getNamespace().equals(newConfig.getNamespace())) {
            throw new IllegalArgumentException("Namespaces differ");
        }
        if (!existingConfig.getName().equals(newConfig.getName())) {
            throw new IllegalArgumentException("Function Names differ");
        }
        if (!StringUtils.isEmpty(newConfig.getClassName())) {
            mergedConfig.setClassName(newConfig.getClassName());
        }

        if (!StringUtils.isEmpty(newConfig.getJar())) {
            mergedConfig.setJar(newConfig.getJar());
        }

        if (newConfig.getInputSpecs() == null) {
            newConfig.setInputSpecs(new HashMap<>());
        }

        if (mergedConfig.getInputSpecs() == null) {
            mergedConfig.setInputSpecs(new HashMap<>());
        }

        if (newConfig.getInputs() != null) {
            newConfig.getInputs().forEach((topicName -> {
                newConfig.getInputSpecs().put(topicName,
                        ConsumerConfig.builder().isRegexPattern(false).build());
            }));
        }
        if (newConfig.getTopicsPattern() != null && !newConfig.getTopicsPattern().isEmpty()) {
            newConfig.getInputSpecs().put(newConfig.getTopicsPattern(),
                    ConsumerConfig.builder()
                            .isRegexPattern(true)
                            .build());
        }
        if (newConfig.getCustomSerdeInputs() != null) {
            newConfig.getCustomSerdeInputs().forEach((topicName, serdeClassName) -> {
                newConfig.getInputSpecs().put(topicName,
                        ConsumerConfig.builder()
                                .serdeClassName(serdeClassName)
                                .isRegexPattern(false)
                                .build());
            });
        }
        if (newConfig.getCustomSchemaInputs() != null) {
            newConfig.getCustomSchemaInputs().forEach((topicName, schemaClassname) -> {
                newConfig.getInputSpecs().put(topicName,
                        ConsumerConfig.builder()
                                .schemaType(schemaClassname)
                                .isRegexPattern(false)
                                .build());
            });
        }
        if (!newConfig.getInputSpecs().isEmpty()) {
            newConfig.getInputSpecs().forEach((topicName, consumerConfig) -> {
                if (!existingConfig.getInputSpecs().containsKey(topicName)) {
                    throw new IllegalArgumentException("Input Topics cannot be altered");
                }
                if (consumerConfig.isRegexPattern() != existingConfig.getInputSpecs().get(topicName).isRegexPattern()) {
                    throw new IllegalArgumentException("isRegexPattern for input topic " + topicName + " cannot be altered");
                }
                mergedConfig.getInputSpecs().put(topicName, consumerConfig);
            });
        }
        if (!StringUtils.isEmpty(newConfig.getOutputSerdeClassName()) && !newConfig.getOutputSerdeClassName().equals(existingConfig.getOutputSerdeClassName())) {
            throw new IllegalArgumentException("Output Serde mismatch");
        }
        if (!StringUtils.isEmpty(newConfig.getOutputSchemaType()) && !newConfig.getOutputSchemaType().equals(existingConfig.getOutputSchemaType())) {
            throw new IllegalArgumentException("Output Schema mismatch");
        }
        if (!StringUtils.isEmpty(newConfig.getLogTopic())) {
            mergedConfig.setLogTopic(newConfig.getLogTopic());
        }
        if (newConfig.getProcessingGuarantees() != null && !newConfig.getProcessingGuarantees().equals(existingConfig.getProcessingGuarantees())) {
            throw new IllegalArgumentException("Processing Guarantees cannot be altered");
        }
        if (newConfig.getRetainOrdering() != null && !newConfig.getRetainOrdering().equals(existingConfig.getRetainOrdering())) {
            throw new IllegalArgumentException("Retain Ordering cannot be altered");
        }
        if (newConfig.getRetainKeyOrdering() != null && !newConfig.getRetainKeyOrdering().equals(existingConfig.getRetainKeyOrdering())) {
            throw new IllegalArgumentException("Retain Key Ordering cannot be altered");
        }
        if (!StringUtils.isEmpty(newConfig.getOutput())) {
            mergedConfig.setOutput(newConfig.getOutput());
        }
        if (newConfig.getUserConfig() != null) {
            mergedConfig.setUserConfig(newConfig.getUserConfig());
        }
        if (newConfig.getSecrets() != null) {
            mergedConfig.setSecrets(newConfig.getSecrets());
        }
        if (newConfig.getRuntime() != null && !newConfig.getRuntime().equals(existingConfig.getRuntime())) {
            throw new IllegalArgumentException("Runtime cannot be altered");
        }
        if (newConfig.getAutoAck() != null && !newConfig.getAutoAck().equals(existingConfig.getAutoAck())) {
            throw new IllegalArgumentException("AutoAck cannot be altered");
        }
        if (newConfig.getMaxMessageRetries() != null) {
            mergedConfig.setMaxMessageRetries(newConfig.getMaxMessageRetries());
        }
        if (!StringUtils.isEmpty(newConfig.getDeadLetterTopic())) {
            mergedConfig.setDeadLetterTopic(newConfig.getDeadLetterTopic());
        }
        if (!StringUtils.isEmpty(newConfig.getSubName()) && !newConfig.getSubName().equals(existingConfig.getSubName())) {
            throw new IllegalArgumentException("Subscription Name cannot be altered");
        }
        if (newConfig.getParallelism() != null) {
            mergedConfig.setParallelism(newConfig.getParallelism());
        }
        if (newConfig.getResources() != null) {
            mergedConfig.setResources(ResourceConfigUtils.merge(existingConfig.getResources(), newConfig.getResources()));
        }
        if (newConfig.getWindowConfig() != null) {
            mergedConfig.setWindowConfig(newConfig.getWindowConfig());
        }
        if (newConfig.getTimeoutMs() != null) {
            mergedConfig.setTimeoutMs(newConfig.getTimeoutMs());
        }
        if (newConfig.getCleanupSubscription() != null) {
            mergedConfig.setCleanupSubscription(newConfig.getCleanupSubscription());
        }
        if (!StringUtils.isEmpty(newConfig.getRuntimeFlags())) {
            mergedConfig.setRuntimeFlags(newConfig.getRuntimeFlags());
        }
        if (!StringUtils.isEmpty(newConfig.getCustomRuntimeOptions())) {
            mergedConfig.setCustomRuntimeOptions(newConfig.getCustomRuntimeOptions());
        }
        return mergedConfig;
    }
}<|MERGE_RESOLUTION|>--- conflicted
+++ resolved
@@ -212,28 +212,7 @@
             sinkSpecBuilder.setTypeClassName(typeArgs[1].getName());
         }
         if (functionConfig.getProducerConfig() != null) {
-<<<<<<< HEAD
             sinkSpecBuilder.setProducerSpec(ProducerConfigUtils.convert(functionConfig.getProducerConfig()));
-=======
-            ProducerConfig producerConf = functionConfig.getProducerConfig();
-            Function.ProducerSpec.Builder pbldr = Function.ProducerSpec.newBuilder();
-            if (producerConf.getMaxPendingMessages() != null) {
-                pbldr.setMaxPendingMessages(producerConf.getMaxPendingMessages());
-            }
-            if (producerConf.getMaxPendingMessagesAcrossPartitions() != null) {
-                pbldr.setMaxPendingMessagesAcrossPartitions(producerConf.getMaxPendingMessagesAcrossPartitions());
-            }
-            if (producerConf.getUseThreadLocalProducers() != null) {
-                pbldr.setUseThreadLocalProducers(producerConf.getUseThreadLocalProducers());
-            }
-            if (producerConf.getCryptoConfig() != null) {
-                pbldr.setCryptoSpec(CryptoUtils.convert(producerConf.getCryptoConfig()));
-            }
-            if (producerConf.getBatchBuilder() != null) {
-                pbldr.setBatchBuilder(producerConf.getBatchBuilder());
-            }
-            sinkSpecBuilder.setProducerSpec(pbldr.build());
->>>>>>> 8d3c0df3
         }
         functionDetailsBuilder.setSink(sinkSpecBuilder);
 
@@ -388,26 +367,7 @@
             functionConfig.setOutputSchemaType(functionDetails.getSink().getSchemaType());
         }
         if (functionDetails.getSink().getProducerSpec() != null) {
-<<<<<<< HEAD
             functionConfig.setProducerConfig(ProducerConfigUtils.convertFromSpec(functionDetails.getSink().getProducerSpec()));
-=======
-            Function.ProducerSpec spec = functionDetails.getSink().getProducerSpec();
-            ProducerConfig producerConfig = new ProducerConfig();
-            if (spec.getMaxPendingMessages() != 0) {
-                producerConfig.setMaxPendingMessages(spec.getMaxPendingMessages());
-            }
-            if (spec.getMaxPendingMessagesAcrossPartitions() != 0) {
-                producerConfig.setMaxPendingMessagesAcrossPartitions(spec.getMaxPendingMessagesAcrossPartitions());
-            }
-            if (spec.hasCryptoSpec()) {
-                producerConfig.setCryptoConfig(CryptoUtils.convertFromSpec(spec.getCryptoSpec()));
-            }
-            if (spec.getBatchBuilder() != null) {
-                producerConfig.setBatchBuilder(spec.getBatchBuilder());
-            }
-            producerConfig.setUseThreadLocalProducers(spec.getUseThreadLocalProducers());
-            functionConfig.setProducerConfig(producerConfig);
->>>>>>> 8d3c0df3
         }
         if (!isEmpty(functionDetails.getLogTopic())) {
             functionConfig.setLogTopic(functionDetails.getLogTopic());
