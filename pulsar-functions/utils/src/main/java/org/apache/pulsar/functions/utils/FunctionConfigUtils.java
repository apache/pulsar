/**
 * Licensed to the Apache Software Foundation (ASF) under one
 * or more contributor license agreements.  See the NOTICE file
 * distributed with this work for additional information
 * regarding copyright ownership.  The ASF licenses this file
 * to you under the Apache License, Version 2.0 (the
 * "License"); you may not use this file except in compliance
 * with the License.  You may obtain a copy of the License at
 *
 *   http://www.apache.org/licenses/LICENSE-2.0
 *
 * Unless required by applicable law or agreed to in writing,
 * software distributed under the License is distributed on an
 * "AS IS" BASIS, WITHOUT WARRANTIES OR CONDITIONS OF ANY
 * KIND, either express or implied.  See the License for the
 * specific language governing permissions and limitations
 * under the License.
 */

package org.apache.pulsar.functions.utils;

import com.fasterxml.jackson.core.JsonProcessingException;
import com.fasterxml.jackson.databind.ObjectMapper;
import com.google.gson.Gson;
import com.google.gson.reflect.TypeToken;
import lombok.extern.slf4j.Slf4j;
import org.apache.commons.lang.StringUtils;
import org.apache.pulsar.common.functions.ConsumerConfig;
import org.apache.pulsar.common.functions.FunctionConfig;
import org.apache.pulsar.common.functions.Resources;
import org.apache.pulsar.common.functions.WindowConfig;
import org.apache.pulsar.common.naming.TopicName;
import org.apache.pulsar.common.util.ObjectMapperFactory;
import org.apache.pulsar.functions.proto.Function;
import org.apache.pulsar.functions.proto.Function.FunctionDetails;

import java.io.File;
import java.lang.reflect.Type;
import java.net.MalformedURLException;
import java.util.Collection;
import java.util.HashMap;
import java.util.LinkedList;
import java.util.List;
import java.util.Map;

import static org.apache.commons.lang.StringUtils.isNotBlank;
import static org.apache.commons.lang.StringUtils.isNotEmpty;
import static org.apache.commons.lang3.StringUtils.isEmpty;
import static org.apache.pulsar.common.functions.Utils.BUILTIN;
import static org.apache.pulsar.functions.utils.FunctionCommon.loadJar;

@Slf4j
public class FunctionConfigUtils {
<<<<<<< HEAD
    private static final ObjectMapper OBJECT_MAPPER = ObjectMapperFactory.create();

=======
	
	static final Integer MAX_PENDING_ASYNC_REQUESTS_DEFAULT = Integer.valueOf(1000);
	static final Boolean FORWARD_SOURCE_MESSAGE_PROPERTY_DEFAULT = Boolean.TRUE;
	
>>>>>>> cc15ad58
    public static FunctionDetails convert(FunctionConfig functionConfig, ClassLoader classLoader)
            throws IllegalArgumentException {

        Class<?>[] typeArgs = null;
        if (functionConfig.getRuntime() == FunctionConfig.Runtime.JAVA) {
            if (classLoader != null) {
                try {
                    typeArgs = FunctionCommon.getFunctionTypes(functionConfig, classLoader);
                } catch (ClassNotFoundException | NoClassDefFoundError e) {
                    throw new IllegalArgumentException(
                            String.format("Function class %s must be in class path", functionConfig.getClassName()), e);
                }
            }
        }

        FunctionDetails.Builder functionDetailsBuilder = FunctionDetails.newBuilder();

        // Setup source
        Function.SourceSpec.Builder sourceSpecBuilder = Function.SourceSpec.newBuilder();
        if (functionConfig.getInputs() != null) {
            functionConfig.getInputs().forEach((topicName -> {
                sourceSpecBuilder.putInputSpecs(topicName,
                        Function.ConsumerSpec.newBuilder()
                                .setIsRegexPattern(false)
                                .build());
            }));
        }
        if (functionConfig.getTopicsPattern() != null && !functionConfig.getTopicsPattern().isEmpty()) {
            sourceSpecBuilder.putInputSpecs(functionConfig.getTopicsPattern(),
                    Function.ConsumerSpec.newBuilder()
                            .setIsRegexPattern(true)
                            .build());
        }
        if (functionConfig.getCustomSerdeInputs() != null) {
            functionConfig.getCustomSerdeInputs().forEach((topicName, serdeClassName) -> {
                sourceSpecBuilder.putInputSpecs(topicName,
                        Function.ConsumerSpec.newBuilder()
                                .setSerdeClassName(serdeClassName)
                                .setIsRegexPattern(false)
                                .build());
            });
        }
        if (functionConfig.getCustomSchemaInputs() != null) {
            functionConfig.getCustomSchemaInputs().forEach((topicName, conf) -> {
                try {
                    ConsumerConfig consumerConfig = OBJECT_MAPPER.readValue(conf, ConsumerConfig.class);
                    sourceSpecBuilder.putInputSpecs(topicName,
                            Function.ConsumerSpec.newBuilder()
                                    .setSchemaType(consumerConfig.getSchemaType())
                                    .putAllSchemaProperties(consumerConfig.getDefaultSchemaProperties())
                                    .setIsRegexPattern(false)
                                    .build());
                } catch (JsonProcessingException e) {
                    throw new IllegalArgumentException(String.format("Incorrect custom schema inputs ,Topic %s ", topicName));
                }
            });
        }
        if (functionConfig.getInputSpecs() != null) {
            functionConfig.getInputSpecs().forEach((topicName, consumerConf) -> {
                Function.ConsumerSpec.Builder bldr = Function.ConsumerSpec.newBuilder()
                        .setIsRegexPattern(consumerConf.isRegexPattern());
                if (!StringUtils.isBlank(consumerConf.getSchemaType())) {
                    bldr.setSchemaType(consumerConf.getSchemaType());
                } else if (!StringUtils.isBlank(consumerConf.getSerdeClassName())) {
                    bldr.setSerdeClassName(consumerConf.getSerdeClassName());
                }
                if (consumerConf.getReceiverQueueSize() != null) {
                    bldr.setReceiverQueueSize(Function.ConsumerSpec.ReceiverQueueSize.newBuilder()
                            .setValue(consumerConf.getReceiverQueueSize()).build());
                }
                sourceSpecBuilder.putInputSpecs(topicName, bldr.build());
            });
        }

        // Set subscription type based on ordering and EFFECTIVELY_ONCE semantics
        Function.SubscriptionType subType = ((functionConfig.getRetainOrdering() != null && functionConfig.getRetainOrdering())
                || FunctionConfig.ProcessingGuarantees.EFFECTIVELY_ONCE.equals(functionConfig.getProcessingGuarantees()))
                ? Function.SubscriptionType.FAILOVER
                : Function.SubscriptionType.SHARED;
        sourceSpecBuilder.setSubscriptionType(subType);

        if (isNotBlank(functionConfig.getSubName())) {
            sourceSpecBuilder.setSubscriptionName(functionConfig.getSubName());
        }

        if (typeArgs != null) {
            sourceSpecBuilder.setTypeClassName(typeArgs[0].getName());
        }
        if (functionConfig.getTimeoutMs() != null) {
            sourceSpecBuilder.setTimeoutMs(functionConfig.getTimeoutMs());
        }
        if (functionConfig.getCleanupSubscription() != null) {
            sourceSpecBuilder.setCleanupSubscription(functionConfig.getCleanupSubscription());
        } else {
            sourceSpecBuilder.setCleanupSubscription(true);
        }
        functionDetailsBuilder.setSource(sourceSpecBuilder);

        // Setup sink
        Function.SinkSpec.Builder sinkSpecBuilder = Function.SinkSpec.newBuilder();
        if (functionConfig.getOutput() != null) {
            sinkSpecBuilder.setTopic(functionConfig.getOutput());
        }
        if (!StringUtils.isBlank(functionConfig.getOutputSerdeClassName())) {
            sinkSpecBuilder.setSerDeClassName(functionConfig.getOutputSerdeClassName());
        }
        if (!StringUtils.isBlank(functionConfig.getOutputSchemaType())) {
            sinkSpecBuilder.setSchemaType(functionConfig.getOutputSchemaType());
        }
        if (functionConfig.getForwardSourceMessageProperty() != null) {
            sinkSpecBuilder.setForwardSourceMessageProperty(functionConfig.getForwardSourceMessageProperty());
        }
        sinkSpecBuilder.putAllSchemaProperties(new HashMap<>());
        if (functionConfig.getCustomSchemaOutputs() != null && functionConfig.getOutput() != null) {
            String conf = functionConfig.getCustomSchemaOutputs().get(functionConfig.getOutput());
            try {
                if (StringUtils.isNotEmpty(conf)) {
                    ConsumerConfig consumerConfig = OBJECT_MAPPER.readValue(conf, ConsumerConfig.class);
                    sinkSpecBuilder.putAllSchemaProperties(consumerConfig.getDefaultSchemaProperties());
                }
            } catch (JsonProcessingException e) {
                throw new IllegalArgumentException(String.format("Incorrect custom schema outputs ,Topic %s ", functionConfig.getOutput()));
            }
        }
        if (typeArgs != null) {
            sinkSpecBuilder.setTypeClassName(typeArgs[1].getName());
        }

        functionDetailsBuilder.setSink(sinkSpecBuilder);

        if (functionConfig.getTenant() != null) {
            functionDetailsBuilder.setTenant(functionConfig.getTenant());
        }
        if (functionConfig.getNamespace() != null) {
            functionDetailsBuilder.setNamespace(functionConfig.getNamespace());
        }
        if (functionConfig.getName() != null) {
            functionDetailsBuilder.setName(functionConfig.getName());
        }
        if (functionConfig.getLogTopic() != null) {
            functionDetailsBuilder.setLogTopic(functionConfig.getLogTopic());
        }
        if (functionConfig.getRuntime() != null) {
            functionDetailsBuilder.setRuntime(FunctionCommon.convertRuntime(functionConfig.getRuntime()));
        }
        if (functionConfig.getProcessingGuarantees() != null) {
            functionDetailsBuilder.setProcessingGuarantees(
                    FunctionCommon.convertProcessingGuarantee(functionConfig.getProcessingGuarantees()));
        }

        if (functionConfig.getMaxMessageRetries() != null && functionConfig.getMaxMessageRetries() >= 0) {
            Function.RetryDetails.Builder retryBuilder = Function.RetryDetails.newBuilder();
            retryBuilder.setMaxMessageRetries(functionConfig.getMaxMessageRetries());
            if (isNotEmpty(functionConfig.getDeadLetterTopic())) {
                retryBuilder.setDeadLetterTopic(functionConfig.getDeadLetterTopic());
            }
            functionDetailsBuilder.setRetryDetails(retryBuilder);
        }

        Map<String, Object> configs = new HashMap<>();
        if (functionConfig.getUserConfig() != null) {
            configs.putAll(functionConfig.getUserConfig());
        }

        // windowing related
        WindowConfig windowConfig = functionConfig.getWindowConfig();
        if (windowConfig != null) {
            windowConfig.setActualWindowFunctionClassName(functionConfig.getClassName());
            configs.put(WindowConfig.WINDOW_CONFIG_KEY, windowConfig);
            // set class name to window function executor
            functionDetailsBuilder.setClassName("org.apache.pulsar.functions.windowing.WindowFunctionExecutor");

        } else {
            if (functionConfig.getClassName() != null) {
                functionDetailsBuilder.setClassName(functionConfig.getClassName());
            }
        }
        if (!configs.isEmpty()) {
            functionDetailsBuilder.setUserConfig(new Gson().toJson(configs));
        }

        if (functionConfig.getSecrets() != null && !functionConfig.getSecrets().isEmpty()) {
            functionDetailsBuilder.setSecretsMap(new Gson().toJson(functionConfig.getSecrets()));
        }

        if (functionConfig.getAutoAck() != null) {
            functionDetailsBuilder.setAutoAck(functionConfig.getAutoAck());
        } else {
            functionDetailsBuilder.setAutoAck(true);
        }
        if (functionConfig.getParallelism() != null) {
            functionDetailsBuilder.setParallelism(functionConfig.getParallelism());
        } else {
            functionDetailsBuilder.setParallelism(1);
        }

        // use default resources if resources not set
        Resources resources = Resources.mergeWithDefault(functionConfig.getResources());

        Function.Resources.Builder bldr = Function.Resources.newBuilder();
        bldr.setCpu(resources.getCpu());
        bldr.setRam(resources.getRam());
        bldr.setDisk(resources.getDisk());
        functionDetailsBuilder.setResources(bldr);

        if (!StringUtils.isEmpty(functionConfig.getRuntimeFlags())) {
            functionDetailsBuilder.setRuntimeFlags(functionConfig.getRuntimeFlags());
        }

        functionDetailsBuilder.setComponentType(FunctionDetails.ComponentType.FUNCTION);

        if (!StringUtils.isEmpty(functionConfig.getCustomRuntimeOptions())) {
            functionDetailsBuilder.setCustomRuntimeOptions(functionConfig.getCustomRuntimeOptions());
        }

        return functionDetailsBuilder.build();
    }

    public static FunctionConfig convertFromDetails(FunctionDetails functionDetails) {
        FunctionConfig functionConfig = new FunctionConfig();
        functionConfig.setTenant(functionDetails.getTenant());
        functionConfig.setNamespace(functionDetails.getNamespace());
        functionConfig.setName(functionDetails.getName());
        functionConfig.setParallelism(functionDetails.getParallelism());
        functionConfig.setProcessingGuarantees(FunctionCommon.convertProcessingGuarantee(functionDetails.getProcessingGuarantees()));
        Map<String, ConsumerConfig> consumerConfigMap = new HashMap<>();
        for (Map.Entry<String, Function.ConsumerSpec> input : functionDetails.getSource().getInputSpecsMap().entrySet()) {
            ConsumerConfig consumerConfig = new ConsumerConfig();
            if (!isEmpty(input.getValue().getSerdeClassName())) {
                consumerConfig.setSerdeClassName(input.getValue().getSerdeClassName());
            }
            if (!isEmpty(input.getValue().getSchemaType())) {
                consumerConfig.setSchemaType(input.getValue().getSchemaType());
            }
            if (input.getValue().hasReceiverQueueSize()) {
                consumerConfig.setReceiverQueueSize(input.getValue().getReceiverQueueSize().getValue());
            }
            consumerConfig.setRegexPattern(input.getValue().getIsRegexPattern());
            consumerConfig.setSchemaProperties(input.getValue().getSchemaPropertiesMap());
            consumerConfigMap.put(input.getKey(), consumerConfig);
        }
        functionConfig.setInputSpecs(consumerConfigMap);
        if (!isEmpty(functionDetails.getSource().getSubscriptionName())) {
            functionConfig.setSubName(functionDetails.getSource().getSubscriptionName());
        }
        if (functionDetails.getSource().getSubscriptionType() == Function.SubscriptionType.FAILOVER) {
            functionConfig.setRetainOrdering(true);
            functionConfig.setProcessingGuarantees(FunctionConfig.ProcessingGuarantees.EFFECTIVELY_ONCE);
        } else {
            functionConfig.setRetainOrdering(false);
            functionConfig.setProcessingGuarantees(FunctionConfig.ProcessingGuarantees.ATLEAST_ONCE);
        }
        functionConfig.setCleanupSubscription(functionDetails.getSource().getCleanupSubscription());
        functionConfig.setAutoAck(functionDetails.getAutoAck());
        if (functionDetails.getSource().getTimeoutMs() != 0) {
            functionConfig.setTimeoutMs(functionDetails.getSource().getTimeoutMs());
        }
        if (!isEmpty(functionDetails.getSink().getTopic())) {
            functionConfig.setOutput(functionDetails.getSink().getTopic());
        }
        if (!isEmpty(functionDetails.getSink().getSerDeClassName())) {
            functionConfig.setOutputSerdeClassName(functionDetails.getSink().getSerDeClassName());
        }
        if (!isEmpty(functionDetails.getSink().getSchemaType())) {
            functionConfig.setOutputSchemaType(functionDetails.getSink().getSchemaType());
        }
        if (!isEmpty(functionDetails.getLogTopic())) {
            functionConfig.setLogTopic(functionDetails.getLogTopic());
        }
        functionConfig.setForwardSourceMessageProperty(functionDetails.getSink().getForwardSourceMessageProperty());
        functionConfig.setRuntime(FunctionCommon.convertRuntime(functionDetails.getRuntime()));
        functionConfig.setProcessingGuarantees(FunctionCommon.convertProcessingGuarantee(functionDetails.getProcessingGuarantees()));
        if (functionDetails.hasRetryDetails()) {
            functionConfig.setMaxMessageRetries(functionDetails.getRetryDetails().getMaxMessageRetries());
            if (!isEmpty(functionDetails.getRetryDetails().getDeadLetterTopic())) {
                functionConfig.setDeadLetterTopic(functionDetails.getRetryDetails().getDeadLetterTopic());
            }
        }
        Map<String, Object> userConfig;
        if (!isEmpty(functionDetails.getUserConfig())) {
            Type type = new TypeToken<Map<String, Object>>() {
            }.getType();
            userConfig = new Gson().fromJson(functionDetails.getUserConfig(), type);
        } else {
            userConfig = new HashMap<>();
        }
        if (userConfig.containsKey(WindowConfig.WINDOW_CONFIG_KEY)) {
            WindowConfig windowConfig = new Gson().fromJson(
                    (new Gson().toJson(userConfig.get(WindowConfig.WINDOW_CONFIG_KEY))),
                    WindowConfig.class);
            userConfig.remove(WindowConfig.WINDOW_CONFIG_KEY);
            functionConfig.setClassName(windowConfig.getActualWindowFunctionClassName());
            functionConfig.setWindowConfig(windowConfig);
        } else {
            functionConfig.setClassName(functionDetails.getClassName());
        }
        functionConfig.setUserConfig(userConfig);

        if (!isEmpty(functionDetails.getSecretsMap())) {
            Type type = new TypeToken<Map<String, Object>>() {
            }.getType();
            Map<String, Object> secretsMap = new Gson().fromJson(functionDetails.getSecretsMap(), type);
            functionConfig.setSecrets(secretsMap);
        }

        if (functionDetails.hasResources()) {
            Resources resources = new Resources();
            resources.setCpu(functionDetails.getResources().getCpu());
            resources.setRam(functionDetails.getResources().getRam());
            resources.setDisk(functionDetails.getResources().getDisk());
            functionConfig.setResources(resources);
        }

        if (!isEmpty(functionDetails.getRuntimeFlags())) {
            functionConfig.setRuntimeFlags(functionDetails.getRuntimeFlags());
        }

        if (!isEmpty(functionDetails.getCustomRuntimeOptions())) {
            functionConfig.setCustomRuntimeOptions(functionDetails.getCustomRuntimeOptions());
        }

        return functionConfig;
    }

    public static void inferMissingArguments(FunctionConfig functionConfig) {
        if (StringUtils.isEmpty(functionConfig.getName())) {
            org.apache.pulsar.common.functions.Utils.inferMissingFunctionName(functionConfig);
        }
        if (StringUtils.isEmpty(functionConfig.getTenant())) {
            org.apache.pulsar.common.functions.Utils.inferMissingTenant(functionConfig);
        }
        if (StringUtils.isEmpty(functionConfig.getNamespace())) {
            org.apache.pulsar.common.functions.Utils.inferMissingNamespace(functionConfig);
        }

        if (functionConfig.getParallelism() == null) {
            functionConfig.setParallelism(1);
        }
        
        if (functionConfig.getMaxPendingAsyncRequests() == null) {
        	functionConfig.setMaxPendingAsyncRequests(MAX_PENDING_ASYNC_REQUESTS_DEFAULT);
        }
        
        if (functionConfig.getForwardSourceMessageProperty() == null) {
        	functionConfig.setForwardSourceMessageProperty(FORWARD_SOURCE_MESSAGE_PROPERTY_DEFAULT);
        }

        if (functionConfig.getJar() != null) {
            functionConfig.setRuntime(FunctionConfig.Runtime.JAVA);
        } else if (functionConfig.getPy() != null) {
            functionConfig.setRuntime(FunctionConfig.Runtime.PYTHON);
        } else if (functionConfig.getGo() != null) {
            functionConfig.setRuntime(FunctionConfig.Runtime.GO);
        }

        WindowConfig windowConfig = functionConfig.getWindowConfig();
        if (windowConfig != null) {
            WindowConfigUtils.inferMissingArguments(windowConfig);
            functionConfig.setAutoAck(false);
        }
    }

    private static void doJavaChecks(FunctionConfig functionConfig, ClassLoader clsLoader) {

        try {
            Class functionClass = clsLoader.loadClass(functionConfig.getClassName());

            if (!org.apache.pulsar.functions.api.Function.class.isAssignableFrom(functionClass)
                    && !java.util.function.Function.class.isAssignableFrom(functionClass)
                    && !org.apache.pulsar.functions.api.WindowFunction.class.isAssignableFrom(functionClass)) {
                throw new IllegalArgumentException(
                        String.format("Function class %s does not implement the correct interface",
                                functionClass.getName()));
            }
        } catch (ClassNotFoundException | NoClassDefFoundError e) {
            throw new IllegalArgumentException(
                    String.format("Function class %s must be in class path", functionConfig.getClassName()), e);
        }

        Class<?>[] typeArgs;
        try {
            typeArgs = FunctionCommon.getFunctionTypes(functionConfig, clsLoader);
        } catch (ClassNotFoundException | NoClassDefFoundError e) {
            throw new IllegalArgumentException(
                    String.format("Function class %s must be in class path", functionConfig.getClassName()), e);
        }
        // inputs use default schema, so there is no check needed there

        // Check if the Input serialization/deserialization class exists in jar or already loaded and that it
        // implements SerDe class
        if (functionConfig.getCustomSerdeInputs() != null) {
            functionConfig.getCustomSerdeInputs().forEach((topicName, inputSerializer) -> {
                ValidatorUtils.validateSerde(inputSerializer, typeArgs[0], clsLoader, true);
            });
        }

        // Check if the Input serialization/deserialization class exists in jar or already loaded and that it
        // implements SerDe class
        if (functionConfig.getCustomSchemaInputs() != null) {
            functionConfig.getCustomSchemaInputs().forEach((topicName, conf) -> {
                ConsumerConfig consumerConfig;
                try {
                    consumerConfig = OBJECT_MAPPER.readValue(conf, ConsumerConfig.class);
                } catch (JsonProcessingException e) {
                    throw new IllegalArgumentException(String.format("Topic %s has an incorrect schema Info", topicName));
                }
                ValidatorUtils.validateSchema(consumerConfig.getSchemaType(), typeArgs[0], clsLoader, true);

            });
        }

        // Check if the Input serialization/deserialization class exists in jar or already loaded and that it
        // implements Schema or SerDe classes

        if (functionConfig.getInputSpecs() != null) {
            functionConfig.getInputSpecs().forEach((topicName, conf) -> {
                // Need to make sure that one and only one of schema/serde is set
                if (!isEmpty(conf.getSchemaType()) && !isEmpty(conf.getSerdeClassName())) {
                    throw new IllegalArgumentException(
                        "Only one of schemaType or serdeClassName should be set in inputSpec");
                }
                if (!isEmpty(conf.getSerdeClassName())) {
                    ValidatorUtils.validateSerde(conf.getSerdeClassName(), typeArgs[0], clsLoader, true);
                }
                if (!isEmpty(conf.getSchemaType())) {
                    ValidatorUtils.validateSchema(conf.getSchemaType(), typeArgs[0], clsLoader, true);
                }
            });
        }

        if (Void.class.equals(typeArgs[1])) {
            return;
        }

        // One and only one of outputSchemaType and outputSerdeClassName should be set
        if (!isEmpty(functionConfig.getOutputSerdeClassName()) && !isEmpty(functionConfig.getOutputSchemaType())) {
            throw new IllegalArgumentException(
                "Only one of outputSchemaType or outputSerdeClassName should be set");
        }

        if (!isEmpty(functionConfig.getOutputSchemaType())) {
            ValidatorUtils.validateSchema(functionConfig.getOutputSchemaType(), typeArgs[1], clsLoader, false);
        }

        if (!isEmpty(functionConfig.getOutputSerdeClassName())) {
            ValidatorUtils.validateSerde(functionConfig.getOutputSerdeClassName(), typeArgs[1], clsLoader, false);
        }

    }

    private static void doPythonChecks(FunctionConfig functionConfig) {
        if (functionConfig.getProcessingGuarantees() == FunctionConfig.ProcessingGuarantees.EFFECTIVELY_ONCE) {
            throw new RuntimeException("Effectively-once processing guarantees not yet supported in Python");
        }

        if (functionConfig.getWindowConfig() != null) {
            throw new IllegalArgumentException("There is currently no support windowing in python");
        }

        if (functionConfig.getMaxMessageRetries() != null && functionConfig.getMaxMessageRetries() >= 0) {
            throw new IllegalArgumentException("Message retries not yet supported in python");
        }
    }

    private static void doGolangChecks(FunctionConfig functionConfig) {
        if (functionConfig.getProcessingGuarantees() == FunctionConfig.ProcessingGuarantees.EFFECTIVELY_ONCE) {
            throw new RuntimeException("Effectively-once processing guarantees not yet supported in Go function");
        }

        if (functionConfig.getWindowConfig() != null) {
            throw new IllegalArgumentException("Windowing is not supported in Go function yet");
        }

        if (functionConfig.getMaxMessageRetries() != null && functionConfig.getMaxMessageRetries() >= 0) {
            throw new IllegalArgumentException("Message retries not yet supported in Go function");
        }
    }

    private static void verifyNoTopicClash(Collection<String> inputTopics, String outputTopic) throws IllegalArgumentException {
        if (inputTopics.contains(outputTopic)) {
            throw new IllegalArgumentException(
                    String.format("Output topic %s is also being used as an input topic (topics must be one or the other)",
                            outputTopic));
        }
    }

    private static void doCommonChecks(FunctionConfig functionConfig) {
        if (isEmpty(functionConfig.getTenant())) {
            throw new IllegalArgumentException("Function tenant cannot be null");
        }
        if (isEmpty(functionConfig.getNamespace())) {
            throw new IllegalArgumentException("Function namespace cannot be null");
        }
        if (isEmpty(functionConfig.getName())) {
            throw new IllegalArgumentException("Function name cannot be null");
        }
        // go doesn't need className
        if (functionConfig.getRuntime() == FunctionConfig.Runtime.PYTHON || functionConfig.getRuntime() == FunctionConfig.Runtime.JAVA){
            if (isEmpty(functionConfig.getClassName())) {
                throw new IllegalArgumentException("Function classname cannot be null");
            }
        }

        Collection<String> allInputTopics = collectAllInputTopics(functionConfig);
        if (allInputTopics.isEmpty()) {
            throw new IllegalArgumentException("No input topic(s) specified for the function");
        }
        for (String topic : allInputTopics) {
            if (!TopicName.isValid(topic)) {
                throw new IllegalArgumentException(String.format("Input topic %s is invalid", topic));
            }
        }

        if (!isEmpty(functionConfig.getOutput())) {
            if (!TopicName.isValid(functionConfig.getOutput())) {
                throw new IllegalArgumentException(String.format("Output topic %s is invalid", functionConfig.getOutput()));
            }
        }

        if (!isEmpty(functionConfig.getLogTopic())) {
            if (!TopicName.isValid(functionConfig.getLogTopic())) {
                throw new IllegalArgumentException(String.format("LogTopic topic %s is invalid", functionConfig.getLogTopic()));
            }
        }

        if (!isEmpty(functionConfig.getDeadLetterTopic())) {
            if (!TopicName.isValid(functionConfig.getDeadLetterTopic())) {
                throw new IllegalArgumentException(String.format("DeadLetter topic %s is invalid", functionConfig.getDeadLetterTopic()));
            }
        }

        if (functionConfig.getParallelism() != null && functionConfig.getParallelism() <= 0) {
            throw new IllegalArgumentException("Function parallelism must be a positive number");
        }
        // Ensure that topics aren't being used as both input and output
        verifyNoTopicClash(allInputTopics, functionConfig.getOutput());

        WindowConfig windowConfig = functionConfig.getWindowConfig();
        if (windowConfig != null) {
            // set auto ack to false since windowing framework is responsible
            // for acking and not the function framework
            if (functionConfig.getAutoAck() != null && functionConfig.getAutoAck()) {
                throw new IllegalArgumentException("Cannot enable auto ack when using windowing functionality");
            }
            WindowConfigUtils.validate(windowConfig);
        }

        if (functionConfig.getResources() != null) {
            ResourceConfigUtils.validate(functionConfig.getResources());
        }

        if (functionConfig.getTimeoutMs() != null && functionConfig.getTimeoutMs() <= 0) {
            throw new IllegalArgumentException("Function timeout must be a positive number");
        }

        if (functionConfig.getTimeoutMs() != null
                && functionConfig.getProcessingGuarantees() != null
                && functionConfig.getProcessingGuarantees() != FunctionConfig.ProcessingGuarantees.ATLEAST_ONCE) {
            throw new IllegalArgumentException("Message timeout can only be specified with processing guarantee is "
                    + FunctionConfig.ProcessingGuarantees.ATLEAST_ONCE.name());
        }

        if (functionConfig.getMaxMessageRetries() != null && functionConfig.getMaxMessageRetries() >= 0
                && functionConfig.getProcessingGuarantees() == FunctionConfig.ProcessingGuarantees.EFFECTIVELY_ONCE) {
            throw new IllegalArgumentException("MaxMessageRetries and Effectively once don't gel well");
        }
        if ((functionConfig.getMaxMessageRetries() == null || functionConfig.getMaxMessageRetries() < 0) && !org.apache.commons.lang3.StringUtils.isEmpty(functionConfig.getDeadLetterTopic())) {
            throw new IllegalArgumentException("Dead Letter Topic specified, however max retries is set to infinity");
        }

        if (!isEmpty(functionConfig.getJar()) && !org.apache.pulsar.common.functions.Utils.isFunctionPackageUrlSupported(functionConfig.getJar())
                && functionConfig.getJar().startsWith(BUILTIN)) {
            if (!new File(functionConfig.getJar()).exists()) {
                throw new IllegalArgumentException("The supplied jar file does not exist");
            }
        }
        if (!isEmpty(functionConfig.getPy()) && !org.apache.pulsar.common.functions.Utils.isFunctionPackageUrlSupported(functionConfig.getPy())
                && functionConfig.getPy().startsWith(BUILTIN)) {
            if (!new File(functionConfig.getPy()).exists()) {
                throw new IllegalArgumentException("The supplied python file does not exist");
            }
        }
        if (!isEmpty(functionConfig.getGo()) && !org.apache.pulsar.common.functions.Utils.isFunctionPackageUrlSupported(functionConfig.getGo())
                && functionConfig.getGo().startsWith(BUILTIN)) {
            if (!new File(functionConfig.getGo()).exists()) {
                throw new IllegalArgumentException("The supplied go file does not exist");
            }
        }

        if (functionConfig.getInputSpecs() != null) {
            functionConfig.getInputSpecs().forEach((topicName, conf) -> {
                // receiver queue size should be >= 0
                if (conf.getReceiverQueueSize() != null && conf.getReceiverQueueSize() < 0) {
                    throw new IllegalArgumentException(
                        "Receiver queue size should be >= zero");
                }
            });
        }
    }

    private static Collection<String> collectAllInputTopics(FunctionConfig functionConfig) {
        List<String> retval = new LinkedList<>();
        if (functionConfig.getInputs() != null) {
            retval.addAll(functionConfig.getInputs());
        }
        if (functionConfig.getTopicsPattern() != null) {
            retval.add(functionConfig.getTopicsPattern());
        }
        if (functionConfig.getCustomSerdeInputs() != null) {
            retval.addAll(functionConfig.getCustomSerdeInputs().keySet());
        }
        if (functionConfig.getCustomSchemaInputs() != null) {
            retval.addAll(functionConfig.getCustomSchemaInputs().keySet());
        }
        if (functionConfig.getInputSpecs() != null) {
            retval.addAll(functionConfig.getInputSpecs().keySet());
        }
        return retval;
    }

    public static ClassLoader validate(FunctionConfig functionConfig, File functionPackageFile) {
        doCommonChecks(functionConfig);
        if (functionConfig.getRuntime() == FunctionConfig.Runtime.JAVA) {
            ClassLoader classLoader = null;
            if (functionPackageFile != null) {
                try {
                    classLoader = loadJar(functionPackageFile);
                } catch (MalformedURLException e) {
                    throw new IllegalArgumentException("Corrupted Jar File", e);
                }
            } else if (!isEmpty(functionConfig.getJar())) {
                File jarFile = new File(functionConfig.getJar());
                if (!jarFile.exists()) {
                    throw new IllegalArgumentException("Jar file does not exist");
                }
                try {
                    classLoader = loadJar(jarFile);
                } catch (Exception e) {
                    throw new IllegalArgumentException("Corrupted Jar File", e);
                }
            } else {
                throw new IllegalArgumentException("Function Package is not provided");
            }

            doJavaChecks(functionConfig, classLoader);
            return classLoader;
        } else if (functionConfig.getRuntime() == FunctionConfig.Runtime.GO) {
            doGolangChecks(functionConfig);
            return null;
        } else if (functionConfig.getRuntime() == FunctionConfig.Runtime.PYTHON){
            doPythonChecks(functionConfig);
            return null;
        } else {
            throw new IllegalArgumentException("Function language runtime is either not set or cannot be determined");
        }
    }

    public static FunctionConfig validateUpdate(FunctionConfig existingConfig, FunctionConfig newConfig) {
        FunctionConfig mergedConfig = existingConfig.toBuilder().build();
        if (!existingConfig.getTenant().equals(newConfig.getTenant())) {
            throw new IllegalArgumentException("Tenants differ");
        }
        if (!existingConfig.getNamespace().equals(newConfig.getNamespace())) {
            throw new IllegalArgumentException("Namespaces differ");
        }
        if (!existingConfig.getName().equals(newConfig.getName())) {
            throw new IllegalArgumentException("Function Names differ");
        }
        if (!StringUtils.isEmpty(newConfig.getClassName())) {
            mergedConfig.setClassName(newConfig.getClassName());
        }

        if (newConfig.getInputSpecs() == null) {
            newConfig.setInputSpecs(new HashMap<>());
        }

        if (mergedConfig.getInputSpecs() == null) {
            mergedConfig.setInputSpecs(new HashMap<>());
        }

        if (newConfig.getInputs() != null) {
            newConfig.getInputs().forEach((topicName -> {
                newConfig.getInputSpecs().put(topicName,
                        ConsumerConfig.builder().isRegexPattern(false).build());
            }));
        }
        if (newConfig.getTopicsPattern() != null && !newConfig.getTopicsPattern().isEmpty()) {
            newConfig.getInputSpecs().put(newConfig.getTopicsPattern(),
                    ConsumerConfig.builder()
                            .isRegexPattern(true)
                            .build());
        }
        if (newConfig.getCustomSerdeInputs() != null) {
            newConfig.getCustomSerdeInputs().forEach((topicName, serdeClassName) -> {
                newConfig.getInputSpecs().put(topicName,
                        ConsumerConfig.builder()
                                .serdeClassName(serdeClassName)
                                .isRegexPattern(false)
                                .build());
            });
        }
        if (newConfig.getCustomSchemaInputs() != null) {
            newConfig.getCustomSchemaInputs().forEach((topicName, schemaClassname) -> {
                newConfig.getInputSpecs().put(topicName,
                        ConsumerConfig.builder()
                                .schemaType(schemaClassname)
                                .isRegexPattern(false)
                                .build());
            });
        }
        if (!newConfig.getInputSpecs().isEmpty()) {
            newConfig.getInputSpecs().forEach((topicName, consumerConfig) -> {
                if (!existingConfig.getInputSpecs().containsKey(topicName)) {
                    throw new IllegalArgumentException("Input Topics cannot be altered");
                }
                if (consumerConfig.isRegexPattern() != existingConfig.getInputSpecs().get(topicName).isRegexPattern()) {
                    throw new IllegalArgumentException("isRegexPattern for input topic " + topicName + " cannot be altered");
                }
                mergedConfig.getInputSpecs().put(topicName, consumerConfig);
            });
        }
        if (!StringUtils.isEmpty(newConfig.getOutputSerdeClassName()) && !newConfig.getOutputSerdeClassName().equals(existingConfig.getOutputSerdeClassName())) {
            throw new IllegalArgumentException("Output Serde mismatch");
        }
        if (!StringUtils.isEmpty(newConfig.getOutputSchemaType()) && !newConfig.getOutputSchemaType().equals(existingConfig.getOutputSchemaType())) {
            throw new IllegalArgumentException("Output Schema mismatch");
        }
        if (!StringUtils.isEmpty(newConfig.getLogTopic())) {
            mergedConfig.setLogTopic(newConfig.getLogTopic());
        }
        if (newConfig.getProcessingGuarantees() != null && !newConfig.getProcessingGuarantees().equals(existingConfig.getProcessingGuarantees())) {
            throw new IllegalArgumentException("Processing Guarantees cannot be altered");
        }
        if (newConfig.getRetainOrdering() != null && !newConfig.getRetainOrdering().equals(existingConfig.getRetainOrdering())) {
            throw new IllegalArgumentException("Retain Ordering cannot be altered");
        }
        if (!StringUtils.isEmpty(newConfig.getOutput())) {
            mergedConfig.setOutput(newConfig.getOutput());
        }
        if (newConfig.getUserConfig() != null) {
            mergedConfig.setUserConfig(newConfig.getUserConfig());
        }
        if (newConfig.getSecrets() != null) {
            mergedConfig.setSecrets(newConfig.getSecrets());
        }
        if (newConfig.getRuntime() != null && !newConfig.getRuntime().equals(existingConfig.getRuntime())) {
            throw new IllegalArgumentException("Runtime cannot be altered");
        }
        if (newConfig.getAutoAck() != null && !newConfig.getAutoAck().equals(existingConfig.getAutoAck())) {
            throw new IllegalArgumentException("AutoAck cannot be altered");
        }
        if (newConfig.getMaxMessageRetries() != null) {
            mergedConfig.setMaxMessageRetries(newConfig.getMaxMessageRetries());
        }
        if (!StringUtils.isEmpty(newConfig.getDeadLetterTopic())) {
            mergedConfig.setDeadLetterTopic(newConfig.getDeadLetterTopic());
        }
        if (!StringUtils.isEmpty(newConfig.getSubName()) && !newConfig.getSubName().equals(existingConfig.getSubName())) {
            throw new IllegalArgumentException("Subscription Name cannot be altered");
        }
        if (newConfig.getParallelism() != null) {
            mergedConfig.setParallelism(newConfig.getParallelism());
        }
        if (newConfig.getResources() != null) {
            mergedConfig.setResources(ResourceConfigUtils.merge(existingConfig.getResources(), newConfig.getResources()));
        }
        if (newConfig.getWindowConfig() != null) {
            mergedConfig.setWindowConfig(newConfig.getWindowConfig());
        }
        if (newConfig.getTimeoutMs() != null) {
            mergedConfig.setTimeoutMs(newConfig.getTimeoutMs());
        }
        if (newConfig.getCleanupSubscription() != null) {
            mergedConfig.setCleanupSubscription(newConfig.getCleanupSubscription());
        }
        if (!StringUtils.isEmpty(newConfig.getRuntimeFlags())) {
            mergedConfig.setRuntimeFlags(newConfig.getRuntimeFlags());
        }
        if (!StringUtils.isEmpty(newConfig.getCustomRuntimeOptions())) {
            mergedConfig.setCustomRuntimeOptions(newConfig.getCustomRuntimeOptions());
        }
        return mergedConfig;
    }
}<|MERGE_RESOLUTION|>--- conflicted
+++ resolved
@@ -51,15 +51,12 @@
 
 @Slf4j
 public class FunctionConfigUtils {
-<<<<<<< HEAD
-    private static final ObjectMapper OBJECT_MAPPER = ObjectMapperFactory.create();
-
-=======
-	
+
 	static final Integer MAX_PENDING_ASYNC_REQUESTS_DEFAULT = Integer.valueOf(1000);
 	static final Boolean FORWARD_SOURCE_MESSAGE_PROPERTY_DEFAULT = Boolean.TRUE;
-	
->>>>>>> cc15ad58
+
+    private static final ObjectMapper OBJECT_MAPPER = ObjectMapperFactory.create();
+
     public static FunctionDetails convert(FunctionConfig functionConfig, ClassLoader classLoader)
             throws IllegalArgumentException {
 
@@ -187,7 +184,6 @@
         if (typeArgs != null) {
             sinkSpecBuilder.setTypeClassName(typeArgs[1].getName());
         }
-
         functionDetailsBuilder.setSink(sinkSpecBuilder);
 
         if (functionConfig.getTenant() != null) {
@@ -398,11 +394,11 @@
         if (functionConfig.getParallelism() == null) {
             functionConfig.setParallelism(1);
         }
-        
+
         if (functionConfig.getMaxPendingAsyncRequests() == null) {
         	functionConfig.setMaxPendingAsyncRequests(MAX_PENDING_ASYNC_REQUESTS_DEFAULT);
         }
-        
+
         if (functionConfig.getForwardSourceMessageProperty() == null) {
         	functionConfig.setForwardSourceMessageProperty(FORWARD_SOURCE_MESSAGE_PROPERTY_DEFAULT);
         }
