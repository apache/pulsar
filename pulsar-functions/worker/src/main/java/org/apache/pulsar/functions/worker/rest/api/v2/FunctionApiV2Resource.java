--- conflicted
+++ resolved
@@ -128,7 +128,6 @@
     public Response getAssignments() {
         return functions.getAssignments();
     }
-<<<<<<< HEAD
 
     @POST
     @Path("/{tenant}/{namespace}/{functionName}/trigger")
@@ -139,7 +138,4 @@
                                     final @FormDataParam("data") InputStream uploadedInputStream) {
         return functions.triggerFunction(tenant, namespace, functionName, uploadedInputStream);
     }
-
-=======
->>>>>>> cdaec9ec
 }