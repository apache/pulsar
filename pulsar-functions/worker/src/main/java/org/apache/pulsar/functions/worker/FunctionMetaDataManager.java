/**
 * Licensed to the Apache Software Foundation (ASF) under one
 * or more contributor license agreements.  See the NOTICE file
 * distributed with this work for additional information
 * regarding copyright ownership.  The ASF licenses this file
 * to you under the Apache License, Version 2.0 (the
 * "License"); you may not use this file except in compliance
 * with the License.  You may obtain a copy of the License at
 *
 *   http://www.apache.org/licenses/LICENSE-2.0
 *
 * Unless required by applicable law or agreed to in writing,
 * software distributed under the License is distributed on an
 * "AS IS" BASIS, WITHOUT WARRANTIES OR CONDITIONS OF ANY
 * KIND, either express or implied.  See the License for the
 * specific language governing permissions and limitations
 * under the License.
 */
package org.apache.pulsar.functions.worker;

import com.google.common.annotations.VisibleForTesting;
import lombok.extern.slf4j.Slf4j;
import org.apache.pulsar.client.api.MessageId;
import org.apache.pulsar.client.api.Producer;
import org.apache.pulsar.client.api.PulsarClientException;
<<<<<<< HEAD
import org.apache.pulsar.client.api.PulsarClient;
=======
>>>>>>> df0d189d
import org.apache.pulsar.functions.proto.Function;
import org.apache.pulsar.functions.proto.Function.FunctionMetaData;
import org.apache.pulsar.functions.proto.Request;
import org.apache.pulsar.functions.worker.request.ServiceRequestManager;

import java.util.Collection;
import java.util.LinkedList;
import java.util.List;
import java.util.Map;
import java.util.UUID;
import java.util.concurrent.ConcurrentHashMap;

/**
 * FunctionMetaDataManager maintains a global state of all function metadata.
 * It is the system of record for the worker for function metadata.
 * FunctionMetaDataManager operates in either the leader mode or worker mode.
 * By default, when you initialize and start manager, it starts in the worker mode.
 * In the worker mode, the FunctionMetaDataTailer tails the function metadata topic
 * and updates the in-memory metadata cache.
 * When the worker becomes a leader, it calls the acquireLeadaership thru which
 * the FunctionMetaData Manager switches to a leader mode. In the leader mode
 * the manager first captures an exclusive producer on the the metadata topic.
 * Then it drains the MetaDataTailer to ensure that it has caught up to the last record.
 * After this point, the worker can update the in-memory state of function metadata
 * by calling processUpdate/processDeregister methods.
 * If a worker loses its leadership, it calls giveupLeaderShip at which time the
 * manager closes its exclusive producer and starts its tailer again.
 */
@Slf4j
public class FunctionMetaDataManager implements AutoCloseable {
    // Represents the global state
    // tenant -> namespace -> (function name, FunctionRuntimeInfo)
    @VisibleForTesting
    final Map<String, Map<String, Map<String, FunctionMetaData>>> functionMetaDataMap = new ConcurrentHashMap<>();

    private final ServiceRequestManager serviceRequestManager;
    private final SchedulerManager schedulerManager;
    private final WorkerConfig workerConfig;
    private final PulsarClient pulsarClient;
    private final ErrorNotifier errorNotifier;

    private FunctionMetaDataTopicTailer functionMetaDataTopicTailer;
    private Producer exclusiveLeaderProducer;
    private MessageId lastMessageSeen = MessageId.earliest;

    @Getter
    private final CompletableFuture<Void> isInitialized = new CompletableFuture<>();

    public FunctionMetaDataManager(WorkerConfig workerConfig,
                                   SchedulerManager schedulerManager,
                                   PulsarClient pulsarClient,
                                   ErrorNotifier errorNotifier) throws PulsarClientException {
        this.workerConfig = workerConfig;
        this.pulsarClient = pulsarClient;
        this.serviceRequestManager = getServiceRequestManager(
                this.pulsarClient, this.workerConfig.getFunctionMetadataTopic());
        this.schedulerManager = schedulerManager;
        this.errorNotifier = errorNotifier;
        exclusiveLeaderProducer = null;
    }

    /**
     * Public methods. Please use these methods if references FunctionMetaManager from an external class
     */

    /**
     * Initializes the FunctionMetaDataManager. By default we start in the worker mode.
     * We consume all existing function meta data to establish existing state
     */
    public void initialize() {
        try {
            initializeTailer();
            this.functionMetaDataTopicTailer = new FunctionMetaDataTopicTailer(this,
                    pulsarClient.newReader(), this.workerConfig, this.errorNotifier);
            // read all existing messages
            while (this.functionMetaDataTopicTailer.getReader().hasMessageAvailable()) {
                this.functionMetaDataTopicTailer.processRequest(this.functionMetaDataTopicTailer.getReader().readNext());
            }
<<<<<<< HEAD
=======
            this.setInitializePhase(false);
            
            this.isInitialized.complete(null);
>>>>>>> df0d189d
        } catch (Exception e) {
            log.error("Failed to initialize meta data store", e);
            errorNotifier.triggerError(e);
        }
    }

    private void initializeTailer() throws PulsarClientException {
        this.functionMetaDataTopicTailer = new FunctionMetaDataTopicTailer(this,
                pulsarClient.newReader().startMessageId(lastMessageSeen), this.workerConfig, this.errorNotifier);
    }

    public void start() {
        // start function metadata tailer
        this.functionMetaDataTopicTailer.start();
    }

    /**
     * Get the function metadata for a function
     * @param tenant the tenant the function belongs to
     * @param namespace the namespace the function belongs to
     * @param functionName the function name
     * @return FunctionMetaData that contains the function metadata
     */
    public synchronized FunctionMetaData getFunctionMetaData(String tenant, String namespace, String functionName) {
        return this.functionMetaDataMap.get(tenant).get(namespace).get(functionName);
    }

    /**
     * Get a list of all the meta for every function
     * @return list of function metadata
     */
    public synchronized List<FunctionMetaData> getAllFunctionMetaData() {
        List<FunctionMetaData> ret = new LinkedList<>();
        for (Map<String, Map<String, FunctionMetaData>> i : this.functionMetaDataMap.values()) {
            for (Map<String, FunctionMetaData> j : i.values()) {
                ret.addAll(j.values());
            }
        }
        return ret;
    }

    /**
     * List all the functions in a namespace
     * @param tenant the tenant the namespace belongs to
     * @param namespace the namespace
     * @return a list of function names
     */
    public synchronized Collection<FunctionMetaData> listFunctions(String tenant, String namespace) {
        List<FunctionMetaData> ret = new LinkedList<>();

        if (!this.functionMetaDataMap.containsKey(tenant)) {
            return ret;
        }

        if (!this.functionMetaDataMap.get(tenant).containsKey(namespace)) {
            return ret;
        }
        for (FunctionMetaData functionMetaData : this.functionMetaDataMap.get(tenant).get(namespace).values()) {
            ret.add(functionMetaData);
        }
        return ret;
    }

    /**
     * Check if the function exists
     * @param tenant tenant that the function belongs to
     * @param namespace namespace that the function belongs to
     * @param functionName name of function
     * @return true if function exists and false if it does not
     */
    public synchronized boolean containsFunction(String tenant, String namespace, String functionName) {
        return containsFunctionMetaData(tenant, namespace, functionName);
    }

    /**
     * Called by the worker when we are in the leader mode.  In this state, we update our in-memory
     * data structures and then write to the metadata topic.
     * @param functionMetaData The function metadata in question
     * @param delete Is this a delete operation
     * @throws IllegalStateException if we are not the leader
     * @throws IllegalArgumentException if the request is out of date.
     */
    public synchronized void updateFunctionOnLeader(FunctionMetaData functionMetaData, boolean delete)
            throws IllegalStateException, IllegalArgumentException {
        if (exclusiveLeaderProducer == null) {
            throw new IllegalStateException("Not the leader");
        }
        boolean needsScheduling;
        if (delete) {
            needsScheduling = proccessDeregister(functionMetaData);
        } else {
            needsScheduling = processUpdate(functionMetaData);
        }
        Request.ServiceRequest serviceRequest = Request.ServiceRequest.newBuilder()
                .setServiceRequestType(delete ? Request.ServiceRequest.ServiceRequestType.DELETE : Request.ServiceRequest.ServiceRequestType.UPDATE)
                .setFunctionMetaData(functionMetaData)
                .setWorkerId(workerConfig.getWorkerId())
                .setRequestId(UUID.randomUUID().toString())
                .build();
        try {
            lastMessageSeen = exclusiveLeaderProducer.send(serviceRequest.toByteArray());
        } catch (Exception e) {
            log.error("Could not write into Function Metadata topic", e);
            errorNotifier.triggerError(e);
        }
        if (needsScheduling) {
            this.schedulerManager.schedule();
        }
    }

    /**
     * Called by the leader service when this worker becomes the leader.
     * We first get exclusive producer on the metadata topic. Next we drain the tailer
     * to ensure that we have caught up to metadata topic. After which we close the tailer.
     * Note that this method cannot be syncrhonized because the tailer might still be processing messages
     */
    public void acquireLeadership() {
        log.info("FunctionMetaDataManager becoming leader by creating exclusive producer");
        FunctionMetaDataTopicTailer tailer = internalAcquireLeadership();
        // Now that we have created the exclusive producer, wait for reader to get over
        if (tailer != null) {
            try {
                tailer.stopWhenNoMoreMessages().get();
            } catch (Exception e) {
                log.error("Error while waiting for metadata tailer thread to finish", e);
                errorNotifier.triggerError(e);
            }
            tailer.close();
        }
        this.schedulerManager.schedule();
        log.info("FunctionMetaDataManager done becoming leader by doing its first schedule");
    }

    private synchronized FunctionMetaDataTopicTailer internalAcquireLeadership() {
        if (exclusiveLeaderProducer == null) {
            try {
                exclusiveLeaderProducer = pulsarClient.newProducer()
                        .topic(this.workerConfig.getFunctionMetadataTopic())
                        .producerName(workerConfig.getWorkerId() + "-leader")
                        // .type(EXCLUSIVE)
                        .create();
            } catch (PulsarClientException e) {
                log.error("Error creating exclusive producer", e);
                errorNotifier.triggerError(e);
            }
        } else {
            log.error("Logic Error in FunctionMetaData Manager");
            errorNotifier.triggerError(new IllegalStateException());
        }
        FunctionMetaDataTopicTailer tailer = this.functionMetaDataTopicTailer;
        this.functionMetaDataTopicTailer = null;
        return tailer;
    }

    /**
     * called by the leader service when we lose leadership. We close the exclusive producer
     * and start the tailer.
     */
    public synchronized void giveupLeadership() {
        log.info("FunctionMetaDataManager giving up leadership by closing exclusive producer");
        try {
            exclusiveLeaderProducer.close();
            exclusiveLeaderProducer = null;
            initializeTailer();
        } catch (PulsarClientException e) {
            log.error("Error closing exclusive producer", e);
            errorNotifier.triggerError(e);
        }
    }

    /**
     * This is called by the MetaData tailer. It updates the in-memory cache.
     * It eats up any exception thrown by processUpdate/processDeregister since
     * that's just part of the state machine
     * @param messageId The message id of the request
     * @param serviceRequest The request
     */
    public void processRequest(MessageId messageId, Request.ServiceRequest serviceRequest) {
        try {
            switch (serviceRequest.getServiceRequestType()) {
                case UPDATE:
                    this.processUpdate(serviceRequest.getFunctionMetaData());
                    break;
                case DELETE:
                    this.proccessDeregister(serviceRequest.getFunctionMetaData());
                    break;
                default:
                    log.warn("Received request with unrecognized type: {}", serviceRequest);
            }
        } catch (IllegalArgumentException e) {
            // Its ok. Nothing much we can do about it
        }
        lastMessageSeen = messageId;
    }

    /**
     * Private methods for internal use.  Should not be used outside of this class
     */

    private boolean containsFunctionMetaData(FunctionMetaData functionMetaData) {
        return containsFunctionMetaData(functionMetaData.getFunctionDetails());
    }

    private boolean containsFunctionMetaData(Function.FunctionDetails functionDetails) {
        return containsFunctionMetaData(
                functionDetails.getTenant(), functionDetails.getNamespace(), functionDetails.getName());
    }

    private boolean containsFunctionMetaData(String tenant, String namespace, String functionName) {
        if (this.functionMetaDataMap.containsKey(tenant)) {
            if (this.functionMetaDataMap.get(tenant).containsKey(namespace)) {
                if (this.functionMetaDataMap.get(tenant).get(namespace).containsKey(functionName)) {
                    return true;
                }
            }
        }
        return false;
    }

    @VisibleForTesting
    synchronized boolean proccessDeregister(FunctionMetaData deregisterRequestFs) throws IllegalArgumentException {

        String functionName = deregisterRequestFs.getFunctionDetails().getName();
        String tenant = deregisterRequestFs.getFunctionDetails().getTenant();
        String namespace = deregisterRequestFs.getFunctionDetails().getNamespace();

        boolean needsScheduling = false;

        log.debug("Process deregister request: {}", deregisterRequestFs);

        // Check if we still have this function. Maybe already deleted by someone else
        if (this.containsFunctionMetaData(deregisterRequestFs)) {
            // check if request is outdated
            if (!isRequestOutdated(deregisterRequestFs)) {
                this.functionMetaDataMap.get(tenant).get(namespace).remove(functionName);
                needsScheduling = true;
            } else {
                if (log.isDebugEnabled()) {
                    log.debug("{}/{}/{} Ignoring outdated request version: {}", tenant, namespace, functionName,
                            deregisterRequestFs.getVersion());
                }
                throw new IllegalArgumentException("Delete request ignored because it is out of date. Please try again.");
            }
        }

        return needsScheduling;
    }

    @VisibleForTesting
    synchronized boolean processUpdate(FunctionMetaData updateRequestFs) throws IllegalArgumentException {

        log.debug("Process update request: {}", updateRequestFs);

        boolean needsScheduling = false;

        // Worker doesn't know about the function so far
        if (!this.containsFunctionMetaData(updateRequestFs)) {
            // Since this is the first time worker has seen function, just put it into internal function metadata store
            setFunctionMetaData(updateRequestFs);
            needsScheduling = true;
        } else {
            // The request is an update to an existing function since this worker already has a record of this function
            // in its function metadata store
            // Check if request is outdated
            if (!isRequestOutdated(updateRequestFs)) {
                // update the function metadata
                setFunctionMetaData(updateRequestFs);
                needsScheduling = true;
            } else {
                throw new IllegalArgumentException("Update request ignored because it is out of date. Please try again.");
            }
        }

        return needsScheduling;
    }

    private boolean isRequestOutdated(FunctionMetaData requestFunctionMetaData) {
        Function.FunctionDetails functionDetails = requestFunctionMetaData.getFunctionDetails();
        FunctionMetaData currentFunctionMetaData = this.functionMetaDataMap.get(functionDetails.getTenant())
                .get(functionDetails.getNamespace()).get(functionDetails.getName());
        return currentFunctionMetaData.getVersion() >= requestFunctionMetaData.getVersion();
    }

    @VisibleForTesting
    void setFunctionMetaData(FunctionMetaData functionMetaData) {
        Function.FunctionDetails functionDetails = functionMetaData.getFunctionDetails();
        if (!this.functionMetaDataMap.containsKey(functionDetails.getTenant())) {
            this.functionMetaDataMap.put(functionDetails.getTenant(), new ConcurrentHashMap<>());
        }

        if (!this.functionMetaDataMap.get(functionDetails.getTenant()).containsKey(functionDetails.getNamespace())) {
            this.functionMetaDataMap.get(functionDetails.getTenant())
                    .put(functionDetails.getNamespace(), new ConcurrentHashMap<>());
        }
        this.functionMetaDataMap.get(functionDetails.getTenant())
                .get(functionDetails.getNamespace()).put(functionDetails.getName(), functionMetaData);
    }

    @Override
    public void close() throws Exception {
        if (this.functionMetaDataTopicTailer != null) {
            this.functionMetaDataTopicTailer.close();
        }
        if (this.serviceRequestManager != null) {
            this.serviceRequestManager.close();
        }
    }

    private ServiceRequestManager getServiceRequestManager(PulsarClient pulsarClient, String functionMetadataTopic) throws PulsarClientException {
        return new ServiceRequestManager(pulsarClient.newProducer()
                .topic(functionMetadataTopic)
                .producerName(workerConfig.getWorkerId() + "-function-metadata-manager")
                .create());
    }
}<|MERGE_RESOLUTION|>--- conflicted
+++ resolved
@@ -20,13 +20,11 @@
 
 import com.google.common.annotations.VisibleForTesting;
 import lombok.extern.slf4j.Slf4j;
+import lombok.Getter;
 import org.apache.pulsar.client.api.MessageId;
 import org.apache.pulsar.client.api.Producer;
 import org.apache.pulsar.client.api.PulsarClientException;
-<<<<<<< HEAD
 import org.apache.pulsar.client.api.PulsarClient;
-=======
->>>>>>> df0d189d
 import org.apache.pulsar.functions.proto.Function;
 import org.apache.pulsar.functions.proto.Function.FunctionMetaData;
 import org.apache.pulsar.functions.proto.Request;
@@ -37,6 +35,7 @@
 import java.util.List;
 import java.util.Map;
 import java.util.UUID;
+import java.util.concurrent.CompletableFuture;
 import java.util.concurrent.ConcurrentHashMap;
 
 /**
@@ -105,12 +104,8 @@
             while (this.functionMetaDataTopicTailer.getReader().hasMessageAvailable()) {
                 this.functionMetaDataTopicTailer.processRequest(this.functionMetaDataTopicTailer.getReader().readNext());
             }
-<<<<<<< HEAD
-=======
-            this.setInitializePhase(false);
             
             this.isInitialized.complete(null);
->>>>>>> df0d189d
         } catch (Exception e) {
             log.error("Failed to initialize meta data store", e);
             errorNotifier.triggerError(e);
