--- conflicted
+++ resolved
@@ -488,15 +488,11 @@
         } else {
             return Response.status(Status.BAD_REQUEST).build();
         }
-<<<<<<< HEAD
         if (functionMetaData.getFunctionDetails().getSource().getTopicsToSerDeClassNameMap() == null
             || !functionMetaData.getFunctionDetails().getSource().getTopicsToSerDeClassNameMap().containsKey(inputTopicToWrite)) {
             return Response.status(Status.BAD_REQUEST).build();
         }
-        String outputTopic = functionMetaData.getFunctionDetails().getOutput();
-=======
         String outputTopic = functionMetaData.getFunctionDetails().getSink().getTopic();
->>>>>>> 5721892d
         Reader reader = null;
         Producer producer = null;
         try {
