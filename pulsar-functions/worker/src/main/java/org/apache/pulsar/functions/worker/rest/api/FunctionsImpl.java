/**
 * Licensed to the Apache Software Foundation (ASF) under one
 * or more contributor license agreements.  See the NOTICE file
 * distributed with this work for additional information
 * regarding copyright ownership.  The ASF licenses this file
 * to you under the Apache License, Version 2.0 (the
 * "License"); you may not use this file except in compliance
 * with the License.  You may obtain a copy of the License at
 *
 *   http://www.apache.org/licenses/LICENSE-2.0
 *
 * Unless required by applicable law or agreed to in writing,
 * software distributed under the License is distributed on an
 * "AS IS" BASIS, WITHOUT WARRANTIES OR CONDITIONS OF ANY
 * KIND, either express or implied.  See the License for the
 * specific language governing permissions and limitations
 * under the License.
 */
package org.apache.pulsar.functions.worker.rest.api;

import static com.google.common.base.Preconditions.checkNotNull;
import static java.nio.charset.StandardCharsets.UTF_8;
import static java.nio.file.StandardCopyOption.REPLACE_EXISTING;
import static org.apache.bookkeeper.common.concurrent.FutureUtils.result;
import static org.apache.pulsar.functions.utils.Reflections.createInstance;
import static org.apache.pulsar.functions.utils.Reflections.loadJar;
import static org.apache.pulsar.functions.utils.Utils.FILE;
import static org.apache.pulsar.functions.utils.Utils.HTTP;
import static org.apache.pulsar.functions.utils.Utils.isFunctionPackageUrlSupported;
import static org.apache.pulsar.functions.utils.functioncache.FunctionClassLoaders.create;

import com.google.gson.Gson;

import io.netty.buffer.ByteBuf;
import io.netty.buffer.ByteBufUtil;
import io.netty.buffer.Unpooled;
import java.io.*;
import java.net.MalformedURLException;
import java.net.URI;
import java.net.URISyntaxException;
import java.net.URL;
import java.net.URLClassLoader;
import java.nio.file.CopyOption;
import java.nio.file.Files;
import java.nio.file.NoSuchFileException;
import java.util.Base64;
import java.util.Collection;
import java.util.LinkedList;
import java.util.List;
import java.util.concurrent.CompletableFuture;
import java.util.concurrent.ExecutionException;
import java.util.concurrent.TimeUnit;
import java.util.function.Supplier;

import javax.ws.rs.WebApplicationException;
import javax.ws.rs.core.MediaType;
import javax.ws.rs.core.Response;
import javax.ws.rs.core.Response.Status;
import javax.ws.rs.core.StreamingOutput;

import lombok.extern.slf4j.Slf4j;

import org.apache.bookkeeper.api.StorageClient;
import org.apache.bookkeeper.api.kv.Table;
import org.apache.bookkeeper.api.kv.result.KeyValue;
import org.apache.bookkeeper.clients.StorageClientBuilder;
import org.apache.bookkeeper.clients.config.StorageClientSettings;
import org.apache.commons.io.IOUtils;
import static org.apache.commons.lang3.StringUtils.isBlank;
import static org.apache.commons.lang3.StringUtils.isNotBlank;
import static org.apache.commons.lang3.StringUtils.isEmpty;
import static org.apache.commons.lang3.StringUtils.join;

import org.apache.commons.lang3.StringUtils;
import org.apache.pulsar.client.admin.PulsarAdminException;
import org.apache.pulsar.client.api.Message;
import org.apache.pulsar.client.api.MessageId;
import org.apache.pulsar.client.api.Producer;
import org.apache.pulsar.client.api.Reader;
import org.apache.pulsar.common.io.ConnectorDefinition;
import org.apache.pulsar.common.policies.data.ErrorData;
import org.apache.pulsar.common.policies.data.TenantInfo;
import org.apache.pulsar.common.util.Codec;
import org.apache.pulsar.functions.proto.Function.FunctionDetails;
import org.apache.pulsar.functions.proto.Function.FunctionMetaData;
import org.apache.pulsar.functions.proto.Function.PackageLocationMetaData;
import org.apache.pulsar.functions.proto.Function.SinkSpec;
import org.apache.pulsar.functions.proto.Function.SourceSpec;
import org.apache.pulsar.functions.proto.InstanceCommunication;
import org.apache.pulsar.functions.proto.InstanceCommunication.FunctionStatus;
import org.apache.pulsar.functions.utils.FunctionConfig;
import org.apache.pulsar.functions.utils.FunctionConfigUtils;
import org.apache.pulsar.functions.utils.functioncache.FunctionClassLoaders;
import org.apache.pulsar.functions.utils.validation.ConfigValidation;
import org.apache.pulsar.functions.worker.FunctionMetaDataManager;
import org.apache.pulsar.functions.worker.FunctionRuntimeManager;
import org.apache.pulsar.functions.worker.Utils;
import org.apache.pulsar.functions.worker.WorkerService;
import org.apache.pulsar.functions.worker.request.RequestResult;
import org.apache.pulsar.io.core.Sink;
import org.apache.pulsar.io.core.Source;
import org.glassfish.jersey.media.multipart.FormDataContentDisposition;

import net.jodah.typetools.TypeResolver;

@Slf4j
public class FunctionsImpl {

    private final Supplier<WorkerService> workerServiceSupplier;

    public FunctionsImpl(Supplier<WorkerService> workerServiceSupplier) {
        this.workerServiceSupplier = workerServiceSupplier;
    }

    private WorkerService worker() {
        try {
            return checkNotNull(workerServiceSupplier.get());
        } catch (Throwable t) {
            log.info("Failed to get worker service", t);
            throw t;
        }
    }

    private boolean isWorkerServiceAvailable() {
        WorkerService workerService = workerServiceSupplier.get();
        if (workerService == null) {
            return false;
        }
        if (!workerService.isInitialized()) {
            return false;
        }
        return true;
    }

    public Response registerFunction(final String tenant, final String namespace, final String functionName,
            final InputStream uploadedInputStream, final FormDataContentDisposition fileDetail,
            final String functionPkgUrl, final String functionDetailsJson, final String functionConfigJson,
            final String clientRole) {

        if (!isWorkerServiceAvailable()) {
            return getUnavailableResponse();
        }

        try {
            if (!isAuthorizedRole(tenant, clientRole)) {
                log.error("{}/{}/{} Client [{}] is not admin and authorized to register function", tenant, namespace,
                        functionName, clientRole);
                return Response.status(Status.UNAUTHORIZED).type(MediaType.APPLICATION_JSON)
                        .entity(new ErrorData("client is not authorize to perform operation")).build();
            }
        } catch (PulsarAdminException e) {
            log.error("{}/{}/{} Failed to authorize [{}]", tenant, namespace, functionName, e);
            return Response.status(Status.INTERNAL_SERVER_ERROR).type(MediaType.APPLICATION_JSON)
                    .entity(new ErrorData(e.getMessage())).build();
        }

        FunctionMetaDataManager functionMetaDataManager = worker().getFunctionMetaDataManager();

        if (functionMetaDataManager.containsFunction(tenant, namespace, functionName)) {
            log.error("Function {}/{}/{} already exists", tenant, namespace, functionName);
            return Response.status(Status.BAD_REQUEST).type(MediaType.APPLICATION_JSON)
                    .entity(new ErrorData(String.format("Function %s already exists", functionName))).build();
        }

        FunctionDetails functionDetails;
        boolean isPkgUrlProvided = isNotBlank(functionPkgUrl);
        File uploadedInputStreamAsFile = null;
        if (uploadedInputStream != null) {
            uploadedInputStreamAsFile = dumpToTmpFile(uploadedInputStream);
        }
        // validate parameters
        try {
            if (isPkgUrlProvided) {
                functionDetails = validateUpdateRequestParamsWithPkgUrl(tenant, namespace, functionName, functionPkgUrl,
                        functionDetailsJson, functionConfigJson);
            } else {
                functionDetails = validateUpdateRequestParams(tenant, namespace, functionName, uploadedInputStreamAsFile,
                        fileDetail, functionDetailsJson, functionConfigJson);
            }
        } catch (Exception e) {
            log.error("Invalid register function request @ /{}/{}/{}", tenant, namespace, functionName, e);
            return Response.status(Status.BAD_REQUEST).type(MediaType.APPLICATION_JSON)
                    .entity(new ErrorData(e.getMessage())).build();
        }

<<<<<<< HEAD
=======
        FunctionMetaDataManager functionMetaDataManager = worker().getFunctionMetaDataManager();

        if (functionMetaDataManager.containsFunction(tenant, namespace, functionName)) {
            log.error("Function {}/{}/{} already exists", tenant, namespace, functionName);
            return Response.status(Status.BAD_REQUEST).type(MediaType.APPLICATION_JSON)
                    .entity(new ErrorData(String.format("Function %s already exists", functionName))).build();
        }

        try {
            worker().getFunctionRuntimeManager().getRuntimeFactory().doAdmissionChecks(functionDetails);
        } catch (Exception e) {
            log.error("Function {}/{}/{} cannot be admitted by the runtime factory", tenant, namespace, functionName);
            return Response.status(Status.BAD_REQUEST).type(MediaType.APPLICATION_JSON)
                    .entity(new ErrorData(String.format("Function %s cannot be admitted:- %s", functionName, e.getMessage()))).build();
        }

>>>>>>> 044ba406
        // function state
        FunctionMetaData.Builder functionMetaDataBuilder = FunctionMetaData.newBuilder()
                .setFunctionDetails(functionDetails).setCreateTime(System.currentTimeMillis()).setVersion(0);

        PackageLocationMetaData.Builder packageLocationMetaDataBuilder = PackageLocationMetaData.newBuilder();
        boolean isBuiltin = isFunctionCodeBuiltin(functionDetails);
        if (isBuiltin) {
            packageLocationMetaDataBuilder.setPackagePath("builtin://" + getFunctionCodeBuiltin(functionDetails));
        } else {
            packageLocationMetaDataBuilder.setPackagePath(isPkgUrlProvided ? functionPkgUrl
                    : createPackagePath(tenant, namespace, functionName, fileDetail.getFileName()));
            if (!isPkgUrlProvided) {
                packageLocationMetaDataBuilder.setOriginalFileName(fileDetail.getFileName());
            }
        }

        functionMetaDataBuilder.setPackageLocation(packageLocationMetaDataBuilder);
        return (isPkgUrlProvided || isBuiltin) ? updateRequest(functionMetaDataBuilder.build())
                : updateRequest(functionMetaDataBuilder.build(), uploadedInputStreamAsFile);
    }

    public Response updateFunction(final String tenant, final String namespace, final String functionName,
            final InputStream uploadedInputStream, final FormDataContentDisposition fileDetail,
            final String functionPkgUrl, final String functionDetailsJson, final String functionConfigJson,
            final String clientRole) {

        if (!isWorkerServiceAvailable()) {
            return getUnavailableResponse();
        }

        try {
            if (!isAuthorizedRole(tenant, clientRole)) {
                log.error("{}/{}/{} Client [{}] is not admin and authorized to update function", tenant, namespace,
                        functionName, clientRole);
                return Response.status(Status.UNAUTHORIZED).type(MediaType.APPLICATION_JSON)
                        .entity(new ErrorData("client is not authorize to perform operation")).build();
            }
        } catch (PulsarAdminException e) {
            log.error("{}/{}/{} Failed to authorize [{}]", tenant, namespace, functionName, e);
            return Response.status(Status.INTERNAL_SERVER_ERROR).type(MediaType.APPLICATION_JSON)
                    .entity(new ErrorData(e.getMessage())).build();
        }

        FunctionMetaDataManager functionMetaDataManager = worker().getFunctionMetaDataManager();

        if (!functionMetaDataManager.containsFunction(tenant, namespace, functionName)) {
            return Response.status(Status.BAD_REQUEST).type(MediaType.APPLICATION_JSON)
                    .entity(new ErrorData(String.format("Function %s doesn't exist", functionName))).build();
        }

        FunctionDetails functionDetails;
        boolean isPkgUrlProvided = isNotBlank(functionPkgUrl);
        File uploadedInputStreamAsFile = null;
        if (uploadedInputStream != null) {
            uploadedInputStreamAsFile = dumpToTmpFile(uploadedInputStream);
        }
        // validate parameters
        try {
            if (isPkgUrlProvided) {
                functionDetails = validateUpdateRequestParamsWithPkgUrl(tenant, namespace, functionName, functionPkgUrl,
                        functionDetailsJson, functionConfigJson);
            } else {
                functionDetails = validateUpdateRequestParams(tenant, namespace, functionName, uploadedInputStreamAsFile,
                        fileDetail, functionDetailsJson, functionConfigJson);
            }
        } catch (Exception e) {
            log.error("Invalid register function request @ /{}/{}/{}", tenant, namespace, functionName, e);
            return Response.status(Status.BAD_REQUEST).type(MediaType.APPLICATION_JSON)
                    .entity(new ErrorData(e.getMessage())).build();
        }

<<<<<<< HEAD
=======
        FunctionMetaDataManager functionMetaDataManager = worker().getFunctionMetaDataManager();

        if (!functionMetaDataManager.containsFunction(tenant, namespace, functionName)) {
            return Response.status(Status.BAD_REQUEST).type(MediaType.APPLICATION_JSON)
                    .entity(new ErrorData(String.format("Function %s doesn't exist", functionName))).build();
        }

        try {
            worker().getFunctionRuntimeManager().getRuntimeFactory().doAdmissionChecks(functionDetails);
        } catch (Exception e) {
            log.error("Updated Function {}/{}/{} cannot be submitted to runtime factory", tenant, namespace, functionName);
            return Response.status(Status.BAD_REQUEST).type(MediaType.APPLICATION_JSON)
                    .entity(new ErrorData(String.format("Function %s cannot be admitted:- %s", functionName, e.getMessage()))).build();
        }

>>>>>>> 044ba406
        // function state
        FunctionMetaData.Builder functionMetaDataBuilder = FunctionMetaData.newBuilder()
                .setFunctionDetails(functionDetails).setCreateTime(System.currentTimeMillis()).setVersion(0);

        PackageLocationMetaData.Builder packageLocationMetaDataBuilder = PackageLocationMetaData.newBuilder();

        boolean isBuiltin = isFunctionCodeBuiltin(functionDetails);
        if (isBuiltin) {
            packageLocationMetaDataBuilder.setPackagePath("builtin://" + getFunctionCodeBuiltin(functionDetails));
        } else {
            packageLocationMetaDataBuilder.setPackagePath(isPkgUrlProvided ? functionPkgUrl
                    : createPackagePath(tenant, namespace, functionName, fileDetail.getFileName()));
            if (!isPkgUrlProvided) {
                packageLocationMetaDataBuilder.setOriginalFileName(fileDetail.getFileName());
            }
        }

        functionMetaDataBuilder.setPackageLocation(packageLocationMetaDataBuilder);
        return (isPkgUrlProvided || isBuiltin) ? updateRequest(functionMetaDataBuilder.build())
                : updateRequest(functionMetaDataBuilder.build(), uploadedInputStreamAsFile);
    }

    public Response deregisterFunction(final String tenant, final String namespace, final String functionName,
            String clientRole) {

        if (!isWorkerServiceAvailable()) {
            return getUnavailableResponse();
        }

        try {
            if (!isAuthorizedRole(tenant, clientRole)) {
                log.error("{}/{}/{} Client [{}] is not admin and authorized to deregister function", tenant, namespace,
                        functionName, clientRole);
                return Response.status(Status.UNAUTHORIZED).type(MediaType.APPLICATION_JSON)
                        .entity(new ErrorData("client is not authorize to perform operation")).build();
            }
        } catch (PulsarAdminException e) {
            log.error("{}/{}/{} Failed to authorize [{}]", tenant, namespace, functionName, e);
            return Response.status(Status.INTERNAL_SERVER_ERROR).type(MediaType.APPLICATION_JSON)
                    .entity(new ErrorData(e.getMessage())).build();
        }

        // validate parameters
        try {
            validateDeregisterRequestParams(tenant, namespace, functionName);
        } catch (IllegalArgumentException e) {
            log.error("Invalid deregister function request @ /{}/{}/{}", tenant, namespace, functionName, e);
            return Response.status(Status.BAD_REQUEST).type(MediaType.APPLICATION_JSON)
                    .entity(new ErrorData(e.getMessage())).build();
        }

        FunctionMetaDataManager functionMetaDataManager = worker().getFunctionMetaDataManager();
        if (!functionMetaDataManager.containsFunction(tenant, namespace, functionName)) {
            log.error("Function to deregister does not exist @ /{}/{}/{}", tenant, namespace, functionName);
            return Response.status(Status.NOT_FOUND).type(MediaType.APPLICATION_JSON)
                    .entity(new ErrorData(String.format("Function %s doesn't exist", functionName))).build();
        }

        CompletableFuture<RequestResult> completableFuture = functionMetaDataManager.deregisterFunction(tenant,
                namespace, functionName);

        RequestResult requestResult = null;
        try {
            requestResult = completableFuture.get();
            if (!requestResult.isSuccess()) {
                return Response.status(Status.BAD_REQUEST).type(MediaType.APPLICATION_JSON)
                        .entity(new ErrorData(requestResult.getMessage())).build();
            }
        } catch (ExecutionException e) {
            log.error("Execution Exception while deregistering function @ /{}/{}/{}", tenant, namespace, functionName,
                    e);
            return Response.serverError().type(MediaType.APPLICATION_JSON)
                    .entity(new ErrorData(e.getCause().getMessage())).build();
        } catch (InterruptedException e) {
            log.error("Interrupted Exception while deregistering function @ /{}/{}/{}", tenant, namespace, functionName,
                    e);
            return Response.status(Status.REQUEST_TIMEOUT).type(MediaType.APPLICATION_JSON).build();
        }

        return Response.status(Status.OK).entity(requestResult.toJson()).build();
    }

    public Response getFunctionInfo(final String tenant, final String namespace, final String functionName)
            throws IOException {

        if (!isWorkerServiceAvailable()) {
            return getUnavailableResponse();
        }

        // validate parameters
        try {
            validateGetFunctionRequestParams(tenant, namespace, functionName);
        } catch (IllegalArgumentException e) {
            log.error("Invalid getFunction request @ /{}/{}/{}", tenant, namespace, functionName, e);
            return Response.status(Status.BAD_REQUEST).type(MediaType.APPLICATION_JSON)
                    .entity(new ErrorData(e.getMessage())).build();
        }

        FunctionMetaDataManager functionMetaDataManager = worker().getFunctionMetaDataManager();
        if (!functionMetaDataManager.containsFunction(tenant, namespace, functionName)) {
            log.error("Function in getFunction does not exist @ /{}/{}/{}", tenant, namespace, functionName);
            return Response.status(Status.NOT_FOUND).type(MediaType.APPLICATION_JSON)
                    .entity(new ErrorData(String.format("Function %s doesn't exist", functionName))).build();
        }

        FunctionMetaData functionMetaData = functionMetaDataManager.getFunctionMetaData(tenant, namespace,
                functionName);
        String functionDetailsJson = org.apache.pulsar.functions.utils.Utils
                .printJson(functionMetaData.getFunctionDetails());
        return Response.status(Status.OK).entity(functionDetailsJson).build();
    }

    public Response getFunctionInstanceStatus(final String tenant, final String namespace, final String functionName,
            final String instanceId, URI uri) throws IOException {

        if (!isWorkerServiceAvailable()) {
            return getUnavailableResponse();
        }

        // validate parameters
        try {
            validateGetFunctionInstanceRequestParams(tenant, namespace, functionName, instanceId);
        } catch (IllegalArgumentException e) {
            log.error("Invalid getFunctionStatus request @ /{}/{}/{}", tenant, namespace, functionName, e);
            return Response.status(Status.BAD_REQUEST).type(MediaType.APPLICATION_JSON)
                    .entity(new ErrorData(e.getMessage())).build();
        }

        FunctionMetaDataManager functionMetaDataManager = worker().getFunctionMetaDataManager();
        if (!functionMetaDataManager.containsFunction(tenant, namespace, functionName)) {
            log.error("Function in getFunctionStatus does not exist @ /{}/{}/{}", tenant, namespace, functionName);
            return Response.status(Status.NOT_FOUND).type(MediaType.APPLICATION_JSON)
                    .entity(new ErrorData(String.format("Function %s doesn't exist", functionName))).build();
        }
        FunctionMetaData functionMetaData = functionMetaDataManager.getFunctionMetaData(tenant, namespace, functionName);
        int instanceIdInt = Integer.parseInt(instanceId);
        if (instanceIdInt < 0 || instanceIdInt >= functionMetaData.getFunctionDetails().getParallelism()) {
            log.error("instanceId in getFunctionStatus out of bounds @ /{}/{}/{}", tenant, namespace, functionName);
            return Response.status(Status.BAD_REQUEST).type(MediaType.APPLICATION_JSON)
                    .entity(new ErrorData(String.format("Invalid InstanceId"))).build();
        }

        FunctionRuntimeManager functionRuntimeManager = worker().getFunctionRuntimeManager();
        FunctionStatus functionStatus = null;
        try {
            functionStatus = functionRuntimeManager.getFunctionInstanceStatus(tenant, namespace, functionName,
                    Integer.parseInt(instanceId), uri);
        } catch (WebApplicationException we) {
            throw we;
        } catch (Exception e) {
            log.error("{}/{}/{} Got Exception Getting Status", tenant, namespace, functionName, e);
            return Response.status(Status.INTERNAL_SERVER_ERROR.getStatusCode(), e.getMessage()).build();
        }

        String jsonResponse = org.apache.pulsar.functions.utils.Utils.printJson(functionStatus);
        return Response.status(Status.OK).entity(jsonResponse).build();
    }

    public Response stopFunctionInstance(final String tenant, final String namespace, final String functionName,
            final String instanceId, URI uri) {
        return stopFunctionInstance(tenant, namespace, functionName, instanceId, false, uri);
    }

    public Response restartFunctionInstance(final String tenant, final String namespace, final String functionName,
            final String instanceId, URI uri) {
        return stopFunctionInstance(tenant, namespace, functionName, instanceId, true, uri);
    }

    public Response stopFunctionInstance(final String tenant, final String namespace, final String functionName,
            final String instanceId, boolean restart, URI uri) {

        if (!isWorkerServiceAvailable()) {
            return getUnavailableResponse();
        }

        // validate parameters
        try {
            validateGetFunctionInstanceRequestParams(tenant, namespace, functionName, instanceId);
        } catch (IllegalArgumentException e) {
            log.error("Invalid restart-function request @ /{}/{}/{}", tenant, namespace, functionName, e);
            return Response.status(Status.BAD_REQUEST).type(MediaType.APPLICATION_JSON)
                    .entity(new ErrorData(e.getMessage())).build();
        }

        FunctionMetaDataManager functionMetaDataManager = worker().getFunctionMetaDataManager();
        if (!functionMetaDataManager.containsFunction(tenant, namespace, functionName)) {
            log.error("Function does not exist @ /{}/{}/{}", tenant, namespace, functionName);
            return Response.status(Status.NOT_FOUND).type(MediaType.APPLICATION_JSON)
                    .entity(new ErrorData(String.format("Function %s doesn't exist", functionName))).build();
        }

        FunctionRuntimeManager functionRuntimeManager = worker().getFunctionRuntimeManager();
        try {
            return functionRuntimeManager.stopFunctionInstance(tenant, namespace, functionName,
                    Integer.parseInt(instanceId), restart, uri);
        } catch (WebApplicationException we) {
            throw we;
        } catch (Exception e) {
            log.error("Failed to restart function: {}/{}/{}/{}", tenant, namespace, functionName, instanceId, e);
            return Response.status(Status.INTERNAL_SERVER_ERROR.getStatusCode(), e.getMessage()).build();
        }
    }

    public Response stopFunctionInstances(final String tenant, final String namespace, final String functionName) {
        return stopFunctionInstances(tenant, namespace, functionName, false);
    }

    public Response restartFunctionInstances(final String tenant, final String namespace, final String functionName) {
        return stopFunctionInstances(tenant, namespace, functionName, true);
    }

    public Response stopFunctionInstances(final String tenant, final String namespace, final String functionName,
            boolean restart) {

        if (!isWorkerServiceAvailable()) {
            return getUnavailableResponse();
        }

        // validate parameters
        try {
            validateGetFunctionRequestParams(tenant, namespace, functionName);
        } catch (IllegalArgumentException e) {
            log.error("Invalid restart-Function request @ /{}/{}/{}", tenant, namespace, functionName, e);
            return Response.status(Status.BAD_REQUEST).type(MediaType.APPLICATION_JSON)
                    .entity(new ErrorData(e.getMessage())).build();
        }

        FunctionMetaDataManager functionMetaDataManager = worker().getFunctionMetaDataManager();
        if (!functionMetaDataManager.containsFunction(tenant, namespace, functionName)) {
            log.error("Function in getFunctionStatus does not exist @ /{}/{}/{}", tenant, namespace, functionName);
            return Response.status(Status.NOT_FOUND).type(MediaType.APPLICATION_JSON)
                    .entity(new ErrorData(String.format("Function %s doesn't exist", functionName))).build();
        }

        FunctionRuntimeManager functionRuntimeManager = worker().getFunctionRuntimeManager();
        try {
            return functionRuntimeManager.stopFunctionInstances(tenant, namespace, functionName, restart);
        } catch (Exception e) {
            log.error("Failed to restart function: {}/{}/{}", tenant, namespace, functionName, e);
            return Response.status(Status.INTERNAL_SERVER_ERROR.getStatusCode(), e.getMessage()).build();
        }
    }

    public Response getFunctionStatus(final String tenant, final String namespace, final String functionName)
            throws IOException {

        if (!isWorkerServiceAvailable()) {
            return getUnavailableResponse();
        }

        // validate parameters
        try {
            validateGetFunctionRequestParams(tenant, namespace, functionName);
        } catch (IllegalArgumentException e) {
            log.error("Invalid getFunctionStatus request @ /{}/{}/{}", tenant, namespace, functionName, e);
            return Response.status(Status.BAD_REQUEST).type(MediaType.APPLICATION_JSON)
                    .entity(new ErrorData(e.getMessage())).build();
        }

        FunctionMetaDataManager functionMetaDataManager = worker().getFunctionMetaDataManager();
        if (!functionMetaDataManager.containsFunction(tenant, namespace, functionName)) {
            log.error("Function in getFunctionStatus does not exist @ /{}/{}/{}", tenant, namespace, functionName);
            return Response.status(Status.NOT_FOUND).type(MediaType.APPLICATION_JSON)
                    .entity(new ErrorData(String.format("Function %s doesn't exist", functionName))).build();
        }

        FunctionRuntimeManager functionRuntimeManager = worker().getFunctionRuntimeManager();
        InstanceCommunication.FunctionStatusList functionStatusList = null;
        try {
            functionStatusList = functionRuntimeManager.getAllFunctionStatus(tenant, namespace, functionName);
        } catch (Exception e) {
            log.error("Got Exception Getting Status", e);
            FunctionStatus.Builder functionStatusBuilder = FunctionStatus.newBuilder();
            functionStatusBuilder.setRunning(false);
            String functionDetailsJson = org.apache.pulsar.functions.utils.Utils
                    .printJson(functionStatusBuilder.build());
            return Response.status(Status.OK).entity(functionDetailsJson).build();
        }

        String jsonResponse = org.apache.pulsar.functions.utils.Utils.printJson(functionStatusList);
        return Response.status(Status.OK).entity(jsonResponse).build();
    }

    public Response listFunctions(final String tenant, final String namespace) {

        if (!isWorkerServiceAvailable()) {
            return getUnavailableResponse();
        }

        // validate parameters
        try {
            validateListFunctionRequestParams(tenant, namespace);
        } catch (IllegalArgumentException e) {
            log.error("Invalid listFunctions request @ /{}/{}", tenant, namespace, e);
            return Response.status(Status.BAD_REQUEST).type(MediaType.APPLICATION_JSON)
                    .entity(new ErrorData(e.getMessage())).build();
        }

        FunctionMetaDataManager functionMetaDataManager = worker().getFunctionMetaDataManager();

        Collection<String> functionStateList = functionMetaDataManager.listFunctions(tenant, namespace);

        return Response.status(Status.OK).entity(new Gson().toJson(functionStateList.toArray())).build();
    }

    private Response updateRequest(FunctionMetaData functionMetaData, File uploadedInputStreamAsFile) {
        // Upload to bookkeeper
        try {
            log.info("Uploading function package to {}", functionMetaData.getPackageLocation());
            FileInputStream uploadedInputStream = new FileInputStream(uploadedInputStreamAsFile);

            Utils.uploadToBookeeper(worker().getDlogNamespace(), uploadedInputStream,
                    functionMetaData.getPackageLocation().getPackagePath());
        } catch (IOException e) {
            log.error("Error uploading file {}", functionMetaData.getPackageLocation(), e);
            return Response.serverError().type(MediaType.APPLICATION_JSON).entity(new ErrorData(e.getMessage()))
                    .build();
        }
        return updateRequest(functionMetaData);
    }

    private Response updateRequest(FunctionMetaData functionMetaData) {

        // Submit to FMT
        FunctionMetaDataManager functionMetaDataManager = worker().getFunctionMetaDataManager();

        CompletableFuture<RequestResult> completableFuture = functionMetaDataManager.updateFunction(functionMetaData);

        RequestResult requestResult = null;
        try {
            requestResult = completableFuture.get();
            if (!requestResult.isSuccess()) {
                return Response.status(Status.BAD_REQUEST).type(MediaType.APPLICATION_JSON)
                        .entity(new ErrorData(requestResult.getMessage())).build();
            }
        } catch (ExecutionException e) {
            return Response.serverError().type(MediaType.APPLICATION_JSON)
                    .entity(new ErrorData(e.getCause().getMessage())).build();
        } catch (InterruptedException e) {
            return Response.status(Status.REQUEST_TIMEOUT).type(MediaType.APPLICATION_JSON)
                    .entity(new ErrorData(e.getCause().getMessage())).build();
        }

        return Response.status(Status.OK).build();
    }

    public List<ConnectorDefinition> getListOfConnectors() {
        if (!isWorkerServiceAvailable()) {
            throw new WebApplicationException(
                    Response.status(Status.SERVICE_UNAVAILABLE).type(MediaType.APPLICATION_JSON)
                            .entity(new ErrorData("Function worker service is not avaialable")).build());
        }

        return this.worker().getConnectorsManager().getConnectors();
    }

    public Response triggerFunction(final String tenant, final String namespace, final String functionName,
            final String input, final InputStream uploadedInputStream, final String topic) {

        if (!isWorkerServiceAvailable()) {
            return getUnavailableResponse();
        }

        FunctionDetails functionDetails;
        // validate parameters
        try {
            validateTriggerRequestParams(tenant, namespace, functionName, topic, input, uploadedInputStream);
        } catch (IllegalArgumentException e) {
            log.error("Invalid trigger function request @ /{}/{}/{}", tenant, namespace, functionName, e);
            return Response.status(Status.BAD_REQUEST).type(MediaType.APPLICATION_JSON)
                    .entity(new ErrorData(e.getMessage())).build();
        }

        FunctionMetaDataManager functionMetaDataManager = worker().getFunctionMetaDataManager();
        if (!functionMetaDataManager.containsFunction(tenant, namespace, functionName)) {
            log.error("Function in trigger function does not exist @ /{}/{}/{}", tenant, namespace, functionName);
            return Response.status(Status.NOT_FOUND).type(MediaType.APPLICATION_JSON)
                    .entity(new ErrorData(String.format("Function %s doesn't exist", functionName))).build();
        }

        FunctionMetaData functionMetaData = functionMetaDataManager.getFunctionMetaData(tenant, namespace,
                functionName);

        String inputTopicToWrite;
        if (topic != null) {
            inputTopicToWrite = topic;
        } else if (functionMetaData.getFunctionDetails().getSource().getInputSpecsCount() == 1) {
            inputTopicToWrite = functionMetaData.getFunctionDetails().getSource().getInputSpecsMap()
                    .keySet().iterator().next();
        } else {
            log.error("Function in trigger function has more than 1 input topics @ /{}/{}/{}", tenant, namespace, functionName);
            return Response.status(Status.BAD_REQUEST).build();
        }
        if (functionMetaData.getFunctionDetails().getSource().getInputSpecsCount() == 0
                || !functionMetaData.getFunctionDetails().getSource().getInputSpecsMap()
                        .containsKey(inputTopicToWrite)) {
            log.error("Function in trigger function has unidentified topic @ /{}/{}/{} {}", tenant, namespace, functionName, inputTopicToWrite);

            return Response.status(Status.BAD_REQUEST).build();
        }
        String outputTopic = functionMetaData.getFunctionDetails().getSink().getTopic();
        Reader reader = null;
        Producer producer = null;
        try {
            if (outputTopic != null && !outputTopic.isEmpty()) {
                reader = worker().getClient().newReader().topic(outputTopic).startMessageId(MessageId.latest).create();
            }
            producer = worker().getClient().newProducer().topic(inputTopicToWrite).create();
            byte[] targetArray;
            if (uploadedInputStream != null) {
                targetArray = new byte[uploadedInputStream.available()];
                uploadedInputStream.read(targetArray);
            } else {
                targetArray = input.getBytes();
            }
            MessageId msgId = producer.send(targetArray);
            if (reader == null) {
                return Response.status(Status.OK).build();
            }
            long curTime = System.currentTimeMillis();
            long maxTime = curTime + 1000;
            while (curTime < maxTime) {
                Message msg = reader.readNext(10000, TimeUnit.MILLISECONDS);
                if (msg == null)
                    break;
                if (msg.getProperties().containsKey("__pfn_input_msg_id__")
                        && msg.getProperties().containsKey("__pfn_input_topic__")) {
                    MessageId newMsgId = MessageId.fromByteArray(
                            Base64.getDecoder().decode((String) msg.getProperties().get("__pfn_input_msg_id__")));
                    if (msgId.equals(newMsgId)
                            && msg.getProperties().get("__pfn_input_topic__").equals(inputTopicToWrite)) {
                        return Response.status(Status.OK).entity(msg.getData()).build();
                    }
                }
                curTime = System.currentTimeMillis();
            }
            return Response.status(Status.REQUEST_TIMEOUT).build();
        } catch (Exception e) {
            return Response.status(Status.INTERNAL_SERVER_ERROR).build();
        } finally {
            if (reader != null) {
                reader.closeAsync();
            }
            if (producer != null) {
                producer.closeAsync();
            }
        }
    }

    public Response getFunctionState(final String tenant, final String namespace,
                                     final String functionName, final String key) {
        if (!isWorkerServiceAvailable()) {
            return getUnavailableResponse();
        }

        // validate parameters
        try {
            validateGetFunctionStateParams(tenant, namespace, functionName, key);
        } catch (IllegalArgumentException e) {
            log.error("Invalid getFunctionState request @ /{}/{}/{}/{}",
                tenant, namespace, functionName, key, e);
            return Response.status(Status.BAD_REQUEST).type(MediaType.APPLICATION_JSON)
                .entity(new ErrorData(e.getMessage())).build();
        }

        String tableNs = String.format(
            "%s_%s",
            tenant,
            namespace).replace('-', '_');
        String tableName = functionName;

        String stateStorageServiceUrl = worker().getWorkerConfig().getStateStorageServiceUrl();

        try (StorageClient client = StorageClientBuilder.newBuilder()
            .withSettings(StorageClientSettings.newBuilder()
                .serviceUri(stateStorageServiceUrl)
                .clientName("functions-admin")
                .build())
            .withNamespace(tableNs)
            .build()) {
            try (Table<ByteBuf, ByteBuf> table = result(client.openTable(tableName))) {
                try (KeyValue<ByteBuf, ByteBuf> kv = result(table.getKv(Unpooled.wrappedBuffer(key.getBytes(UTF_8))))) {
                    if (null == kv) {
                        return Response.status(Status.NOT_FOUND)
                            .entity(new String("key '" + key + "' doesn't exist."))
                            .build();
                    } else {
                        String value;
                        if (kv.isNumber()) {
                            value = "value : " + kv.numberValue() + ", version : " + kv.version();
                        } else {
                            value = "value : " + new String(ByteBufUtil.getBytes(kv.value()), UTF_8)
                                + ", version : " + kv.version();
                        }
                        return Response.status(Status.OK)
                            .entity(new String(value))
                            .build();
                    }
                }
            } catch (Exception e) {
                log.error("Error while getFunctionState request @ /{}/{}/{}/{}",
                    tenant, namespace, functionName, key, e);
                return Response.status(Status.INTERNAL_SERVER_ERROR).type(MediaType.APPLICATION_JSON)
                    .entity(new ErrorData(e.getMessage())).build();
            }
        }
    }

    public Response uploadFunction(final InputStream uploadedInputStream, final String path) {
        // validate parameters
        try {
            if (uploadedInputStream == null || path == null) {
                throw new IllegalArgumentException("Function Package is not provided " + path);
            }
        } catch (IllegalArgumentException e) {
            log.error("Invalid upload function request @ /{}", path, e);
            return Response.status(Status.BAD_REQUEST).type(MediaType.APPLICATION_JSON)
                    .entity(new ErrorData(e.getMessage())).build();
        }

        // Upload to bookkeeper
        try {
            log.info("Uploading function package to {}", path);

            Utils.uploadToBookeeper(worker().getDlogNamespace(), uploadedInputStream, path);
        } catch (IOException e) {
            log.error("Error uploading file {}", path, e);
            return Response.serverError().type(MediaType.APPLICATION_JSON).entity(new ErrorData(e.getMessage()))
                    .build();
        }

        return Response.status(Status.OK).build();
    }

    public Response downloadFunction(final String path) {
        return Response.status(Status.OK).entity(new StreamingOutput() {
            @Override
            public void write(final OutputStream output) throws IOException {
                if (path.startsWith(HTTP)) {
                    URL url = new URL(path);
                    IOUtils.copy(url.openStream(), output);
                } else if (path.startsWith(FILE)) {
                    URL url = new URL(path);
                    File file;
                    try {
                        file = new File(url.toURI());
                        IOUtils.copy(new FileInputStream(file), output);
                    } catch (URISyntaxException e) {
                        throw new IllegalArgumentException("invalid file url path: " + path);
                    }
                } else {
                    Utils.downloadFromBookkeeper(worker().getDlogNamespace(), output, path);
                }
            }
        }).build();
    }

    private void validateListFunctionRequestParams(String tenant, String namespace) throws IllegalArgumentException {

        if (tenant == null) {
            throw new IllegalArgumentException("Tenant is not provided");
        }
        if (namespace == null) {
            throw new IllegalArgumentException("Namespace is not provided");
        }
    }

    private void validateGetFunctionInstanceRequestParams(String tenant, String namespace, String functionName,
            String instanceId) throws IllegalArgumentException {
        validateGetFunctionRequestParams(tenant, namespace, functionName);
        if (instanceId == null) {
            throw new IllegalArgumentException("Function Instance Id is not provided");
        }
    }

    private void validateGetFunctionRequestParams(String tenant, String namespace, String functionName)
            throws IllegalArgumentException {

        if (tenant == null) {
            throw new IllegalArgumentException("Tenant is not provided");
        }
        if (namespace == null) {
            throw new IllegalArgumentException("Namespace is not provided");
        }
        if (functionName == null) {
            throw new IllegalArgumentException("Function Name is not provided");
        }
    }

    private void validateDeregisterRequestParams(String tenant, String namespace, String functionName)
            throws IllegalArgumentException {

        if (tenant == null) {
            throw new IllegalArgumentException("Tenant is not provided");
        }
        if (namespace == null) {
            throw new IllegalArgumentException("Namespace is not provided");
        }
        if (functionName == null) {
            throw new IllegalArgumentException("Function Name is not provided");
        }
    }

    private FunctionDetails validateUpdateRequestParamsWithPkgUrl(String tenant, String namespace, String functionName,
            String functionPkgUrl, String functionDetailsJson, String functionConfigJson)
            throws IllegalArgumentException, IOException, URISyntaxException {
        if (!isFunctionPackageUrlSupported(functionPkgUrl)) {
            throw new IllegalArgumentException("Function Package url is not valid. supported url (http/https/file)");
        }
        FunctionDetails functionDetails = validateUpdateRequestParams(tenant, namespace, functionName,
                functionDetailsJson, functionConfigJson, functionPkgUrl, null);
        return functionDetails;
    }

    private FunctionDetails validateUpdateRequestParams(String tenant, String namespace, String functionName,
            File uploadedInputStreamAsFile, FormDataContentDisposition fileDetail, String functionDetailsJson,
            String functionConfigJson)
            throws IllegalArgumentException, IOException, URISyntaxException {

        FunctionDetails functionDetails = validateUpdateRequestParams(tenant, namespace, functionName,
                functionDetailsJson, functionConfigJson, null, uploadedInputStreamAsFile);
        if (!isFunctionCodeBuiltin(functionDetails) && (uploadedInputStreamAsFile == null || fileDetail == null)) {
            throw new IllegalArgumentException("Function Package is not provided");
        }

        return functionDetails;
    }

    private static File dumpToTmpFile(InputStream uploadedInputStream) {
        try {
            File tmpFile = File.createTempFile("functions", null);
            tmpFile.deleteOnExit();
            Files.copy(uploadedInputStream, tmpFile.toPath(), REPLACE_EXISTING);
            return tmpFile;
        } catch (IOException e) {
            throw new RuntimeException("Cannot create a temporary file", e);
        }
    }

    private void validateGetFunctionStateParams(String tenant, String namespace, String functionName, String key)
        throws IllegalArgumentException {

        if (tenant == null) {
            throw new IllegalArgumentException("Tenant is not provided");
        }
        if (namespace == null) {
            throw new IllegalArgumentException("Namespace is not provided");
        }
        if (functionName == null) {
            throw new IllegalArgumentException("Function Name is not provided");
        }
        if (key == null) {
            throw new IllegalArgumentException("Key is not provided");
        }
    }

    private boolean isFunctionCodeBuiltin(FunctionDetails functionDetails) {
        if (functionDetails.hasSource()) {
            SourceSpec sourceSpec = functionDetails.getSource();
            if (!isEmpty(sourceSpec.getBuiltin())) {
                return true;
            }
        }

        if (functionDetails.hasSink()) {
            SinkSpec sinkSpec = functionDetails.getSink();
            if (!isEmpty(sinkSpec.getBuiltin())) {
                return true;
            }
        }

        return false;
    }

    private String getFunctionCodeBuiltin(FunctionDetails functionDetails) {
        if (functionDetails.hasSource()) {
            SourceSpec sourceSpec = functionDetails.getSource();
            if (!isEmpty(sourceSpec.getBuiltin())) {
                return sourceSpec.getBuiltin();
            }
        }

        if (functionDetails.hasSink()) {
            SinkSpec sinkSpec = functionDetails.getSink();
            if (!isEmpty(sinkSpec.getBuiltin())) {
                return sinkSpec.getBuiltin();
            }
        }

        return null;
    }

    private FunctionDetails validateUpdateRequestParams(String tenant, String namespace, String functionName,
            String functionDetailsJson, String functionConfigJson, String functionPkgUrl, File uploadedInputStreamAsFile) throws IOException, URISyntaxException {
        if (tenant == null) {
            throw new IllegalArgumentException("Tenant is not provided");
        }
        if (namespace == null) {
            throw new IllegalArgumentException("Namespace is not provided");
        }
        if (functionName == null) {
            throw new IllegalArgumentException("Function Name is not provided");
        }

        if (StringUtils.isEmpty(functionDetailsJson) && StringUtils.isEmpty(functionConfigJson)) {
            throw new IllegalArgumentException("FunctionConfig is not provided");
        }
        if (!StringUtils.isEmpty(functionDetailsJson) && !StringUtils.isEmpty(functionConfigJson)) {
            throw new IllegalArgumentException("Only one of FunctionDetails or FunctionConfig should be provided");
        }
        if (!StringUtils.isEmpty(functionConfigJson)) {
            FunctionConfig functionConfig = new Gson().fromJson(functionConfigJson, FunctionConfig.class);
            ClassLoader clsLoader = null;
            if (functionConfig.getRuntime() == FunctionConfig.Runtime.JAVA) {
                clsLoader = extractClassLoader(functionPkgUrl, uploadedInputStreamAsFile);
            }
            if (functionConfig.getRuntime() == null) {
                throw new IllegalArgumentException("Function Runtime no specified");
            }
            ConfigValidation.validateConfig(functionConfig, functionConfig.getRuntime().name(), clsLoader);
            return FunctionConfigUtils.convert(functionConfig, clsLoader);
        }
        FunctionDetails.Builder functionDetailsBuilder = FunctionDetails.newBuilder();
        org.apache.pulsar.functions.utils.Utils.mergeJson(functionDetailsJson, functionDetailsBuilder);
        if (isNotBlank(functionPkgUrl)) {
            // set package-url if present
            functionDetailsBuilder.setPackageUrl(functionPkgUrl);
        }
        ClassLoader clsLoader = null;
        if (functionDetailsBuilder.getRuntime() == FunctionDetails.Runtime.JAVA) {
            clsLoader = extractClassLoader(functionPkgUrl, uploadedInputStreamAsFile);
        }
        validateFunctionClassTypes(clsLoader, functionDetailsBuilder);

        FunctionDetails functionDetails = functionDetailsBuilder.build();

        List<String> missingFields = new LinkedList<>();
        if (functionDetails.getTenant() == null || functionDetails.getTenant().isEmpty()) {
            missingFields.add("Tenant");
        }
        if (functionDetails.getNamespace() == null || functionDetails.getNamespace().isEmpty()) {
            missingFields.add("Namespace");
        }
        if (functionDetails.getName() == null || functionDetails.getName().isEmpty()) {
            missingFields.add("Name");
        }
        if (functionDetails.getClassName() == null || functionDetails.getClassName().isEmpty()) {
            missingFields.add("ClassName");
        }
        // TODO in the future add more check here for functions and connectors
        if (!functionDetails.getSource().isInitialized()) {
            missingFields.add("Source");
        }
        // TODO in the future add more check here for functions and connectors
        if (!functionDetails.getSink().isInitialized()) {
            missingFields.add("Sink");
        }
        if (!missingFields.isEmpty()) {
            String errorMessage = join(missingFields, ",");
            throw new IllegalArgumentException(errorMessage + " is not provided");
        }
        if (functionDetails.getParallelism() <= 0) {
            throw new IllegalArgumentException("Parallelism needs to be set to a positive number");
        }
        return functionDetails;
    }

    private ClassLoader extractClassLoader(String functionPkgUrl, File uploadedInputStreamAsFile) throws URISyntaxException, IOException {
        if (isNotBlank(functionPkgUrl)) {
            return Utils.validateFileUrl(functionPkgUrl, workerServiceSupplier.get().getWorkerConfig().getDownloadDirectory());
        } else if (uploadedInputStreamAsFile != null) {
            try {
                return loadJar(uploadedInputStreamAsFile);
            } catch (MalformedURLException e) {
                throw new IllegalArgumentException("Corrupted Jar File", e);
            }
        } else {
            return null;
        }
    }

    private void validateFunctionClassTypes(ClassLoader classLoader, FunctionDetails.Builder functionDetailsBuilder) {

        // validate only if classLoader is provided
        if (classLoader == null) {
            return;
        }

        if (isBlank(functionDetailsBuilder.getClassName())) {
            throw new IllegalArgumentException("function class-name can't be empty");
        }

        // validate function class-type
        Object functionObject = createInstance(functionDetailsBuilder.getClassName(), classLoader);
        Class<?>[] typeArgs = org.apache.pulsar.functions.utils.Utils.getFunctionTypes(functionObject, false);

        if (!(functionObject instanceof org.apache.pulsar.functions.api.Function)
                && !(functionObject instanceof java.util.function.Function)) {
            throw new RuntimeException("User class must either be Function or java.util.Function");
        }

        if (functionDetailsBuilder.hasSource() && functionDetailsBuilder.getSource() != null
                && isNotBlank(functionDetailsBuilder.getSource().getClassName())) {
            try {
                String sourceClassName = functionDetailsBuilder.getSource().getClassName();
                String argClassName = getTypeArg(sourceClassName, Source.class, classLoader).getName();
                functionDetailsBuilder
                        .setSource(functionDetailsBuilder.getSourceBuilder().setTypeClassName(argClassName));

                // if sink-class not present then set same arg as source
                if (!functionDetailsBuilder.hasSink() || isBlank(functionDetailsBuilder.getSink().getClassName())) {
                    functionDetailsBuilder
                            .setSink(functionDetailsBuilder.getSinkBuilder().setTypeClassName(argClassName));
                }

            } catch (IllegalArgumentException ie) {
                throw ie;
            } catch (Exception e) {
                log.error("Failed to validate source class", e);
                throw new IllegalArgumentException("Failed to validate source class-name", e);
            }
        } else if (isBlank(functionDetailsBuilder.getSourceBuilder().getTypeClassName())) {
            // if function-src-class is not present then set function-src type-class according to function class
            functionDetailsBuilder
                    .setSource(functionDetailsBuilder.getSourceBuilder().setTypeClassName(typeArgs[0].getName()));
        }

        if (functionDetailsBuilder.hasSink() && functionDetailsBuilder.getSink() != null
                && isNotBlank(functionDetailsBuilder.getSink().getClassName())) {
            try {
                String sinkClassName = functionDetailsBuilder.getSink().getClassName();
                String argClassName = getTypeArg(sinkClassName, Sink.class, classLoader).getName();
                functionDetailsBuilder.setSink(functionDetailsBuilder.getSinkBuilder().setTypeClassName(argClassName));

                // if source-class not present then set same arg as sink
                if (!functionDetailsBuilder.hasSource() || isBlank(functionDetailsBuilder.getSource().getClassName())) {
                    functionDetailsBuilder
                            .setSource(functionDetailsBuilder.getSourceBuilder().setTypeClassName(argClassName));
                }

            } catch (IllegalArgumentException ie) {
                throw ie;
            } catch (Exception e) {
                log.error("Failed to validate sink class", e);
                throw new IllegalArgumentException("Failed to validate sink class-name", e);
            }
        } else if (isBlank(functionDetailsBuilder.getSinkBuilder().getTypeClassName())) {
            // if function-sink-class is not present then set function-sink type-class according to function class
            functionDetailsBuilder
                    .setSink(functionDetailsBuilder.getSinkBuilder().setTypeClassName(typeArgs[1].getName()));
        }

    }

    private Class<?> getTypeArg(String className, Class<?> funClass, ClassLoader classLoader)
            throws ClassNotFoundException {
        Class<?> loadedClass = classLoader.loadClass(className);
        if (!funClass.isAssignableFrom(loadedClass)) {
            throw new IllegalArgumentException(
                    String.format("class %s is not type of %s", className, funClass.getName()));
        }
        return TypeResolver.resolveRawArgument(funClass, loadedClass);
    }

    private void validateTriggerRequestParams(String tenant, String namespace, String functionName, String topic,
            String input, InputStream uploadedInputStream) {
        if (tenant == null) {
            throw new IllegalArgumentException("Tenant is not provided");
        }
        if (namespace == null) {
            throw new IllegalArgumentException("Namespace is not provided");
        }
        if (functionName == null) {
            throw new IllegalArgumentException("Function Name is not provided");
        }
        if (uploadedInputStream == null && input == null) {
            throw new IllegalArgumentException("Trigger Data is not provided");
        }
    }

    private Response getUnavailableResponse() {
        return Response.status(Status.SERVICE_UNAVAILABLE).type(MediaType.APPLICATION_JSON)
                .entity(new ErrorData(
                        "Function worker service is not done initializing. " + "Please try again in a little while."))
                .build();
    }

    public static String createPackagePath(String tenant, String namespace, String functionName, String fileName) {
        return String.format("%s/%s/%s/%s", tenant, namespace, Codec.encode(functionName),
                Utils.getUniquePackageName(Codec.encode(fileName)));
    }

    public boolean isAuthorizedRole(String tenant, String clientRole) throws PulsarAdminException {
        if (worker().getWorkerConfig().isAuthorizationEnabled()) {
            // skip authorization if client role is super-user
            if (isSuperUser(clientRole)) {
                return true;
            }
            TenantInfo tenantInfo = worker().getBrokerAdmin().tenants().getTenantInfo(tenant);
            return clientRole != null && (tenantInfo.getAdminRoles() == null || tenantInfo.getAdminRoles().isEmpty()
                    || tenantInfo.getAdminRoles().contains(clientRole));
        }
        return true;
    }

    public boolean isSuperUser(String clientRole) {
        return clientRole != null && worker().getWorkerConfig().getSuperUserRoles().contains(clientRole);
    }

}<|MERGE_RESOLUTION|>--- conflicted
+++ resolved
@@ -162,6 +162,14 @@
                     .entity(new ErrorData(String.format("Function %s already exists", functionName))).build();
         }
 
+        try {
+            worker().getFunctionRuntimeManager().getRuntimeFactory().doAdmissionChecks(functionDetails);
+        } catch (Exception e) {
+            log.error("Function {}/{}/{} cannot be admitted by the runtime factory", tenant, namespace, functionName);
+            return Response.status(Status.BAD_REQUEST).type(MediaType.APPLICATION_JSON)
+                    .entity(new ErrorData(String.format("Function %s cannot be admitted:- %s", functionName, e.getMessage()))).build();
+        }
+
         FunctionDetails functionDetails;
         boolean isPkgUrlProvided = isNotBlank(functionPkgUrl);
         File uploadedInputStreamAsFile = null;
@@ -183,25 +191,6 @@
                     .entity(new ErrorData(e.getMessage())).build();
         }
 
-<<<<<<< HEAD
-=======
-        FunctionMetaDataManager functionMetaDataManager = worker().getFunctionMetaDataManager();
-
-        if (functionMetaDataManager.containsFunction(tenant, namespace, functionName)) {
-            log.error("Function {}/{}/{} already exists", tenant, namespace, functionName);
-            return Response.status(Status.BAD_REQUEST).type(MediaType.APPLICATION_JSON)
-                    .entity(new ErrorData(String.format("Function %s already exists", functionName))).build();
-        }
-
-        try {
-            worker().getFunctionRuntimeManager().getRuntimeFactory().doAdmissionChecks(functionDetails);
-        } catch (Exception e) {
-            log.error("Function {}/{}/{} cannot be admitted by the runtime factory", tenant, namespace, functionName);
-            return Response.status(Status.BAD_REQUEST).type(MediaType.APPLICATION_JSON)
-                    .entity(new ErrorData(String.format("Function %s cannot be admitted:- %s", functionName, e.getMessage()))).build();
-        }
-
->>>>>>> 044ba406
         // function state
         FunctionMetaData.Builder functionMetaDataBuilder = FunctionMetaData.newBuilder()
                 .setFunctionDetails(functionDetails).setCreateTime(System.currentTimeMillis()).setVersion(0);
@@ -252,6 +241,14 @@
                     .entity(new ErrorData(String.format("Function %s doesn't exist", functionName))).build();
         }
 
+        try {
+            worker().getFunctionRuntimeManager().getRuntimeFactory().doAdmissionChecks(functionDetails);
+        } catch (Exception e) {
+            log.error("Updated Function {}/{}/{} cannot be submitted to runtime factory", tenant, namespace, functionName);
+            return Response.status(Status.BAD_REQUEST).type(MediaType.APPLICATION_JSON)
+                    .entity(new ErrorData(String.format("Function %s cannot be admitted:- %s", functionName, e.getMessage()))).build();
+        }
+
         FunctionDetails functionDetails;
         boolean isPkgUrlProvided = isNotBlank(functionPkgUrl);
         File uploadedInputStreamAsFile = null;
@@ -273,24 +270,6 @@
                     .entity(new ErrorData(e.getMessage())).build();
         }
 
-<<<<<<< HEAD
-=======
-        FunctionMetaDataManager functionMetaDataManager = worker().getFunctionMetaDataManager();
-
-        if (!functionMetaDataManager.containsFunction(tenant, namespace, functionName)) {
-            return Response.status(Status.BAD_REQUEST).type(MediaType.APPLICATION_JSON)
-                    .entity(new ErrorData(String.format("Function %s doesn't exist", functionName))).build();
-        }
-
-        try {
-            worker().getFunctionRuntimeManager().getRuntimeFactory().doAdmissionChecks(functionDetails);
-        } catch (Exception e) {
-            log.error("Updated Function {}/{}/{} cannot be submitted to runtime factory", tenant, namespace, functionName);
-            return Response.status(Status.BAD_REQUEST).type(MediaType.APPLICATION_JSON)
-                    .entity(new ErrorData(String.format("Function %s cannot be admitted:- %s", functionName, e.getMessage()))).build();
-        }
-
->>>>>>> 044ba406
         // function state
         FunctionMetaData.Builder functionMetaDataBuilder = FunctionMetaData.newBuilder()
                 .setFunctionDetails(functionDetails).setCreateTime(System.currentTimeMillis()).setVersion(0);
