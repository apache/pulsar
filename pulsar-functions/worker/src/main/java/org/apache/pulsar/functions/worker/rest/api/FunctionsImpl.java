/**
 * Licensed to the Apache Software Foundation (ASF) under one
 * or more contributor license agreements.  See the NOTICE file
 * distributed with this work for additional information
 * regarding copyright ownership.  The ASF licenses this file
 * to you under the Apache License, Version 2.0 (the
 * "License"); you may not use this file except in compliance
 * with the License.  You may obtain a copy of the License at
 *
 *   http://www.apache.org/licenses/LICENSE-2.0
 *
 * Unless required by applicable law or agreed to in writing,
 * software distributed under the License is distributed on an
 * "AS IS" BASIS, WITHOUT WARRANTIES OR CONDITIONS OF ANY
 * KIND, either express or implied.  See the License for the
 * specific language governing permissions and limitations
 * under the License.
 */
package org.apache.pulsar.functions.worker.rest.api;

import static com.google.common.base.Preconditions.checkNotNull;
import static org.apache.pulsar.functions.utils.Reflections.createInstance;
import static org.apache.pulsar.functions.utils.Utils.FILE;
import static org.apache.pulsar.functions.utils.Utils.HTTP;
import static org.apache.pulsar.functions.utils.Utils.isFunctionPackageUrlSupported;
import static org.apache.pulsar.functions.utils.functioncache.FunctionClassLoaders.create;

import com.google.gson.Gson;

import java.io.*;
import java.net.MalformedURLException;
import java.net.URI;
import java.net.URISyntaxException;
import java.net.URL;
import java.net.URLClassLoader;
import java.util.Base64;
import java.util.Collection;
import java.util.LinkedList;
import java.util.List;
import java.util.concurrent.CompletableFuture;
import java.util.concurrent.ExecutionException;
import java.util.concurrent.TimeUnit;
import java.util.function.Supplier;

import javax.ws.rs.WebApplicationException;
import javax.ws.rs.core.MediaType;
import javax.ws.rs.core.Response;
import javax.ws.rs.core.Response.Status;
import javax.ws.rs.core.StreamingOutput;

import lombok.extern.slf4j.Slf4j;

import org.apache.commons.io.IOUtils;
import static org.apache.commons.lang3.StringUtils.isBlank;
import static org.apache.commons.lang3.StringUtils.isNotBlank;
import static org.apache.commons.lang3.StringUtils.isEmpty;
import static org.apache.commons.lang3.StringUtils.join;

import org.apache.pulsar.client.admin.PulsarAdminException;
import org.apache.pulsar.client.api.Message;
import org.apache.pulsar.client.api.MessageId;
import org.apache.pulsar.client.api.Producer;
import org.apache.pulsar.client.api.Reader;
import org.apache.pulsar.common.io.ConnectorDefinition;
import org.apache.pulsar.common.policies.data.ErrorData;
import org.apache.pulsar.common.policies.data.TenantInfo;
import org.apache.pulsar.common.util.Codec;
import org.apache.pulsar.functions.proto.Function.FunctionDetails;
import org.apache.pulsar.functions.proto.Function.FunctionMetaData;
import org.apache.pulsar.functions.proto.Function.PackageLocationMetaData;
import org.apache.pulsar.functions.proto.Function.SinkSpec;
import org.apache.pulsar.functions.proto.Function.SourceSpec;
import org.apache.pulsar.functions.proto.InstanceCommunication;
import org.apache.pulsar.functions.proto.InstanceCommunication.FunctionStatus;
import org.apache.pulsar.functions.utils.functioncache.FunctionClassLoaders;
import org.apache.pulsar.functions.worker.FunctionMetaDataManager;
import org.apache.pulsar.functions.worker.FunctionRuntimeManager;
import org.apache.pulsar.functions.worker.Utils;
import org.apache.pulsar.functions.worker.WorkerService;
import org.apache.pulsar.functions.worker.request.RequestResult;
import org.apache.pulsar.io.core.Sink;
import org.apache.pulsar.io.core.Source;
import org.glassfish.jersey.media.multipart.FormDataContentDisposition;

import net.jodah.typetools.TypeResolver;

@Slf4j
public class FunctionsImpl {

    private final Supplier<WorkerService> workerServiceSupplier;

    public FunctionsImpl(Supplier<WorkerService> workerServiceSupplier) {
        this.workerServiceSupplier = workerServiceSupplier;
    }

    private WorkerService worker() {
        try {
            return checkNotNull(workerServiceSupplier.get());
        } catch (Throwable t) {
            log.info("Failed to get worker service", t);
            throw t;
        }
    }

    private boolean isWorkerServiceAvailable() {
        WorkerService workerService = workerServiceSupplier.get();
        if (workerService == null) {
            return false;
        }
        if (!workerService.isInitialized()) {
            return false;
        }
        return true;
    }

    public Response registerFunction(final String tenant, final String namespace, final String functionName,
            final InputStream uploadedInputStream, final FormDataContentDisposition fileDetail,
            final String functionPkgUrl, final String functionDetailsJson, final String clientRole) {

        if (!isWorkerServiceAvailable()) {
            return getUnavailableResponse();
        }

        try {
            if (!isAuthorizedRole(tenant, clientRole)) {
                log.error("{}/{}/{} Client [{}] is not admin and authorized to register function", tenant, namespace,
                        functionName, clientRole);
                return Response.status(Status.UNAUTHORIZED).type(MediaType.APPLICATION_JSON)
                        .entity(new ErrorData("client is not authorize to perform operation")).build();
            }
        } catch (PulsarAdminException e) {
            log.error("{}/{}/{} Failed to authorize [{}]", tenant, namespace, functionName, e);
            return Response.status(Status.INTERNAL_SERVER_ERROR).type(MediaType.APPLICATION_JSON)
                    .entity(new ErrorData(e.getMessage())).build();
        }

        FunctionDetails functionDetails;
        boolean isPkgUrlProvided = isNotBlank(functionPkgUrl);
        // validate parameters
        try {
            if (isPkgUrlProvided) {
                functionDetails = validateUpdateRequestParamsWithPkgUrl(tenant, namespace, functionName, functionPkgUrl,
                        functionDetailsJson);
            } else {
                functionDetails = validateUpdateRequestParams(tenant, namespace, functionName, uploadedInputStream,
                        fileDetail, functionDetailsJson);
            }
        } catch (Exception e) {
            log.error("Invalid register function request @ /{}/{}/{}", tenant, namespace, functionName, e);
            return Response.status(Status.BAD_REQUEST).type(MediaType.APPLICATION_JSON)
                    .entity(new ErrorData(e.getMessage())).build();
        }

        FunctionMetaDataManager functionMetaDataManager = worker().getFunctionMetaDataManager();

        if (functionMetaDataManager.containsFunction(tenant, namespace, functionName)) {
            log.error("Function {}/{}/{} already exists", tenant, namespace, functionName);
            return Response.status(Status.BAD_REQUEST).type(MediaType.APPLICATION_JSON)
                    .entity(new ErrorData(String.format("Function %s already exists", functionName))).build();
        }

        // function state
        FunctionMetaData.Builder functionMetaDataBuilder = FunctionMetaData.newBuilder()
                .setFunctionDetails(functionDetails).setCreateTime(System.currentTimeMillis()).setVersion(0);

        PackageLocationMetaData.Builder packageLocationMetaDataBuilder = PackageLocationMetaData.newBuilder();
        boolean isBuiltin = isFunctionCodeBuiltin(functionDetails);
        if (isBuiltin) {
            packageLocationMetaDataBuilder.setPackagePath("builtin://" + getFunctionCodeBuiltin(functionDetails));
        } else {
            packageLocationMetaDataBuilder.setPackagePath(isPkgUrlProvided ? functionPkgUrl
                    : createPackagePath(tenant, namespace, functionName, fileDetail.getFileName()));
<<<<<<< HEAD
            packageLocationMetaDataBuilder.setOriginalFileName(fileDetail.getFileName());
=======
            if (!isPkgUrlProvided) {
                packageLocationMetaDataBuilder.setOriginalFileName(fileDetail.getFileName());
            }
>>>>>>> a1233803
        }

        functionMetaDataBuilder.setPackageLocation(packageLocationMetaDataBuilder);
        return (isPkgUrlProvided || isBuiltin) ? updateRequest(functionMetaDataBuilder.build())
                : updateRequest(functionMetaDataBuilder.build(), uploadedInputStream);
    }

    public Response updateFunction(final String tenant, final String namespace, final String functionName,
            final InputStream uploadedInputStream, final FormDataContentDisposition fileDetail,
            final String functionPkgUrl, final String functionDetailsJson, final String clientRole) {

        if (!isWorkerServiceAvailable()) {
            return getUnavailableResponse();
        }

        try {
            if (!isAuthorizedRole(tenant, clientRole)) {
                log.error("{}/{}/{} Client [{}] is not admin and authorized to update function", tenant, namespace,
                        functionName, clientRole);
                return Response.status(Status.UNAUTHORIZED).type(MediaType.APPLICATION_JSON)
                        .entity(new ErrorData("client is not authorize to perform operation")).build();
            }
        } catch (PulsarAdminException e) {
            log.error("{}/{}/{} Failed to authorize [{}]", tenant, namespace, functionName, e);
            return Response.status(Status.INTERNAL_SERVER_ERROR).type(MediaType.APPLICATION_JSON)
                    .entity(new ErrorData(e.getMessage())).build();
        }

        FunctionDetails functionDetails;
        boolean isPkgUrlProvided = isNotBlank(functionPkgUrl);
        // validate parameters
        try {
            if (isPkgUrlProvided) {
                functionDetails = validateUpdateRequestParamsWithPkgUrl(tenant, namespace, functionName, functionPkgUrl,
                        functionDetailsJson);
            } else {
                functionDetails = validateUpdateRequestParams(tenant, namespace, functionName, uploadedInputStream,
                        fileDetail, functionDetailsJson);
            }
        } catch (Exception e) {
            log.error("Invalid register function request @ /{}/{}/{}", tenant, namespace, functionName, e);
            return Response.status(Status.BAD_REQUEST).type(MediaType.APPLICATION_JSON)
                    .entity(new ErrorData(e.getMessage())).build();
        }

        FunctionMetaDataManager functionMetaDataManager = worker().getFunctionMetaDataManager();

        if (!functionMetaDataManager.containsFunction(tenant, namespace, functionName)) {
            return Response.status(Status.BAD_REQUEST).type(MediaType.APPLICATION_JSON)
                    .entity(new ErrorData(String.format("Function %s doesn't exist", functionName))).build();
        }

        // function state
        FunctionMetaData.Builder functionMetaDataBuilder = FunctionMetaData.newBuilder()
                .setFunctionDetails(functionDetails).setCreateTime(System.currentTimeMillis()).setVersion(0);

        PackageLocationMetaData.Builder packageLocationMetaDataBuilder = PackageLocationMetaData.newBuilder();

        boolean isBuiltin = isFunctionCodeBuiltin(functionDetails);
        if (isBuiltin) {
            packageLocationMetaDataBuilder.setPackagePath("builtin://" + getFunctionCodeBuiltin(functionDetails));
        } else {
            packageLocationMetaDataBuilder.setPackagePath(isPkgUrlProvided ? functionPkgUrl
                    : createPackagePath(tenant, namespace, functionName, fileDetail.getFileName()));
<<<<<<< HEAD
            packageLocationMetaDataBuilder.setOriginalFileName(fileDetail.getFileName());
=======
            if (!isPkgUrlProvided) {
                packageLocationMetaDataBuilder.setOriginalFileName(fileDetail.getFileName());
            }
>>>>>>> a1233803
        }

        functionMetaDataBuilder.setPackageLocation(packageLocationMetaDataBuilder);
        return (isPkgUrlProvided || isBuiltin) ? updateRequest(functionMetaDataBuilder.build())
                : updateRequest(functionMetaDataBuilder.build(), uploadedInputStream);
    }

    public Response deregisterFunction(final String tenant, final String namespace, final String functionName,
            String clientRole) {

        if (!isWorkerServiceAvailable()) {
            return getUnavailableResponse();
        }

        try {
            if (!isAuthorizedRole(tenant, clientRole)) {
                log.error("{}/{}/{} Client [{}] is not admin and authorized to deregister function", tenant, namespace,
                        functionName, clientRole);
                return Response.status(Status.UNAUTHORIZED).type(MediaType.APPLICATION_JSON)
                        .entity(new ErrorData("client is not authorize to perform operation")).build();
            }
        } catch (PulsarAdminException e) {
            log.error("{}/{}/{} Failed to authorize [{}]", tenant, namespace, functionName, e);
            return Response.status(Status.INTERNAL_SERVER_ERROR).type(MediaType.APPLICATION_JSON)
                    .entity(new ErrorData(e.getMessage())).build();
        }

        // validate parameters
        try {
            validateDeregisterRequestParams(tenant, namespace, functionName);
        } catch (IllegalArgumentException e) {
            log.error("Invalid deregister function request @ /{}/{}/{}", tenant, namespace, functionName, e);
            return Response.status(Status.BAD_REQUEST).type(MediaType.APPLICATION_JSON)
                    .entity(new ErrorData(e.getMessage())).build();
        }

        FunctionMetaDataManager functionMetaDataManager = worker().getFunctionMetaDataManager();
        if (!functionMetaDataManager.containsFunction(tenant, namespace, functionName)) {
            log.error("Function to deregister does not exist @ /{}/{}/{}", tenant, namespace, functionName);
            return Response.status(Status.NOT_FOUND).type(MediaType.APPLICATION_JSON)
                    .entity(new ErrorData(String.format("Function %s doesn't exist", functionName))).build();
        }

        CompletableFuture<RequestResult> completableFuture = functionMetaDataManager.deregisterFunction(tenant,
                namespace, functionName);

        RequestResult requestResult = null;
        try {
            requestResult = completableFuture.get();
            if (!requestResult.isSuccess()) {
                return Response.status(Status.BAD_REQUEST).type(MediaType.APPLICATION_JSON)
                        .entity(new ErrorData(requestResult.getMessage())).build();
            }
        } catch (ExecutionException e) {
            log.error("Execution Exception while deregistering function @ /{}/{}/{}", tenant, namespace, functionName,
                    e);
            return Response.serverError().type(MediaType.APPLICATION_JSON)
                    .entity(new ErrorData(e.getCause().getMessage())).build();
        } catch (InterruptedException e) {
            log.error("Interrupted Exception while deregistering function @ /{}/{}/{}", tenant, namespace, functionName,
                    e);
            return Response.status(Status.REQUEST_TIMEOUT).type(MediaType.APPLICATION_JSON).build();
        }

        return Response.status(Status.OK).entity(requestResult.toJson()).build();
    }

    public Response getFunctionInfo(final String tenant, final String namespace, final String functionName)
            throws IOException {

        if (!isWorkerServiceAvailable()) {
            return getUnavailableResponse();
        }

        // validate parameters
        try {
            validateGetFunctionRequestParams(tenant, namespace, functionName);
        } catch (IllegalArgumentException e) {
            log.error("Invalid getFunction request @ /{}/{}/{}", tenant, namespace, functionName, e);
            return Response.status(Status.BAD_REQUEST).type(MediaType.APPLICATION_JSON)
                    .entity(new ErrorData(e.getMessage())).build();
        }

        FunctionMetaDataManager functionMetaDataManager = worker().getFunctionMetaDataManager();
        if (!functionMetaDataManager.containsFunction(tenant, namespace, functionName)) {
            log.error("Function in getFunction does not exist @ /{}/{}/{}", tenant, namespace, functionName);
            return Response.status(Status.NOT_FOUND).type(MediaType.APPLICATION_JSON)
                    .entity(new ErrorData(String.format("Function %s doesn't exist", functionName))).build();
        }

        FunctionMetaData functionMetaData = functionMetaDataManager.getFunctionMetaData(tenant, namespace,
                functionName);
        String functionDetailsJson = org.apache.pulsar.functions.utils.Utils
                .printJson(functionMetaData.getFunctionDetails());
        return Response.status(Status.OK).entity(functionDetailsJson).build();
    }

    public Response getFunctionInstanceStatus(final String tenant, final String namespace, final String functionName,
            final String instanceId, URI uri) throws IOException {

        if (!isWorkerServiceAvailable()) {
            return getUnavailableResponse();
        }

        // validate parameters
        try {
            validateGetFunctionInstanceRequestParams(tenant, namespace, functionName, instanceId);
        } catch (IllegalArgumentException e) {
            log.error("Invalid getFunctionStatus request @ /{}/{}/{}", tenant, namespace, functionName, e);
            return Response.status(Status.BAD_REQUEST).type(MediaType.APPLICATION_JSON)
                    .entity(new ErrorData(e.getMessage())).build();
        }

        FunctionMetaDataManager functionMetaDataManager = worker().getFunctionMetaDataManager();
        if (!functionMetaDataManager.containsFunction(tenant, namespace, functionName)) {
            log.error("Function in getFunctionStatus does not exist @ /{}/{}/{}", tenant, namespace, functionName);
            return Response.status(Status.NOT_FOUND).type(MediaType.APPLICATION_JSON)
                    .entity(new ErrorData(String.format("Function %s doesn't exist", functionName))).build();
        }

        FunctionRuntimeManager functionRuntimeManager = worker().getFunctionRuntimeManager();
        FunctionStatus functionStatus = null;
        try {
            functionStatus = functionRuntimeManager.getFunctionInstanceStatus(tenant, namespace, functionName,
                    Integer.parseInt(instanceId), uri);
        } catch (WebApplicationException we) {
            throw we;
        } catch (Exception e) {
            log.error("{}/{}/{} Got Exception Getting Status", tenant, namespace, functionName, e);
            return Response.status(Status.INTERNAL_SERVER_ERROR.getStatusCode(), e.getMessage()).build();
        }

        String jsonResponse = org.apache.pulsar.functions.utils.Utils.printJson(functionStatus);
        return Response.status(Status.OK).entity(jsonResponse).build();
    }

    public Response stopFunctionInstance(final String tenant, final String namespace, final String functionName,
            final String instanceId, URI uri) {
        return stopFunctionInstance(tenant, namespace, functionName, instanceId, false, uri);
    }

    public Response restartFunctionInstance(final String tenant, final String namespace, final String functionName,
            final String instanceId, URI uri) {
        return stopFunctionInstance(tenant, namespace, functionName, instanceId, true, uri);
    }

    public Response stopFunctionInstance(final String tenant, final String namespace, final String functionName,
            final String instanceId, boolean restart, URI uri) {

        if (!isWorkerServiceAvailable()) {
            return getUnavailableResponse();
        }

        // validate parameters
        try {
            validateGetFunctionInstanceRequestParams(tenant, namespace, functionName, instanceId);
        } catch (IllegalArgumentException e) {
            log.error("Invalid restart-function request @ /{}/{}/{}", tenant, namespace, functionName, e);
            return Response.status(Status.BAD_REQUEST).type(MediaType.APPLICATION_JSON)
                    .entity(new ErrorData(e.getMessage())).build();
        }

        FunctionMetaDataManager functionMetaDataManager = worker().getFunctionMetaDataManager();
        if (!functionMetaDataManager.containsFunction(tenant, namespace, functionName)) {
            log.error("Function does not exist @ /{}/{}/{}", tenant, namespace, functionName);
            return Response.status(Status.NOT_FOUND).type(MediaType.APPLICATION_JSON)
                    .entity(new ErrorData(String.format("Function %s doesn't exist", functionName))).build();
        }

        FunctionRuntimeManager functionRuntimeManager = worker().getFunctionRuntimeManager();
        try {
            return functionRuntimeManager.stopFunctionInstance(tenant, namespace, functionName,
                    Integer.parseInt(instanceId), restart, uri);
        } catch (WebApplicationException we) {
            throw we;
        } catch (Exception e) {
            log.error("Failed to restart function: {}/{}/{}/{}", tenant, namespace, functionName, instanceId, e);
            return Response.status(Status.INTERNAL_SERVER_ERROR.getStatusCode(), e.getMessage()).build();
        }
    }

    public Response stopFunctionInstances(final String tenant, final String namespace, final String functionName) {
        return stopFunctionInstances(tenant, namespace, functionName, false);
    }

    public Response restartFunctionInstances(final String tenant, final String namespace, final String functionName) {
        return stopFunctionInstances(tenant, namespace, functionName, true);
    }

    public Response stopFunctionInstances(final String tenant, final String namespace, final String functionName,
            boolean restart) {

        if (!isWorkerServiceAvailable()) {
            return getUnavailableResponse();
        }

        // validate parameters
        try {
            validateGetFunctionRequestParams(tenant, namespace, functionName);
        } catch (IllegalArgumentException e) {
            log.error("Invalid restart-Function request @ /{}/{}/{}", tenant, namespace, functionName, e);
            return Response.status(Status.BAD_REQUEST).type(MediaType.APPLICATION_JSON)
                    .entity(new ErrorData(e.getMessage())).build();
        }

        FunctionMetaDataManager functionMetaDataManager = worker().getFunctionMetaDataManager();
        if (!functionMetaDataManager.containsFunction(tenant, namespace, functionName)) {
            log.error("Function in getFunctionStatus does not exist @ /{}/{}/{}", tenant, namespace, functionName);
            return Response.status(Status.NOT_FOUND).type(MediaType.APPLICATION_JSON)
                    .entity(new ErrorData(String.format("Function %s doesn't exist", functionName))).build();
        }

        FunctionRuntimeManager functionRuntimeManager = worker().getFunctionRuntimeManager();
        try {
            return functionRuntimeManager.stopFunctionInstances(tenant, namespace, functionName, restart);
        } catch (Exception e) {
            log.error("Failed to restart function: {}/{}/{}", tenant, namespace, functionName, e);
            return Response.status(Status.INTERNAL_SERVER_ERROR.getStatusCode(), e.getMessage()).build();
        }
    }
    
    public Response getFunctionStatus(final String tenant, final String namespace, final String functionName)
            throws IOException {

        if (!isWorkerServiceAvailable()) {
            return getUnavailableResponse();
        }

        // validate parameters
        try {
            validateGetFunctionRequestParams(tenant, namespace, functionName);
        } catch (IllegalArgumentException e) {
            log.error("Invalid getFunctionStatus request @ /{}/{}/{}", tenant, namespace, functionName, e);
            return Response.status(Status.BAD_REQUEST).type(MediaType.APPLICATION_JSON)
                    .entity(new ErrorData(e.getMessage())).build();
        }

        FunctionMetaDataManager functionMetaDataManager = worker().getFunctionMetaDataManager();
        if (!functionMetaDataManager.containsFunction(tenant, namespace, functionName)) {
            log.error("Function in getFunctionStatus does not exist @ /{}/{}/{}", tenant, namespace, functionName);
            return Response.status(Status.NOT_FOUND).type(MediaType.APPLICATION_JSON)
                    .entity(new ErrorData(String.format("Function %s doesn't exist", functionName))).build();
        }

        FunctionRuntimeManager functionRuntimeManager = worker().getFunctionRuntimeManager();
        InstanceCommunication.FunctionStatusList functionStatusList = null;
        try {
            functionStatusList = functionRuntimeManager.getAllFunctionStatus(tenant, namespace, functionName);
        } catch (Exception e) {
            log.error("Got Exception Getting Status", e);
            FunctionStatus.Builder functionStatusBuilder = FunctionStatus.newBuilder();
            functionStatusBuilder.setRunning(false);
            String functionDetailsJson = org.apache.pulsar.functions.utils.Utils
                    .printJson(functionStatusBuilder.build());
            return Response.status(Status.OK).entity(functionDetailsJson).build();
        }

        String jsonResponse = org.apache.pulsar.functions.utils.Utils.printJson(functionStatusList);
        return Response.status(Status.OK).entity(jsonResponse).build();
    }

    public Response listFunctions(final String tenant, final String namespace) {

        if (!isWorkerServiceAvailable()) {
            return getUnavailableResponse();
        }

        // validate parameters
        try {
            validateListFunctionRequestParams(tenant, namespace);
        } catch (IllegalArgumentException e) {
            log.error("Invalid listFunctions request @ /{}/{}", tenant, namespace, e);
            return Response.status(Status.BAD_REQUEST).type(MediaType.APPLICATION_JSON)
                    .entity(new ErrorData(e.getMessage())).build();
        }

        FunctionMetaDataManager functionMetaDataManager = worker().getFunctionMetaDataManager();

        Collection<String> functionStateList = functionMetaDataManager.listFunctions(tenant, namespace);

        return Response.status(Status.OK).entity(new Gson().toJson(functionStateList.toArray())).build();
    }

    private Response updateRequest(FunctionMetaData functionMetaData, InputStream uploadedInputStream) {
        // Upload to bookkeeper
        try {
            log.info("Uploading function package to {}", functionMetaData.getPackageLocation());

            Utils.uploadToBookeeper(worker().getDlogNamespace(), uploadedInputStream,
                    functionMetaData.getPackageLocation().getPackagePath());
        } catch (IOException e) {
            log.error("Error uploading file {}", functionMetaData.getPackageLocation(), e);
            return Response.serverError().type(MediaType.APPLICATION_JSON).entity(new ErrorData(e.getMessage()))
                    .build();
        }
        return updateRequest(functionMetaData);
    }

    private Response updateRequest(FunctionMetaData functionMetaData) {

        // Submit to FMT
        FunctionMetaDataManager functionMetaDataManager = worker().getFunctionMetaDataManager();

        CompletableFuture<RequestResult> completableFuture = functionMetaDataManager.updateFunction(functionMetaData);

        RequestResult requestResult = null;
        try {
            requestResult = completableFuture.get();
            if (!requestResult.isSuccess()) {
                return Response.status(Status.BAD_REQUEST).type(MediaType.APPLICATION_JSON)
                        .entity(new ErrorData(requestResult.getMessage())).build();
            }
        } catch (ExecutionException e) {
            return Response.serverError().type(MediaType.APPLICATION_JSON)
                    .entity(new ErrorData(e.getCause().getMessage())).build();
        } catch (InterruptedException e) {
            return Response.status(Status.REQUEST_TIMEOUT).type(MediaType.APPLICATION_JSON)
                    .entity(new ErrorData(e.getCause().getMessage())).build();
        }

        return Response.status(Status.OK).build();
    }

    public List<ConnectorDefinition> getListOfConnectors() {
        if (!isWorkerServiceAvailable()) {
            throw new WebApplicationException(
                    Response.status(Status.SERVICE_UNAVAILABLE).type(MediaType.APPLICATION_JSON)
                            .entity(new ErrorData("Function worker service is not avaialable")).build());
        }

        return this.worker().getConnectorsManager().getConnectors();
    }

    public Response triggerFunction(final String tenant, final String namespace, final String functionName,
            final String input, final InputStream uploadedInputStream, final String topic) {

        if (!isWorkerServiceAvailable()) {
            return getUnavailableResponse();
        }

        FunctionDetails functionDetails;
        // validate parameters
        try {
            validateTriggerRequestParams(tenant, namespace, functionName, topic, input, uploadedInputStream);
        } catch (IllegalArgumentException e) {
            log.error("Invalid trigger function request @ /{}/{}/{}", tenant, namespace, functionName, e);
            return Response.status(Status.BAD_REQUEST).type(MediaType.APPLICATION_JSON)
                    .entity(new ErrorData(e.getMessage())).build();
        }

        FunctionMetaDataManager functionMetaDataManager = worker().getFunctionMetaDataManager();
        if (!functionMetaDataManager.containsFunction(tenant, namespace, functionName)) {
            log.error("Function in trigger function does not exist @ /{}/{}/{}", tenant, namespace, functionName);
            return Response.status(Status.NOT_FOUND).type(MediaType.APPLICATION_JSON)
                    .entity(new ErrorData(String.format("Function %s doesn't exist", functionName))).build();
        }

        FunctionMetaData functionMetaData = functionMetaDataManager.getFunctionMetaData(tenant, namespace,
                functionName);

        String inputTopicToWrite;
        if (topic != null) {
            inputTopicToWrite = topic;
        } else if (functionMetaData.getFunctionDetails().getSource().getInputSpecsCount() == 1) {
            inputTopicToWrite = functionMetaData.getFunctionDetails().getSource().getInputSpecsMap()
                    .keySet().iterator().next();
        } else {
            log.error("Function in trigger function has more than 1 input topics @ /{}/{}/{}", tenant, namespace, functionName);
            return Response.status(Status.BAD_REQUEST).build();
        }
        if (functionMetaData.getFunctionDetails().getSource().getInputSpecsCount() == 0
                || !functionMetaData.getFunctionDetails().getSource().getInputSpecsMap()
                        .containsKey(inputTopicToWrite)) {
            log.error("Function in trigger function has unidentified topic @ /{}/{}/{} {}", tenant, namespace, functionName, inputTopicToWrite);

            return Response.status(Status.BAD_REQUEST).build();
        }
        String outputTopic = functionMetaData.getFunctionDetails().getSink().getTopic();
        Reader reader = null;
        Producer producer = null;
        try {
            if (outputTopic != null && !outputTopic.isEmpty()) {
                reader = worker().getClient().newReader().topic(outputTopic).startMessageId(MessageId.latest).create();
            }
            producer = worker().getClient().newProducer().topic(inputTopicToWrite).create();
            byte[] targetArray;
            if (uploadedInputStream != null) {
                targetArray = new byte[uploadedInputStream.available()];
                uploadedInputStream.read(targetArray);
            } else {
                targetArray = input.getBytes();
            }
            MessageId msgId = producer.send(targetArray);
            if (reader == null) {
                return Response.status(Status.OK).build();
            }
            long curTime = System.currentTimeMillis();
            long maxTime = curTime + 1000;
            while (curTime < maxTime) {
                Message msg = reader.readNext(10000, TimeUnit.MILLISECONDS);
                if (msg == null)
                    break;
                if (msg.getProperties().containsKey("__pfn_input_msg_id__")
                        && msg.getProperties().containsKey("__pfn_input_topic__")) {
                    MessageId newMsgId = MessageId.fromByteArray(
                            Base64.getDecoder().decode((String) msg.getProperties().get("__pfn_input_msg_id__")));
                    if (msgId.equals(newMsgId)
                            && msg.getProperties().get("__pfn_input_topic__").equals(inputTopicToWrite)) {
                        return Response.status(Status.OK).entity(msg.getData()).build();
                    }
                }
                curTime = System.currentTimeMillis();
            }
            return Response.status(Status.REQUEST_TIMEOUT).build();
        } catch (Exception e) {
            return Response.status(Status.INTERNAL_SERVER_ERROR).build();
        } finally {
            if (reader != null) {
                reader.closeAsync();
            }
            if (producer != null) {
                producer.closeAsync();
            }
        }
    }

    public Response uploadFunction(final InputStream uploadedInputStream, final String path) {
        // validate parameters
        try {
            if (uploadedInputStream == null || path == null) {
                throw new IllegalArgumentException("Function Package is not provided " + path);
            }
        } catch (IllegalArgumentException e) {
            log.error("Invalid upload function request @ /{}", path, e);
            return Response.status(Status.BAD_REQUEST).type(MediaType.APPLICATION_JSON)
                    .entity(new ErrorData(e.getMessage())).build();
        }

        // Upload to bookkeeper
        try {
            log.info("Uploading function package to {}", path);

            Utils.uploadToBookeeper(worker().getDlogNamespace(), uploadedInputStream, Codec.encode(path));
        } catch (IOException e) {
            log.error("Error uploading file {}", path, e);
            return Response.serverError().type(MediaType.APPLICATION_JSON).entity(new ErrorData(e.getMessage()))
                    .build();
        }

        return Response.status(Status.OK).build();
    }

    public Response downloadFunction(final String path) {
        return Response.status(Status.OK).entity(new StreamingOutput() {
            @Override
            public void write(final OutputStream output) throws IOException {
                if (path.startsWith(HTTP)) {
                    URL url = new URL(path);
                    IOUtils.copy(url.openStream(), output);
                } else if (path.startsWith(FILE)) {
                    URL url = new URL(path);
                    File file;
                    try {
                        file = new File(url.toURI());
                        IOUtils.copy(new FileInputStream(file), output);
                    } catch (URISyntaxException e) {
                        throw new IllegalArgumentException("invalid file url path: " + path);
                    }
                } else {
                    Utils.downloadFromBookkeeper(worker().getDlogNamespace(), output, Codec.encode(path));
                }
            }
        }).build();
    }

    private void validateListFunctionRequestParams(String tenant, String namespace) throws IllegalArgumentException {

        if (tenant == null) {
            throw new IllegalArgumentException("Tenant is not provided");
        }
        if (namespace == null) {
            throw new IllegalArgumentException("Namespace is not provided");
        }
    }

    private void validateGetFunctionInstanceRequestParams(String tenant, String namespace, String functionName,
            String instanceId) throws IllegalArgumentException {
        validateGetFunctionRequestParams(tenant, namespace, functionName);
        if (instanceId == null) {
            throw new IllegalArgumentException("Function Instance Id is not provided");

        }
    }

    private void validateGetFunctionRequestParams(String tenant, String namespace, String functionName)
            throws IllegalArgumentException {

        if (tenant == null) {
            throw new IllegalArgumentException("Tenant is not provided");
        }
        if (namespace == null) {
            throw new IllegalArgumentException("Namespace is not provided");
        }
        if (functionName == null) {
            throw new IllegalArgumentException("Function Name is not provided");
        }
    }

    private void validateDeregisterRequestParams(String tenant, String namespace, String functionName)
            throws IllegalArgumentException {

        if (tenant == null) {
            throw new IllegalArgumentException("Tenant is not provided");
        }
        if (namespace == null) {
            throw new IllegalArgumentException("Namespace is not provided");
        }
        if (functionName == null) {
            throw new IllegalArgumentException("Function Name is not provided");
        }
    }

    private FunctionDetails validateUpdateRequestParamsWithPkgUrl(String tenant, String namespace, String functionName,
            String functionPkgUrl, String functionDetailsJson)
            throws IllegalArgumentException, IOException, URISyntaxException {
        if (!isFunctionPackageUrlSupported(functionPkgUrl)) {
            throw new IllegalArgumentException("Function Package url is not valid. supported url (http/https/file)");
        }
        Utils.validateFileUrl(functionPkgUrl, workerServiceSupplier.get().getWorkerConfig().getDownloadDirectory());
        FunctionDetails functionDetails = validateUpdateRequestParams(tenant, namespace, functionName,
                functionDetailsJson, functionPkgUrl);
        return functionDetails;
    }

    private FunctionDetails validateUpdateRequestParams(String tenant, String namespace, String functionName,
            InputStream uploadedInputStream, FormDataContentDisposition fileDetail, String functionDetailsJson)
            throws IllegalArgumentException {

        FunctionDetails functionDetails = validateUpdateRequestParams(tenant, namespace, functionName,
                functionDetailsJson, null);
        if (!isFunctionCodeBuiltin(functionDetails) && (uploadedInputStream == null || fileDetail == null)) {
            throw new IllegalArgumentException("Function Package is not provided");
        }

        return functionDetails;
    }

    private boolean isFunctionCodeBuiltin(FunctionDetails functionDetails) {
        if (functionDetails.hasSource()) {
            SourceSpec sourceSpec = functionDetails.getSource();
            if (!isEmpty(sourceSpec.getBuiltin())) {
                return true;
            }
        }

        if (functionDetails.hasSink()) {
            SinkSpec sinkSpec = functionDetails.getSink();
            if (!isEmpty(sinkSpec.getBuiltin())) {
                return true;
            }
        }

        return false;
    }

    private String getFunctionCodeBuiltin(FunctionDetails functionDetails) {
        if (functionDetails.hasSource()) {
            SourceSpec sourceSpec = functionDetails.getSource();
            if (!isEmpty(sourceSpec.getBuiltin())) {
                return sourceSpec.getBuiltin();
            }
        }

        if (functionDetails.hasSink()) {
            SinkSpec sinkSpec = functionDetails.getSink();
            if (!isEmpty(sinkSpec.getBuiltin())) {
                return sinkSpec.getBuiltin();
            }
        }

        return null;
    }

    private FunctionDetails validateUpdateRequestParams(String tenant, String namespace, String functionName,
            String functionDetailsJson, String functionPkgUrl) throws IllegalArgumentException {
        if (tenant == null) {
            throw new IllegalArgumentException("Tenant is not provided");
        }
        if (namespace == null) {
            throw new IllegalArgumentException("Namespace is not provided");
        }
        if (functionName == null) {
            throw new IllegalArgumentException("Function Name is not provided");
        }

        if (functionDetailsJson == null) {
            throw new IllegalArgumentException("FunctionDetails is not provided");
        }
        try {
            FunctionDetails.Builder functionDetailsBuilder = FunctionDetails.newBuilder();
            org.apache.pulsar.functions.utils.Utils.mergeJson(functionDetailsJson, functionDetailsBuilder);
            if (isNotBlank(functionPkgUrl)) {
                // validate function details by loading function-jar from local file-system
                File jarWithFileUrl = functionPkgUrl.startsWith(FILE) ? (new File((new URL(functionPkgUrl)).toURI()))
                        : null;
                validateFunctionClassTypes(jarWithFileUrl, functionDetailsBuilder);
                // set package-url if present
                functionDetailsBuilder.setPackageUrl(functionPkgUrl);
            }
            FunctionDetails functionDetails = functionDetailsBuilder.build();

            List<String> missingFields = new LinkedList<>();
            if (functionDetails.getTenant() == null || functionDetails.getTenant().isEmpty()) {
                missingFields.add("Tenant");
            }
            if (functionDetails.getNamespace() == null || functionDetails.getNamespace().isEmpty()) {
                missingFields.add("Namespace");
            }
            if (functionDetails.getName() == null || functionDetails.getName().isEmpty()) {
                missingFields.add("Name");
            }
            if (functionDetails.getClassName() == null || functionDetails.getClassName().isEmpty()) {
                missingFields.add("ClassName");
            }
            // TODO in the future add more check here for functions and connectors
            if (!functionDetails.getSource().isInitialized()) {
                missingFields.add("Source");
            }
            // TODO in the future add more check here for functions and connectors
            if (!functionDetails.getSink().isInitialized()) {
                missingFields.add("Sink");
            }
            if (!missingFields.isEmpty()) {
                String errorMessage = join(missingFields, ",");
                throw new IllegalArgumentException(errorMessage + " is not provided");
            }
            if (functionDetails.getParallelism() <= 0) {
                throw new IllegalArgumentException("Parallelism needs to be set to a positive number");
            }
            return functionDetails;
        } catch (IllegalArgumentException ex) {
            throw ex;
        } catch (Exception ex) {
            throw new IllegalArgumentException("Invalid FunctionDetails");
        }
    }

    private void validateFunctionClassTypes(File jarFile, FunctionDetails.Builder functionDetailsBuilder)
            throws MalformedURLException {

        // validate only if jar-file is provided
        if (jarFile == null) {
            return;
        }

        if (isBlank(functionDetailsBuilder.getClassName())) {
            throw new IllegalArgumentException("function class-name can't be empty");
        }

        URL[] urls = new URL[1];
        urls[0] = jarFile.toURI().toURL();
        URLClassLoader classLoader = create(urls, FunctionClassLoaders.class.getClassLoader());

        // validate function class-type
        Object functionObject = createInstance(functionDetailsBuilder.getClassName(), classLoader);
        Class<?>[] typeArgs = org.apache.pulsar.functions.utils.Utils.getFunctionTypes(functionObject, false);

        if (!(functionObject instanceof org.apache.pulsar.functions.api.Function)
                && !(functionObject instanceof java.util.function.Function)) {
            throw new RuntimeException("User class must either be Function or java.util.Function");
        }

        if (functionDetailsBuilder.hasSource() && functionDetailsBuilder.getSource() != null
                && isNotBlank(functionDetailsBuilder.getSource().getClassName())) {
            try {
                String sourceClassName = functionDetailsBuilder.getSource().getClassName();
                String argClassName = getTypeArg(sourceClassName, Source.class, classLoader).getName();
                functionDetailsBuilder
                        .setSource(functionDetailsBuilder.getSourceBuilder().setTypeClassName(argClassName));

                // if sink-class not present then set same arg as source
                if (!functionDetailsBuilder.hasSink() || isBlank(functionDetailsBuilder.getSink().getClassName())) {
                    functionDetailsBuilder
                            .setSink(functionDetailsBuilder.getSinkBuilder().setTypeClassName(argClassName));
                }

            } catch (IllegalArgumentException ie) {
                throw ie;
            } catch (Exception e) {
                log.error("Failed to validate source class", e);
                throw new IllegalArgumentException("Failed to validate source class-name", e);
            }
        } else if (isBlank(functionDetailsBuilder.getSourceBuilder().getTypeClassName())) {
            // if function-src-class is not present then set function-src type-class according to function class
            functionDetailsBuilder
                    .setSource(functionDetailsBuilder.getSourceBuilder().setTypeClassName(typeArgs[0].getName()));
        }

        if (functionDetailsBuilder.hasSink() && functionDetailsBuilder.getSink() != null
                && isNotBlank(functionDetailsBuilder.getSink().getClassName())) {
            try {
                String sinkClassName = functionDetailsBuilder.getSink().getClassName();
                String argClassName = getTypeArg(sinkClassName, Sink.class, classLoader).getName();
                functionDetailsBuilder.setSink(functionDetailsBuilder.getSinkBuilder().setTypeClassName(argClassName));

                // if source-class not present then set same arg as sink
                if (!functionDetailsBuilder.hasSource() || isBlank(functionDetailsBuilder.getSource().getClassName())) {
                    functionDetailsBuilder
                            .setSource(functionDetailsBuilder.getSourceBuilder().setTypeClassName(argClassName));
                }

            } catch (IllegalArgumentException ie) {
                throw ie;
            } catch (Exception e) {
                log.error("Failed to validate sink class", e);
                throw new IllegalArgumentException("Failed to validate sink class-name", e);
            }
        } else if (isBlank(functionDetailsBuilder.getSinkBuilder().getTypeClassName())) {
            // if function-sink-class is not present then set function-sink type-class according to function class
            functionDetailsBuilder
                    .setSink(functionDetailsBuilder.getSinkBuilder().setTypeClassName(typeArgs[1].getName()));
        }

    }

    private Class<?> getTypeArg(String className, Class<?> funClass, URLClassLoader classLoader)
            throws ClassNotFoundException {
        Class<?> loadedClass = classLoader.loadClass(className);
        if (!funClass.isAssignableFrom(loadedClass)) {
            throw new IllegalArgumentException(
                    String.format("class %s is not type of %s", className, funClass.getName()));
        }
        return TypeResolver.resolveRawArgument(funClass, loadedClass);
    }

    private void validateTriggerRequestParams(String tenant, String namespace, String functionName, String topic,
            String input, InputStream uploadedInputStream) {
        if (tenant == null) {
            throw new IllegalArgumentException("Tenant is not provided");
        }
        if (namespace == null) {
            throw new IllegalArgumentException("Namespace is not provided");
        }
        if (functionName == null) {
            throw new IllegalArgumentException("Function Name is not provided");
        }
        if (uploadedInputStream == null && input == null) {
            throw new IllegalArgumentException("Trigger Data is not provided");
        }
    }

    private Response getUnavailableResponse() {
        return Response.status(Status.SERVICE_UNAVAILABLE).type(MediaType.APPLICATION_JSON)
                .entity(new ErrorData(
                        "Function worker service is not done initializing. " + "Please try again in a little while."))
                .build();
    }

    public static String createPackagePath(String tenant, String namespace, String functionName, String fileName) {
        return String.format("%s/%s/%s/%s", tenant, namespace, Codec.encode(functionName),
                Utils.getUniquePackageName(Codec.encode(fileName)));
    }

    public boolean isAuthorizedRole(String tenant, String clientRole) throws PulsarAdminException {
        if (worker().getWorkerConfig().isAuthorizationEnabled()) {
            // skip authorization if client role is super-user
            if (isSuperUser(clientRole)) {
                return true;
            }
            TenantInfo tenantInfo = worker().getBrokerAdmin().tenants().getTenantInfo(tenant);
            return clientRole != null && (tenantInfo.getAdminRoles() == null || tenantInfo.getAdminRoles().isEmpty()
                    || tenantInfo.getAdminRoles().contains(clientRole));
        }
        return true;
    }

    public boolean isSuperUser(String clientRole) {
        return clientRole != null && worker().getWorkerConfig().getSuperUserRoles().contains(clientRole);
    }

}<|MERGE_RESOLUTION|>--- conflicted
+++ resolved
@@ -170,13 +170,9 @@
         } else {
             packageLocationMetaDataBuilder.setPackagePath(isPkgUrlProvided ? functionPkgUrl
                     : createPackagePath(tenant, namespace, functionName, fileDetail.getFileName()));
-<<<<<<< HEAD
-            packageLocationMetaDataBuilder.setOriginalFileName(fileDetail.getFileName());
-=======
             if (!isPkgUrlProvided) {
                 packageLocationMetaDataBuilder.setOriginalFileName(fileDetail.getFileName());
             }
->>>>>>> a1233803
         }
 
         functionMetaDataBuilder.setPackageLocation(packageLocationMetaDataBuilder);
@@ -241,13 +237,9 @@
         } else {
             packageLocationMetaDataBuilder.setPackagePath(isPkgUrlProvided ? functionPkgUrl
                     : createPackagePath(tenant, namespace, functionName, fileDetail.getFileName()));
-<<<<<<< HEAD
-            packageLocationMetaDataBuilder.setOriginalFileName(fileDetail.getFileName());
-=======
             if (!isPkgUrlProvided) {
                 packageLocationMetaDataBuilder.setOriginalFileName(fileDetail.getFileName());
             }
->>>>>>> a1233803
         }
 
         functionMetaDataBuilder.setPackageLocation(packageLocationMetaDataBuilder);
