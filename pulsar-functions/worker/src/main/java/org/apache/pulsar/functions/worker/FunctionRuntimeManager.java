--- conflicted
+++ resolved
@@ -607,7 +607,6 @@
         // potential updates need to happen
         if (!existingAssignment.equals(assignment)) {
             FunctionRuntimeInfo functionRuntimeInfo = this.functionRuntimeInfoMap.get(fullyQualifiedInstanceId);
-<<<<<<< HEAD
 
             // for externally managed functions we don't really care about which worker the function instance is assigned to
             // and we don't really need to stop and start the function instance because the worker its assigned to changed
@@ -626,19 +625,6 @@
                     this.insertStartAction(newFunctionRuntimeInfo);
                     this.setFunctionRuntimeInfo(fullyQualifiedInstanceId, newFunctionRuntimeInfo);
                 }
-=======
-            //stop function
-            if (functionRuntimeInfo != null) {
-                this.insertStopAction(functionRuntimeInfo);
-            }
-            // still assigned to me, need to restart
-            if (assignment.getWorkerId().equals(this.workerConfig.getWorkerId()) && needsStart(assignment)) {
-                //start again
-                FunctionRuntimeInfo newFunctionRuntimeInfo = new FunctionRuntimeInfo();
-                newFunctionRuntimeInfo.setFunctionInstance(assignment.getInstance());
-                this.insertStartAction(newFunctionRuntimeInfo);
-                this.setFunctionRuntimeInfo(fullyQualifiedInstanceId, newFunctionRuntimeInfo);
->>>>>>> 020a1d57
             }
 
             // find existing assignment
