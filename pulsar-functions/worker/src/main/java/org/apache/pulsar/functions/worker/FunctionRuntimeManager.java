/**
 * Licensed to the Apache Software Foundation (ASF) under one
 * or more contributor license agreements.  See the NOTICE file
 * distributed with this work for additional information
 * regarding copyright ownership.  The ASF licenses this file
 * to you under the Apache License, Version 2.0 (the
 * "License"); you may not use this file except in compliance
 * with the License.  You may obtain a copy of the License at
 *
 *   http://www.apache.org/licenses/LICENSE-2.0
 *
 * Unless required by applicable law or agreed to in writing,
 * software distributed under the License is distributed on an
 * "AS IS" BASIS, WITHOUT WARRANTIES OR CONDITIONS OF ANY
 * KIND, either express or implied.  See the License for the
 * specific language governing permissions and limitations
 * under the License.
 */
package org.apache.pulsar.functions.worker;

import com.google.common.annotations.VisibleForTesting;
import lombok.Getter;
import lombok.Setter;
import lombok.extern.slf4j.Slf4j;
import org.apache.commons.lang3.StringUtils;
import org.apache.distributedlog.api.namespace.Namespace;
import org.apache.pulsar.client.admin.PulsarAdmin;
import org.apache.pulsar.client.admin.PulsarAdminException;
import org.apache.pulsar.client.api.MessageId;
import org.apache.pulsar.client.api.Reader;
import org.apache.pulsar.common.functions.WorkerInfo;
import org.apache.pulsar.common.policies.data.ErrorData;
import org.apache.pulsar.common.policies.data.FunctionStats;
import org.apache.pulsar.functions.instance.AuthenticationConfig;
import org.apache.pulsar.functions.proto.Function;
import org.apache.pulsar.functions.proto.Function.Assignment;
import org.apache.pulsar.functions.runtime.KubernetesRuntimeFactory;
import org.apache.pulsar.functions.runtime.ProcessRuntimeFactory;
import org.apache.pulsar.functions.runtime.RuntimeFactory;
import org.apache.pulsar.functions.runtime.RuntimeSpawner;
import org.apache.pulsar.functions.runtime.ThreadRuntimeFactory;
import org.apache.pulsar.functions.secretsprovider.ClearTextSecretsProvider;
import org.apache.pulsar.functions.secretsproviderconfigurator.DefaultSecretsProviderConfigurator;
import org.apache.pulsar.functions.secretsproviderconfigurator.SecretsProviderConfigurator;
import org.apache.pulsar.functions.utils.Reflections;

import javax.ws.rs.WebApplicationException;
import javax.ws.rs.core.MediaType;
import javax.ws.rs.core.Response;
import javax.ws.rs.core.Response.Status;
import javax.ws.rs.core.UriBuilder;
import java.net.URI;
import java.util.Collection;
import java.util.HashMap;
import java.util.LinkedList;
import java.util.List;
import java.util.Map;
import java.util.Map.Entry;
import java.util.concurrent.ConcurrentHashMap;
import java.util.stream.Collectors;

/**
 * This class managers all aspects of functions assignments and running of function assignments for this worker
 */
@Slf4j
public class FunctionRuntimeManager implements AutoCloseable{

    // all assignments
    // WorkerId -> Function Fully Qualified InstanceId -> List<Assignments>
    @VisibleForTesting
    Map<String, Map<String, Assignment>> workerIdToAssignments = new ConcurrentHashMap<>();

    // All the runtime info related to functions executed by this worker
    // Fully Qualified InstanceId - > FunctionRuntimeInfo
    @VisibleForTesting
    Map<String, FunctionRuntimeInfo> functionRuntimeInfoMap = new ConcurrentHashMap<>();

    @VisibleForTesting
    @Getter
    final WorkerConfig workerConfig;

    private FunctionAssignmentTailer functionAssignmentTailer;

    @Setter
    @Getter
    private FunctionActioner functionActioner;

    @Getter
    private RuntimeFactory runtimeFactory;

    private MembershipManager membershipManager;
    
    private final PulsarAdmin functionAdmin;
    
    @Getter
    private WorkerService workerService;

    @Setter
    @Getter
    boolean isInitializePhase = false;

    private final FunctionMetaDataManager functionMetaDataManager;


    public FunctionRuntimeManager(WorkerConfig workerConfig, WorkerService workerService, Namespace dlogNamespace,
                                  MembershipManager membershipManager, ConnectorsManager connectorsManager,
                                  FunctionMetaDataManager functionMetaDataManager) throws Exception {
        this.workerConfig = workerConfig;
        this.workerService = workerService;
        this.functionAdmin = workerService.getFunctionAdmin();

        SecretsProviderConfigurator secretsProviderConfigurator;
        if (!StringUtils.isEmpty(workerConfig.getSecretsProviderConfiguratorClassName())) {
            secretsProviderConfigurator = (SecretsProviderConfigurator) Reflections.createInstance(workerConfig.getSecretsProviderConfiguratorClassName(), ClassLoader.getSystemClassLoader());
        } else {
            secretsProviderConfigurator = new DefaultSecretsProviderConfigurator();
        }
        secretsProviderConfigurator.init(workerConfig.getSecretsProviderConfiguratorConfig());

        AuthenticationConfig authConfig = AuthenticationConfig.builder()
                .clientAuthenticationPlugin(workerConfig.getClientAuthenticationPlugin())
                .clientAuthenticationParameters(workerConfig.getClientAuthenticationParameters())
                .tlsTrustCertsFilePath(workerConfig.getTlsTrustCertsFilePath())
                .useTls(workerConfig.isUseTls()).tlsAllowInsecureConnection(workerConfig.isTlsAllowInsecureConnection())
                .tlsHostnameVerificationEnable(workerConfig.isTlsHostnameVerificationEnable()).build();

        if (workerConfig.getThreadContainerFactory() != null) {
            this.runtimeFactory = new ThreadRuntimeFactory(
                    workerConfig.getThreadContainerFactory().getThreadGroupName(),
                    workerConfig.getPulsarServiceUrl(),
                    workerConfig.getStateStorageServiceUrl(),
                    authConfig,
                    new ClearTextSecretsProvider(),
                     null);
        } else if (workerConfig.getProcessContainerFactory() != null) {
            this.runtimeFactory = new ProcessRuntimeFactory(
                    workerConfig.getPulsarServiceUrl(),
                    workerConfig.getStateStorageServiceUrl(),
                    authConfig,
                    workerConfig.getProcessContainerFactory().getJavaInstanceJarLocation(),
                    workerConfig.getProcessContainerFactory().getPythonInstanceLocation(),
                    workerConfig.getProcessContainerFactory().getLogDirectory(),
                    workerConfig.getProcessContainerFactory().getExtraFunctionDependenciesDir(),
                    secretsProviderConfigurator);
        } else if (workerConfig.getKubernetesContainerFactory() != null){
            this.runtimeFactory = new KubernetesRuntimeFactory(
                    workerConfig.getKubernetesContainerFactory().getK8Uri(),
                    workerConfig.getKubernetesContainerFactory().getJobNamespace(),
                    workerConfig.getKubernetesContainerFactory().getPulsarDockerImageName(),
                    workerConfig.getKubernetesContainerFactory().getImagePullPolicy(),
                    workerConfig.getKubernetesContainerFactory().getPulsarRootDir(),
                    workerConfig.getKubernetesContainerFactory().getSubmittingInsidePod(),
                    workerConfig.getKubernetesContainerFactory().getInstallUserCodeDependencies(),
                    workerConfig.getKubernetesContainerFactory().getPythonDependencyRepository(),
                    workerConfig.getKubernetesContainerFactory().getPythonExtraDependencyRepository(),
                    workerConfig.getKubernetesContainerFactory().getExtraFunctionDependenciesDir(),
                    workerConfig.getKubernetesContainerFactory().getCustomLabels(),
                    StringUtils.isEmpty(workerConfig.getKubernetesContainerFactory().getPulsarServiceUrl()) ? workerConfig.getPulsarServiceUrl() : workerConfig.getKubernetesContainerFactory().getPulsarServiceUrl(),
                    StringUtils.isEmpty(workerConfig.getKubernetesContainerFactory().getPulsarAdminUrl()) ? workerConfig.getPulsarWebServiceUrl() : workerConfig.getKubernetesContainerFactory().getPulsarAdminUrl(),
                    workerConfig.getStateStorageServiceUrl(),
                    authConfig,
                    workerConfig.getKubernetesContainerFactory().getExpectedMetricsCollectionInterval() == null ? -1 : workerConfig.getKubernetesContainerFactory().getExpectedMetricsCollectionInterval(),
                    workerConfig.getKubernetesContainerFactory().getChangeConfigMap(),
                    workerConfig.getKubernetesContainerFactory().getChangeConfigMapNamespace(),
                    secretsProviderConfigurator);
        } else {
            throw new RuntimeException("Either Thread, Process or Kubernetes Container Factory need to be set");
        }

        this.functionActioner = new FunctionActioner(this.workerConfig, runtimeFactory,
                dlogNamespace, connectorsManager, workerService.getBrokerAdmin());

        this.membershipManager = membershipManager;
        this.functionMetaDataManager = functionMetaDataManager;
    }

    /**
     * Initializes the FunctionRuntimeManager.  Does the following:
     * 1. Consume all existing assignments to establish existing/latest set of assignments
     * 2. After current assignments are read, assignments belonging to this worker will be processed
     */
    public void initialize() {
        log.info("/** Initializing Runtime Manager **/");
        try {
            Reader<byte[]> reader = this.getWorkerService().getClient().newReader()
                    .topic(this.getWorkerConfig().getFunctionAssignmentTopic()).readCompacted(true)
                    .startMessageId(MessageId.earliest).create();

            this.functionAssignmentTailer = new FunctionAssignmentTailer(this, reader);
            // read all existing messages
            this.setInitializePhase(true);
            while (reader.hasMessageAvailable()) {
                this.functionAssignmentTailer.processAssignment(reader.readNext());
            }
            this.setInitializePhase(false);
            // realize existing assignments
            Map<String, Assignment> assignmentMap = workerIdToAssignments.get(this.workerConfig.getWorkerId());
            if (assignmentMap != null) {
                for (Assignment assignment : assignmentMap.values()) {
                    if (needsStart(assignment)) {
                        startFunctionInstance(assignment);
                    }
                }
            }
            // start assignment tailer
            this.functionAssignmentTailer.start();

        } catch (Exception e) {
            log.error("Failed to initialize function runtime manager: ", e.getMessage(), e);
            throw new RuntimeException(e);
        }
    }

    /**
     * Starts the function runtime manager
     */
    public void start() {
        log.info("/** Starting Function Runtime Manager **/");
        log.info("Initialize metrics sink...");
        log.info("Starting function assignment tailer...");
        this.functionAssignmentTailer.start();
    }

    /**
     * Public methods
     */

    /**
     * Get current assignments
     * @return a map of current assignments in the follwing format
     * {workerId : {FullyQualifiedInstanceId : Assignment}}
     */
    public synchronized Map<String, Map<String, Assignment>> getCurrentAssignments() {
        Map<String, Map<String, Assignment>> copy = new HashMap<>();
        for (Map.Entry<String, Map<String, Assignment>> entry : this.workerIdToAssignments.entrySet()) {
            Map<String, Assignment> tmp = new HashMap<>();
            tmp.putAll(entry.getValue());
            copy.put(entry.getKey(), tmp);
        }
        return copy;
    }

    /**
     * Find a assignment of a function
     * @param tenant the tenant the function belongs to
     * @param namespace the namespace the function belongs to
     * @param functionName the function name
     * @return the assignment of the function
     */
    public synchronized Assignment findFunctionAssignment(String tenant, String namespace,
                                                          String functionName, int instanceId) {
        return this.findAssignment(tenant, namespace, functionName, instanceId);
    }

    /**
     * Find all instance assignments of function
     * @param tenant
     * @param namespace
     * @param functionName
     * @return
     */
    public synchronized Collection<Assignment> findFunctionAssignments(String tenant,
                                                                       String namespace, String functionName) {
        return findFunctionAssignments(tenant, namespace, functionName, this.workerIdToAssignments);
    }

    public static Collection<Assignment> findFunctionAssignments(String tenant,
                                                                 String namespace, String functionName,
                                                                 Map<String, Map<String, Assignment>> workerIdToAssignments) {

        Collection<Assignment> assignments = new LinkedList<>();

        for (Map<String, Assignment> entryMap : workerIdToAssignments.values()) {
            assignments.addAll(entryMap.values().stream()
                    .filter(
                            assignment ->
                                    (tenant.equals(assignment.getInstance()
                                            .getFunctionMetaData().getFunctionDetails()
                                            .getTenant())
                                            && namespace.equals((assignment.getInstance()
                                            .getFunctionMetaData().getFunctionDetails()
                                            .getNamespace()))
                                            && functionName.equals(assignment.getInstance()
                                            .getFunctionMetaData().getFunctionDetails()
                                            .getName())))
                    .collect(Collectors.toList()));
        }

        return assignments;
    }


    /**
     * Removes a collection of assignments
     * @param assignments assignments to remove
     */
    public synchronized void removeAssignments(Collection<Assignment> assignments) {
        for (Assignment assignment : assignments) {
            this.deleteAssignment(assignment);
        }
    }

    public void restartFunctionInstance(String tenant, String namespace, String functionName, int instanceId,
            URI uri) throws Exception {
        if (runtimeFactory.externallyManaged()) {
            throw new WebApplicationException(Response.serverError().status(Status.NOT_IMPLEMENTED)
                    .type(MediaType.APPLICATION_JSON)
                    .entity(new ErrorData("Externally managed schedulers can't do per instance stop")).build());
        }
        Assignment assignment = this.findAssignment(tenant, namespace, functionName, instanceId);
        final String fullFunctionName = String.format("%s/%s/%s/%s", tenant, namespace, functionName, instanceId);
        if (assignment == null) {
            throw new WebApplicationException(Response.serverError().status(Status.BAD_REQUEST)
                    .type(MediaType.APPLICATION_JSON)
                    .entity(new ErrorData(fullFunctionName + " doesn't exist")).build());
        }

        final String assignedWorkerId = assignment.getWorkerId();
        final String workerId = this.workerConfig.getWorkerId();

        if (assignedWorkerId.equals(workerId)) {
            stopFunction(org.apache.pulsar.functions.utils.Utils.getFullyQualifiedInstanceId(assignment.getInstance()), true);
            return;
        } else {
            // query other worker
            List<WorkerInfo> workerInfoList = this.membershipManager.getCurrentMembership();
            WorkerInfo workerInfo = null;
            for (WorkerInfo entry : workerInfoList) {
                if (assignment.getWorkerId().equals(entry.getWorkerId())) {
                    workerInfo = entry;
                }
            }
            if (workerInfo == null) {
                throw new WebApplicationException(Response.serverError().status(Status.BAD_REQUEST)
                        .type(MediaType.APPLICATION_JSON)
                        .entity(new ErrorData(fullFunctionName + " has not been assigned yet")).build());
            }

            if (uri == null) {
                throw new WebApplicationException(Response.serverError().status(Status.INTERNAL_SERVER_ERROR).build());
            } else {
                URI redirect = UriBuilder.fromUri(uri).host(workerInfo.getWorkerHostname()).port(workerInfo.getPort()).build();
                throw new WebApplicationException(Response.temporaryRedirect(redirect).build());
            }
        }
    }

    public void restartFunctionInstances(String tenant, String namespace, String functionName)
            throws Exception {
        final String fullFunctionName = String.format("%s/%s/%s", tenant, namespace, functionName);
        Collection<Assignment> assignments = this.findFunctionAssignments(tenant, namespace, functionName);

        if (assignments.isEmpty()) {
            throw new WebApplicationException(Response.serverError().status(Status.BAD_REQUEST)
                    .type(MediaType.APPLICATION_JSON)
                    .entity(new ErrorData(fullFunctionName + " has not been assigned yet")).build());
        }
        if (runtimeFactory.externallyManaged()) {
            Assignment assignment = assignments.iterator().next();
            final String assignedWorkerId = assignment.getWorkerId();
            final String workerId = this.workerConfig.getWorkerId();
            String fullyQualifiedInstanceId = org.apache.pulsar.functions.utils.Utils.getFullyQualifiedInstanceId(assignment.getInstance());
            if (assignedWorkerId.equals(workerId)) {
                stopFunction(fullyQualifiedInstanceId, true);
            } else {
                List<WorkerInfo> workerInfoList = this.membershipManager.getCurrentMembership();
                WorkerInfo workerInfo = null;
                for (WorkerInfo entry : workerInfoList) {
                    if (assignment.getWorkerId().equals(entry.getWorkerId())) {
                        workerInfo = entry;
                    }
                }
                if (workerInfo == null) {
                    if (log.isDebugEnabled()) {
                        log.debug("[{}] has not been assigned yet", fullyQualifiedInstanceId);
                    }
                    throw new WebApplicationException(Response.serverError().status(Status.BAD_REQUEST)
                            .type(MediaType.APPLICATION_JSON)
                            .entity(new ErrorData(fullFunctionName + " has not been assigned yet")).build());
                }
                this.functionAdmin.functions().restartFunction(tenant, namespace, functionName);
            }
        } else {
            for (Assignment assignment : assignments) {
                final String assignedWorkerId = assignment.getWorkerId();
                final String workerId = this.workerConfig.getWorkerId();
                String fullyQualifiedInstanceId = org.apache.pulsar.functions.utils.Utils.getFullyQualifiedInstanceId(assignment.getInstance());
                if (assignedWorkerId.equals(workerId)) {
                    stopFunction(fullyQualifiedInstanceId, true);
                } else {
                    List<WorkerInfo> workerInfoList = this.membershipManager.getCurrentMembership();
                    WorkerInfo workerInfo = null;
                    for (WorkerInfo entry : workerInfoList) {
                        if (assignment.getWorkerId().equals(entry.getWorkerId())) {
                            workerInfo = entry;
                        }
                    }
                    if (workerInfo == null) {
                        if (log.isDebugEnabled()) {
                            log.debug("[{}] has not been assigned yet", fullyQualifiedInstanceId);
                        }
                        continue;
                    }
                    this.functionAdmin.functions().restartFunction(tenant, namespace, functionName,
                                assignment.getInstance().getInstanceId());
                }
            }
        }
        return;
    }

    /**
     * It stops all functions instances owned by current worker
     * @throws Exception
     */
    public void stopAllOwnedFunctions() {
        if (runtimeFactory.externallyManaged()) {
            log.warn("Will not stop any functions since they are externally managed");
            return;
        }
        final String workerId = this.workerConfig.getWorkerId();
        Map<String, Assignment> assignments = workerIdToAssignments.get(workerId);
        if (assignments != null) {
            assignments.values().forEach(assignment -> {
                String fullyQualifiedInstanceId = org.apache.pulsar.functions.utils.Utils.getFullyQualifiedInstanceId(assignment.getInstance());
                try {
                    stopFunction(fullyQualifiedInstanceId, false);
                } catch (Exception e) {
                    log.warn("Failed to stop function {} - {}", fullyQualifiedInstanceId, e.getMessage());
                }
            });
        }
    }

    private void stopFunction(String fullyQualifiedInstanceId, boolean restart) throws Exception {
        log.info("[{}] {}..", restart ? "restarting" : "stopping", fullyQualifiedInstanceId);
        FunctionRuntimeInfo functionRuntimeInfo = this.getFunctionRuntimeInfo(fullyQualifiedInstanceId);
        if (functionRuntimeInfo != null) {
            this.conditionallyStopFunction(functionRuntimeInfo);
            try {
                if(restart) {
                    this.conditionallyStartFunction(functionRuntimeInfo);
                }
            } catch (Exception ex) {
                log.info("{} Error re-starting function", fullyQualifiedInstanceId, ex);
                functionRuntimeInfo.setStartupException(ex);
                throw ex;
            }
        }
    }

    /**
     * Get stats of a function instance.  If this worker is not running the function instance,
     * @param tenant the tenant the function belongs to
     * @param namespace the namespace the function belongs to
     * @param functionName the function name
     * @param instanceId the function instance id
     * @return jsonObject containing stats for instance
     */
    public FunctionStats.FunctionInstanceStats.FunctionInstanceStatsData getFunctionInstanceStats(String tenant, String namespace,
                                                                        String functionName, int instanceId, URI uri) {
        Assignment assignment;
        if (runtimeFactory.externallyManaged()) {
            assignment = this.findAssignment(tenant, namespace, functionName, -1);
        } else {
            assignment = this.findAssignment(tenant, namespace, functionName, instanceId);
        }

        if (assignment == null) {
            return new FunctionStats.FunctionInstanceStats.FunctionInstanceStatsData();
        }

        final String assignedWorkerId = assignment.getWorkerId();
        final String workerId = this.workerConfig.getWorkerId();

        // If I am running worker
        if (assignedWorkerId.equals(workerId)) {
            FunctionRuntimeInfo functionRuntimeInfo = this.getFunctionRuntimeInfo(
                    org.apache.pulsar.functions.utils.Utils.getFullyQualifiedInstanceId(assignment.getInstance()));
            RuntimeSpawner runtimeSpawner = functionRuntimeInfo.getRuntimeSpawner();
            if (runtimeSpawner != null) {
                return Utils.getFunctionInstanceStats(org.apache.pulsar.functions.utils.Utils.getFullyQualifiedInstanceId(assignment.getInstance()), functionRuntimeInfo, instanceId).getMetrics();
            }
            return new FunctionStats.FunctionInstanceStats.FunctionInstanceStatsData();
        } else {
            // query other worker

            List<WorkerInfo> workerInfoList = this.membershipManager.getCurrentMembership();
            WorkerInfo workerInfo = null;
            for (WorkerInfo entry: workerInfoList) {
                if (assignment.getWorkerId().equals(entry.getWorkerId())) {
                    workerInfo = entry;
                }
            }
            if (workerInfo == null) {
                return new FunctionStats.FunctionInstanceStats.FunctionInstanceStatsData();
            }

            if (uri == null) {
                throw new WebApplicationException(Response.serverError().status(Status.INTERNAL_SERVER_ERROR).build());
            } else {
                URI redirect = UriBuilder.fromUri(uri).host(workerInfo.getWorkerHostname()).port(workerInfo.getPort()).build();
                throw new WebApplicationException(Response.temporaryRedirect(redirect).build());
            }
        }
    }

    /**
     * Get stats of all function instances.
     * @param tenant the tenant the function belongs to
     * @param namespace the namespace the function belongs to
     * @param functionName the function name
     * @return a list of function statuses
     * @throws PulsarAdminException
     */
    public FunctionStats getFunctionStats(String tenant, String namespace, String functionName, URI uri) throws PulsarAdminException {
        Collection<Assignment> assignments = this.findFunctionAssignments(tenant, namespace, functionName);

        FunctionStats functionStats = new FunctionStats();
        if (assignments.isEmpty()) {
            return functionStats;
        }

        if (runtimeFactory.externallyManaged()) {
            Assignment assignment = assignments.iterator().next();
            boolean isOwner = this.workerConfig.getWorkerId().equals(assignment.getWorkerId());
            if (isOwner) {
                int parallelism = assignment.getInstance().getFunctionMetaData().getFunctionDetails().getParallelism();
                for (int i = 0; i < parallelism; ++i) {

                    FunctionStats.FunctionInstanceStats.FunctionInstanceStatsData functionInstanceStatsData = getFunctionInstanceStats(tenant, namespace,
                            functionName, i, null);

                    FunctionStats.FunctionInstanceStats functionInstanceStats = new FunctionStats.FunctionInstanceStats();
                    functionInstanceStats.setInstanceId(i);
                    functionInstanceStats.setMetrics(functionInstanceStatsData);
                    functionStats.addInstance(functionInstanceStats);
                }
            } else {
                // find the hostname/port of the worker who is the owner

                List<WorkerInfo> workerInfoList = this.membershipManager.getCurrentMembership();
                WorkerInfo workerInfo = null;
                for (WorkerInfo entry: workerInfoList) {
                    if (assignment.getWorkerId().equals(entry.getWorkerId())) {
                        workerInfo = entry;
                    }
                }
                if (workerInfo == null) {
                    return functionStats;
                }

                if (uri == null) {
                    throw new WebApplicationException(Response.serverError().status(Status.INTERNAL_SERVER_ERROR).build());
                } else {
                    URI redirect = UriBuilder.fromUri(uri).host(workerInfo.getWorkerHostname()).port(workerInfo.getPort()).build();
                    throw new WebApplicationException(Response.temporaryRedirect(redirect).build());
                }
            }
        } else {
            for (Assignment assignment : assignments) {
                boolean isOwner = this.workerConfig.getWorkerId().equals(assignment.getWorkerId());

                FunctionStats.FunctionInstanceStats.FunctionInstanceStatsData functionInstanceStatsData;
                if (isOwner) {
                    functionInstanceStatsData = getFunctionInstanceStats(tenant, namespace, functionName,
                            assignment.getInstance().getInstanceId(), null);
                } else {
                    functionInstanceStatsData = this.functionAdmin.functions().getFunctionStats(
                            assignment.getInstance().getFunctionMetaData().getFunctionDetails().getTenant(),
                            assignment.getInstance().getFunctionMetaData().getFunctionDetails().getNamespace(),
                            assignment.getInstance().getFunctionMetaData().getFunctionDetails().getName(),
                            assignment.getInstance().getInstanceId());
                }

                FunctionStats.FunctionInstanceStats functionInstanceStats = new FunctionStats.FunctionInstanceStats();
                functionInstanceStats.setInstanceId(assignment.getInstance().getInstanceId());
                functionInstanceStats.setMetrics(functionInstanceStatsData);
                functionStats.addInstance(functionInstanceStats);
            }
        }
        return functionStats.calculateOverall();
    }

    /**
     * Process an assignment update from the assignment topic
     * @param newAssignment the assignment
     */
    public synchronized void processAssignment(Assignment newAssignment) {

        Map<String, Assignment> existingAssignmentMap = new HashMap<>();
        for (Map<String, Assignment> entry : this.workerIdToAssignments.values()) {
            existingAssignmentMap.putAll(entry);
        }

        if (existingAssignmentMap.containsKey(org.apache.pulsar.functions.utils.Utils.getFullyQualifiedInstanceId(newAssignment.getInstance()))) {
            updateAssignment(newAssignment);
        } else {
            addAssignment(newAssignment);
        }
    }

    private void updateAssignment(Assignment assignment) {
        String fullyQualifiedInstanceId = org.apache.pulsar.functions.utils.Utils.getFullyQualifiedInstanceId(assignment.getInstance());
        Assignment existingAssignment = this.findAssignment(assignment);
        // potential updates need to happen

        if (!existingAssignment.equals(assignment)) {
            FunctionRuntimeInfo functionRuntimeInfo = _getFunctionRuntimeInfo(fullyQualifiedInstanceId);

            // for externally managed functions we don't really care about which worker the function instance is assigned to
            // and we don't really need to stop and start the function instance because the worker its assigned to changed
            // we just need to update the locally cached assignment info.  We only need to stop and start when there are
            // changes to the function meta data of the instance

            if (runtimeFactory.externallyManaged()) {

                // change in metadata thus need to potentially restart
                if (!assignment.getInstance().equals(existingAssignment.getInstance())) {
                    //stop function
                    if (functionRuntimeInfo != null) {
                        this.conditionallyStopFunction(functionRuntimeInfo);
                    }
                    // still assigned to me, need to restart
                    if (assignment.getWorkerId().equals(this.workerConfig.getWorkerId())) {
                        if (needsStart(assignment)) {
                            //start again
                            FunctionRuntimeInfo newFunctionRuntimeInfo = new FunctionRuntimeInfo();
                            newFunctionRuntimeInfo.setFunctionInstance(assignment.getInstance());

                            this.conditionallyStartFunction(newFunctionRuntimeInfo);
                            this.functionRuntimeInfoMap.put(fullyQualifiedInstanceId, newFunctionRuntimeInfo);
                        }
                    } else {
                        this.functionRuntimeInfoMap.remove(fullyQualifiedInstanceId);
                    }
                } else {
                    // if assignment got transferred to me just set function runtime
                    if (assignment.getWorkerId().equals(this.workerConfig.getWorkerId())) {
                        FunctionRuntimeInfo newFunctionRuntimeInfo = new FunctionRuntimeInfo();
                        newFunctionRuntimeInfo.setFunctionInstance(assignment.getInstance());
                        RuntimeSpawner runtimeSpawner = functionActioner.getRuntimeSpawner(
                                assignment.getInstance(),
                                assignment.getInstance().getFunctionMetaData().getPackageLocation().getPackagePath());
                        newFunctionRuntimeInfo.setRuntimeSpawner(runtimeSpawner);

                        this.functionRuntimeInfoMap.put(fullyQualifiedInstanceId, newFunctionRuntimeInfo);
                    } else {
                        this.functionRuntimeInfoMap.remove(fullyQualifiedInstanceId);
                    }
                }
            } else {
                //stop function
                if (functionRuntimeInfo != null) {
                    this.conditionallyStopFunction(functionRuntimeInfo);
                }
                // still assigned to me, need to restart
                if (assignment.getWorkerId().equals(this.workerConfig.getWorkerId())) {
                    if (needsStart(assignment)) {
                        //start again
                        FunctionRuntimeInfo newFunctionRuntimeInfo = new FunctionRuntimeInfo();
                        newFunctionRuntimeInfo.setFunctionInstance(assignment.getInstance());
                        this.conditionallyStartFunction(newFunctionRuntimeInfo);
                        this.functionRuntimeInfoMap.put(fullyQualifiedInstanceId, newFunctionRuntimeInfo);
                    }
                } else {
                    this.functionRuntimeInfoMap.remove(fullyQualifiedInstanceId);
                }
            }

            // find existing assignment
            Assignment existing_assignment = this.findAssignment(assignment);
            if (existing_assignment != null) {
                // delete old assignment that could have old data
                this.deleteAssignment(existing_assignment);
            }
            // set to newest assignment
            this.setAssignment(assignment);
        }
    }
   
    public synchronized void deleteAssignment(String fullyQualifiedInstanceId) {
        FunctionRuntimeInfo functionRuntimeInfo = _getFunctionRuntimeInfo(fullyQualifiedInstanceId);
        if (functionRuntimeInfo != null) {
            Function.FunctionDetails functionDetails = functionRuntimeInfo.getFunctionInstance().getFunctionMetaData().getFunctionDetails();

            // check if this is part of a function delete operation or update operation
            // TODO could be a race condition here if functionMetaDataTailer somehow does not receive the functionMeta prior to the functionAssignmentsTailer gets the assignment for the function.
            if (this.functionMetaDataManager.containsFunction(functionDetails.getTenant(), functionDetails.getNamespace(), functionDetails.getName())) {
                // function still exists thus probably an update or stop operation
                this.conditionallyStopFunction(functionRuntimeInfo);
            } else {
                // function doesn't exist anymore thus we should terminate
                this.conditionallyTerminateFunction(functionRuntimeInfo);
            }
            this.functionRuntimeInfoMap.remove(fullyQualifiedInstanceId);
        }
        
        String workerId = null;
        for(Entry<String, Map<String, Assignment>> workerAssignments : workerIdToAssignments.entrySet()) {
            if(workerAssignments.getValue().remove(fullyQualifiedInstanceId)!=null) {
                workerId = workerAssignments.getKey();
                break;
            }
        }
        Map<String, Assignment> worker;
        if (workerId != null && ((worker = workerIdToAssignments.get(workerId)) != null && worker.isEmpty())) {
            this.workerIdToAssignments.remove(workerId);
        }
    }

    @VisibleForTesting
    void deleteAssignment(Assignment assignment) {
        String fullyQualifiedInstanceId = org.apache.pulsar.functions.utils.Utils.getFullyQualifiedInstanceId(assignment.getInstance());
        Map<String, Assignment> assignmentMap = this.workerIdToAssignments.get(assignment.getWorkerId());
        if (assignmentMap != null) {
            if (assignmentMap.containsKey(fullyQualifiedInstanceId)) {
                assignmentMap.remove(fullyQualifiedInstanceId);
            }
            if (assignmentMap.isEmpty()) {
                this.workerIdToAssignments.remove(assignment.getWorkerId());
            }
        }
    }

    private void addAssignment(Assignment assignment) {
        //add new function
        this.setAssignment(assignment);

        //Assigned to me
        if (assignment.getWorkerId().equals(workerConfig.getWorkerId()) && needsStart(assignment)) {
            startFunctionInstance(assignment);
        }
    }

    private void startFunctionInstance(Assignment assignment) {
        String fullyQualifiedInstanceId = org.apache.pulsar.functions.utils.Utils.getFullyQualifiedInstanceId(assignment.getInstance());
        FunctionRuntimeInfo functionRuntimeInfo = _getFunctionRuntimeInfo(fullyQualifiedInstanceId);

        if (functionRuntimeInfo == null) {
            functionRuntimeInfo = new FunctionRuntimeInfo()
                    .setFunctionInstance(assignment.getInstance());
            this.functionRuntimeInfoMap.put(fullyQualifiedInstanceId, functionRuntimeInfo);
        } else {
            //Somehow this function is already started
            log.warn("Function {} already running. Going to restart function.",
                    functionRuntimeInfo);
            this.conditionallyStopFunction(functionRuntimeInfo);
        }
        this.conditionallyStartFunction(functionRuntimeInfo);
    }

    public Map<String, FunctionRuntimeInfo> getFunctionRuntimeInfos() {
        return this.functionRuntimeInfoMap;
    }

    /**
     * Private methods for internal use.  Should not be used outside of this class
     */
    private Assignment findAssignment(String tenant, String namespace, String functionName, int instanceId) {
        String fullyQualifiedInstanceId
                = org.apache.pulsar.functions.utils.Utils.getFullyQualifiedInstanceId(tenant, namespace, functionName, instanceId);
        for (Map.Entry<String, Map<String, Assignment>> entry : this.workerIdToAssignments.entrySet()) {
            Map<String, Assignment> assignmentMap = entry.getValue();
            Assignment existingAssignment = assignmentMap.get(fullyQualifiedInstanceId);
            if (existingAssignment != null) {
                return existingAssignment;
            }
        }
        return null;
    }

    private Assignment findAssignment(Assignment assignment) {
        return findAssignment(
                assignment.getInstance().getFunctionMetaData().getFunctionDetails().getTenant(),
                assignment.getInstance().getFunctionMetaData().getFunctionDetails().getNamespace(),
                assignment.getInstance().getFunctionMetaData().getFunctionDetails().getName(),
                assignment.getInstance().getInstanceId()
        );
    }

    @VisibleForTesting
    void setAssignment(Assignment assignment) {
        if (!this.workerIdToAssignments.containsKey(assignment.getWorkerId())) {
            this.workerIdToAssignments.put(assignment.getWorkerId(), new HashMap<>());
        }
        this.workerIdToAssignments.get(assignment.getWorkerId()).put(
                org.apache.pulsar.functions.utils.Utils.getFullyQualifiedInstanceId(assignment.getInstance()),
                assignment);
    }

    @Override
    public void close() throws Exception {
<<<<<<< HEAD
        stopAllOwnedFunctions();
=======
        this.functionActioner.close();
>>>>>>> b424fad2
        this.functionAssignmentTailer.close();

        stopAllOwnedFunctions();

        if (runtimeFactory != null) {
            runtimeFactory.close();
        }
    }

    public synchronized FunctionRuntimeInfo getFunctionRuntimeInfo(String fullyQualifiedInstanceId) {
        return _getFunctionRuntimeInfo(fullyQualifiedInstanceId);
    }

    private FunctionRuntimeInfo _getFunctionRuntimeInfo(String fullyQualifiedInstanceId) {
        FunctionRuntimeInfo functionRuntimeInfo = this.functionRuntimeInfoMap.get(fullyQualifiedInstanceId);

        // sanity check to make sure assignments and runtimeinfo is in sync
        if (functionRuntimeInfo == null) {
            if (this.workerIdToAssignments.containsValue(workerConfig.getWorkerId())
                    && this.workerIdToAssignments.get(workerConfig.getWorkerId()).containsValue(fullyQualifiedInstanceId)) {
                log.error("Assignments and RuntimeInfos are inconsistent. FunctionRuntimeInfo missing for " + fullyQualifiedInstanceId);
            }
        }
        return functionRuntimeInfo;
    }

    private boolean needsStart(Assignment assignment) {
        boolean toStart = false;
        Function.FunctionMetaData functionMetaData = assignment.getInstance().getFunctionMetaData();
        if (functionMetaData.getInstanceStatesMap() == null || functionMetaData.getInstanceStatesMap().isEmpty()) {
            toStart = true;
        } else {
            if (assignment.getInstance().getInstanceId() < 0) {
                // for externally managed functions, insert the start only if there is atleast one
                // instance that needs to be started
                for (Function.FunctionState state : functionMetaData.getInstanceStatesMap().values()) {
                    if (state == Function.FunctionState.RUNNING) {
                        toStart = true;
                    }
                }
            } else {
                if (functionMetaData.getInstanceStatesOrDefault(assignment.getInstance().getInstanceId(), Function.FunctionState.RUNNING) == Function.FunctionState.RUNNING) {
                    toStart = true;
                }
            }
        }
        return toStart;
    }

    private boolean conditionallyStartFunction(FunctionRuntimeInfo functionRuntimeInfo) {
        if (!this.isInitializePhase) {
            return this.functionActioner.startFunction(functionRuntimeInfo);
        }
        return false;
    }

    private void conditionallyStopFunction(FunctionRuntimeInfo functionRuntimeInfo) {
        if (!this.isInitializePhase) {
            this.functionActioner.stopFunction(functionRuntimeInfo);
        }
    }

    private void conditionallyTerminateFunction(FunctionRuntimeInfo functionRuntimeInfo) {
        if (!this.isInitializePhase) {
            this.functionActioner.terminateFunction(functionRuntimeInfo);
        }
    }
}<|MERGE_RESOLUTION|>--- conflicted
+++ resolved
@@ -791,11 +791,6 @@
 
     @Override
     public void close() throws Exception {
-<<<<<<< HEAD
-        stopAllOwnedFunctions();
-=======
-        this.functionActioner.close();
->>>>>>> b424fad2
         this.functionAssignmentTailer.close();
 
         stopAllOwnedFunctions();
