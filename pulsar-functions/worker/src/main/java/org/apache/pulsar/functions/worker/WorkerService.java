/**
 * Licensed to the Apache Software Foundation (ASF) under one
 * or more contributor license agreements.  See the NOTICE file
 * distributed with this work for additional information
 * regarding copyright ownership.  The ASF licenses this file
 * to you under the Apache License, Version 2.0 (the
 * "License"); you may not use this file except in compliance
 * with the License.  You may obtain a copy of the License at
 *
 *   http://www.apache.org/licenses/LICENSE-2.0
 *
 * Unless required by applicable law or agreed to in writing,
 * software distributed under the License is distributed on an
 * "AS IS" BASIS, WITHOUT WARRANTIES OR CONDITIONS OF ANY
 * KIND, either express or implied.  See the License for the
 * specific language governing permissions and limitations
 * under the License.
 */
package org.apache.pulsar.functions.worker;

import com.fasterxml.jackson.core.JsonProcessingException;
import com.fasterxml.jackson.databind.ObjectMapper;
import com.google.common.annotations.VisibleForTesting;
import io.netty.util.concurrent.DefaultThreadFactory;
import lombok.Getter;
import lombok.extern.slf4j.Slf4j;
import org.apache.bookkeeper.clients.StorageClientBuilder;
import org.apache.bookkeeper.clients.admin.StorageAdminClient;
import org.apache.bookkeeper.clients.config.StorageClientSettings;
import org.apache.commons.lang3.StringUtils;
import org.apache.distributedlog.DistributedLogConfiguration;
import org.apache.distributedlog.api.namespace.Namespace;
import org.apache.distributedlog.api.namespace.NamespaceBuilder;
import org.apache.pulsar.broker.authentication.AuthenticationService;
import org.apache.pulsar.broker.authorization.AuthorizationService;
import org.apache.pulsar.client.admin.PulsarAdmin;
import org.apache.pulsar.client.api.MessageId;
import org.apache.pulsar.client.api.PulsarClient;
import org.apache.pulsar.client.api.PulsarClientException;

import java.net.URI;
import java.util.concurrent.Executors;
import java.util.concurrent.ScheduledExecutorService;

/**
 * A service component contains everything to run a worker except rest server.
 */
@Slf4j
@Getter
public class WorkerService {

    private final WorkerConfig workerConfig;

    private PulsarClient client;
    private FunctionRuntimeManager functionRuntimeManager;
    private FunctionMetaDataManager functionMetaDataManager;
    private ClusterServiceCoordinator clusterServiceCoordinator;
    // dlog namespace for storing function jars in bookkeeper
    private Namespace dlogNamespace;
    // storage client for accessing state storage for functions
    private StorageAdminClient stateStoreAdminClient;
    private MembershipManager membershipManager;
    private SchedulerManager schedulerManager;
    private boolean isInitialized = false;
    private final ScheduledExecutorService statsUpdater;
    private AuthenticationService authenticationService;
    private AuthorizationService authorizationService;
    private ConnectorsManager connectorsManager;
    private FunctionsManager functionsManager;
    private PulsarAdmin brokerAdmin;
    private PulsarAdmin functionAdmin;
    private final MetricsGenerator metricsGenerator;
    @VisibleForTesting
    private URI dlogUri;
    private LeaderService leaderService;
    private FunctionAssignmentTailer functionAssignmentTailer;

    public WorkerService(WorkerConfig workerConfig) {
        this.workerConfig = workerConfig;
        this.statsUpdater = Executors
                .newSingleThreadScheduledExecutor(new DefaultThreadFactory("worker-stats-updater"));
        this.metricsGenerator = new MetricsGenerator(this.statsUpdater, workerConfig);
    }


    public void start(URI dlogUri,
                      AuthenticationService authenticationService,
                      AuthorizationService authorizationService,
                      ErrorNotifier errorNotifier) throws InterruptedException {
        log.info("/** Starting worker id={} **/", workerConfig.getWorkerId());

        try {
            log.info("Worker Configs: {}", new ObjectMapper().writerWithDefaultPrettyPrinter()
                    .writeValueAsString(workerConfig));
        } catch (JsonProcessingException e) {
            log.warn("Failed to print worker configs with error {}", e.getMessage(), e);
        }

        try {
            // create the dlog namespace for storing function packages
            dlogUri = dlogUri;
            DistributedLogConfiguration dlogConf = WorkerUtils.getDlogConf(workerConfig);
            try {
                this.dlogNamespace = NamespaceBuilder.newBuilder()
                        .conf(dlogConf)
                        .clientId("function-worker-" + workerConfig.getWorkerId())
                        .uri(dlogUri)
                        .build();
            } catch (Exception e) {
                log.error("Failed to initialize dlog namespace {} for storing function packages",
                        dlogUri, e);
                throw new RuntimeException(e);
            }

            // create the state storage client for accessing function state
            if (workerConfig.getStateStorageServiceUrl() != null) {
                StorageClientSettings clientSettings = StorageClientSettings.newBuilder()
                        .serviceUri(workerConfig.getStateStorageServiceUrl())
                        .build();
                this.stateStoreAdminClient = StorageClientBuilder.newBuilder()
                        .withSettings(clientSettings)
                        .buildAdmin();
            }

            final String functionWebServiceUrl = StringUtils.isNotBlank(workerConfig.getFunctionWebServiceUrl())
                    ? workerConfig.getFunctionWebServiceUrl()
                    : workerConfig.getWorkerWebAddress();

            if (workerConfig.isAuthenticationEnabled()) {
                // for compatible, if user do not define brokerClientTrustCertsFilePath, we will use tlsTrustCertsFilePath,
                // otherwise we will use brokerClientTrustCertsFilePath
                final String pulsarClientTlsTrustCertsFilePath;
                if (StringUtils.isNotBlank(workerConfig.getBrokerClientTrustCertsFilePath())) {
                    pulsarClientTlsTrustCertsFilePath = workerConfig.getBrokerClientTrustCertsFilePath();
                } else {
                    pulsarClientTlsTrustCertsFilePath = workerConfig.getTlsTrustCertsFilePath();
                }

                this.brokerAdmin = WorkerUtils.getPulsarAdminClient(workerConfig.getPulsarWebServiceUrl(),
                    workerConfig.getClientAuthenticationPlugin(), workerConfig.getClientAuthenticationParameters(),
                    pulsarClientTlsTrustCertsFilePath, workerConfig.isTlsAllowInsecureConnection(),
                    workerConfig.isTlsHostnameVerificationEnable());

                this.functionAdmin = WorkerUtils.getPulsarAdminClient(functionWebServiceUrl,
                    workerConfig.getClientAuthenticationPlugin(), workerConfig.getClientAuthenticationParameters(),
                    workerConfig.getTlsTrustCertsFilePath(), workerConfig.isTlsAllowInsecureConnection(),
                    workerConfig.isTlsHostnameVerificationEnable());

                this.client = WorkerUtils.getPulsarClient(workerConfig.getPulsarServiceUrl(),
                        workerConfig.getClientAuthenticationPlugin(),
                        workerConfig.getClientAuthenticationParameters(),
                        workerConfig.isUseTls(), pulsarClientTlsTrustCertsFilePath,
                        workerConfig.isTlsAllowInsecureConnection(), workerConfig.isTlsHostnameVerificationEnable());
            } else {
                this.brokerAdmin = WorkerUtils.getPulsarAdminClient(workerConfig.getPulsarWebServiceUrl());

                this.functionAdmin = WorkerUtils.getPulsarAdminClient(functionWebServiceUrl);

                this.client = WorkerUtils.getPulsarClient(workerConfig.getPulsarServiceUrl());
            }

            brokerAdmin.topics().createNonPartitionedTopic(workerConfig.getFunctionAssignmentTopic());
            brokerAdmin.topics().createNonPartitionedTopic(workerConfig.getClusterCoordinationTopic());
            brokerAdmin.topics().createNonPartitionedTopic(workerConfig.getFunctionMetadataTopic());
            //create scheduler manager
            this.schedulerManager = new SchedulerManager(workerConfig, client, brokerAdmin, errorNotifier);

            //create function meta data manager
            this.functionMetaDataManager = new FunctionMetaDataManager(
                    this.workerConfig, this.schedulerManager, this.client, errorNotifier);

            // initialize function metadata manager
            this.functionMetaDataManager.initialize();

            this.connectorsManager = new ConnectorsManager(workerConfig);
            this.functionsManager = new FunctionsManager(workerConfig);

            //create membership manager
            String coordinationTopic = workerConfig.getClusterCoordinationTopic();
            if (!brokerAdmin.topics().getSubscriptions(coordinationTopic).contains(MembershipManager.COORDINATION_TOPIC_SUBSCRIPTION)) {
                brokerAdmin.topics().createSubscription(coordinationTopic, MembershipManager.COORDINATION_TOPIC_SUBSCRIPTION, MessageId.earliest);
            }
            this.membershipManager = new MembershipManager(this, client, brokerAdmin);


            // create function runtime manager
            this.functionRuntimeManager = new FunctionRuntimeManager(
                    workerConfig,
                    this,
                    dlogNamespace,
                    membershipManager,
                    connectorsManager,
                    functionsManager,
                    functionMetaDataManager,
                    errorNotifier);


            // initialize function assignment tailer that reads from the assignment topic
            this.functionAssignmentTailer = new FunctionAssignmentTailer(
                    functionRuntimeManager,
                    client.newReader(),
                    workerConfig,
                    errorNotifier);

<<<<<<< HEAD
=======
            // initialize function metadata manager
            log.info("/** Initializing Metdata Manager **/");
            functionMetaDataManager.initialize();

>>>>>>> 68877f89
            // initialize function runtime manager
            log.info("/** Initializing Runtime Manager **/");
            functionRuntimeManager.initialize();

            this.leaderService = new LeaderService(this,
                    client,
                    functionAssignmentTailer,
                    schedulerManager,
                    errorNotifier);

            // Setting references to managers in scheduler
            schedulerManager.setFunctionMetaDataManager(functionMetaDataManager);
            schedulerManager.setFunctionRuntimeManager(functionRuntimeManager);
            schedulerManager.setMembershipManager(membershipManager);
            schedulerManager.setLeaderService(leaderService);

            this.authenticationService = authenticationService;

            this.authorizationService = authorizationService;

            // Start function assignment tailer
            log.info("/** Starting Function Assignment Tailer **/");
            functionAssignmentTailer.start();

            log.info("/** Start Leader Service **/");
            leaderService.start();
            
            // start function metadata manager
            log.info("/** Starting Metdata Manager **/");
            functionMetaDataManager.start();

            // Starting cluster services
            this.clusterServiceCoordinator = new ClusterServiceCoordinator(
                    workerConfig.getWorkerId(),
                    leaderService);

            clusterServiceCoordinator.addTask("membership-monitor",
                    workerConfig.getFailureCheckFreqMs(),
                    () -> {
                        // computing a new schedule and checking for failures cannot happen concurrently
                        // both paths of code modify internally cached assignments map in function runtime manager
                        try {
                            schedulerManager.getSchedulerLock().lock();
                            membershipManager.checkFailures(
                                    functionMetaDataManager, functionRuntimeManager, schedulerManager);
                        } finally {
                            schedulerManager.getSchedulerLock().unlock();
                        }
                    });

            log.info("/** Starting Cluster Service Coordinator **/");
            clusterServiceCoordinator.start();

            // indicate function worker service is done initializing
            this.isInitialized = true;

            log.info("/** Started worker id={} **/", workerConfig.getWorkerId());
        } catch (Throwable t) {
            log.error("Error Starting up in worker", t);
            throw new RuntimeException(t);
        }
    }

    public void stop() {
        if (null != functionMetaDataManager) {
            try {
                functionMetaDataManager.close();
            } catch (Exception e) {
                log.warn("Failed to close function metadata manager", e);
            }
        }

        if (null != functionAssignmentTailer) {
            try {
                functionAssignmentTailer.close();
            } catch (Exception e) {
                log.warn("Failed to close function assignment tailer", e);
            }
        }

        if (null != functionRuntimeManager) {
            try {
                functionRuntimeManager.close();
            } catch (Exception e) {
                log.warn("Failed to close function runtime manager", e);
            }
        }

        if (null != clusterServiceCoordinator) {
            clusterServiceCoordinator.close();
        }

        if (null != membershipManager) {
            membershipManager.close();
        }

        if (null != schedulerManager) {
            schedulerManager.close();
        }

        if (null != leaderService) {
            try {
                leaderService.close();
            } catch (PulsarClientException e) {
                log.warn("Failed to close leader service", e);
            }
        }

        if (null != client) {
            try {
                client.close();
            } catch (PulsarClientException e) {
                log.warn("Failed to close pulsar client", e);
            }
        }

        if (null != brokerAdmin) {
            brokerAdmin.close();
        }

        if (null != functionAdmin) {
            functionAdmin.close();
        }

        if (null != stateStoreAdminClient) {
            stateStoreAdminClient.close();
        }

        if (null != dlogNamespace) {
            dlogNamespace.close();
        }

        if (statsUpdater != null) {
            statsUpdater.shutdownNow();
        }
    }

}<|MERGE_RESOLUTION|>--- conflicted
+++ resolved
@@ -169,9 +169,6 @@
             this.functionMetaDataManager = new FunctionMetaDataManager(
                     this.workerConfig, this.schedulerManager, this.client, errorNotifier);
 
-            // initialize function metadata manager
-            this.functionMetaDataManager.initialize();
-
             this.connectorsManager = new ConnectorsManager(workerConfig);
             this.functionsManager = new FunctionsManager(workerConfig);
 
@@ -202,13 +199,10 @@
                     workerConfig,
                     errorNotifier);
 
-<<<<<<< HEAD
-=======
             // initialize function metadata manager
             log.info("/** Initializing Metdata Manager **/");
             functionMetaDataManager.initialize();
 
->>>>>>> 68877f89
             // initialize function runtime manager
             log.info("/** Initializing Runtime Manager **/");
             functionRuntimeManager.initialize();
