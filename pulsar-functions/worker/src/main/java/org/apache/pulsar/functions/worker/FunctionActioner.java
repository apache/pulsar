--- conflicted
+++ resolved
@@ -222,7 +222,6 @@
 
         if (downloadFromHttp) {
             FunctionCommon.downloadFromHttpUrl(pkgLocationPath, tempPkgFile);
-<<<<<<< HEAD
         } else if (workerConfig.isFunctionsWorkerEnablePackageManagement()) {
             try {
                 pulsarAdmin.packages().download(pkgLocationPath, tempPkgFile.getAbsolutePath());
@@ -230,10 +229,8 @@
                 log.error("Failed download package {} from packageMangment Service", pkgLocationPath, e);
 
             }
-=======
         } else if (downloadFromPackageManagementService) {
             getPulsarAdmin().packages().download(pkgLocationPath, tempPkgFile.getPath());
->>>>>>> 0a4c980d
         } else {
             FileOutputStream tempPkgFos = new FileOutputStream(tempPkgFile);
             WorkerUtils.downloadFromBookkeeper(
