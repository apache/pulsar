--- conflicted
+++ resolved
@@ -18,35 +18,6 @@
  */
 package org.apache.pulsar.functions.worker;
 
-<<<<<<< HEAD
-import static org.apache.commons.lang3.StringUtils.isBlank;
-import static org.apache.pulsar.common.functions.Utils.FILE;
-import static org.apache.pulsar.common.functions.Utils.HTTP;
-import static org.apache.pulsar.functions.utils.Utils.getSourceType;
-import static org.apache.pulsar.functions.utils.Utils.getSinkType;
-import static org.apache.pulsar.common.functions.Utils.isFunctionPackageUrlSupported;
-
-import com.google.common.io.MoreFiles;
-import com.google.common.io.RecursiveDeleteOption;
-
-import java.io.File;
-import java.io.FileNotFoundException;
-import java.io.FileOutputStream;
-import java.io.IOException;
-import java.net.URL;
-import java.nio.file.FileAlreadyExistsException;
-import java.nio.file.Files;
-import java.nio.file.Paths;
-import java.util.Collections;
-import java.util.Map;
-import java.util.UUID;
-import java.util.function.Consumer;
-
-=======
-import com.google.common.annotations.VisibleForTesting;
-import com.google.common.io.MoreFiles;
-import com.google.common.io.RecursiveDeleteOption;
->>>>>>> fe7311c6
 import lombok.Data;
 import lombok.EqualsAndHashCode;
 import lombok.Getter;
@@ -286,19 +257,12 @@
         }
     }
 
-<<<<<<< HEAD
     public void terminateFunction(FunctionRuntimeInfo functionRuntimeInfo) {
         FunctionDetails details = functionRuntimeInfo.getFunctionInstance().getFunctionMetaData()
                 .getFunctionDetails();
         log.info("{}/{}/{}-{} Terminating function...", details.getTenant(), details.getNamespace(), details.getName(),
                 functionRuntimeInfo.getFunctionInstance().getInstanceId());
-=======
-    private void terminateFunction(FunctionRuntimeInfo functionRuntimeInfo) {
-        FunctionDetails details = functionRuntimeInfo.getFunctionInstance().getFunctionMetaData().getFunctionDetails();
         String fqfn = FunctionDetailsUtils.getFullyQualifiedName(details);
-
-        log.info("{}-{} Terminating function...", fqfn,functionRuntimeInfo.getFunctionInstance().getInstanceId());
->>>>>>> fe7311c6
 
         stopFunction(functionRuntimeInfo);
         //cleanup subscriptions
