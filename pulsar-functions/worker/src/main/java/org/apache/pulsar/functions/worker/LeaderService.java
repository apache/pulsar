--- conflicted
+++ resolved
@@ -35,10 +35,7 @@
     private final FunctionAssignmentTailer functionAssignmentTailer;
     private final ErrorNotifier errorNotifier;
     private final SchedulerManager schedulerManager;
-<<<<<<< HEAD
-=======
     private final FunctionRuntimeManager functionRuntimeManager;
->>>>>>> df0d189d
     private final FunctionMetaDataManager functionMetaDataManager;
     private ConsumerImpl<byte[]> consumer;
     private final WorkerConfig workerConfig;
@@ -54,20 +51,14 @@
                          PulsarClient pulsarClient,
                          FunctionAssignmentTailer functionAssignmentTailer,
                          SchedulerManager schedulerManager,
-<<<<<<< HEAD
-=======
                          FunctionRuntimeManager functionRuntimeManager,
->>>>>>> df0d189d
                          FunctionMetaDataManager functionMetaDataManager,
                          ErrorNotifier errorNotifier) {
         this.workerConfig = workerService.getWorkerConfig();
         this.pulsarClient = pulsarClient;
         this.functionAssignmentTailer = functionAssignmentTailer;
         this.schedulerManager = schedulerManager;
-<<<<<<< HEAD
-=======
         this.functionRuntimeManager = functionRuntimeManager;
->>>>>>> df0d189d
         this.functionMetaDataManager = functionMetaDataManager;
         this.errorNotifier = errorNotifier;
         consumerName = String.format(
@@ -115,12 +106,9 @@
                 // is the leader and may need to start computing and writing assignments
                 schedulerManager.initialize();
 
-<<<<<<< HEAD
                 functionMetaDataManager.acquireLeadership();
-=======
                 // indicate leader initialization is complete
                 leaderInitComplete.set(true);
->>>>>>> df0d189d
             } catch (Throwable th) {
                 log.error("Encountered error when initializing to become leader", th);
                 errorNotifier.triggerError(th);
@@ -144,12 +132,9 @@
                 } else {
                     functionAssignmentTailer.startFromMessage(schedulerManager.getLastMessageProduced());
                 }
-<<<<<<< HEAD
                 functionMetaDataManager.giveupLeadership();
-=======
 
                 leaderInitComplete.set(false);
->>>>>>> df0d189d
             } catch (Throwable th) {
                 log.error("Encountered error in routine when worker lost leadership", th);
                 errorNotifier.triggerError(th);
