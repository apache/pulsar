--- conflicted
+++ resolved
@@ -37,7 +37,6 @@
  */
 public interface Sources<W extends WorkerService> extends Component<W> {
 
-<<<<<<< HEAD
     /**
      * Update a function
      * @param tenant The tenant of a Pulsar Source
@@ -109,27 +108,6 @@
                       final SourceConfig sourceConfig,
                       final String clientRole,
                       AuthenticationDataSource clientAuthenticationDataHttps,
-=======
-    void registerSource(String tenant,
-                        String namespace,
-                        String sourceName,
-                        InputStream uploadedInputStream,
-                        FormDataContentDisposition fileDetail,
-                        String sourcePkgUrl,
-                        SourceConfig sourceConfig,
-                        String clientRole,
-                        AuthenticationDataHttps clientAuthenticationDataHttps);
-
-    void updateSource(String tenant,
-                      String namespace,
-                      String sourceName,
-                      InputStream uploadedInputStream,
-                      FormDataContentDisposition fileDetail,
-                      String sourcePkgUrl,
-                      SourceConfig sourceConfig,
-                      String clientRole,
-                      AuthenticationDataHttps clientAuthenticationDataHttps,
->>>>>>> 82b82009
                       UpdateOptionsImpl updateOptions);
 
     /**
