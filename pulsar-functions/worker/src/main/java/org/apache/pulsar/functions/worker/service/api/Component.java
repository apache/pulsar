/**
 * Licensed to the Apache Software Foundation (ASF) under one
 * or more contributor license agreements.  See the NOTICE file
 * distributed with this work for additional information
 * regarding copyright ownership.  The ASF licenses this file
 * to you under the Apache License, Version 2.0 (the
 * "License"); you may not use this file except in compliance
 * with the License.  You may obtain a copy of the License at
 *
 *   http://www.apache.org/licenses/LICENSE-2.0
 *
 * Unless required by applicable law or agreed to in writing,
 * software distributed under the License is distributed on an
 * "AS IS" BASIS, WITHOUT WARRANTIES OR CONDITIONS OF ANY
 * KIND, either express or implied.  See the License for the
 * specific language governing permissions and limitations
 * under the License.
 */
package org.apache.pulsar.functions.worker.service.api;

import java.io.InputStream;
import java.net.URI;
import java.util.List;
import javax.ws.rs.core.StreamingOutput;
import org.apache.pulsar.broker.authentication.AuthenticationDataHttps;
import org.apache.pulsar.broker.authentication.AuthenticationDataSource;
import org.apache.pulsar.common.functions.FunctionConfig;
import org.apache.pulsar.common.functions.FunctionState;
import org.apache.pulsar.common.io.ConnectorDefinition;
import org.apache.pulsar.common.policies.data.FunctionInstanceStatsDataImpl;
import org.apache.pulsar.common.policies.data.FunctionStatsImpl;
import org.apache.pulsar.functions.worker.WorkerService;

/**
 * Provide service API to access components.
 *
 * @param <W> worker service type
 */
public interface Component<W extends WorkerService> {

    W worker();

<<<<<<< HEAD
    void deregisterFunction(final String tenant,
                            final String namespace,
                            final String componentName,
                            final String clientRole,
                            AuthenticationDataSource clientAuthenticationDataHttps);

    @Deprecated
    default void deregisterFunction(final String tenant,
                            final String namespace,
                            final String componentName,
                            final String clientRole,
                            AuthenticationDataHttps clientAuthenticationDataHttps) {
        deregisterFunction(
                tenant,
                namespace,
                componentName,
                clientRole,
                (AuthenticationDataSource) clientAuthenticationDataHttps);
    }
=======
    void deregisterFunction(String tenant,
                            String namespace,
                            String componentName,
                            String clientRole,
                            AuthenticationDataHttps clientAuthenticationDataHttps);
>>>>>>> 82b82009

    FunctionConfig getFunctionInfo(String tenant,
                                   String namespace,
                                   String componentName,
                                   String clientRole,
                                   AuthenticationDataSource clientAuthenticationDataHttps);

    void stopFunctionInstance(String tenant,
                              String namespace,
                              String componentName,
                              String instanceId,
                              URI uri,
                              String clientRole,
                              AuthenticationDataSource clientAuthenticationDataHttps);

    void startFunctionInstance(String tenant,
                               String namespace,
                               String componentName,
                               String instanceId,
                               URI uri,
                               String clientRole,
                               AuthenticationDataSource clientAuthenticationDataHttps);

    void restartFunctionInstance(String tenant,
                                 String namespace,
                                 String componentName,
                                 String instanceId,
                                 URI uri,
                                 String clientRole,
                                 AuthenticationDataSource clientAuthenticationDataHttps);

    void startFunctionInstances(String tenant,
                                String namespace,
                                String componentName,
                                String clientRole,
                                AuthenticationDataSource clientAuthenticationDataHttps);

    void stopFunctionInstances(String tenant,
                               String namespace,
                               String componentName,
                               String clientRole,
                               AuthenticationDataSource clientAuthenticationDataHttps);

    void restartFunctionInstances(String tenant,
                                  String namespace,
                                  String componentName,
                                  String clientRole,
                                  AuthenticationDataSource clientAuthenticationDataHttps);

    FunctionStatsImpl getFunctionStats(String tenant,
                                       String namespace,
                                       String componentName,
                                       URI uri,
                                       String clientRole,
                                       AuthenticationDataSource clientAuthenticationDataHttps);

    FunctionInstanceStatsDataImpl getFunctionsInstanceStats(String tenant,
                                                            String namespace,
                                                            String componentName,
                                                            String instanceId,
                                                            URI uri,
                                                            String clientRole,
                                                            AuthenticationDataSource clientAuthenticationDataHttps);

    String triggerFunction(String tenant,
                           String namespace,
                           String functionName,
                           String input,
                           InputStream uploadedInputStream,
                           String topic,
                           String clientRole,
                           AuthenticationDataSource clientAuthenticationDataHttps);

    List<String> listFunctions(String tenant,
                               String namespace,
                               String clientRole,
                               AuthenticationDataSource clientAuthenticationDataHttps);

    FunctionState getFunctionState(String tenant,
                                   String namespace,
                                   String functionName,
                                   String key,
                                   String clientRole,
                                   AuthenticationDataSource clientAuthenticationDataHttps);

    void putFunctionState(String tenant,
                          String namespace,
                          String functionName,
                          String key,
                          FunctionState state,
                          String clientRole,
                          AuthenticationDataSource clientAuthenticationDataHttps);

    void uploadFunction(InputStream uploadedInputStream,
                        String path,
                        String clientRole,
                        AuthenticationDataSource clientAuthenticationDataHttps);

    StreamingOutput downloadFunction(String path,
                                     String clientRole,
                                     final AuthenticationDataSource clientAuthenticationDataHttps);

    @Deprecated
    default StreamingOutput downloadFunction(String path,
                                     String clientRole,
                                     final AuthenticationDataHttps clientAuthenticationDataHttps) {
        return downloadFunction(path, clientRole, (AuthenticationDataSource) clientAuthenticationDataHttps);
    }

    StreamingOutput downloadFunction(String tenant,
                                     String namespace,
                                     String componentName,
                                     String clientRole,
                                     final AuthenticationDataSource clientAuthenticationDataHttps);

    @Deprecated
    default StreamingOutput downloadFunction(String tenant,
                                     String namespace,
                                     String componentName,
                                     String clientRole,
                                     final AuthenticationDataHttps clientAuthenticationDataHttps) {
        return downloadFunction(
                tenant,
                namespace,
                componentName,
                clientRole,
                (AuthenticationDataSource) clientAuthenticationDataHttps);
    }

    List<ConnectorDefinition> getListOfConnectors();


    void reloadConnectors(String clientRole, AuthenticationDataSource clientAuthenticationDataHttps);
}<|MERGE_RESOLUTION|>--- conflicted
+++ resolved
@@ -40,7 +40,6 @@
 
     W worker();
 
-<<<<<<< HEAD
     void deregisterFunction(final String tenant,
                             final String namespace,
                             final String componentName,
@@ -60,13 +59,6 @@
                 clientRole,
                 (AuthenticationDataSource) clientAuthenticationDataHttps);
     }
-=======
-    void deregisterFunction(String tenant,
-                            String namespace,
-                            String componentName,
-                            String clientRole,
-                            AuthenticationDataHttps clientAuthenticationDataHttps);
->>>>>>> 82b82009
 
     FunctionConfig getFunctionInfo(String tenant,
                                    String namespace,
