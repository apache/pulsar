/**
 * Licensed to the Apache Software Foundation (ASF) under one
 * or more contributor license agreements.  See the NOTICE file
 * distributed with this work for additional information
 * regarding copyright ownership.  The ASF licenses this file
 * to you under the Apache License, Version 2.0 (the
 * "License"); you may not use this file except in compliance
 * with the License.  You may obtain a copy of the License at
 *
 *   http://www.apache.org/licenses/LICENSE-2.0
 *
 * Unless required by applicable law or agreed to in writing,
 * software distributed under the License is distributed on an
 * "AS IS" BASIS, WITHOUT WARRANTIES OR CONDITIONS OF ANY
 * KIND, either express or implied.  See the License for the
 * specific language governing permissions and limitations
 * under the License.
 */
package org.apache.pulsar.functions.worker.rest.api;

import static com.google.common.base.Preconditions.checkNotNull;
import static java.nio.charset.StandardCharsets.UTF_8;
import static java.util.concurrent.TimeUnit.SECONDS;
import static org.apache.bookkeeper.common.concurrent.FutureUtils.result;
import static org.apache.commons.lang3.StringUtils.isEmpty;
import static org.apache.commons.lang3.StringUtils.isNotBlank;
import static org.apache.pulsar.functions.utils.FunctionCommon.getStateNamespace;
import static org.apache.pulsar.functions.utils.FunctionCommon.getUniquePackageName;
import static org.apache.pulsar.functions.utils.FunctionCommon.isFunctionCodeBuiltin;
import static org.apache.pulsar.functions.worker.rest.RestUtils.throwUnavailableException;
import io.netty.buffer.ByteBuf;
import io.netty.buffer.ByteBufUtil;
import io.netty.buffer.Unpooled;
import java.io.File;
import java.io.FileInputStream;
import java.io.IOException;
import java.io.InputStream;
import java.net.URI;
import java.net.URL;
import java.nio.file.Files;
import java.nio.file.Path;
import java.util.Base64;
import java.util.Collection;
import java.util.LinkedList;
import java.util.List;
import java.util.concurrent.ExecutionException;
import java.util.concurrent.TimeUnit;
import java.util.concurrent.atomic.AtomicReference;
import java.util.function.Supplier;
import javax.ws.rs.WebApplicationException;
import javax.ws.rs.core.Response;
import javax.ws.rs.core.Response.Status;
import javax.ws.rs.core.StreamingOutput;
import javax.ws.rs.core.UriBuilder;
import lombok.extern.slf4j.Slf4j;
import org.apache.bookkeeper.api.StorageClient;
import org.apache.bookkeeper.api.kv.Table;
import org.apache.bookkeeper.api.kv.result.KeyValue;
import org.apache.bookkeeper.clients.StorageClientBuilder;
import org.apache.bookkeeper.clients.admin.StorageAdminClient;
import org.apache.bookkeeper.clients.config.StorageClientSettings;
import org.apache.bookkeeper.clients.exceptions.NamespaceNotFoundException;
import org.apache.bookkeeper.clients.exceptions.StreamNotFoundException;
import org.apache.commons.io.IOUtils;
import org.apache.pulsar.broker.authentication.AuthenticationDataSource;
import org.apache.pulsar.client.admin.PulsarAdminException;
import org.apache.pulsar.client.admin.internal.FunctionsImpl;
import org.apache.pulsar.client.api.Message;
import org.apache.pulsar.client.api.MessageId;
import org.apache.pulsar.client.api.Producer;
import org.apache.pulsar.client.api.Reader;
import org.apache.pulsar.client.api.Schema;
import org.apache.pulsar.client.api.SchemaSerializationException;
import org.apache.pulsar.common.functions.FunctionConfig;
import org.apache.pulsar.common.functions.FunctionState;
import org.apache.pulsar.common.functions.Utils;
import org.apache.pulsar.common.functions.WorkerInfo;
import org.apache.pulsar.common.io.ConnectorDefinition;
import org.apache.pulsar.common.naming.NamespaceName;
import org.apache.pulsar.common.naming.TopicName;
import org.apache.pulsar.common.policies.data.FunctionInstanceStatsDataImpl;
import org.apache.pulsar.common.policies.data.FunctionStatsImpl;
import org.apache.pulsar.common.policies.data.TenantInfoImpl;
import org.apache.pulsar.common.util.Codec;
import org.apache.pulsar.common.util.RestException;
import org.apache.pulsar.functions.instance.InstanceUtils;
import org.apache.pulsar.functions.proto.Function;
import org.apache.pulsar.functions.proto.Function.FunctionDetails;
import org.apache.pulsar.functions.proto.Function.FunctionMetaData;
import org.apache.pulsar.functions.proto.Function.PackageLocationMetaData;
import org.apache.pulsar.functions.proto.Function.SinkSpec;
import org.apache.pulsar.functions.proto.Function.SourceSpec;
import org.apache.pulsar.functions.proto.InstanceCommunication;
import org.apache.pulsar.functions.runtime.RuntimeSpawner;
import org.apache.pulsar.functions.utils.ComponentTypeUtils;
import org.apache.pulsar.functions.utils.FunctionCommon;
import org.apache.pulsar.functions.utils.FunctionConfigUtils;
import org.apache.pulsar.functions.utils.FunctionMetaDataUtils;
import org.apache.pulsar.functions.utils.functions.FunctionUtils;
import org.apache.pulsar.functions.utils.functions.Functions;
import org.apache.pulsar.functions.worker.FunctionMetaDataManager;
import org.apache.pulsar.functions.worker.FunctionRuntimeInfo;
import org.apache.pulsar.functions.worker.FunctionRuntimeManager;
import org.apache.pulsar.functions.worker.PulsarWorkerService;
import org.apache.pulsar.functions.worker.WorkerService;
import org.apache.pulsar.functions.worker.WorkerUtils;
import org.apache.pulsar.functions.worker.service.api.Component;
import org.glassfish.jersey.media.multipart.FormDataContentDisposition;

@Slf4j
public abstract class ComponentImpl implements Component<PulsarWorkerService> {

    private final AtomicReference<StorageClient> storageClient = new AtomicReference<>();
    protected final Supplier<PulsarWorkerService> workerServiceSupplier;
    protected final Function.FunctionDetails.ComponentType componentType;

    public ComponentImpl(Supplier<PulsarWorkerService> workerServiceSupplier,
                         Function.FunctionDetails.ComponentType componentType) {
        this.workerServiceSupplier = workerServiceSupplier;
        this.componentType = componentType;
    }

    protected abstract class GetStatus<X, T> {

        public abstract T notScheduledInstance();

        public abstract T fromFunctionStatusProto(InstanceCommunication.FunctionStatus status,
                                                  String assignedWorkerId);

        public abstract T notRunning(String assignedWorkerId, String error);

        public T getComponentInstanceStatus(final String tenant,
                                            final String namespace,
                                            final String name,
                                            final int instanceId,
                                            final URI uri) {

            Function.Assignment assignment;
            if (worker().getFunctionRuntimeManager().getRuntimeFactory().externallyManaged()) {
                assignment = worker().getFunctionRuntimeManager().findFunctionAssignment(tenant, namespace, name, -1);
            } else {
                assignment = worker().getFunctionRuntimeManager()
                        .findFunctionAssignment(tenant, namespace, name, instanceId);
            }

            if (assignment == null) {
                return notScheduledInstance();
            }

            final String assignedWorkerId = assignment.getWorkerId();
            final String workerId = worker().getWorkerConfig().getWorkerId();

            // If I am running worker
            if (assignedWorkerId.equals(workerId)) {
                FunctionRuntimeInfo functionRuntimeInfo = worker().getFunctionRuntimeManager().getFunctionRuntimeInfo(
                        FunctionCommon.getFullyQualifiedInstanceId(assignment.getInstance()));
                if (functionRuntimeInfo == null) {
                    return notRunning(assignedWorkerId, "");
                }
                RuntimeSpawner runtimeSpawner = functionRuntimeInfo.getRuntimeSpawner();

                if (runtimeSpawner != null) {
                    try {
                        return fromFunctionStatusProto(
                                functionRuntimeInfo.getRuntimeSpawner().getFunctionStatus(instanceId).get(),
                                assignedWorkerId);
                    } catch (InterruptedException | ExecutionException e) {
                        throw new RuntimeException(e);
                    }
                } else {
                    String message = functionRuntimeInfo.getStartupException() != null
                            ? functionRuntimeInfo.getStartupException().getMessage() : "";
                    return notRunning(assignedWorkerId, message);
                }
            } else {
                // query other worker

                List<WorkerInfo> workerInfoList = worker().getMembershipManager().getCurrentMembership();
                WorkerInfo workerInfo = null;
                for (WorkerInfo entry : workerInfoList) {
                    if (assignment.getWorkerId().equals(entry.getWorkerId())) {
                        workerInfo = entry;
                    }
                }
                if (workerInfo == null) {
                    return notScheduledInstance();
                }

                if (uri == null) {
                    throw new WebApplicationException(
                            Response.serverError().status(Status.INTERNAL_SERVER_ERROR).build());
                } else {
                    URI redirect =
                            UriBuilder.fromUri(uri).host(workerInfo.getWorkerHostname()).port(workerInfo.getPort())
                                    .build();
                    throw new WebApplicationException(Response.temporaryRedirect(redirect).build());
                }
            }
        }

        public abstract X getStatus(String tenant,
                                    String namespace,
                                    String name,
                                    Collection<Function.Assignment> assignments,
                                    URI uri) throws PulsarAdminException;

        public abstract X getStatusExternal(String tenant,
                                            String namespace,
                                            String name,
                                            int parallelism);

        public abstract X emptyStatus(int parallelism);

        public X getComponentStatus(final String tenant,
                                    final String namespace,
                                    final String name,
                                    final URI uri) {

            Function.FunctionMetaData functionMetaData =
                    worker().getFunctionMetaDataManager().getFunctionMetaData(tenant, namespace, name);

            Collection<Function.Assignment> assignments =
                    worker().getFunctionRuntimeManager().findFunctionAssignments(tenant, namespace, name);

            // TODO refactor the code for externally managed.
            if (worker().getFunctionRuntimeManager().getRuntimeFactory().externallyManaged()) {
                Function.Assignment assignment = assignments.iterator().next();
                boolean isOwner = worker().getWorkerConfig().getWorkerId().equals(assignment.getWorkerId());
                if (isOwner) {
                    return getStatusExternal(tenant, namespace, name,
                            functionMetaData.getFunctionDetails().getParallelism());
                } else {

                    // find the hostname/port of the worker who is the owner

                    List<WorkerInfo> workerInfoList = worker().getMembershipManager().getCurrentMembership();
                    WorkerInfo workerInfo = null;
                    for (WorkerInfo entry : workerInfoList) {
                        if (assignment.getWorkerId().equals(entry.getWorkerId())) {
                            workerInfo = entry;
                        }
                    }
                    if (workerInfo == null) {
                        return emptyStatus(functionMetaData.getFunctionDetails().getParallelism());
                    }

                    if (uri == null) {
                        throw new WebApplicationException(
                                Response.serverError().status(Status.INTERNAL_SERVER_ERROR).build());
                    } else {
                        URI redirect =
                                UriBuilder.fromUri(uri).host(workerInfo.getWorkerHostname()).port(workerInfo.getPort())
                                        .build();
                        throw new WebApplicationException(Response.temporaryRedirect(redirect).build());
                    }
                }
            } else {
                try {
                    return getStatus(tenant, namespace, name, assignments, uri);
                } catch (PulsarAdminException e) {
                    throw new RuntimeException(e);
                }
            }
        }
    }

    @Override
    public PulsarWorkerService worker() {
        try {
            return checkNotNull(workerServiceSupplier.get());
        } catch (Throwable t) {
            log.info("Failed to get worker service", t);
            throw t;
        }
    }

    boolean isWorkerServiceAvailable() {
        WorkerService workerService = workerServiceSupplier.get();
        if (workerService == null) {
            return false;
        }
        return workerService.isInitialized();
    }

    PackageLocationMetaData.Builder getFunctionPackageLocation(final FunctionMetaData functionMetaData,
                                                               final String functionPkgUrl,
                                                               final FormDataContentDisposition fileDetail,
                                                               final File uploadedInputStreamAsFile) throws Exception {
        FunctionDetails functionDetails = functionMetaData.getFunctionDetails();
        String tenant = functionDetails.getTenant();
        String namespace = functionDetails.getNamespace();
        String componentName = functionDetails.getName();
        PackageLocationMetaData.Builder packageLocationMetaDataBuilder = PackageLocationMetaData.newBuilder();
        boolean isBuiltin = isFunctionCodeBuiltin(functionDetails);
        boolean isPkgUrlProvided = isNotBlank(functionPkgUrl);
        if (worker().getFunctionRuntimeManager().getRuntimeFactory().externallyManaged()) {
            // For externally managed schedulers, the pkgUrl/builtin stuff can be copied to bk
            // if the function worker image does not include connectors
            if (isBuiltin) {
                if (worker().getWorkerConfig().getUploadBuiltinSinksSources()) {
                    File sinkOrSource;
                    if (componentType == FunctionDetails.ComponentType.SOURCE) {
                        String archiveName = functionDetails.getSource().getBuiltin();
                        sinkOrSource = worker().getConnectorsManager().getSourceArchive(archiveName).toFile();
                    } else {
                        String archiveName = functionDetails.getSink().getBuiltin();
                        sinkOrSource = worker().getConnectorsManager().getSinkArchive(archiveName).toFile();
                    }
                    packageLocationMetaDataBuilder.setPackagePath(createPackagePath(tenant, namespace, componentName,
                            sinkOrSource.getName()));
                    packageLocationMetaDataBuilder.setOriginalFileName(sinkOrSource.getName());
                    log.info("Uploading {} package to {}", ComponentTypeUtils.toString(componentType),
                            packageLocationMetaDataBuilder.getPackagePath());
                    WorkerUtils.uploadFileToBookkeeper(packageLocationMetaDataBuilder.getPackagePath(), sinkOrSource,
                            worker().getDlogNamespace());
                } else {
                    log.info("Skipping upload for the built-in package {}", ComponentTypeUtils.toString(componentType));
                    packageLocationMetaDataBuilder
                            .setPackagePath("builtin://" + getFunctionCodeBuiltin(functionDetails));
                }
            } else if (isPkgUrlProvided) {
                packageLocationMetaDataBuilder.setPackagePath(createPackagePath(tenant, namespace, componentName,
                        uploadedInputStreamAsFile.getName()));
                packageLocationMetaDataBuilder.setOriginalFileName(uploadedInputStreamAsFile.getName());
                log.info("Uploading {} package to {}", ComponentTypeUtils.toString(componentType),
                        packageLocationMetaDataBuilder.getPackagePath());
                WorkerUtils.uploadFileToBookkeeper(packageLocationMetaDataBuilder.getPackagePath(),
                        uploadedInputStreamAsFile, worker().getDlogNamespace());
            } else if (functionMetaData.getPackageLocation().getPackagePath().startsWith(Utils.HTTP)
                    || functionMetaData.getPackageLocation().getPackagePath().startsWith(Utils.FILE)) {
                String fileName =
                        new File(new URL(functionMetaData.getPackageLocation().getPackagePath()).toURI()).getName();
                packageLocationMetaDataBuilder.setPackagePath(createPackagePath(tenant, namespace, componentName,
                        fileName));
                packageLocationMetaDataBuilder.setOriginalFileName(fileName);
                log.info("Uploading {} package to {}", ComponentTypeUtils.toString(componentType),
                        packageLocationMetaDataBuilder.getPackagePath());
                WorkerUtils.uploadFileToBookkeeper(packageLocationMetaDataBuilder.getPackagePath(),
                        uploadedInputStreamAsFile, worker().getDlogNamespace());
            } else {
                packageLocationMetaDataBuilder.setPackagePath(createPackagePath(tenant, namespace, componentName,
                        fileDetail.getFileName()));
                packageLocationMetaDataBuilder.setOriginalFileName(fileDetail.getFileName());
                log.info("Uploading {} package to {}", ComponentTypeUtils.toString(componentType),
                        packageLocationMetaDataBuilder.getPackagePath());
                WorkerUtils.uploadFileToBookkeeper(packageLocationMetaDataBuilder.getPackagePath(),
                        uploadedInputStreamAsFile, worker().getDlogNamespace());
            }
        } else {
            // For pulsar managed schedulers, the pkgUrl/builtin stuff should be copied to bk
            if (isBuiltin) {
                packageLocationMetaDataBuilder.setPackagePath("builtin://" + getFunctionCodeBuiltin(functionDetails));
            } else if (isPkgUrlProvided) {
                packageLocationMetaDataBuilder.setPackagePath(functionPkgUrl);
            } else if (functionMetaData.getPackageLocation().getPackagePath().startsWith(Utils.HTTP)
                    || functionMetaData.getPackageLocation().getPackagePath().startsWith(Utils.FILE)) {
                packageLocationMetaDataBuilder.setPackagePath(functionMetaData.getPackageLocation().getPackagePath());
            } else {
                packageLocationMetaDataBuilder
                        .setPackagePath(createPackagePath(tenant, namespace, componentName, fileDetail.getFileName()));
                packageLocationMetaDataBuilder.setOriginalFileName(fileDetail.getFileName());
                log.info("Uploading {} package to {}", ComponentTypeUtils.toString(componentType),
                        packageLocationMetaDataBuilder.getPackagePath());
                WorkerUtils.uploadFileToBookkeeper(packageLocationMetaDataBuilder.getPackagePath(),
                        uploadedInputStreamAsFile, worker().getDlogNamespace());
            }
        }
        return packageLocationMetaDataBuilder;
    }

    private void deleteStatestoreTableAsync(String namespace, String table) {
        StorageAdminClient adminClient = worker().getStateStoreAdminClient();
        if (adminClient != null) {
            adminClient.deleteStream(namespace, table).whenComplete((res, throwable) -> {
                if ((throwable == null && res)
                        || ((throwable instanceof NamespaceNotFoundException
                        || throwable instanceof StreamNotFoundException))) {
                    log.info("{}/{} table deleted successfully", namespace, table);
                } else {
                    if (throwable != null) {
                        log.error("{}/{} table deletion failed {}  but moving on", namespace, table, throwable);
                    } else {
                        log.error("{}/{} table deletion failed but moving on", namespace, table);
                    }
                }
            });
        }
    }

    @Override
    public void deregisterFunction(final String tenant,
                                   final String namespace,
                                   final String componentName,
                                   final String clientRole,
                                   AuthenticationDataSource clientAuthenticationDataHttps) {

        if (!isWorkerServiceAvailable()) {
            throwUnavailableException();
        }

        try {
            if (!isAuthorizedRole(tenant, namespace, clientRole, clientAuthenticationDataHttps)) {
                log.warn("{}/{}/{} Client [{}] is not authorized to deregister {}", tenant, namespace,
                        componentName, clientRole, ComponentTypeUtils.toString(componentType));
                throw new RestException(Status.UNAUTHORIZED, "Client is not authorized to perform operation");
            }
        } catch (PulsarAdminException e) {
            log.error("{}/{}/{} Failed to authorize [{}]", tenant, namespace, componentName, e);
            throw new RestException(Status.INTERNAL_SERVER_ERROR, e.getMessage());
        }

        // validate parameters
        try {
            validateDeregisterRequestParams(tenant, namespace, componentName, componentType);
        } catch (IllegalArgumentException e) {
            log.error("Invalid deregister {} request @ /{}/{}/{}", ComponentTypeUtils.toString(componentType), tenant,
                    namespace, componentName, e);
            throw new RestException(Status.BAD_REQUEST, e.getMessage());
        }

        FunctionMetaDataManager functionMetaDataManager = worker().getFunctionMetaDataManager();
        if (!functionMetaDataManager.containsFunction(tenant, namespace, componentName)) {
            log.error("{} to deregister does not exist @ /{}/{}/{}", ComponentTypeUtils.toString(componentType), tenant,
                    namespace, componentName);
            throw new RestException(Status.NOT_FOUND,
                    String.format("%s %s doesn't exist", ComponentTypeUtils.toString(componentType), componentName));
        }
        FunctionMetaData functionMetaData =
                functionMetaDataManager.getFunctionMetaData(tenant, namespace, componentName);

        if (!InstanceUtils.calculateSubjectType(functionMetaData.getFunctionDetails()).equals(componentType)) {
            log.error("{}/{}/{} is not a {}", tenant, namespace, componentName,
                    ComponentTypeUtils.toString(componentType));
            throw new RestException(Status.NOT_FOUND,
                    String.format("%s %s doesn't exist", ComponentTypeUtils.toString(componentType), componentName));
        }

        FunctionMetaData newVersionedMetaData =
                FunctionMetaDataUtils.incrMetadataVersion(functionMetaData, functionMetaData);
        internalProcessFunctionRequest(newVersionedMetaData.getFunctionDetails().getTenant(),
                newVersionedMetaData.getFunctionDetails().getNamespace(),
                newVersionedMetaData.getFunctionDetails().getName(),
                newVersionedMetaData, true,
                String.format("Error deleting %s @ /%s/%s/%s",
                        ComponentTypeUtils.toString(componentType), tenant, namespace, componentName));

        // clean up component files stored in BK
        String functionPackagePath = functionMetaData.getPackageLocation().getPackagePath();
        if (!functionPackagePath.startsWith(Utils.HTTP)
                && !functionPackagePath.startsWith(Utils.FILE)
                && !functionPackagePath.startsWith(Utils.BUILTIN)) {
            try {
                WorkerUtils.deleteFromBookkeeper(worker().getDlogNamespace(),
                        functionMetaData.getPackageLocation().getPackagePath());
            } catch (IOException e) {
                log.error("{}/{}/{} Failed to cleanup package in BK with path {}", tenant, namespace, componentName,
                        functionMetaData.getPackageLocation().getPackagePath(), e);
            }
        }

        deleteStatestoreTableAsync(getStateNamespace(tenant, namespace), componentName);
    }

    @Override
    public FunctionConfig getFunctionInfo(final String tenant,
                                          final String namespace,
                                          final String componentName,
                                          final String clientRole,
                                          final AuthenticationDataSource clientAuthenticationDataHttps) {

        if (!isWorkerServiceAvailable()) {
            throwUnavailableException();
        }

        try {
            if (!isAuthorizedRole(tenant, namespace, clientRole, clientAuthenticationDataHttps)) {
                log.warn("{}/{}/{} Client [{}] is not authorized to get {}", tenant, namespace,
                        componentName, clientRole, ComponentTypeUtils.toString(componentType));
                throw new RestException(Status.UNAUTHORIZED, "Client is not authorized to perform operation");
            }
        } catch (PulsarAdminException e) {
            log.error("{}/{}/{} Failed to authorize [{}]", tenant, namespace, componentName, e);
            throw new RestException(Status.INTERNAL_SERVER_ERROR, e.getMessage());
        }

        // validate parameters
        try {
            validateGetFunctionRequestParams(tenant, namespace, componentName, componentType);
        } catch (IllegalArgumentException e) {
            log.error("Invalid get {} request @ /{}/{}/{}", ComponentTypeUtils.toString(componentType), tenant,
                    namespace, componentName, e);
            throw new RestException(Status.BAD_REQUEST, e.getMessage());
        }

        FunctionMetaDataManager functionMetaDataManager = worker().getFunctionMetaDataManager();
        if (!functionMetaDataManager.containsFunction(tenant, namespace, componentName)) {
            log.error("{} does not exist @ /{}/{}/{}", ComponentTypeUtils.toString(componentType), tenant, namespace,
                    componentName);
            throw new RestException(Status.NOT_FOUND,
                    String.format(ComponentTypeUtils.toString(componentType) + " %s doesn't exist", componentName));
        }
        FunctionMetaData functionMetaData =
                functionMetaDataManager.getFunctionMetaData(tenant, namespace, componentName);
        if (!InstanceUtils.calculateSubjectType(functionMetaData.getFunctionDetails()).equals(componentType)) {
            log.error("{}/{}/{} is not a {}", tenant, namespace, componentName,
                    ComponentTypeUtils.toString(componentType));
            throw new RestException(Status.NOT_FOUND,
                    String.format(ComponentTypeUtils.toString(componentType) + " %s doesn't exist", componentName));
        }
        FunctionConfig config = FunctionConfigUtils.convertFromDetails(functionMetaData.getFunctionDetails());
        return config;
    }

    @Override
    public void stopFunctionInstance(final String tenant,
                                     final String namespace,
                                     final String componentName,
                                     final String instanceId,
                                     final URI uri,
                                     final String clientRole,
                                     final AuthenticationDataSource clientAuthenticationDataHttps) {
        changeFunctionInstanceStatus(tenant, namespace, componentName, instanceId, false, uri, clientRole,
                clientAuthenticationDataHttps);
    }

    @Override
    public void startFunctionInstance(final String tenant,
                                      final String namespace,
                                      final String componentName,
                                      final String instanceId,
                                      final URI uri,
                                      final String clientRole,
                                      final AuthenticationDataSource clientAuthenticationDataHttps) {
        changeFunctionInstanceStatus(tenant, namespace, componentName, instanceId, true, uri, clientRole,
                clientAuthenticationDataHttps);
    }

    public void changeFunctionInstanceStatus(final String tenant,
                                             final String namespace,
                                             final String componentName,
                                             final String instanceId,
                                             final boolean start,
                                             final URI uri,
                                             final String clientRole,
                                             final AuthenticationDataSource clientAuthenticationDataHttps) {

        if (!isWorkerServiceAvailable()) {
            throwUnavailableException();
        }

        try {
            if (!isAuthorizedRole(tenant, namespace, clientRole, clientAuthenticationDataHttps)) {
                log.warn("{}/{}/{} Client [{}] is not authorized to start/stop {}", tenant, namespace,
                        componentName, clientRole, ComponentTypeUtils.toString(componentType));
                throw new RestException(Status.UNAUTHORIZED, "Client is not authorized to perform operation");
            }
        } catch (PulsarAdminException e) {
            log.error("{}/{}/{} Failed to authorize [{}]", tenant, namespace, componentName, e);
            throw new RestException(Status.INTERNAL_SERVER_ERROR, e.getMessage());
        }

        // validate parameters
        try {
            validateGetFunctionInstanceRequestParams(tenant, namespace, componentName, componentType, instanceId);
        } catch (IllegalArgumentException e) {
            log.error("Invalid start/stop {} request @ /{}/{}/{}", ComponentTypeUtils.toString(componentType), tenant,
                    namespace, componentName, e);
            throw new RestException(Status.BAD_REQUEST, e.getMessage());
        }

        FunctionMetaDataManager functionMetaDataManager = worker().getFunctionMetaDataManager();
        if (!functionMetaDataManager.containsFunction(tenant, namespace, componentName)) {
            log.error("{} does not exist @ /{}/{}/{}", ComponentTypeUtils.toString(componentType), tenant, namespace,
                    componentName);
            throw new RestException(Status.NOT_FOUND,
                    String.format("%s %s doesn't exist", ComponentTypeUtils.toString(componentType), componentName));
        }

        FunctionMetaData functionMetaData =
                functionMetaDataManager.getFunctionMetaData(tenant, namespace, componentName);
        if (!InstanceUtils.calculateSubjectType(functionMetaData.getFunctionDetails()).equals(componentType)) {
            log.error("{}/{}/{} is not a {}", tenant, namespace, componentName,
                    ComponentTypeUtils.toString(componentType));
            throw new RestException(Status.NOT_FOUND,
                    String.format("%s %s doesn't exist", ComponentTypeUtils.toString(componentType), componentName));
        }

        if (!FunctionMetaDataUtils.canChangeState(functionMetaData, Integer.parseInt(instanceId),
                start ? Function.FunctionState.RUNNING : Function.FunctionState.STOPPED)) {
            log.error("Operation not permitted on {}/{}/{}", tenant, namespace, componentName);
            throw new RestException(Status.BAD_REQUEST, "Operation not permitted");
        }

        FunctionMetaData newFunctionMetaData = FunctionMetaDataUtils
                .changeFunctionInstanceStatus(functionMetaData, Integer.parseInt(instanceId), start);
        internalProcessFunctionRequest(tenant, namespace, componentName, newFunctionMetaData, false,
                String.format("Failed to start/stop %s: %s/%s/%s/%s", ComponentTypeUtils.toString(componentType),
                        tenant, namespace, componentName, instanceId));
    }

    @Override
    public void restartFunctionInstance(final String tenant,
                                        final String namespace,
                                        final String componentName,
                                        final String instanceId,
                                        final URI uri,
                                        final String clientRole,
                                        final AuthenticationDataSource clientAuthenticationDataHttps) {
        if (!isWorkerServiceAvailable()) {
            throwUnavailableException();
        }

        try {
            if (!isAuthorizedRole(tenant, namespace, clientRole, clientAuthenticationDataHttps)) {
                log.warn("{}/{}/{} Client [{}] is not authorized to restart {}", tenant, namespace,
                        componentName, clientRole, ComponentTypeUtils.toString(componentType));
                throw new RestException(Status.UNAUTHORIZED, "Client is not authorized to perform operation");
            }
        } catch (PulsarAdminException e) {
            log.error("{}/{}/{} Failed to authorize [{}]", tenant, namespace, componentName, e);
            throw new RestException(Status.INTERNAL_SERVER_ERROR, e.getMessage());
        }

        // validate parameters
        try {
            validateGetFunctionInstanceRequestParams(tenant, namespace, componentName, componentType, instanceId);
        } catch (IllegalArgumentException e) {
            log.error("Invalid restart {} request @ /{}/{}/{}", ComponentTypeUtils.toString(componentType), tenant,
                    namespace, componentName, e);
            throw new RestException(Status.BAD_REQUEST, e.getMessage());
        }

        FunctionMetaDataManager functionMetaDataManager = worker().getFunctionMetaDataManager();
        if (!functionMetaDataManager.containsFunction(tenant, namespace, componentName)) {
            log.error("{} does not exist @ /{}/{}/{}", ComponentTypeUtils.toString(componentType), tenant, namespace,
                    componentName);
            throw new RestException(Status.NOT_FOUND,
                    String.format("%s %s doesn't exist", ComponentTypeUtils.toString(componentType), componentName));
        }

        FunctionMetaData functionMetaData =
                functionMetaDataManager.getFunctionMetaData(tenant, namespace, componentName);
        if (!InstanceUtils.calculateSubjectType(functionMetaData.getFunctionDetails()).equals(componentType)) {
            log.error("{}/{}/{} is not a {}", tenant, namespace, componentName,
                    ComponentTypeUtils.toString(componentType));
            throw new RestException(Status.NOT_FOUND,
                    String.format("%s %s doesn't exist", ComponentTypeUtils.toString(componentType), componentName));
        }

        FunctionRuntimeManager functionRuntimeManager = worker().getFunctionRuntimeManager();
        try {
            functionRuntimeManager.restartFunctionInstance(tenant, namespace, componentName,
                    Integer.parseInt(instanceId), uri);
        } catch (WebApplicationException we) {
            throw we;
        } catch (Exception e) {
            log.error("Failed to restart {}: {}/{}/{}/{}", ComponentTypeUtils.toString(componentType), tenant,
                    namespace, componentName, instanceId, e);
            throw new RestException(Status.INTERNAL_SERVER_ERROR, e.getMessage());
        }
    }

    @Override
    public void stopFunctionInstances(final String tenant,
                                      final String namespace,
                                      final String componentName,
                                      final String clientRole,
                                      final AuthenticationDataSource clientAuthenticationDataHttps) {
        changeFunctionStatusAllInstances(tenant, namespace, componentName, false, clientRole,
                clientAuthenticationDataHttps);
    }

    @Override
    public void startFunctionInstances(final String tenant,
                                       final String namespace,
                                       final String componentName,
                                       final String clientRole,
                                       final AuthenticationDataSource clientAuthenticationDataHttps) {
        changeFunctionStatusAllInstances(tenant, namespace, componentName, true, clientRole,
                clientAuthenticationDataHttps);
    }

    public void changeFunctionStatusAllInstances(final String tenant,
                                                 final String namespace,
                                                 final String componentName,
                                                 final boolean start,
                                                 final String clientRole,
                                                 final AuthenticationDataSource clientAuthenticationDataHttps) {

        if (!isWorkerServiceAvailable()) {
            throwUnavailableException();
        }

        try {
            if (!isAuthorizedRole(tenant, namespace, clientRole, clientAuthenticationDataHttps)) {
                log.warn("{}/{}/{} Client [{}] is not authorized to start/stop {}", tenant, namespace,
                        componentName, clientRole, ComponentTypeUtils.toString(componentType));
                throw new RestException(Status.UNAUTHORIZED, "Client is not authorized to perform operation");
            }
        } catch (PulsarAdminException e) {
            log.error("{}/{}/{} Failed to authorize [{}]", tenant, namespace, componentName, e);
            throw new RestException(Status.INTERNAL_SERVER_ERROR, e.getMessage());
        }

        // validate parameters
        try {
            validateGetFunctionRequestParams(tenant, namespace, componentName, componentType);
        } catch (IllegalArgumentException e) {
            log.error("Invalid start/stop {} request @ /{}/{}/{}", ComponentTypeUtils.toString(componentType), tenant,
                    namespace, componentName, e);
            throw new RestException(Status.BAD_REQUEST, e.getMessage());
        }

        FunctionMetaDataManager functionMetaDataManager = worker().getFunctionMetaDataManager();
        if (!functionMetaDataManager.containsFunction(tenant, namespace, componentName)) {
            log.warn("{} in stopFunctionInstances does not exist @ /{}/{}/{}",
                    ComponentTypeUtils.toString(componentType), tenant, namespace, componentName);
            throw new RestException(Status.NOT_FOUND,
                    String.format("%s %s doesn't exist", ComponentTypeUtils.toString(componentType), componentName));
        }

        FunctionMetaData functionMetaData =
                functionMetaDataManager.getFunctionMetaData(tenant, namespace, componentName);
        if (!InstanceUtils.calculateSubjectType(functionMetaData.getFunctionDetails()).equals(componentType)) {
            log.error("{}/{}/{} is not a {}", tenant, namespace, componentName,
                    ComponentTypeUtils.toString(componentType));
            throw new RestException(Status.NOT_FOUND,
                    String.format("%s %s doesn't exist", ComponentTypeUtils.toString(componentType), componentName));
        }

        if (!FunctionMetaDataUtils.canChangeState(functionMetaData, -1,
                start ? Function.FunctionState.RUNNING : Function.FunctionState.STOPPED)) {
            log.error("Operation not permitted on {}/{}/{}", tenant, namespace, componentName);
            throw new RestException(Status.BAD_REQUEST, "Operation not permitted");
        }

        FunctionMetaData newFunctionMetaData =
                FunctionMetaDataUtils.changeFunctionInstanceStatus(functionMetaData, -1, start);
        internalProcessFunctionRequest(tenant, namespace, componentName, newFunctionMetaData, false,
                String.format("Failed to start/stop %s: %s/%s/%s", ComponentTypeUtils.toString(componentType), tenant,
                        namespace, componentName));
    }

    public void restartFunctionInstances(final String tenant,
                                         final String namespace,
                                         final String componentName,
                                         final String clientRole,
                                         final AuthenticationDataSource clientAuthenticationDataHttps) {
        if (!isWorkerServiceAvailable()) {
            throwUnavailableException();
        }

        try {
            if (!isAuthorizedRole(tenant, namespace, clientRole, clientAuthenticationDataHttps)) {
                log.warn("{}/{}/{} Client [{}] is not authorized to restart {}", tenant, namespace,
                        componentName, clientRole, ComponentTypeUtils.toString(componentType));
                throw new RestException(Status.UNAUTHORIZED, "Client is not authorized to perform operation");
            }
        } catch (PulsarAdminException e) {
            log.error("{}/{}/{} Failed to authorize [{}]", tenant, namespace, componentName, e);
            throw new RestException(Status.INTERNAL_SERVER_ERROR, e.getMessage());
        }

        // validate parameters
        try {
            validateGetFunctionRequestParams(tenant, namespace, componentName, componentType);
        } catch (IllegalArgumentException e) {
            log.error("Invalid restart {} request @ /{}/{}/{}", ComponentTypeUtils.toString(componentType), tenant,
                    namespace, componentName, e);
            throw new RestException(Status.BAD_REQUEST, e.getMessage());
        }

        FunctionMetaDataManager functionMetaDataManager = worker().getFunctionMetaDataManager();
        if (!functionMetaDataManager.containsFunction(tenant, namespace, componentName)) {
            log.warn("{} in stopFunctionInstances does not exist @ /{}/{}/{}",
                    ComponentTypeUtils.toString(componentType), tenant, namespace, componentName);
            throw new RestException(Status.NOT_FOUND,
                    String.format("%s %s doesn't exist", ComponentTypeUtils.toString(componentType), componentName));
        }

        FunctionMetaData functionMetaData =
                functionMetaDataManager.getFunctionMetaData(tenant, namespace, componentName);
        if (!InstanceUtils.calculateSubjectType(functionMetaData.getFunctionDetails()).equals(componentType)) {
            log.error("{}/{}/{} is not a {}", tenant, namespace, componentName,
                    ComponentTypeUtils.toString(componentType));
            throw new RestException(Status.NOT_FOUND,
                    String.format("%s %s doesn't exist", ComponentTypeUtils.toString(componentType), componentName));
        }

        FunctionRuntimeManager functionRuntimeManager = worker().getFunctionRuntimeManager();
        try {
            functionRuntimeManager.restartFunctionInstances(tenant, namespace, componentName);
        } catch (WebApplicationException we) {
            throw we;
        } catch (Exception e) {
            log.error("Failed to restart {}: {}/{}/{}", ComponentTypeUtils.toString(componentType), tenant, namespace,
                    componentName, e);
            throw new RestException(Status.INTERNAL_SERVER_ERROR, e.getMessage());
        }
    }

    public FunctionStatsImpl getFunctionStats(final String tenant,
                                              final String namespace,
                                              final String componentName,
                                              final URI uri,
                                              final String clientRole,
                                              final AuthenticationDataSource clientAuthenticationDataHttps) {
        if (!isWorkerServiceAvailable()) {
            throwUnavailableException();
        }

        try {
            if (!isAuthorizedRole(tenant, namespace, clientRole, clientAuthenticationDataHttps)) {
                log.warn("{}/{}/{} Client [{}] is not authorized to get stats for {}", tenant, namespace,
                        componentName, clientRole, ComponentTypeUtils.toString(componentType));
                throw new RestException(Status.UNAUTHORIZED, "Client is not authorized to perform operation");
            }
        } catch (PulsarAdminException e) {
            log.error("{}/{}/{} Failed to authorize [{}]", tenant, namespace, componentName, e);
            throw new RestException(Status.INTERNAL_SERVER_ERROR, e.getMessage());
        }

        // validate parameters
        try {
            validateGetFunctionRequestParams(tenant, namespace, componentName, componentType);
        } catch (IllegalArgumentException e) {
            log.error("Invalid get {} Stats request @ /{}/{}/{}", ComponentTypeUtils.toString(componentType), tenant,
                    namespace, componentName, e);
            throw new RestException(Status.BAD_REQUEST, e.getMessage());
        }

        FunctionMetaDataManager functionMetaDataManager = worker().getFunctionMetaDataManager();
        if (!functionMetaDataManager.containsFunction(tenant, namespace, componentName)) {
            log.warn("{} in get {} Stats does not exist @ /{}/{}/{}", ComponentTypeUtils.toString(componentType),
                    componentType, tenant, namespace, componentName);
            throw new RestException(Status.NOT_FOUND,
                    String.format("%s %s doesn't exist", ComponentTypeUtils.toString(componentType), componentName));
        }

        FunctionMetaData functionMetaData =
                functionMetaDataManager.getFunctionMetaData(tenant, namespace, componentName);
        if (!InstanceUtils.calculateSubjectType(functionMetaData.getFunctionDetails()).equals(componentType)) {
            log.error("{}/{}/{} is not a {}", tenant, namespace, componentName,
                    ComponentTypeUtils.toString(componentType));
            throw new RestException(Status.NOT_FOUND,
                    String.format("%s %s doesn't exist", ComponentTypeUtils.toString(componentType), componentName));
        }

        FunctionRuntimeManager functionRuntimeManager = worker().getFunctionRuntimeManager();
        FunctionStatsImpl functionStats;
        try {
            functionStats = functionRuntimeManager.getFunctionStats(tenant, namespace, componentName, uri);
        } catch (WebApplicationException we) {
            throw we;
        } catch (Exception e) {
            log.error("{}/{}/{} Got Exception Getting Stats", tenant, namespace, componentName, e);
            throw new RestException(Status.INTERNAL_SERVER_ERROR, e.getMessage());
        }

        return functionStats;
    }

    @Override
    public FunctionInstanceStatsDataImpl
    getFunctionsInstanceStats(final String tenant,
                           final String namespace,
                           final String componentName,
                           final String instanceId,
                           final URI uri,
                           final String clientRole,
                           final AuthenticationDataSource clientAuthenticationDataHttps) {
        if (!isWorkerServiceAvailable()) {
            throwUnavailableException();
        }

        try {
            if (!isAuthorizedRole(tenant, namespace, clientRole, clientAuthenticationDataHttps)) {
                log.warn("{}/{}/{} Client [{}] is not authorized to get stats for {}", tenant, namespace,
                        componentName, clientRole, ComponentTypeUtils.toString(componentType));
                throw new RestException(Status.UNAUTHORIZED, "Client is not authorized to perform operation");
            }
        } catch (PulsarAdminException e) {
            log.error("{}/{}/{} Failed to authorize [{}]", tenant, namespace, componentName, e);
            throw new RestException(Status.INTERNAL_SERVER_ERROR, e.getMessage());
        }

        // validate parameters
        try {
            validateGetFunctionInstanceRequestParams(tenant, namespace, componentName, componentType, instanceId);
        } catch (IllegalArgumentException e) {
            log.error("Invalid get {} Stats request @ /{}/{}/{}", ComponentTypeUtils.toString(componentType), tenant,
                    namespace, componentName, e);
            throw new RestException(Status.BAD_REQUEST, e.getMessage());

        }

        FunctionMetaDataManager functionMetaDataManager = worker().getFunctionMetaDataManager();
        if (!functionMetaDataManager.containsFunction(tenant, namespace, componentName)) {
            log.warn("{} in get {} Stats does not exist @ /{}/{}/{}", ComponentTypeUtils.toString(componentType),
                    componentType, tenant, namespace, componentName);
            throw new RestException(Status.NOT_FOUND,
                    String.format("%s %s doesn't exist", ComponentTypeUtils.toString(componentType), componentName));
        }
        FunctionMetaData functionMetaData =
                functionMetaDataManager.getFunctionMetaData(tenant, namespace, componentName);
        if (!InstanceUtils.calculateSubjectType(functionMetaData.getFunctionDetails()).equals(componentType)) {
            log.error("{}/{}/{} is not a {}", tenant, namespace, componentName,
                    ComponentTypeUtils.toString(componentType));
            throw new RestException(Status.NOT_FOUND,
                    String.format("%s %s doesn't exist", ComponentTypeUtils.toString(componentType), componentName));

        }
        int instanceIdInt = Integer.parseInt(instanceId);
        if (instanceIdInt < 0 || instanceIdInt >= functionMetaData.getFunctionDetails().getParallelism()) {
            log.error("instanceId in get {} Stats out of bounds @ /{}/{}/{}",
                    ComponentTypeUtils.toString(componentType), tenant, namespace, componentName);
            throw new RestException(Status.BAD_REQUEST,
                    String.format("%s %s doesn't have instance with id %s", ComponentTypeUtils.toString(componentType),
                            componentName, instanceId));
        }

        FunctionRuntimeManager functionRuntimeManager = worker().getFunctionRuntimeManager();
        FunctionInstanceStatsDataImpl functionInstanceStatsData;
        try {
            functionInstanceStatsData =
                    functionRuntimeManager.getFunctionInstanceStats(tenant, namespace, componentName,
                            Integer.parseInt(instanceId), uri);
        } catch (WebApplicationException we) {
            throw we;
        } catch (Exception e) {
            log.error("{}/{}/{} Got Exception Getting Stats", tenant, namespace, componentName, e);
            throw new RestException(Status.INTERNAL_SERVER_ERROR, e.getMessage());
        }

        return functionInstanceStatsData;
    }

    @Override
    public List<String> listFunctions(final String tenant,
                                      final String namespace,
                                      final String clientRole,
                                      final AuthenticationDataSource clientAuthenticationDataHttps) {

        if (!isWorkerServiceAvailable()) {
            throwUnavailableException();
        }

        try {
            if (!isAuthorizedRole(tenant, namespace, clientRole, clientAuthenticationDataHttps)) {
                log.warn("{}/{} Client [{}] is not authorized to list {}", tenant, namespace, clientRole,
                        ComponentTypeUtils.toString(componentType));
                throw new RestException(Status.UNAUTHORIZED, "Client is not authorized to perform operation");
            }
        } catch (PulsarAdminException e) {
            log.error("{}/{} Failed to authorize [{}]", tenant, namespace, e);
            throw new RestException(Status.INTERNAL_SERVER_ERROR, e.getMessage());
        }

        // validate parameters
        try {
            validateListFunctionRequestParams(tenant, namespace);
        } catch (IllegalArgumentException e) {
            log.error("Invalid list {} request @ /{}/{}", ComponentTypeUtils.toString(componentType), tenant, namespace,
                    e);
            throw new RestException(Status.BAD_REQUEST, e.getMessage());
        }

        FunctionMetaDataManager functionMetaDataManager = worker().getFunctionMetaDataManager();

        Collection<FunctionMetaData> functionStateList = functionMetaDataManager.listFunctions(tenant, namespace);
        List<String> retVals = new LinkedList<>();
        for (FunctionMetaData functionMetaData : functionStateList) {
            if (InstanceUtils.calculateSubjectType(functionMetaData.getFunctionDetails()).equals(componentType)) {
                retVals.add(functionMetaData.getFunctionDetails().getName());
            }
        }
        return retVals;
    }

    void updateRequest(FunctionMetaData existingFunctionMetaData, final FunctionMetaData functionMetaData) {
        FunctionMetaData updatedVersionMetaData =
                FunctionMetaDataUtils.incrMetadataVersion(existingFunctionMetaData, functionMetaData);
        internalProcessFunctionRequest(updatedVersionMetaData.getFunctionDetails().getTenant(),
                updatedVersionMetaData.getFunctionDetails().getNamespace(),
                updatedVersionMetaData.getFunctionDetails().getName(),
                updatedVersionMetaData, false, "Update Failed");
    }

    @Override
    public List<ConnectorDefinition> getListOfConnectors() {
        if (!isWorkerServiceAvailable()) {
            throwUnavailableException();
        }

        return this.worker().getConnectorsManager().getConnectorDefinitions();
    }

    @Override
    public void reloadConnectors(String clientRole, AuthenticationDataSource authenticationData) {
        if (!isWorkerServiceAvailable()) {
            throwUnavailableException();
        }
        if (worker().getWorkerConfig().isAuthorizationEnabled()) {
            // Only superuser has permission to do this operation.
            if (!isSuperUser(clientRole, authenticationData)) {
                throw new RestException(Status.UNAUTHORIZED, "This operation requires super-user access");
            }
        }
        try {
            this.worker().getConnectorsManager().reloadConnectors(worker().getWorkerConfig());
        } catch (IOException e) {
            throw new RestException(Status.INTERNAL_SERVER_ERROR, e.getMessage());
        }
    }

    @Override
    public String triggerFunction(final String tenant,
                                  final String namespace,
                                  final String functionName,
                                  final String input,
                                  final InputStream uploadedInputStream,
                                  final String topic,
                                  final String clientRole,
                                  final AuthenticationDataSource clientAuthenticationDataHttps) {

        if (!isWorkerServiceAvailable()) {
            throwUnavailableException();
        }

        try {
            if (!isAuthorizedRole(tenant, namespace, clientRole, clientAuthenticationDataHttps)) {
                log.warn("{}/{}/{} Client [{}] is not authorized to trigger {}", tenant, namespace,
                        functionName, clientRole, ComponentTypeUtils.toString(componentType));
                throw new RestException(Status.UNAUTHORIZED, "Client is not authorized to perform operation");
            }
        } catch (PulsarAdminException e) {
            log.error("{}/{}/{} Failed to authorize [{}]", tenant, namespace, functionName, e);
            throw new RestException(Status.INTERNAL_SERVER_ERROR, e.getMessage());
        }

        // validate parameters
        try {
            validateTriggerRequestParams(tenant, namespace, functionName, topic, input, uploadedInputStream);
        } catch (IllegalArgumentException e) {
            log.error("Invalid trigger function request @ /{}/{}/{}", tenant, namespace, functionName, e);
            throw new RestException(Status.BAD_REQUEST, e.getMessage());
        }

        FunctionMetaDataManager functionMetaDataManager = worker().getFunctionMetaDataManager();
        if (!functionMetaDataManager.containsFunction(tenant, namespace, functionName)) {
            log.warn("Function in trigger function does not exist @ /{}/{}/{}", tenant, namespace, functionName);
            throw new RestException(Status.NOT_FOUND, String.format("Function %s doesn't exist", functionName));
        }

        FunctionMetaData functionMetaData = functionMetaDataManager.getFunctionMetaData(tenant, namespace,
                functionName);

        String inputTopicToWrite;
        if (topic != null) {
            inputTopicToWrite = topic;
        } else if (functionMetaData.getFunctionDetails().getSource().getInputSpecsCount() == 1) {
            inputTopicToWrite = functionMetaData.getFunctionDetails().getSource().getInputSpecsMap()
                    .keySet().iterator().next();
        } else {
            log.error("Function in trigger function has more than 1 input topics @ /{}/{}/{}", tenant, namespace,
                    functionName);
            throw new RestException(Status.BAD_REQUEST, "Function in trigger function has more than 1 input topics");
        }
        if (functionMetaData.getFunctionDetails().getSource().getInputSpecsCount() == 0
                || !functionMetaData.getFunctionDetails().getSource().getInputSpecsMap()
                .containsKey(inputTopicToWrite)) {
            log.error("Function in trigger function has unidentified topic @ /{}/{}/{} {}", tenant, namespace,
                    functionName, inputTopicToWrite);
            throw new RestException(Status.BAD_REQUEST, "Function in trigger function has unidentified topic");
        }
        try {
            worker().getBrokerAdmin().topics().getSubscriptions(inputTopicToWrite);
        } catch (PulsarAdminException e) {
            log.error("Function in trigger function is not ready @ /{}/{}/{}", tenant, namespace, functionName);
            throw new RestException(Status.BAD_REQUEST, "Function in trigger function is not ready");
        }
        String outputTopic = functionMetaData.getFunctionDetails().getSink().getTopic();
        Reader<byte[]> reader = null;
        Producer<byte[]> producer = null;
        try {
            if (outputTopic != null && !outputTopic.isEmpty()) {
                reader = worker().getClient().newReader()
                        .topic(outputTopic)
                        .startMessageId(MessageId.latest)
                        .readerName(worker().getWorkerConfig().getWorkerId() + "-trigger-"
                                + FunctionCommon.getFullyQualifiedName(tenant, namespace, functionName))
                        .create();
            }
            producer = worker().getClient().newProducer(Schema.AUTO_PRODUCE_BYTES())
                    .topic(inputTopicToWrite)
                    .producerName(worker().getWorkerConfig().getWorkerId() + "-trigger-"
                            + FunctionCommon.getFullyQualifiedName(tenant, namespace, functionName))
                    .create();
            byte[] targetArray;
            if (uploadedInputStream != null) {
                targetArray = new byte[uploadedInputStream.available()];
                uploadedInputStream.read(targetArray);
            } else {
                targetArray = input.getBytes();
            }
            MessageId msgId = producer.send(targetArray);
            if (reader == null) {
                return null;
            }
            long curTime = System.currentTimeMillis();
            long maxTime = curTime + 1000;
            while (curTime < maxTime) {
                Message msg = reader.readNext(10000, TimeUnit.MILLISECONDS);
                if (msg == null) {
                    break;
                }
                if (msg.getProperties().containsKey("__pfn_input_msg_id__")
                        && msg.getProperties().containsKey("__pfn_input_topic__")) {
                    MessageId newMsgId = MessageId.fromByteArray(
                            Base64.getDecoder().decode((String) msg.getProperties().get("__pfn_input_msg_id__")));

                    if (msgId.equals(newMsgId)
                            && msg.getProperties().get("__pfn_input_topic__")
                            .equals(TopicName.get(inputTopicToWrite).toString())) {
                        return new String(msg.getData());
                    }
                }
                curTime = System.currentTimeMillis();
            }
            throw new RestException(Status.REQUEST_TIMEOUT, "Request Timed Out");
        } catch (SchemaSerializationException e) {
            throw new RestException(Status.BAD_REQUEST, String.format(
                    "Failed to serialize input with error: %s. Please check"
                            + "if input data conforms with the schema of the input topic.",
                    e.getMessage()));
        } catch (IOException e) {
            throw new RestException(Status.INTERNAL_SERVER_ERROR, e.getMessage());
        } finally {
            if (reader != null) {
                reader.closeAsync();
            }
            if (producer != null) {
                producer.closeAsync();
            }
        }
    }

    @Override
    public FunctionState getFunctionState(final String tenant,
                                          final String namespace,
                                          final String functionName,
                                          final String key,
                                          final String clientRole,
                                          final AuthenticationDataSource clientAuthenticationDataHttps) {

        if (!isWorkerServiceAvailable()) {
            throwUnavailableException();
        }

        try {
            if (!isAuthorizedRole(tenant, namespace, clientRole, clientAuthenticationDataHttps)) {
                log.warn("{}/{}/{} Client [{}] is not authorized to get state for {}", tenant, namespace,
                        functionName, clientRole, ComponentTypeUtils.toString(componentType));
                throw new RestException(Status.UNAUTHORIZED, "Client is not authorized to perform operation");
            }
        } catch (PulsarAdminException e) {
            log.error("{}/{}/{} Failed to authorize [{}]", tenant, namespace, functionName, e);
            throw new RestException(Status.INTERNAL_SERVER_ERROR, e.getMessage());
        }

        if (null == worker().getStateStoreAdminClient()) {
            throwStateStoreUnvailableResponse();
        }

        // validate parameters
        try {
            validateFunctionStateParams(tenant, namespace, functionName, key);
        } catch (IllegalArgumentException e) {
            log.error("Invalid getFunctionState request @ /{}/{}/{}/{}",
                    tenant, namespace, functionName, key, e);
            throw new RestException(Status.BAD_REQUEST, e.getMessage());
        }

        String tableNs = getStateNamespace(tenant, namespace);
        String tableName = functionName;

        String stateStorageServiceUrl = worker().getWorkerConfig().getStateStorageServiceUrl();

        if (storageClient.get() == null) {
            storageClient.compareAndSet(null, StorageClientBuilder.newBuilder()
                    .withSettings(StorageClientSettings.newBuilder()
                            .serviceUri(stateStorageServiceUrl)
                            .clientName("functions-admin")
                            .build())
                    .withNamespace(tableNs)
                    .build());
        }

        FunctionState value;
        try (Table<ByteBuf, ByteBuf> table = result(storageClient.get().openTable(tableName))) {
            try (KeyValue<ByteBuf, ByteBuf> kv = result(table.getKv(Unpooled.wrappedBuffer(key.getBytes(UTF_8))))) {
                if (null == kv) {
                    throw new RestException(Status.NOT_FOUND, "key '" + key + "' doesn't exist.");
                } else {
                    if (kv.isNumber()) {
                        value = new FunctionState(key, null, null, kv.numberValue(), kv.version());
                    } else {
                        try {
                            value = new FunctionState(key, new String(ByteBufUtil
                                    .getBytes(kv.value(), kv.value().readerIndex(), kv.value().readableBytes()), UTF_8),
                                    null, null, kv.version());
                        } catch (Exception e) {
                            value = new FunctionState(key, null, ByteBufUtil.getBytes(kv.value()), null, kv.version());
                        }
                    }
                }
            }
        } catch (RestException e) {
            throw e;
        } catch (org.apache.bookkeeper.clients.exceptions.NamespaceNotFoundException | StreamNotFoundException e) {
            log.debug("State not found while processing getFunctionState request @ /{}/{}/{}/{}",
                    tenant, namespace, functionName, key, e);
            throw new RestException(Status.NOT_FOUND, e.getMessage());
        } catch (Exception e) {
            log.error("Error while getFunctionState request @ /{}/{}/{}/{}",
                    tenant, namespace, functionName, key, e);
            throw new RestException(Status.INTERNAL_SERVER_ERROR, e.getMessage());
        }
        return value;
    }

    @Override
    public void putFunctionState(final String tenant,
                                 final String namespace,
                                 final String functionName,
                                 final String key,
                                 final FunctionState state,
                                 final String clientRole,
                                 final AuthenticationDataSource clientAuthenticationDataHttps) {

        if (!isWorkerServiceAvailable()) {
            throwUnavailableException();
        }

        if (null == worker().getStateStoreAdminClient()) {
            throwStateStoreUnvailableResponse();
        }

        try {
            if (!isAuthorizedRole(tenant, namespace, clientRole, clientAuthenticationDataHttps)) {
                log.warn("{}/{}/{} Client [{}] is not authorized to put state for {}", tenant, namespace,
                        functionName, clientRole, ComponentTypeUtils.toString(componentType));
                throw new RestException(Status.UNAUTHORIZED, "Client is not authorized to perform operation");
            }
        } catch (PulsarAdminException e) {
            log.error("{}/{}/{} Failed to authorize [{}]", tenant, namespace, functionName, e);
            throw new RestException(Status.INTERNAL_SERVER_ERROR, e.getMessage());
        }

        if (!key.equals(state.getKey())) {
            log.error("{}/{}/{} Bad putFunction Request, path key doesn't match key in json", tenant, namespace,
                    functionName);
            throw new RestException(Status.BAD_REQUEST, "Path key doesn't match key in json");
        }
        if (state.getStringValue() == null && state.getByteValue() == null) {
            throw new RestException(Status.BAD_REQUEST, "Setting Counter values not supported in put state");
        }

        // validate parameters
        try {
            validateFunctionStateParams(tenant, namespace, functionName, key);
        } catch (IllegalArgumentException e) {
            log.error("Invalid putFunctionState request @ /{}/{}/{}/{}",
                    tenant, namespace, functionName, key, e);
            throw new RestException(Status.BAD_REQUEST, e.getMessage());
        }

        String tableNs = getStateNamespace(tenant, namespace);
        String tableName = functionName;

        String stateStorageServiceUrl = worker().getWorkerConfig().getStateStorageServiceUrl();

        if (storageClient.get() == null) {
            storageClient.compareAndSet(null, StorageClientBuilder.newBuilder()
                    .withSettings(StorageClientSettings.newBuilder()
                            .serviceUri(stateStorageServiceUrl)
                            .clientName("functions-admin")
                            .build())
                    .withNamespace(tableNs)
                    .build());
        }

        ByteBuf value;
        if (!isEmpty(state.getStringValue())) {
            value = Unpooled.wrappedBuffer(state.getStringValue().getBytes());
        } else {
            value = Unpooled.wrappedBuffer(state.getByteValue());
        }
        try (Table<ByteBuf, ByteBuf> table = result(storageClient.get().openTable(tableName))) {
            result(table.put(Unpooled.wrappedBuffer(key.getBytes(UTF_8)), value));
        } catch (org.apache.bookkeeper.clients.exceptions.NamespaceNotFoundException
                | org.apache.bookkeeper.clients.exceptions.StreamNotFoundException e) {
            log.debug("State not found while processing putFunctionState request @ /{}/{}/{}/{}",
                    tenant, namespace, functionName, key, e);
            throw new RestException(Status.NOT_FOUND, e.getMessage());
        } catch (Exception e) {
            log.error("Error while putFunctionState request @ /{}/{}/{}/{}",
                    tenant, namespace, functionName, key, e);
            throw new RestException(Status.INTERNAL_SERVER_ERROR, e.getMessage());
        }
    }

    @Override
    public void uploadFunction(final InputStream uploadedInputStream, final String path, String clientRole,
                               AuthenticationDataSource authenticationData) {

        if (!isWorkerServiceAvailable()) {
            throwUnavailableException();
        }

        if (worker().getWorkerConfig().isAuthorizationEnabled() && !isSuperUser(clientRole, authenticationData)) {
            throw new RestException(Status.UNAUTHORIZED, "Client is not authorized to perform operation");
        }

        // validate parameters
        try {
            if (uploadedInputStream == null || path == null) {
                throw new IllegalArgumentException("Function Package is not provided " + path);
            }
        } catch (IllegalArgumentException e) {
            log.error("Invalid upload function request @ /{}", path, e);
            throw new RestException(Status.BAD_REQUEST, e.getMessage());
        }

        // Upload to bookkeeper
        try {
            log.info("Uploading function package to {}", path);
            WorkerUtils.uploadToBookKeeper(worker().getDlogNamespace(), uploadedInputStream, path);
        } catch (IOException e) {
            log.error("Error uploading file {}", path, e);
            throw new RestException(Status.INTERNAL_SERVER_ERROR, e.getMessage());
        }
    }

    @Override
    public StreamingOutput downloadFunction(String tenant, String namespace, String componentName,
                                            String clientRole, AuthenticationDataSource clientAuthenticationDataHttps) {
        if (!isWorkerServiceAvailable()) {
            throwUnavailableException();
        }

        try {
            if (!isAuthorizedRole(tenant, namespace, clientRole, clientAuthenticationDataHttps)) {
                log.warn("{}/{}/{} Client [{}] is not admin and authorized to download package for {} ", tenant,
                        namespace,
                        componentName, clientRole, ComponentTypeUtils.toString(componentType));
                throw new RestException(Status.UNAUTHORIZED, "Client is not authorized to perform operation");
            }
        } catch (PulsarAdminException e) {
            log.error("{}/{}/{} Failed to authorize [{}]", tenant, namespace, componentName, e);
            throw new RestException(Status.INTERNAL_SERVER_ERROR, e.getMessage());
        }

        FunctionMetaDataManager functionMetaDataManager = worker().getFunctionMetaDataManager();
        if (!functionMetaDataManager.containsFunction(tenant, namespace, componentName)) {
            log.error("{} does not exist @ /{}/{}/{}", ComponentTypeUtils.toString(componentType), tenant, namespace,
                    componentName);
            throw new RestException(Status.NOT_FOUND,
                    String.format("%s %s doesn't exist", ComponentTypeUtils.toString(componentType), componentName));
        }

        String pkgPath = functionMetaDataManager.getFunctionMetaData(tenant, namespace, componentName)
                .getPackageLocation().getPackagePath();

        return getStreamingOutput(pkgPath);
    }

    private StreamingOutput getStreamingOutput(String pkgPath) {
        final StreamingOutput streamingOutput = output -> {
            if (pkgPath.startsWith(Utils.HTTP)) {
                URL url = URI.create(pkgPath).toURL();
                try (InputStream inputStream = url.openStream()) {
                    IOUtils.copy(inputStream, output);
                }
            } else if (pkgPath.startsWith(Utils.FILE)) {
                URI url = URI.create(pkgPath);
                File file = new File(url.getPath());
                Files.copy(file.toPath(), output);
            } else if (pkgPath.startsWith(Utils.BUILTIN)
                    && !worker().getWorkerConfig().getUploadBuiltinSinksSources()) {
                String sType = pkgPath.replaceFirst("^builtin://", "");
                final String connectorsDir = worker().getWorkerConfig().getConnectorsDirectory();
                log.warn("Processing package {} ; looking at the dir {}", pkgPath, connectorsDir);
                Functions sinksOrSources = FunctionUtils.searchForFunctions(connectorsDir, true);
                Path narPath = sinksOrSources.getFunctions().get(sType);
                if (narPath == null) {
                    throw new IllegalStateException("Didn't find " + pkgPath + " in " + connectorsDir);
                }
                log.info("Loading {} from {}", pkgPath, narPath);
                try (InputStream in = new FileInputStream(narPath.toString())) {
                    IOUtils.copy(in, output, 1024);
                    output.flush();
                }
            } else {
                WorkerUtils.downloadFromBookkeeper(worker().getDlogNamespace(), output, pkgPath);
            }
        };
        return streamingOutput;
    }

    @Override
<<<<<<< HEAD
    public StreamingOutput downloadFunction(final String path, String clientRole, AuthenticationDataSource clientAuthenticationDataHttps) {
=======
    public StreamingOutput downloadFunction(final String path, String clientRole,
                                            AuthenticationDataHttps clientAuthenticationDataHttps) {
>>>>>>> 82b82009

        if (!isWorkerServiceAvailable()) {
            throwUnavailableException();
        }

        if (worker().getWorkerConfig().isAuthorizationEnabled()) {
            // to maintain backwards compatiblity but still have authorization
            String[] tokens = path.split("/");
            if (tokens.length == 4) {
                String tenant = tokens[0];
                String namespace = tokens[1];
                String componentName = tokens[2];

                try {
                    if (!isAuthorizedRole(tenant, namespace, clientRole, clientAuthenticationDataHttps)) {
                        log.warn("{}/{}/{} Client [{}] is not admin and authorized to download package for {} ", tenant,
                                namespace,
                                componentName, clientRole, ComponentTypeUtils.toString(componentType));
                        throw new RestException(Status.UNAUTHORIZED, "Client is not authorized to perform operation");
                    }
                } catch (PulsarAdminException e) {
                    log.error("{}/{}/{} Failed to authorize [{}]", tenant, namespace, componentName, e);
                    throw new RestException(Status.INTERNAL_SERVER_ERROR, e.getMessage());
                }
            } else {
                if (!isSuperUser(clientRole, clientAuthenticationDataHttps)) {
                    throw new RestException(Status.UNAUTHORIZED, "Client is not authorized to perform operation");
                }
            }
        }

        return getStreamingOutput(path);
    }

    private void validateListFunctionRequestParams(final String tenant, final String namespace)
            throws IllegalArgumentException {

        if (tenant == null) {
            throw new IllegalArgumentException("Tenant is not provided");
        }
        if (namespace == null) {
            throw new IllegalArgumentException("Namespace is not provided");
        }
    }

    protected void validateGetFunctionInstanceRequestParams(final String tenant,
                                                            final String namespace,
                                                            final String componentName,
                                                            final FunctionDetails.ComponentType componentType,
                                                            final String instanceId) throws IllegalArgumentException {
        validateGetFunctionRequestParams(tenant, namespace, componentName, componentType);
        if (instanceId == null) {
            throw new IllegalArgumentException(String.format("%s Instance Id is not provided", componentType));
        }
    }

    protected void validateGetFunctionRequestParams(String tenant, String namespace, String subject,
                                                    FunctionDetails.ComponentType componentType)
            throws IllegalArgumentException {

        if (tenant == null) {
            throw new IllegalArgumentException("Tenant is not provided");
        }
        if (namespace == null) {
            throw new IllegalArgumentException("Namespace is not provided");
        }
        if (subject == null) {
            throw new IllegalArgumentException(ComponentTypeUtils.toString(componentType) + " name is not provided");
        }
    }

    private void validateDeregisterRequestParams(String tenant, String namespace, String subject,
                                                 FunctionDetails.ComponentType componentType)
            throws IllegalArgumentException {

        if (tenant == null) {
            throw new IllegalArgumentException("Tenant is not provided");
        }
        if (namespace == null) {
            throw new IllegalArgumentException("Namespace is not provided");
        }
        if (subject == null) {
            throw new IllegalArgumentException(ComponentTypeUtils.toString(componentType) + " name is not provided");
        }
    }

    private void validateFunctionStateParams(final String tenant,
                                             final String namespace,
                                             final String functionName,
                                             final String key)
            throws IllegalArgumentException {

        if (tenant == null) {
            throw new IllegalArgumentException("Tenant is not provided");
        }
        if (namespace == null) {
            throw new IllegalArgumentException("Namespace is not provided");
        }
        if (functionName == null) {
            throw new IllegalArgumentException(ComponentTypeUtils.toString(componentType) + " name is not provided");
        }
        if (key == null) {
            throw new IllegalArgumentException("Key is not provided");
        }
    }

    private String getFunctionCodeBuiltin(FunctionDetails functionDetails) {
        if (functionDetails.hasSource()) {
            SourceSpec sourceSpec = functionDetails.getSource();
            if (!isEmpty(sourceSpec.getBuiltin())) {
                return sourceSpec.getBuiltin();
            }
        }

        if (functionDetails.hasSink()) {
            SinkSpec sinkSpec = functionDetails.getSink();
            if (!isEmpty(sinkSpec.getBuiltin())) {
                return sinkSpec.getBuiltin();
            }
        }

        return null;
    }

    private void validateTriggerRequestParams(final String tenant,
                                              final String namespace,
                                              final String functionName,
                                              final String topic,
                                              final String input,
                                              final InputStream uploadedInputStream) {
        // Note : Checking topic is not required it can be null

        if (tenant == null) {
            throw new IllegalArgumentException("Tenant is not provided");
        }
        if (namespace == null) {
            throw new IllegalArgumentException("Namespace is not provided");
        }
        if (functionName == null) {
            throw new IllegalArgumentException("Function name is not provided");
        }
        if (uploadedInputStream == null && input == null) {
            throw new IllegalArgumentException("Trigger Data is not provided");
        }
    }

    private void throwStateStoreUnvailableResponse() {
        throw new RestException(Status.SERVICE_UNAVAILABLE,
                "State storage client is not done initializing. " + "Please try again in a little while.");
    }

    public static String createPackagePath(String tenant, String namespace, String functionName, String fileName) {
        return String.format("%s/%s/%s/%s", tenant, namespace, Codec.encode(functionName),
                getUniquePackageName(Codec.encode(fileName)));
    }

    public boolean isAuthorizedRole(String tenant, String namespace, String clientRole,
                                    AuthenticationDataSource authenticationData) throws PulsarAdminException {
        if (worker().getWorkerConfig().isAuthorizationEnabled()) {
            // skip authorization if client role is super-user
            if (isSuperUser(clientRole, authenticationData)) {
                return true;
            }

            if (clientRole != null) {
                try {
                    TenantInfoImpl tenantInfo =
                            (TenantInfoImpl) worker().getBrokerAdmin().tenants().getTenantInfo(tenant);
                    if (tenantInfo != null && worker().getAuthorizationService()
                            .isTenantAdmin(tenant, clientRole, tenantInfo, authenticationData).get()) {
                        return true;
                    }
                } catch (PulsarAdminException.NotFoundException | InterruptedException | ExecutionException e) {

                }
            }

            // check if role has permissions granted
            if (clientRole != null && authenticationData != null) {
                return allowFunctionOps(NamespaceName.get(tenant, namespace), clientRole, authenticationData);
            } else {
                return false;
            }
        }
        return true;
    }


    protected void componentStatusRequestValidate(final String tenant, final String namespace,
                                                  final String componentName,
                                                  final String clientRole,
                                                  final AuthenticationDataSource clientAuthenticationDataHttps) {
        if (!isWorkerServiceAvailable()) {
            throw new RestException(Status.SERVICE_UNAVAILABLE,
                    "Function worker service is not done initializing. Please try again in a little while.");
        }

        try {
            if (!isAuthorizedRole(tenant, namespace, clientRole, clientAuthenticationDataHttps)) {
                log.warn("{}/{}/{} Client [{}] is not authorized get status for {}", tenant, namespace,
                        componentName, clientRole, ComponentTypeUtils.toString(componentType));
                throw new RestException(Status.UNAUTHORIZED, "Client is not authorized to perform operation");
            }
        } catch (PulsarAdminException e) {
            log.error("{}/{}/{} Failed to authorize [{}]", tenant, namespace, componentName, e);
            throw new RestException(Status.INTERNAL_SERVER_ERROR, e.getMessage());
        }

        // validate parameters
        try {
            validateGetFunctionRequestParams(tenant, namespace, componentName, componentType);
        } catch (IllegalArgumentException e) {
            log.error("Invalid get {} Status request @ /{}/{}/{}", ComponentTypeUtils.toString(componentType), tenant,
                    namespace, componentName, e);
            throw new RestException(Status.BAD_REQUEST, e.getMessage());
        }

        FunctionMetaDataManager functionMetaDataManager = worker().getFunctionMetaDataManager();
        if (!functionMetaDataManager.containsFunction(tenant, namespace, componentName)) {
            log.warn("{} in get {} Status does not exist @ /{}/{}/{}", ComponentTypeUtils.toString(componentType),
                    componentType, tenant, namespace, componentName);
            throw new RestException(Status.NOT_FOUND,
                    String.format("%s %s doesn't exist", ComponentTypeUtils.toString(componentType), componentName));
        }

        FunctionMetaData functionMetaData =
                functionMetaDataManager.getFunctionMetaData(tenant, namespace, componentName);
        if (!InstanceUtils.calculateSubjectType(functionMetaData.getFunctionDetails()).equals(componentType)) {
            log.error("{}/{}/{} is not a {}", tenant, namespace, componentName,
                    ComponentTypeUtils.toString(componentType));
            throw new RestException(Status.NOT_FOUND,
                    String.format("%s %s doesn't exist", ComponentTypeUtils.toString(componentType), componentName));
        }
    }

    protected void componentInstanceStatusRequestValidate(final String tenant,
                                                      final String namespace,
                                                      final String componentName,
                                                      final int instanceId,
                                                      final String clientRole,
                                                      final AuthenticationDataSource clientAuthenticationDataHttps) {
        componentStatusRequestValidate(tenant, namespace, componentName, clientRole, clientAuthenticationDataHttps);

        FunctionMetaDataManager functionMetaDataManager = worker().getFunctionMetaDataManager();
        FunctionMetaData functionMetaData =
                functionMetaDataManager.getFunctionMetaData(tenant, namespace, componentName);
        int parallelism = functionMetaData.getFunctionDetails().getParallelism();
        if (instanceId < 0 || instanceId >= parallelism) {
            log.error("instanceId in get {} Status out of bounds @ /{}/{}/{}",
                    ComponentTypeUtils.toString(componentType), tenant, namespace, componentName);
            throw new RestException(Status.BAD_REQUEST,
                    String.format("%s %s doesn't have instance with id %s", ComponentTypeUtils.toString(componentType),
                            componentName, instanceId));
        }
    }

    public boolean isSuperUser(String clientRole, AuthenticationDataSource authenticationData) {
        if (clientRole != null) {
            try {
                if ((worker().getWorkerConfig().getSuperUserRoles() != null
                    && worker().getWorkerConfig().getSuperUserRoles().contains(clientRole))) {
                    return true;
                }
                return worker().getAuthorizationService().isSuperUser(clientRole, authenticationData)
                    .get(worker().getWorkerConfig().getMetadataStoreOperationTimeoutSeconds(), SECONDS);
            } catch (InterruptedException e) {
                log.warn("Time-out {} sec while checking the role {} is a super user role ",
                    worker().getWorkerConfig().getMetadataStoreOperationTimeoutSeconds(), clientRole);
                throw new RestException(Status.INTERNAL_SERVER_ERROR, e.getMessage());
            } catch (Exception e) {
                log.warn("Admin-client with Role - failed to check the role {} is a super user role {} ", clientRole,
                    e.getMessage(), e);
                throw new RestException(Status.INTERNAL_SERVER_ERROR, e.getMessage());
            }
        }
        return false;
    }

    public boolean allowFunctionOps(NamespaceName namespaceName, String role,
                                    AuthenticationDataSource authenticationData) {
        try {
            switch (componentType) {
                case SINK:
                    return worker().getAuthorizationService().allowSinkOpsAsync(
                            namespaceName, role, authenticationData)
                            .get(worker().getWorkerConfig().getMetadataStoreOperationTimeoutSeconds(), SECONDS);
                case SOURCE:
                    return worker().getAuthorizationService().allowSourceOpsAsync(
                            namespaceName, role, authenticationData)
                            .get(worker().getWorkerConfig().getMetadataStoreOperationTimeoutSeconds(), SECONDS);
                case FUNCTION:
                default:
                    return worker().getAuthorizationService().allowFunctionOpsAsync(
                            namespaceName, role, authenticationData)
                            .get(worker().getWorkerConfig().getMetadataStoreOperationTimeoutSeconds(), SECONDS);
            }
        } catch (InterruptedException e) {
            log.warn("Time-out {} sec while checking function authorization on {} ",
                    worker().getWorkerConfig().getMetadataStoreOperationTimeoutSeconds(), namespaceName);
            throw new RestException(Status.INTERNAL_SERVER_ERROR, e.getMessage());
        } catch (Exception e) {
            log.warn("Admin-client with Role - {} failed to get function permissions for namespace - {}. {}", role,
                    namespaceName,
                    e.getMessage(), e);
            throw new RestException(Status.INTERNAL_SERVER_ERROR, e.getMessage());
        }
    }

    private void internalProcessFunctionRequest(final String tenant, final String namespace, final String functionName,
                                                final FunctionMetaData functionMetadata, boolean delete,
                                                String errorMsg) {
        try {
            if (worker().getLeaderService().isLeader()) {
                worker().getFunctionMetaDataManager().updateFunctionOnLeader(functionMetadata, delete);
            } else {
                FunctionsImpl functions = (FunctionsImpl) worker().getFunctionAdmin().functions();
                functions.updateOnWorkerLeader(tenant,
                        namespace, functionName, functionMetadata.toByteArray(), delete);
            }
        } catch (PulsarAdminException e) {
            log.error(errorMsg, e);
            throw new RestException(e.getStatusCode(), e.getMessage());
        } catch (IllegalStateException e) {
            throw new RestException(Status.INTERNAL_SERVER_ERROR, e.getMessage());
        } catch (IllegalArgumentException e) {
            throw new RestException(Status.BAD_REQUEST, e.getMessage());
        }
    }

    protected ClassLoader getClassLoaderFromPackage(String className,
                                                  File packageFile,
                                                  String narExtractionDirectory) {
        return FunctionCommon.getClassLoaderFromPackage(componentType, className, packageFile, narExtractionDirectory);
    }
}<|MERGE_RESOLUTION|>--- conflicted
+++ resolved
@@ -1409,12 +1409,7 @@
     }
 
     @Override
-<<<<<<< HEAD
     public StreamingOutput downloadFunction(final String path, String clientRole, AuthenticationDataSource clientAuthenticationDataHttps) {
-=======
-    public StreamingOutput downloadFunction(final String path, String clientRole,
-                                            AuthenticationDataHttps clientAuthenticationDataHttps) {
->>>>>>> 82b82009
 
         if (!isWorkerServiceAvailable()) {
             throwUnavailableException();
