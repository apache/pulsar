--- conflicted
+++ resolved
@@ -255,7 +255,6 @@
 
     @Override
     public void updateSource(final String tenant,
-<<<<<<< HEAD
                                final String namespace,
                                final String sourceName,
                                final InputStream uploadedInputStream,
@@ -265,17 +264,6 @@
                                final String clientRole,
                                AuthenticationDataSource clientAuthenticationDataHttps,
                                UpdateOptionsImpl updateOptions) {
-=======
-                             final String namespace,
-                             final String sourceName,
-                             final InputStream uploadedInputStream,
-                             final FormDataContentDisposition fileDetail,
-                             final String sourcePkgUrl,
-                             final SourceConfig sourceConfig,
-                             final String clientRole,
-                             AuthenticationDataHttps clientAuthenticationDataHttps,
-                             UpdateOptionsImpl updateOptions) {
->>>>>>> 82b82009
 
         if (!isWorkerServiceAvailable()) {
             throwUnavailableException();
