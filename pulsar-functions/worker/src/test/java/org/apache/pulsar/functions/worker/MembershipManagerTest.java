--- conflicted
+++ resolved
@@ -68,51 +68,6 @@
         workerConfig.setStateStorageServiceUrl("foo");
     }
 
-<<<<<<< HEAD
-    @Test
-    public void testConsumerEventListener() throws Exception {
-        PulsarClientImpl mockClient = mock(PulsarClientImpl.class);
-        PulsarAdmin mockAdmin = mock(PulsarAdmin.class);
-
-        ConsumerImpl<byte[]> mockConsumer = mock(ConsumerImpl.class);
-        ConsumerBuilder<byte[]> mockConsumerBuilder = mock(ConsumerBuilder.class);
-        FunctionMetaDataManager mockFunctionMetadataManager = mock(FunctionMetaDataManager.class);
-
-        when(mockConsumerBuilder.topic(anyString())).thenReturn(mockConsumerBuilder);
-        when(mockConsumerBuilder.subscriptionName(anyString())).thenReturn(mockConsumerBuilder);
-        when(mockConsumerBuilder.subscriptionType(any(SubscriptionType.class))).thenReturn(mockConsumerBuilder);
-        when(mockConsumerBuilder.property(anyString(), anyString())).thenReturn(mockConsumerBuilder);
-
-        when(mockConsumerBuilder.subscribe()).thenReturn(mockConsumer);
-        WorkerService workerService = mock(WorkerService.class);
-        doReturn(workerConfig).when(workerService).getWorkerConfig();
-        doReturn(mockFunctionMetadataManager).when(workerService).getFunctionMetaDataManager();
-
-        AtomicReference<ConsumerEventListener> listenerHolder = new AtomicReference<>();
-        when(mockConsumerBuilder.consumerEventListener(any(ConsumerEventListener.class))).thenAnswer(invocationOnMock -> {
-
-            ConsumerEventListener listener = invocationOnMock.getArgument(0);
-            listenerHolder.set(listener);
-
-            return mockConsumerBuilder;
-        });
-
-        when(mockClient.newConsumer()).thenReturn(mockConsumerBuilder);
-
-        MembershipManager membershipManager = spy(new MembershipManager(workerService, mockClient, mockAdmin));
-        assertFalse(membershipManager.isLeader());
-        verify(mockClient, times(1))
-            .newConsumer();
-
-        listenerHolder.get().becameActive(mockConsumer, 0);
-        assertTrue(membershipManager.isLeader());
-
-        listenerHolder.get().becameInactive(mockConsumer, 0);
-        assertFalse(membershipManager.isLeader());
-    }
-
-=======
->>>>>>> 68877f89
     private static PulsarClient mockPulsarClient() throws PulsarClientException {
         PulsarClientImpl mockClient = mock(PulsarClientImpl.class);
 
