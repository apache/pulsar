/**
 * Licensed to the Apache Software Foundation (ASF) under one
 * or more contributor license agreements.  See the NOTICE file
 * distributed with this work for additional information
 * regarding copyright ownership.  The ASF licenses this file
 * to you under the Apache License, Version 2.0 (the
 * "License"); you may not use this file except in compliance
 * with the License.  You may obtain a copy of the License at
 *
 *   http://www.apache.org/licenses/LICENSE-2.0
 *
 * Unless required by applicable law or agreed to in writing,
 * software distributed under the License is distributed on an
 * "AS IS" BASIS, WITHOUT WARRANTIES OR CONDITIONS OF ANY
 * KIND, either express or implied.  See the License for the
 * specific language governing permissions and limitations
 * under the License.
 */
package org.apache.pulsar.functions.worker;

import static org.mockito.ArgumentMatchers.any;
import static org.mockito.ArgumentMatchers.anyString;
import static org.mockito.Mockito.doReturn;
import static org.mockito.Mockito.mock;
import static org.mockito.Mockito.spy;
import static org.mockito.Mockito.times;
import static org.mockito.Mockito.verify;
import static org.mockito.Mockito.when;
import static org.testng.Assert.assertFalse;
import static org.testng.Assert.assertTrue;

import org.apache.pulsar.client.api.ConsumerBuilder;
import org.apache.pulsar.client.api.ConsumerEventListener;
import org.apache.pulsar.client.api.MessageId;
import org.apache.pulsar.client.api.PulsarClientException;
import org.apache.pulsar.client.api.SubscriptionType;
import org.apache.pulsar.client.impl.ConsumerImpl;
import org.apache.pulsar.client.impl.MessageIdImpl;
import org.apache.pulsar.client.impl.PulsarClientImpl;
import org.apache.pulsar.common.util.ObjectMapperFactory;
import org.apache.pulsar.functions.runtime.thread.ThreadRuntimeFactory;
import org.apache.pulsar.functions.runtime.thread.ThreadRuntimeFactoryConfig;
import org.testng.annotations.BeforeMethod;
import org.testng.annotations.Test;

import java.util.Map;
import java.util.concurrent.CompletableFuture;
import java.util.concurrent.atomic.AtomicReference;

public class LeaderServiceTest {

    private final WorkerConfig workerConfig;
    private LeaderService leaderService;
    private PulsarClientImpl mockClient;
    AtomicReference<ConsumerEventListener> listenerHolder;
    private ConsumerImpl mockConsumer;
    private FunctionAssignmentTailer functionAssignmentTailer;
    private FunctionMetaDataManager mockFunctionMetaDataManager;
    private SchedulerManager schedulerManager;
    private FunctionRuntimeManager functionRuntimeManager;
    private FunctionMetaDataManager functionMetadataManager;
    private CompletableFuture metadataManagerInitFuture;
    private CompletableFuture runtimeManagerInitFuture;
    private CompletableFuture readToTheEndAndExitFuture;

    public LeaderServiceTest() {
        this.workerConfig = new WorkerConfig();
        workerConfig.setWorkerId("worker-1");
        workerConfig.setFunctionRuntimeFactoryClassName(ThreadRuntimeFactory.class.getName());
        workerConfig.setFunctionRuntimeFactoryConfigs(
                ObjectMapperFactory.getThreadLocal().convertValue(
                        new ThreadRuntimeFactoryConfig().setThreadGroupName("test"), Map.class));
        workerConfig.setPulsarServiceUrl("pulsar://localhost:6650");
        workerConfig.setStateStorageServiceUrl("foo");
        workerConfig.setWorkerPort(1234);
    }

    @BeforeMethod
    public void setup() throws PulsarClientException {
        mockClient = mock(PulsarClientImpl.class);

        mockConsumer = mock(ConsumerImpl.class);
        ConsumerBuilder<byte[]> mockConsumerBuilder = mock(ConsumerBuilder.class);

        when(mockConsumerBuilder.topic(anyString())).thenReturn(mockConsumerBuilder);
        when(mockConsumerBuilder.subscriptionName(anyString())).thenReturn(mockConsumerBuilder);
        when(mockConsumerBuilder.subscriptionType(any(SubscriptionType.class))).thenReturn(mockConsumerBuilder);
        when(mockConsumerBuilder.property(anyString(), anyString())).thenReturn(mockConsumerBuilder);
        when(mockConsumerBuilder.consumerName(anyString())).thenReturn(mockConsumerBuilder);

        when(mockConsumerBuilder.subscribe()).thenReturn(mockConsumer);
        WorkerService workerService = mock(WorkerService.class);
        doReturn(workerConfig).when(workerService).getWorkerConfig();

        listenerHolder = new AtomicReference<>();
        when(mockConsumerBuilder.consumerEventListener(any(ConsumerEventListener.class))).thenAnswer(invocationOnMock -> {

            ConsumerEventListener listener = invocationOnMock.getArgument(0);
            listenerHolder.set(listener);

            return mockConsumerBuilder;
        });

        when(mockClient.newConsumer()).thenReturn(mockConsumerBuilder);

        schedulerManager = mock(SchedulerManager.class);
        mockFunctionMetaDataManager = mock(FunctionMetaDataManager.class);

        functionAssignmentTailer = mock(FunctionAssignmentTailer.class);
        readToTheEndAndExitFuture = mock(CompletableFuture.class);
        when(functionAssignmentTailer.triggerReadToTheEndAndExit()).thenReturn(readToTheEndAndExitFuture);

        functionRuntimeManager = mock(FunctionRuntimeManager.class);
        functionMetadataManager = mock(FunctionMetaDataManager.class);

<<<<<<< HEAD
        leaderService = spy(new LeaderService(workerService, mockClient, functionAssignmentTailer, schedulerManager,
                mockFunctionMetaDataManager, ErrorNotifier.getDefaultImpl()));
=======
        metadataManagerInitFuture = mock(CompletableFuture.class);
        runtimeManagerInitFuture = mock(CompletableFuture.class);

        when(functionMetadataManager.getIsInitialized()).thenReturn(metadataManagerInitFuture);
        when(functionRuntimeManager.getIsInitialized()).thenReturn(runtimeManagerInitFuture);

        leaderService = spy(new LeaderService(workerService, mockClient, functionAssignmentTailer, schedulerManager,
          functionRuntimeManager, functionMetadataManager,  ErrorNotifier.getDefaultImpl()));
>>>>>>> df0d189d
        leaderService.start();
    }

    @Test
    public void testLeaderService() throws Exception {
        MessageId messageId = new MessageIdImpl(1, 2, -1);
        when(schedulerManager.getLastMessageProduced()).thenReturn(messageId);

        assertFalse(leaderService.isLeader());
        verify(mockClient, times(1)).newConsumer();

        listenerHolder.get().becameActive(mockConsumer, 0);
        assertTrue(leaderService.isLeader());

        verify(functionMetadataManager, times(1)).getIsInitialized();
        verify(metadataManagerInitFuture, times(1)).get();
        verify(functionRuntimeManager, times(1)).getIsInitialized();
        verify(runtimeManagerInitFuture, times(1)).get();

        verify(functionAssignmentTailer, times(1)).triggerReadToTheEndAndExit();
        verify(functionAssignmentTailer, times(1)).close();
        verify(schedulerManager, times((1))).initialize();

        listenerHolder.get().becameInactive(mockConsumer, 0);
        assertFalse(leaderService.isLeader());

        verify(functionAssignmentTailer, times(1)).startFromMessage(messageId);
        verify(schedulerManager, times(1)).close();
    }

    @Test
    public void testLeaderServiceNoNewScheduling() throws Exception {
        when(schedulerManager.getLastMessageProduced()).thenReturn(null);

        assertFalse(leaderService.isLeader());
        verify(mockClient, times(1)).newConsumer();

        listenerHolder.get().becameActive(mockConsumer, 0);
        assertTrue(leaderService.isLeader());

        verify(functionAssignmentTailer, times(1)).triggerReadToTheEndAndExit();
        verify(readToTheEndAndExitFuture, times(1)).get();
        verify(functionAssignmentTailer, times(1)).close();
        verify(schedulerManager, times((1))).initialize();

        listenerHolder.get().becameInactive(mockConsumer, 0);
        assertFalse(leaderService.isLeader());

        verify(functionAssignmentTailer, times(1)).start();
        verify(schedulerManager, times(1)).close();
    }
}<|MERGE_RESOLUTION|>--- conflicted
+++ resolved
@@ -55,7 +55,6 @@
     AtomicReference<ConsumerEventListener> listenerHolder;
     private ConsumerImpl mockConsumer;
     private FunctionAssignmentTailer functionAssignmentTailer;
-    private FunctionMetaDataManager mockFunctionMetaDataManager;
     private SchedulerManager schedulerManager;
     private FunctionRuntimeManager functionRuntimeManager;
     private FunctionMetaDataManager functionMetadataManager;
@@ -104,7 +103,6 @@
         when(mockClient.newConsumer()).thenReturn(mockConsumerBuilder);
 
         schedulerManager = mock(SchedulerManager.class);
-        mockFunctionMetaDataManager = mock(FunctionMetaDataManager.class);
 
         functionAssignmentTailer = mock(FunctionAssignmentTailer.class);
         readToTheEndAndExitFuture = mock(CompletableFuture.class);
@@ -113,10 +111,6 @@
         functionRuntimeManager = mock(FunctionRuntimeManager.class);
         functionMetadataManager = mock(FunctionMetaDataManager.class);
 
-<<<<<<< HEAD
-        leaderService = spy(new LeaderService(workerService, mockClient, functionAssignmentTailer, schedulerManager,
-                mockFunctionMetaDataManager, ErrorNotifier.getDefaultImpl()));
-=======
         metadataManagerInitFuture = mock(CompletableFuture.class);
         runtimeManagerInitFuture = mock(CompletableFuture.class);
 
@@ -125,7 +119,6 @@
 
         leaderService = spy(new LeaderService(workerService, mockClient, functionAssignmentTailer, schedulerManager,
           functionRuntimeManager, functionMetadataManager,  ErrorNotifier.getDefaultImpl()));
->>>>>>> df0d189d
         leaderService.start();
     }
 
