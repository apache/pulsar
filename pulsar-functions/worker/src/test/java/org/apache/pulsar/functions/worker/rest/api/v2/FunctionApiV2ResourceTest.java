/**
 * Licensed to the Apache Software Foundation (ASF) under one
 * or more contributor license agreements.  See the NOTICE file
 * distributed with this work for additional information
 * regarding copyright ownership.  The ASF licenses this file
 * to you under the Apache License, Version 2.0 (the
 * "License"); you may not use this file except in compliance
 * with the License.  You may obtain a copy of the License at
 *
 *   http://www.apache.org/licenses/LICENSE-2.0
 *
 * Unless required by applicable law or agreed to in writing,
 * software distributed under the License is distributed on an
 * "AS IS" BASIS, WITHOUT WARRANTIES OR CONDITIONS OF ANY
 * KIND, either express or implied.  See the License for the
 * specific language governing permissions and limitations
 * under the License.
 */
package org.apache.pulsar.functions.worker.rest.api.v2;

import com.google.common.collect.Lists;
import com.google.gson.Gson;
import lombok.extern.slf4j.Slf4j;
import org.apache.distributedlog.api.namespace.Namespace;
import org.apache.logging.log4j.Level;
import org.apache.logging.log4j.core.config.Configurator;
import org.apache.pulsar.client.admin.Namespaces;
import org.apache.pulsar.client.admin.PulsarAdmin;
import org.apache.pulsar.client.admin.PulsarAdminException;
import org.apache.pulsar.client.admin.Tenants;
import org.apache.pulsar.common.functions.FunctionConfig;
import org.apache.pulsar.common.policies.data.TenantInfo;
import org.apache.pulsar.common.util.FutureUtil;
import org.apache.pulsar.functions.api.Context;
import org.apache.pulsar.functions.api.Function;
import org.apache.pulsar.functions.proto.Function.FunctionDetails;
import org.apache.pulsar.functions.proto.Function.FunctionMetaData;
import org.apache.pulsar.functions.proto.Function.PackageLocationMetaData;
import org.apache.pulsar.functions.proto.Function.ProcessingGuarantees;
import org.apache.pulsar.functions.proto.Function.SinkSpec;
import org.apache.pulsar.functions.proto.Function.SourceSpec;
import org.apache.pulsar.functions.proto.Function.SubscriptionType;
import org.apache.pulsar.functions.runtime.RuntimeFactory;
import org.apache.pulsar.functions.source.TopicSchema;
import org.apache.pulsar.functions.utils.FunctionConfigUtils;
import org.apache.pulsar.functions.worker.FunctionMetaDataManager;
import org.apache.pulsar.functions.worker.FunctionRuntimeManager;
import org.apache.pulsar.functions.worker.Utils;
import org.apache.pulsar.functions.worker.WorkerConfig;
import org.apache.pulsar.functions.worker.WorkerService;
import org.apache.pulsar.functions.worker.request.RequestResult;
import org.apache.pulsar.functions.worker.rest.RestException;
import org.apache.pulsar.functions.worker.rest.api.FunctionsImpl;
import org.apache.pulsar.functions.worker.rest.api.FunctionsImplV2;
import org.glassfish.jersey.media.multipart.FormDataContentDisposition;
import org.powermock.core.classloader.annotations.PowerMockIgnore;
import org.powermock.core.classloader.annotations.PrepareForTest;
import org.testng.Assert;
import org.testng.IObjectFactory;
import org.testng.annotations.BeforeMethod;
import org.testng.annotations.ObjectFactory;
import org.testng.annotations.Test;

import javax.ws.rs.core.Response;
import javax.ws.rs.core.StreamingOutput;
import java.io.File;
import java.io.FileOutputStream;
import java.io.IOException;
import java.io.InputStream;
import java.io.OutputStream;
import java.util.HashMap;
import java.util.LinkedList;
import java.util.List;
import java.util.Map;
import java.util.UUID;
import java.util.concurrent.CompletableFuture;

import static org.apache.pulsar.functions.utils.Utils.mergeJson;
import static org.mockito.Matchers.any;
import static org.mockito.Matchers.anyString;
import static org.mockito.Matchers.eq;
import static org.mockito.Mockito.mock;
import static org.mockito.Mockito.spy;
import static org.mockito.Mockito.when;
import static org.powermock.api.mockito.PowerMockito.doNothing;
import static org.powermock.api.mockito.PowerMockito.doReturn;
import static org.powermock.api.mockito.PowerMockito.doThrow;
import static org.powermock.api.mockito.PowerMockito.mockStatic;
import static org.testng.Assert.assertEquals;

/**
 * Unit test of {@link FunctionApiV2Resource}.
 */
@PrepareForTest(Utils.class)
@PowerMockIgnore({ "javax.management.*", "javax.ws.*", "org.apache.logging.log4j.*" })
@Slf4j
public class FunctionApiV2ResourceTest {

    @ObjectFactory
    public IObjectFactory getObjectFactory() {
        return new org.powermock.modules.testng.PowerMockObjectFactory();
    }

    private static final class TestFunction implements Function<String, String> {

        @Override
        public String process(String input, Context context) {
            return input;
        }
    }

    private static final String tenant = "test-tenant";
    private static final String namespace = "test-namespace";
    private static final String function = "test-function";
    private static final String outputTopic = "test-output-topic";
    private static final String outputSerdeClassName = TopicSchema.DEFAULT_SERDE;
    private static final String className = TestFunction.class.getName();
    private SubscriptionType subscriptionType = SubscriptionType.FAILOVER;
    private static final Map<String, String> topicsToSerDeClassName = new HashMap<>();
    static {
        topicsToSerDeClassName.put("persistent://sample/standalone/ns1/test_src", TopicSchema.DEFAULT_SERDE);
    }
    private static final int parallelism = 1;

    private WorkerService mockedWorkerService;
    private PulsarAdmin mockedPulsarAdmin;
    private Tenants mockedTenants;
    private Namespaces mockedNamespaces;
    private TenantInfo mockedTenantInfo;
    private List<String> namespaceList = new LinkedList<>();
    private FunctionMetaDataManager mockedManager;
    private FunctionRuntimeManager mockedFunctionRunTimeManager;
    private RuntimeFactory mockedRuntimeFactory;
    private Namespace mockedNamespace;
    private FunctionsImplV2 resource;
    private InputStream mockedInputStream;
    private FormDataContentDisposition mockedFormData;
    private FunctionMetaData mockedFunctionMetadata;

    @BeforeMethod
    public void setup() throws Exception {
        this.mockedManager = mock(FunctionMetaDataManager.class);
        this.mockedFunctionRunTimeManager = mock(FunctionRuntimeManager.class);
        this.mockedTenantInfo = mock(TenantInfo.class);
        this.mockedRuntimeFactory = mock(RuntimeFactory.class);
        this.mockedInputStream = mock(InputStream.class);
        this.mockedNamespace = mock(Namespace.class);
        this.mockedFormData = mock(FormDataContentDisposition.class);
        when(mockedFormData.getFileName()).thenReturn("test");
        this.mockedPulsarAdmin = mock(PulsarAdmin.class);
        this.mockedTenants = mock(Tenants.class);
        this.mockedNamespaces = mock(Namespaces.class);
        this.mockedFunctionMetadata = FunctionMetaData.newBuilder().setFunctionDetails(createDefaultFunctionDetails()).build();
        namespaceList.add(tenant + "/" + namespace);

        this.mockedWorkerService = mock(WorkerService.class);
        when(mockedWorkerService.getFunctionMetaDataManager()).thenReturn(mockedManager);
        when(mockedWorkerService.getFunctionRuntimeManager()).thenReturn(mockedFunctionRunTimeManager);
        when(mockedFunctionRunTimeManager.getRuntimeFactory()).thenReturn(mockedRuntimeFactory);
        when(mockedWorkerService.getDlogNamespace()).thenReturn(mockedNamespace);
        when(mockedWorkerService.isInitialized()).thenReturn(true);
        when(mockedWorkerService.getBrokerAdmin()).thenReturn(mockedPulsarAdmin);
        when(mockedPulsarAdmin.tenants()).thenReturn(mockedTenants);
        when(mockedPulsarAdmin.namespaces()).thenReturn(mockedNamespaces);
        when(mockedTenants.getTenantInfo(any())).thenReturn(mockedTenantInfo);
        when(mockedNamespaces.getNamespaces(any())).thenReturn(namespaceList);
        when(mockedManager.getFunctionMetaData(any(), any(), any())).thenReturn(mockedFunctionMetadata);

        // worker config
        WorkerConfig workerConfig = new WorkerConfig()
                .setWorkerId("test")
                .setWorkerPort(8080)
                .setDownloadDirectory("/tmp/pulsar/functions")
                .setFunctionMetadataTopicName("pulsar/functions")
                .setNumFunctionPackageReplicas(3)
                .setPulsarServiceUrl("pulsar://localhost:6650/");
        when(mockedWorkerService.getWorkerConfig()).thenReturn(workerConfig);

<<<<<<< HEAD
        this.resource = spy(new FunctionsImpl(() -> mockedWorkerService));
        doReturn(org.apache.pulsar.functions.utils.Utils.ComponentType.FUNCTION).when(this.resource).calculateSubjectType(any());
=======
        FunctionsImpl functions = spy(new FunctionsImpl(() -> mockedWorkerService));

        doReturn(ComponentImpl.ComponentType.FUNCTION).when(functions).calculateSubjectType(any());

        this.resource = spy(new FunctionsImplV2(functions));

>>>>>>> a010166f
    }

    //
    // Register Functions
    //

    @Test(expectedExceptions = RestException.class, expectedExceptionsMessageRegExp = "Tenant is not provided")
    public void testRegisterFunctionMissingTenant() {
        try {
            testRegisterFunctionMissingArguments(
                    null,
                    namespace,
                    function,
                    mockedInputStream,
                    topicsToSerDeClassName,
                    mockedFormData,
                    outputTopic,
                    outputSerdeClassName,
                    className,
                    parallelism,
                    null);
        } catch (RestException re){
            assertEquals(re.getResponse().getStatusInfo(), Response.Status.BAD_REQUEST);
            throw re;
        }
    }

    @Test(expectedExceptions = RestException.class, expectedExceptionsMessageRegExp = "Namespace is not provided")
    public void testRegisterFunctionMissingNamespace() {
        try {
            testRegisterFunctionMissingArguments(
                    tenant,
                    null,
                    function,
                    mockedInputStream,
                    topicsToSerDeClassName,
                    mockedFormData,
                    outputTopic,
                    outputSerdeClassName,
                    className,
                    parallelism,
                    null);
        } catch (RestException re){
            assertEquals(re.getResponse().getStatusInfo(), Response.Status.BAD_REQUEST);
            throw re;
        }
    }

    @Test(expectedExceptions = RestException.class, expectedExceptionsMessageRegExp = "Function Name is not provided")
    public void testRegisterFunctionMissingFunctionName() {
        try {
            testRegisterFunctionMissingArguments(
                    tenant,
                    namespace,
                    null,
                    mockedInputStream,
                    topicsToSerDeClassName,
                    mockedFormData,
                    outputTopic,
                    outputSerdeClassName,
                    className,
                    parallelism,
                    null);
        } catch (RestException re){
            assertEquals(re.getResponse().getStatusInfo(), Response.Status.BAD_REQUEST);
            throw re;
        }
    }

    @Test(expectedExceptions = RestException.class, expectedExceptionsMessageRegExp = "Function Package is not provided")
    public void testRegisterFunctionMissingPackage() {
        try {
            testRegisterFunctionMissingArguments(
                    tenant,
                    namespace,
                    function,
                    null,
                    topicsToSerDeClassName,
                    mockedFormData,
                    outputTopic,
                    outputSerdeClassName,
                    className,
                    parallelism,
                    null);
        } catch (RestException re){
            assertEquals(re.getResponse().getStatusInfo(), Response.Status.BAD_REQUEST);
            throw re;
        }
    }

    @Test(expectedExceptions = RestException.class, expectedExceptionsMessageRegExp = "No input topic\\(s\\) specified for the function")
    public void testRegisterFunctionMissingInputTopics() {
        try {
            testRegisterFunctionMissingArguments(
                    tenant,
                    namespace,
                    function,
                    null,
                    null,
                    mockedFormData,
                    outputTopic,
                    outputSerdeClassName,
                    className,
                    parallelism,
                    null);
        } catch (RestException re){
            assertEquals(re.getResponse().getStatusInfo(), Response.Status.BAD_REQUEST);
            throw re;
        }
    }

    @Test(expectedExceptions = RestException.class, expectedExceptionsMessageRegExp = "Function Package is not provided")
    public void testRegisterFunctionMissingPackageDetails() {
        try {
            testRegisterFunctionMissingArguments(
                    tenant,
                    namespace,
                    function,
                    mockedInputStream,
                    topicsToSerDeClassName,
                    null,
                    outputTopic,
                    outputSerdeClassName,
                    className,
                    parallelism,
                    null);
        } catch (RestException re){
            assertEquals(re.getResponse().getStatusInfo(), Response.Status.BAD_REQUEST);
            throw re;
        }
    }

    @Test(expectedExceptions = RestException.class, expectedExceptionsMessageRegExp = "Function classname cannot be null")
    public void testRegisterFunctionMissingClassName() {
        try {
            testRegisterFunctionMissingArguments(
                    tenant,
                    namespace,
                    function,
                    mockedInputStream,
                    topicsToSerDeClassName,
                    mockedFormData,
                    outputTopic,
                    outputSerdeClassName,
                    null,
                    parallelism,
                    null);
        } catch (RestException re){
            assertEquals(re.getResponse().getStatusInfo(), Response.Status.BAD_REQUEST);
            throw re;
        }
    }

    @Test(expectedExceptions = RestException.class, expectedExceptionsMessageRegExp = "User class must be in class path")
    public void testRegisterFunctionWrongClassName() {
        try {
            testRegisterFunctionMissingArguments(
                    tenant,
                    namespace,
                    function,
                    mockedInputStream,
                    topicsToSerDeClassName,
                    mockedFormData,
                    outputTopic,
                    outputSerdeClassName,
                    "UnknownClass",
                    parallelism,
                    null);
        } catch (RestException re){
            assertEquals(re.getResponse().getStatusInfo(), Response.Status.BAD_REQUEST);
            throw re;
        }
    }

    @Test(expectedExceptions = RestException.class, expectedExceptionsMessageRegExp = "Function parallelism should positive number")
    public void testRegisterFunctionWrongParallelism() {
        try {
            testRegisterFunctionMissingArguments(
                    tenant,
                    namespace,
                    function,
                    mockedInputStream,
                    topicsToSerDeClassName,
                    mockedFormData,
                    outputTopic,
                    outputSerdeClassName,
                    className,
                    -2,
                    null);
        } catch (RestException re){
            assertEquals(re.getResponse().getStatusInfo(), Response.Status.BAD_REQUEST);
            throw re;
        }
    }

    @Test(expectedExceptions = RestException.class,
            expectedExceptionsMessageRegExp = "Output topic persistent://sample/standalone/ns1/test_src is also being used as an input topic \\(topics must be one or the other\\)")
    public void testRegisterFunctionSameInputOutput() {
        try {
            testRegisterFunctionMissingArguments(
                    tenant,
                    namespace,
                    function,
                    mockedInputStream,
                    topicsToSerDeClassName,
                    mockedFormData,
                    topicsToSerDeClassName.keySet().iterator().next(),
                    outputSerdeClassName,
                    className,
                    parallelism,
                    null);
        } catch (RestException re){
            assertEquals(re.getResponse().getStatusInfo(), Response.Status.BAD_REQUEST);
            throw re;
        }
    }

    @Test(expectedExceptions = RestException.class, expectedExceptionsMessageRegExp = "Output topic " + function + "-output-topic/test:" + " is invalid")
    public void testRegisterFunctionWrongOutputTopic() {
        try {
            testRegisterFunctionMissingArguments(
                    tenant,
                    namespace,
                    function,
                    mockedInputStream,
                    topicsToSerDeClassName,
                    mockedFormData,
                    function + "-output-topic/test:",
                    outputSerdeClassName,
                    className,
                    parallelism,
                    null);
        } catch (RestException re){
            assertEquals(re.getResponse().getStatusInfo(), Response.Status.BAD_REQUEST);
            throw re;
        }
    }

    @Test(expectedExceptions = RestException.class, expectedExceptionsMessageRegExp = "Corrupted Jar File")
    public void testRegisterFunctionHttpUrl() {
        try {
            testRegisterFunctionMissingArguments(
                    tenant,
                    namespace,
                    function,
                    null,
                    topicsToSerDeClassName,
                    null,
                    outputTopic,
                    outputSerdeClassName,
                    className,
                    parallelism,
                    "http://localhost:1234/test");
        } catch (RestException re){
            assertEquals(re.getResponse().getStatusInfo(), Response.Status.BAD_REQUEST);
            throw re;
        }
    }

    private void testRegisterFunctionMissingArguments(
            String tenant,
            String namespace,
            String function,
            InputStream inputStream,
            Map<String, String> topicsToSerDeClassName,
            FormDataContentDisposition details,
            String outputTopic,
            String outputSerdeClassName,
            String className,
            Integer parallelism,
            String functionPkgUrl) {
        FunctionConfig functionConfig = new FunctionConfig();
        if (tenant != null) {
            functionConfig.setTenant(tenant);
        }
        if (namespace != null) {
            functionConfig.setNamespace(namespace);
        }
        if (function != null) {
            functionConfig.setName(function);
        }
        if (topicsToSerDeClassName != null) {
            functionConfig.setCustomSerdeInputs(topicsToSerDeClassName);
        }
        if (outputTopic != null) {
            functionConfig.setOutput(outputTopic);
        }
        if (outputSerdeClassName != null) {
            functionConfig.setOutputSerdeClassName(outputSerdeClassName);
        }
        if (className != null) {
            functionConfig.setClassName(className);
        }
        if (parallelism != null) {
            functionConfig.setParallelism(parallelism);
        }
        functionConfig.setRuntime(FunctionConfig.Runtime.JAVA);

        resource.registerFunction(
                tenant,
                namespace,
                function,
                inputStream,
                details,
                functionPkgUrl,
                null,
                new Gson().toJson(functionConfig),
                null);

    }

    private void registerDefaultFunction() {
        FunctionConfig functionConfig = createDefaultFunctionConfig();
        resource.registerFunction(
                tenant,
                namespace,
                function,
                mockedInputStream,
                mockedFormData,
                null,
                null,
                new Gson().toJson(functionConfig),
                null);
    }

    @Test(expectedExceptions = RestException.class, expectedExceptionsMessageRegExp = "Function test-function already exists")
    public void testRegisterExistedFunction() {
        try {
            Configurator.setRootLevel(Level.DEBUG);
            when(mockedManager.containsFunction(eq(tenant), eq(namespace), eq(function))).thenReturn(true);
            registerDefaultFunction();
        } catch (RestException re) {
            assertEquals(re.getResponse().getStatusInfo(), Response.Status.BAD_REQUEST);
            throw re;
        }
    }


    @Test(expectedExceptions = RestException.class, expectedExceptionsMessageRegExp = "upload failure")
    public void testRegisterFunctionUploadFailure() throws Exception {
        try {
            mockStatic(Utils.class);
            doThrow(new IOException("upload failure")).when(Utils.class);

            Utils.uploadFileToBookkeeper(
                    anyString(),
                    any(File.class),
                    any(Namespace.class));
            when(mockedManager.containsFunction(eq(tenant), eq(namespace), eq(function))).thenReturn(false);

            registerDefaultFunction();
        } catch (RestException re) {
            assertEquals(re.getResponse().getStatusInfo(), Response.Status.INTERNAL_SERVER_ERROR);
            throw re;
        }
    }

    @Test
    public void testRegisterFunctionSuccess() throws Exception {
        try {
            mockStatic(Utils.class);
            doNothing().when(Utils.class);
            Utils.uploadToBookeeper(
                    any(Namespace.class),
                    any(InputStream.class),
                    anyString());

            when(mockedManager.containsFunction(eq(tenant), eq(namespace), eq(function))).thenReturn(false);

            RequestResult rr = new RequestResult()
                    .setSuccess(true)
                    .setMessage("function registered");
            CompletableFuture<RequestResult> requestResult = CompletableFuture.completedFuture(rr);
            when(mockedManager.updateFunction(any(FunctionMetaData.class))).thenReturn(requestResult);

            registerDefaultFunction();
        } catch (RestException re) {
            assertEquals(re.getResponse().getStatusInfo(), Response.Status.BAD_REQUEST);
            throw re;
        }
    }

    @Test(expectedExceptions = RestException.class, expectedExceptionsMessageRegExp = "Namespace does not exist")
    public void testRegisterFunctionNonExistingNamespace() {
        try {
            this.namespaceList.clear();
            registerDefaultFunction();
        } catch (RestException re) {
            assertEquals(re.getResponse().getStatusInfo(), Response.Status.BAD_REQUEST);
            throw re;
        }
    }

    @Test(expectedExceptions = RestException.class, expectedExceptionsMessageRegExp = "Tenant does not exist")
    public void testRegisterFunctionNonexistantTenant() throws Exception {
        try {
            when(mockedTenants.getTenantInfo(any())).thenThrow(PulsarAdminException.NotFoundException.class);
            registerDefaultFunction();
        } catch (RestException re) {
            assertEquals(re.getResponse().getStatusInfo(), Response.Status.BAD_REQUEST);
            throw re;
        }
    }

    @Test(expectedExceptions = RestException.class, expectedExceptionsMessageRegExp = "function failed to register")
    public void testRegisterFunctionFailure() throws Exception {
        try {
            mockStatic(Utils.class);
            doNothing().when(Utils.class);
            Utils.uploadToBookeeper(
                    any(Namespace.class),
                    any(InputStream.class),
                    anyString());

            when(mockedManager.containsFunction(eq(tenant), eq(namespace), eq(function))).thenReturn(false);

            RequestResult rr = new RequestResult()
                    .setSuccess(false)
                    .setMessage("function failed to register");
            CompletableFuture<RequestResult> requestResult = CompletableFuture.completedFuture(rr);
            when(mockedManager.updateFunction(any(FunctionMetaData.class))).thenReturn(requestResult);

            registerDefaultFunction();
        } catch (RestException re) {
            assertEquals(re.getResponse().getStatusInfo(), Response.Status.BAD_REQUEST);
            throw re;
        }
    }

    @Test(expectedExceptions = RestException.class, expectedExceptionsMessageRegExp = "java.io.IOException: Function registeration interrupted")
    public void testRegisterFunctionInterrupted() throws Exception {
        try {
            mockStatic(Utils.class);
            doNothing().when(Utils.class);
            Utils.uploadToBookeeper(
                    any(Namespace.class),
                    any(InputStream.class),
                    anyString());

            when(mockedManager.containsFunction(eq(tenant), eq(namespace), eq(function))).thenReturn(false);

            CompletableFuture<RequestResult> requestResult = FutureUtil.failedFuture(
                    new IOException("Function registeration interrupted"));
            when(mockedManager.updateFunction(any(FunctionMetaData.class))).thenReturn(requestResult);

            registerDefaultFunction();
        } catch (RestException re) {
            assertEquals(re.getResponse().getStatusInfo(), Response.Status.INTERNAL_SERVER_ERROR);
            throw re;
        }
    }

    //
    // Update Functions
    //

    @Test(expectedExceptions = RestException.class, expectedExceptionsMessageRegExp = "Tenant is not provided")
    public void testUpdateFunctionMissingTenant() {
        try {
            testUpdateFunctionMissingArguments(
                    null,
                    namespace,
                    function,
                    mockedInputStream,
                    topicsToSerDeClassName,
                    mockedFormData,
                    outputTopic,
                    outputSerdeClassName,
                    className,
                    parallelism,
                    "Tenant is not provided");
        } catch (RestException re) {
            assertEquals(re.getResponse().getStatusInfo(), Response.Status.BAD_REQUEST);
            throw re;
        }
    }

    @Test(expectedExceptions = RestException.class, expectedExceptionsMessageRegExp = "Namespace is not provided")
    public void testUpdateFunctionMissingNamespace() {
        try {
            testUpdateFunctionMissingArguments(
                    tenant,
                    null,
                    function,
                    mockedInputStream,
                    topicsToSerDeClassName,
                    mockedFormData,
                    outputTopic,
                    outputSerdeClassName,
                    className,
                    parallelism,
                    "Namespace is not provided");
        } catch (RestException re) {
            assertEquals(re.getResponse().getStatusInfo(), Response.Status.BAD_REQUEST);
            throw re;
        }
    }

    @Test(expectedExceptions = RestException.class, expectedExceptionsMessageRegExp = "Function Name is not provided")
    public void testUpdateFunctionMissingFunctionName() {
        try {
            testUpdateFunctionMissingArguments(
                    tenant,
                    namespace,
                    null,
                    mockedInputStream,
                    topicsToSerDeClassName,
                    mockedFormData,
                    outputTopic,
                    outputSerdeClassName,
                    className,
                    parallelism,
                    "Function Name is not provided");
        } catch (RestException re) {
            assertEquals(re.getResponse().getStatusInfo(), Response.Status.BAD_REQUEST);
            throw re;
        }
    }

    @Test(expectedExceptions = RestException.class, expectedExceptionsMessageRegExp = "Update contains no change")
    public void testUpdateFunctionMissingPackage() throws IOException {
        try {
            mockStatic(Utils.class);
            doNothing().when(Utils.class);
            Utils.downloadFromBookkeeper(any(Namespace.class), any(File.class), anyString());
            testUpdateFunctionMissingArguments(
                    tenant,
                    namespace,
                    function,
                    null,
                    topicsToSerDeClassName,
                    mockedFormData,
                    outputTopic,
                    outputSerdeClassName,
                    className,
                    parallelism,
                    "Update contains no change");
        } catch (RestException re) {
            assertEquals(re.getResponse().getStatusInfo(), Response.Status.BAD_REQUEST);
            throw re;
        }
    }

    @Test(expectedExceptions = RestException.class, expectedExceptionsMessageRegExp = "Update contains no change")
    public void testUpdateFunctionMissingInputTopic() throws IOException {
        try {
            mockStatic(Utils.class);
            doNothing().when(Utils.class);
            Utils.downloadFromBookkeeper(any(Namespace.class), any(File.class), anyString());
            testUpdateFunctionMissingArguments(
                    tenant,
                    namespace,
                    function,
                    null,
                    null,
                    mockedFormData,
                    outputTopic,
                    outputSerdeClassName,
                    className,
                    parallelism,
                    "Update contains no change");
        } catch (RestException re) {
            assertEquals(re.getResponse().getStatusInfo(), Response.Status.BAD_REQUEST);
            throw re;
        }
    }

    @Test(expectedExceptions = RestException.class, expectedExceptionsMessageRegExp = "Update contains no change")
    public void testUpdateFunctionMissingClassName() throws IOException {
        try {
            mockStatic(Utils.class);
            doNothing().when(Utils.class);
            Utils.downloadFromBookkeeper(any(Namespace.class), any(File.class), anyString());
            testUpdateFunctionMissingArguments(
                    tenant,
                    namespace,
                    function,
                    null,
                    topicsToSerDeClassName,
                    mockedFormData,
                    outputTopic,
                    outputSerdeClassName,
                    null,
                    parallelism,
                    "Update contains no change");
        } catch (RestException re) {
            assertEquals(re.getResponse().getStatusInfo(), Response.Status.BAD_REQUEST);
            throw re;
        }
    }

    @Test
    public void testUpdateFunctionChangedParallelism() throws IOException {
        try {
            mockStatic(Utils.class);
            doNothing().when(Utils.class);
            Utils.downloadFromBookkeeper(any(Namespace.class), any(File.class), anyString());
            testUpdateFunctionMissingArguments(
                    tenant,
                    namespace,
                    function,
                    null,
                    topicsToSerDeClassName,
                    mockedFormData,
                    outputTopic,
                    outputSerdeClassName,
                    null,
                    parallelism + 1,
                    null);
        } catch (RestException re) {
            assertEquals(re.getResponse().getStatusInfo(), Response.Status.BAD_REQUEST);
            throw re;
        }
    }

    @Test(expectedExceptions = RestException.class, expectedExceptionsMessageRegExp = "Output topics differ")
    public void testUpdateFunctionChangedInputs() throws IOException {
        try {
            mockStatic(Utils.class);
            doNothing().when(Utils.class);
            Utils.downloadFromBookkeeper(any(Namespace.class), any(File.class), anyString());
            testUpdateFunctionMissingArguments(
                    tenant,
                    namespace,
                    function,
                    null,
                    topicsToSerDeClassName,
                    mockedFormData,
                    "DifferentOutput",
                    outputSerdeClassName,
                    null,
                    parallelism,
                    "Output topics differ");
        } catch (RestException re) {
            assertEquals(re.getResponse().getStatusInfo(), Response.Status.BAD_REQUEST);
            throw re;
        }
    }

    @Test(expectedExceptions = RestException.class, expectedExceptionsMessageRegExp = "Input Topics cannot be altered")
    public void testUpdateFunctionChangedOutput() throws IOException {
        try {
            mockStatic(Utils.class);
            doNothing().when(Utils.class);
            Utils.downloadFromBookkeeper(any(Namespace.class), any(File.class), anyString());
            Map<String, String> someOtherInput = new HashMap<>();
            someOtherInput.put("DifferentTopic", TopicSchema.DEFAULT_SERDE);
            testUpdateFunctionMissingArguments(
                    tenant,
                    namespace,
                    function,
                    null,
                    someOtherInput,
                    mockedFormData,
                    outputTopic,
                    outputSerdeClassName,
                    null,
                    parallelism,
                    "Input Topics cannot be altered");
        } catch (RestException re) {
            assertEquals(re.getResponse().getStatusInfo(), Response.Status.BAD_REQUEST);
            throw re;
        }
    }

    private void testUpdateFunctionMissingArguments(
            String tenant,
            String namespace,
            String function,
            InputStream inputStream,
            Map<String, String> topicsToSerDeClassName,
            FormDataContentDisposition details,
            String outputTopic,
            String outputSerdeClassName,
            String className,
            Integer parallelism,
            String expectedError) {
        when(mockedManager.containsFunction(eq(tenant), eq(namespace), eq(function))).thenReturn(true);

        FunctionConfig functionConfig = new FunctionConfig();
        if (tenant != null) {
            functionConfig.setTenant(tenant);
        }
        if (namespace != null) {
            functionConfig.setNamespace(namespace);
        }
        if (function != null) {
            functionConfig.setName(function);
        }
        if (topicsToSerDeClassName != null) {
            functionConfig.setCustomSerdeInputs(topicsToSerDeClassName);
        }
        if (outputTopic != null) {
            functionConfig.setOutput(outputTopic);
        }
        if (outputSerdeClassName != null) {
            functionConfig.setOutputSerdeClassName(outputSerdeClassName);
        }
        if (className != null) {
            functionConfig.setClassName(className);
        }
        if (parallelism != null) {
            functionConfig.setParallelism(parallelism);
        }
        functionConfig.setRuntime(FunctionConfig.Runtime.JAVA);

        if (expectedError == null) {
            RequestResult rr = new RequestResult()
                    .setSuccess(true)
                    .setMessage("function registered");
            CompletableFuture<RequestResult> requestResult = CompletableFuture.completedFuture(rr);
            when(mockedManager.updateFunction(any(FunctionMetaData.class))).thenReturn(requestResult);
        }

        resource.updateFunction(
                tenant,
                namespace,
                function,
                inputStream,
                details,
                null,
                null,
                new Gson().toJson(functionConfig),
                null);

    }

    private void updateDefaultFunction() {
        FunctionConfig functionConfig = new FunctionConfig();
        functionConfig.setTenant(tenant);
        functionConfig.setNamespace(namespace);
        functionConfig.setName(function);
        functionConfig.setClassName(className);
        functionConfig.setParallelism(parallelism);
        functionConfig.setRuntime(FunctionConfig.Runtime.JAVA);
        functionConfig.setCustomSerdeInputs(topicsToSerDeClassName);
        functionConfig.setOutput(outputTopic);
        functionConfig.setOutputSerdeClassName(outputSerdeClassName);

        resource.updateFunction(
                tenant,
                namespace,
                function,
                mockedInputStream,
                mockedFormData,
                null,
                null,
                new Gson().toJson(functionConfig),
                null);
    }

    @Test(expectedExceptions = RestException.class, expectedExceptionsMessageRegExp = "Function test-function doesn't exist")
    public void testUpdateNotExistedFunction() {
        try {
            when(mockedManager.containsFunction(eq(tenant), eq(namespace), eq(function))).thenReturn(false);
            updateDefaultFunction();
        } catch (RestException re) {
            assertEquals(re.getResponse().getStatusInfo(), Response.Status.BAD_REQUEST);
            throw re;
        }
    }

    @Test(expectedExceptions = RestException.class, expectedExceptionsMessageRegExp = "upload failure")
    public void testUpdateFunctionUploadFailure() throws Exception {
        try {
            mockStatic(Utils.class);
            doThrow(new IOException("upload failure")).when(Utils.class);
            Utils.uploadFileToBookkeeper(
                    anyString(),
                    any(File.class),
                    any(Namespace.class));

            when(mockedManager.containsFunction(eq(tenant), eq(namespace), eq(function))).thenReturn(true);

            updateDefaultFunction();
        } catch (RestException re) {
            assertEquals(re.getResponse().getStatusInfo(), Response.Status.INTERNAL_SERVER_ERROR);
            throw re;
        }
    }

    @Test
    public void testUpdateFunctionSuccess() throws Exception {
        mockStatic(Utils.class);
        doNothing().when(Utils.class);
        Utils.uploadToBookeeper(
                any(Namespace.class),
                any(InputStream.class),
                anyString());

        when(mockedManager.containsFunction(eq(tenant), eq(namespace), eq(function))).thenReturn(true);

        RequestResult rr = new RequestResult()
                .setSuccess(true)
                .setMessage("function registered");
        CompletableFuture<RequestResult> requestResult = CompletableFuture.completedFuture(rr);
        when(mockedManager.updateFunction(any(FunctionMetaData.class))).thenReturn(requestResult);

        updateDefaultFunction();
    }

    @Test
    public void testUpdateFunctionWithUrl() {
        Configurator.setRootLevel(Level.DEBUG);

        String fileLocation = FutureUtil.class.getProtectionDomain().getCodeSource().getLocation().getPath();
        String filePackageUrl = "file://" + fileLocation;

        FunctionConfig functionConfig = new FunctionConfig();
        functionConfig.setOutput(outputTopic);
        functionConfig.setOutputSerdeClassName(outputSerdeClassName);
        functionConfig.setTenant(tenant);
        functionConfig.setNamespace(namespace);
        functionConfig.setName(function);
        functionConfig.setClassName(className);
        functionConfig.setParallelism(parallelism);
        functionConfig.setRuntime(FunctionConfig.Runtime.JAVA);
        functionConfig.setCustomSerdeInputs(topicsToSerDeClassName);

        when(mockedManager.containsFunction(eq(tenant), eq(namespace), eq(function))).thenReturn(true);
        RequestResult rr = new RequestResult()
                .setSuccess(true)
                .setMessage("function registered");
        CompletableFuture<RequestResult> requestResult = CompletableFuture.completedFuture(rr);
        when(mockedManager.updateFunction(any(FunctionMetaData.class))).thenReturn(requestResult);

        resource.updateFunction(
                tenant,
                namespace,
                function,
                null,
                null,
                filePackageUrl,
                null,
                new Gson().toJson(functionConfig),
                null);

    }

    @Test(expectedExceptions = RestException.class, expectedExceptionsMessageRegExp = "function failed to register")
    public void testUpdateFunctionFailure() throws Exception {
        try {
            mockStatic(Utils.class);
            doNothing().when(Utils.class);
            Utils.uploadToBookeeper(
                    any(Namespace.class),
                    any(InputStream.class),
                    anyString());

            when(mockedManager.containsFunction(eq(tenant), eq(namespace), eq(function))).thenReturn(true);

            RequestResult rr = new RequestResult()
                    .setSuccess(false)
                    .setMessage("function failed to register");
            CompletableFuture<RequestResult> requestResult = CompletableFuture.completedFuture(rr);
            when(mockedManager.updateFunction(any(FunctionMetaData.class))).thenReturn(requestResult);

            updateDefaultFunction();
        } catch (RestException re) {
            assertEquals(re.getResponse().getStatusInfo(), Response.Status.BAD_REQUEST);
            throw re;
        }
    }

    @Test(expectedExceptions = RestException.class, expectedExceptionsMessageRegExp = "java.io.IOException: Function registeration interrupted")
    public void testUpdateFunctionInterrupted() throws Exception {
        try {
            mockStatic(Utils.class);
            doNothing().when(Utils.class);
            Utils.uploadToBookeeper(
                    any(Namespace.class),
                    any(InputStream.class),
                    anyString());

            when(mockedManager.containsFunction(eq(tenant), eq(namespace), eq(function))).thenReturn(true);

            CompletableFuture<RequestResult> requestResult = FutureUtil.failedFuture(
                    new IOException("Function registeration interrupted"));
            when(mockedManager.updateFunction(any(FunctionMetaData.class))).thenReturn(requestResult);

            updateDefaultFunction();
        } catch (RestException re) {
            assertEquals(re.getResponse().getStatusInfo(), Response.Status.INTERNAL_SERVER_ERROR);
            throw re;
        }
    }

    //
    // deregister function
    //

    @Test(expectedExceptions = RestException.class, expectedExceptionsMessageRegExp = "Tenant is not provided")
    public void testDeregisterFunctionMissingTenant() {
        try {

            testDeregisterFunctionMissingArguments(
                    null,
                    namespace,
                    function
            );
        } catch (RestException re) {
            assertEquals(re.getResponse().getStatusInfo(), Response.Status.BAD_REQUEST);
            throw re;
        }
    }

    @Test(expectedExceptions = RestException.class, expectedExceptionsMessageRegExp = "Namespace is not provided")
    public void testDeregisterFunctionMissingNamespace() {
        try {
            testDeregisterFunctionMissingArguments(
                    tenant,
                    null,
                    function
            );
        } catch (RestException re) {
            assertEquals(re.getResponse().getStatusInfo(), Response.Status.BAD_REQUEST);
            throw re;
        }
    }

    @Test(expectedExceptions = RestException.class, expectedExceptionsMessageRegExp = "Function Name is not provided")
    public void testDeregisterFunctionMissingFunctionName() {
        try {
            testDeregisterFunctionMissingArguments(
                    tenant,
                    namespace,
                    null
            );
        } catch (RestException re) {
            assertEquals(re.getResponse().getStatusInfo(), Response.Status.BAD_REQUEST);
            throw re;
        }
    }

    private void testDeregisterFunctionMissingArguments(
            String tenant,
            String namespace,
            String function
    ) {
        resource.deregisterFunction(
                tenant,
                namespace,
                function,
                null);
    }

    private void deregisterDefaultFunction() {
        resource.deregisterFunction(
                tenant,
                namespace,
                function,
                null);
    }

    @Test(expectedExceptions = RestException.class, expectedExceptionsMessageRegExp = "Function test-function doesn't exist")
    public void testDeregisterNotExistedFunction() {
        try {
            when(mockedManager.containsFunction(eq(tenant), eq(namespace), eq(function))).thenReturn(false);
            deregisterDefaultFunction();
        } catch (RestException re) {
            assertEquals(re.getResponse().getStatusInfo(), Response.Status.NOT_FOUND);
            throw re;
        }
    }

    @Test
    public void testDeregisterFunctionSuccess() {
        when(mockedManager.containsFunction(eq(tenant), eq(namespace), eq(function))).thenReturn(true);

        RequestResult rr = new RequestResult()
                .setSuccess(true)
                .setMessage("function deregistered");
        CompletableFuture<RequestResult> requestResult = CompletableFuture.completedFuture(rr);
        when(mockedManager.deregisterFunction(eq(tenant), eq(namespace), eq(function))).thenReturn(requestResult);

        deregisterDefaultFunction();
    }

    @Test(expectedExceptions = RestException.class, expectedExceptionsMessageRegExp = "function failed to deregister")
    public void testDeregisterFunctionFailure() {
        try {
            when(mockedManager.containsFunction(eq(tenant), eq(namespace), eq(function))).thenReturn(true);

            RequestResult rr = new RequestResult()
                    .setSuccess(false)
                    .setMessage("function failed to deregister");
            CompletableFuture<RequestResult> requestResult = CompletableFuture.completedFuture(rr);
            when(mockedManager.deregisterFunction(eq(tenant), eq(namespace), eq(function))).thenReturn(requestResult);

            deregisterDefaultFunction();
        } catch (RestException re) {
            assertEquals(re.getResponse().getStatusInfo(), Response.Status.BAD_REQUEST);
            throw re;
        }
    }

    @Test(expectedExceptions = RestException.class, expectedExceptionsMessageRegExp = "Function deregisteration interrupted")
    public void testDeregisterFunctionInterrupted() {
        try {
            when(mockedManager.containsFunction(eq(tenant), eq(namespace), eq(function))).thenReturn(true);

            CompletableFuture<RequestResult> requestResult = FutureUtil.failedFuture(
                    new IOException("Function deregisteration interrupted"));
            when(mockedManager.deregisterFunction(eq(tenant), eq(namespace), eq(function))).thenReturn(requestResult);

            deregisterDefaultFunction();
        }
        catch (RestException re) {
            assertEquals(re.getResponse().getStatusInfo(), Response.Status.INTERNAL_SERVER_ERROR);
            throw re;
        }
    }

    //
    // Get Function Info
    //

    @Test(expectedExceptions = RestException.class, expectedExceptionsMessageRegExp = "Tenant is not provided")
    public void testGetFunctionMissingTenant() throws IOException {
        try {
            testGetFunctionMissingArguments(
                    null,
                    namespace,
                    function
            );
        }
        catch (RestException re) {
            assertEquals(re.getResponse().getStatusInfo(), Response.Status.BAD_REQUEST);
            throw re;
        }
    }

    @Test(expectedExceptions = RestException.class, expectedExceptionsMessageRegExp = "Namespace is not provided")
    public void testGetFunctionMissingNamespace() throws IOException {
        try {
            testGetFunctionMissingArguments(
                    tenant,
                    null,
                    function
            );
        }
        catch (RestException re) {
            assertEquals(re.getResponse().getStatusInfo(), Response.Status.BAD_REQUEST);
            throw re;
        }
    }

    @Test(expectedExceptions = RestException.class, expectedExceptionsMessageRegExp = "Function Name is not provided")
    public void testGetFunctionMissingFunctionName() throws IOException {
        try {
            testGetFunctionMissingArguments(
                    tenant,
                    namespace,
                    null
            );
        }
        catch (RestException re) {
            assertEquals(re.getResponse().getStatusInfo(), Response.Status.BAD_REQUEST);
            throw re;
        }
    }

    private void testGetFunctionMissingArguments(
            String tenant,
            String namespace,
            String function
    ) throws IOException {
        resource.getFunctionInfo(
                tenant,
                namespace,
                function
        );

    }

    private FunctionDetails getDefaultFunctionInfo() throws IOException {
        String json = (String) resource.getFunctionInfo(
                tenant,
                namespace,
                function
        ).getEntity();
        FunctionDetails.Builder functionDetailsBuilder = FunctionDetails.newBuilder();
        mergeJson(json, functionDetailsBuilder);
        return functionDetailsBuilder.build();
    }

    @Test(expectedExceptions = RestException.class, expectedExceptionsMessageRegExp = "Function test-function doesn't exist")
    public void testGetNotExistedFunction() throws IOException {
        try {
            when(mockedManager.containsFunction(eq(tenant), eq(namespace), eq(function))).thenReturn(false);
            getDefaultFunctionInfo();
        } catch (RestException re) {
            assertEquals(re.getResponse().getStatusInfo(), Response.Status.NOT_FOUND);
            throw re;
        }
    }

    @Test
    public void testGetFunctionSuccess() throws IOException {
        when(mockedManager.containsFunction(eq(tenant), eq(namespace), eq(function))).thenReturn(true);

        SinkSpec sinkSpec = SinkSpec.newBuilder()
                .setTopic(outputTopic)
                .setSerDeClassName(outputSerdeClassName).build();
        FunctionDetails functionDetails = FunctionDetails.newBuilder()
                .setClassName(className)
                .setSink(sinkSpec)
                .setName(function)
                .setNamespace(namespace)
                .setProcessingGuarantees(ProcessingGuarantees.ATMOST_ONCE)
                .setTenant(tenant)
                .setParallelism(parallelism)
                .setSource(SourceSpec.newBuilder().setSubscriptionType(subscriptionType)
                        .putAllTopicsToSerDeClassName(topicsToSerDeClassName)).build();
        FunctionMetaData metaData = FunctionMetaData.newBuilder()
                .setCreateTime(System.currentTimeMillis())
                .setFunctionDetails(functionDetails)
                .setPackageLocation(PackageLocationMetaData.newBuilder().setPackagePath("/path/to/package"))
                .setVersion(1234)
                .build();
        when(mockedManager.getFunctionMetaData(eq(tenant), eq(namespace), eq(function))).thenReturn(metaData);

        FunctionDetails actual = getDefaultFunctionInfo();
        assertEquals(
                functionDetails,
                actual);
    }

    //
    // List Functions
    //

    @Test(expectedExceptions = RestException.class, expectedExceptionsMessageRegExp = "Tenant is not provided")
    public void testListFunctionsMissingTenant() {
        try {
            testListFunctionsMissingArguments(
                    null,
                    namespace
            );
        } catch (RestException re) {
            assertEquals(re.getResponse().getStatusInfo(), Response.Status.BAD_REQUEST);
            throw re;
        }
    }

    @Test(expectedExceptions = RestException.class, expectedExceptionsMessageRegExp = "Namespace is not provided")
    public void testListFunctionsMissingNamespace() {
        try {
            testListFunctionsMissingArguments(
                    tenant,
                    null
            );
        } catch (RestException re) {
            assertEquals(re.getResponse().getStatusInfo(), Response.Status.BAD_REQUEST);
            throw re;
        }
    }

    private void testListFunctionsMissingArguments(
            String tenant,
            String namespace
    ) {
        resource.listFunctions(
                tenant,
                namespace
        );

    }

    private List<String> listDefaultFunctions() {
        return new Gson().fromJson((String) resource.listFunctions(
                tenant,
                namespace
        ).getEntity(), List.class);
    }

    @Test
    public void testListFunctionsSuccess() {
        final List<String> functions = Lists.newArrayList("test-1", "test-2");
        final List<FunctionMetaData> metaDataList = new LinkedList<>();
        FunctionMetaData functionMetaData1 = FunctionMetaData.newBuilder().setFunctionDetails(
                FunctionDetails.newBuilder().setName("test-1").build()
        ).build();
        FunctionMetaData functionMetaData2 = FunctionMetaData.newBuilder().setFunctionDetails(
                FunctionDetails.newBuilder().setName("test-2").build()
        ).build();
        metaDataList.add(functionMetaData1);
        metaDataList.add(functionMetaData2);
        when(mockedManager.listFunctions(eq(tenant), eq(namespace))).thenReturn(metaDataList);

        List<String> functionList = listDefaultFunctions();
        assertEquals(functions, functionList);
    }

    @Test
<<<<<<< HEAD
    public void testOnlyGetSources() {
        List<String> functions = Lists.newArrayList("test-2");
        List<FunctionMetaData> functionMetaDataList = new LinkedList<>();
        FunctionMetaData f1 = FunctionMetaData.newBuilder().setFunctionDetails(
                FunctionDetails.newBuilder().setName("test-1").build()).build();
        functionMetaDataList.add(f1);
        FunctionMetaData f2 = FunctionMetaData.newBuilder().setFunctionDetails(
                FunctionDetails.newBuilder().setName("test-2").build()).build();
        functionMetaDataList.add(f2);
        FunctionMetaData f3 = FunctionMetaData.newBuilder().setFunctionDetails(
                FunctionDetails.newBuilder().setName("test-3").build()).build();
        functionMetaDataList.add(f3);
        when(mockedManager.listFunctions(eq(tenant), eq(namespace))).thenReturn(functionMetaDataList);
        doReturn(org.apache.pulsar.functions.utils.Utils.ComponentType.SOURCE).when(this.resource).calculateSubjectType(f1);
        doReturn(org.apache.pulsar.functions.utils.Utils.ComponentType.FUNCTION).when(this.resource).calculateSubjectType(f2);
        doReturn(org.apache.pulsar.functions.utils.Utils.ComponentType.SINK).when(this.resource).calculateSubjectType(f3);

        List<String> functionList = listDefaultFunctions();
        assertEquals(functions, functionList);
    }

    @Test
=======
>>>>>>> a010166f
    public void testDownloadFunctionHttpUrl() throws Exception {
        String jarHttpUrl = "http://central.maven.org/maven2/org/apache/pulsar/pulsar-common/1.22.0-incubating/pulsar-common-1.22.0-incubating.jar";
        String testDir = FunctionApiV2ResourceTest.class.getProtectionDomain().getCodeSource().getLocation().getPath();
        FunctionsImplV2 function = new FunctionsImplV2(() -> mockedWorkerService);
        StreamingOutput streamOutput = (StreamingOutput) function.downloadFunction(jarHttpUrl).getEntity();
        File pkgFile = new File(testDir, UUID.randomUUID().toString());
        OutputStream output = new FileOutputStream(pkgFile);
        streamOutput.write(output);
        Assert.assertTrue(pkgFile.exists());
        if (pkgFile.exists()) {
            pkgFile.delete();
        }
    }

    @Test
    public void testDownloadFunctionFile() throws Exception {
        String fileLocation = FutureUtil.class.getProtectionDomain().getCodeSource().getLocation().getPath();
        String testDir = FunctionApiV2ResourceTest.class.getProtectionDomain().getCodeSource().getLocation().getPath();
        FunctionsImplV2 function = new FunctionsImplV2(() -> mockedWorkerService);
        StreamingOutput streamOutput = (StreamingOutput) function.downloadFunction("file://" + fileLocation).getEntity();
        File pkgFile = new File(testDir, UUID.randomUUID().toString());
        OutputStream output = new FileOutputStream(pkgFile);
        streamOutput.write(output);
        Assert.assertTrue(pkgFile.exists());
        if (pkgFile.exists()) {
            pkgFile.delete();
        }
    }

    @Test
    public void testRegisterFunctionFileUrlWithValidSinkClass() {
        Configurator.setRootLevel(Level.DEBUG);

        String fileLocation = FutureUtil.class.getProtectionDomain().getCodeSource().getLocation().getPath();
        String filePackageUrl = "file://" + fileLocation;
        when(mockedManager.containsFunction(eq(tenant), eq(namespace), eq(function))).thenReturn(false);

        RequestResult rr = new RequestResult().setSuccess(true).setMessage("function registered");
        CompletableFuture<RequestResult> requestResult = CompletableFuture.completedFuture(rr);
        when(mockedManager.updateFunction(any(FunctionMetaData.class))).thenReturn(requestResult);

        FunctionConfig functionConfig = new FunctionConfig();
        functionConfig.setTenant(tenant);
        functionConfig.setNamespace(namespace);
        functionConfig.setName(function);
        functionConfig.setClassName(className);
        functionConfig.setParallelism(parallelism);
        functionConfig.setRuntime(FunctionConfig.Runtime.JAVA);
        functionConfig.setCustomSerdeInputs(topicsToSerDeClassName);
        functionConfig.setOutput(outputTopic);
        functionConfig.setOutputSerdeClassName(outputSerdeClassName);
        resource.registerFunction(tenant, namespace, function, null, null, filePackageUrl,
                null, new Gson().toJson(functionConfig), null);

    }

    @Test
    public void testRegisterFunctionWithConflictingFields() {
        Configurator.setRootLevel(Level.DEBUG);
        String actualTenant = "DIFFERENT_TENANT";
        String actualNamespace = "DIFFERENT_NAMESPACE";
        String actualName = "DIFFERENT_NAME";
        this.namespaceList.add(actualTenant + "/" + actualNamespace);

        String fileLocation = FutureUtil.class.getProtectionDomain().getCodeSource().getLocation().getPath();
        String filePackageUrl = "file://" + fileLocation;
        when(mockedManager.containsFunction(eq(tenant), eq(namespace), eq(function))).thenReturn(true);
        when(mockedManager.containsFunction(eq(actualTenant), eq(actualNamespace), eq(actualName))).thenReturn(false);

        RequestResult rr = new RequestResult().setSuccess(true).setMessage("function registered");
        CompletableFuture<RequestResult> requestResult = CompletableFuture.completedFuture(rr);
        when(mockedManager.updateFunction(any(FunctionMetaData.class))).thenReturn(requestResult);

        FunctionConfig functionConfig = new FunctionConfig();
        functionConfig.setTenant(tenant);
        functionConfig.setNamespace(namespace);
        functionConfig.setName(function);
        functionConfig.setClassName(className);
        functionConfig.setParallelism(parallelism);
        functionConfig.setRuntime(FunctionConfig.Runtime.JAVA);
        functionConfig.setCustomSerdeInputs(topicsToSerDeClassName);
        functionConfig.setOutput(outputTopic);
        functionConfig.setOutputSerdeClassName(outputSerdeClassName);
        resource.registerFunction(actualTenant, actualNamespace, actualName, null, null, filePackageUrl,
                null, new Gson().toJson(functionConfig), null);
    }

    public static FunctionConfig createDefaultFunctionConfig() {
        FunctionConfig functionConfig = new FunctionConfig();
        functionConfig.setTenant(tenant);
        functionConfig.setNamespace(namespace);
        functionConfig.setName(function);
        functionConfig.setClassName(className);
        functionConfig.setParallelism(parallelism);
        functionConfig.setCustomSerdeInputs(topicsToSerDeClassName);
        functionConfig.setOutput(outputTopic);
        functionConfig.setOutputSerdeClassName(outputSerdeClassName);
        functionConfig.setRuntime(FunctionConfig.Runtime.JAVA);
        return functionConfig;
    }

    public static FunctionDetails createDefaultFunctionDetails() {
        FunctionConfig functionConfig = createDefaultFunctionConfig();
        return FunctionConfigUtils.convert(functionConfig, null);
    }
}<|MERGE_RESOLUTION|>--- conflicted
+++ resolved
@@ -50,6 +50,7 @@
 import org.apache.pulsar.functions.worker.WorkerService;
 import org.apache.pulsar.functions.worker.request.RequestResult;
 import org.apache.pulsar.functions.worker.rest.RestException;
+import org.apache.pulsar.functions.worker.rest.api.ComponentImpl;
 import org.apache.pulsar.functions.worker.rest.api.FunctionsImpl;
 import org.apache.pulsar.functions.worker.rest.api.FunctionsImplV2;
 import org.glassfish.jersey.media.multipart.FormDataContentDisposition;
@@ -75,6 +76,7 @@
 import java.util.UUID;
 import java.util.concurrent.CompletableFuture;
 
+import static org.apache.pulsar.functions.utils.Utils.ComponentType.FUNCTION;
 import static org.apache.pulsar.functions.utils.Utils.mergeJson;
 import static org.mockito.Matchers.any;
 import static org.mockito.Matchers.anyString;
@@ -176,17 +178,12 @@
                 .setPulsarServiceUrl("pulsar://localhost:6650/");
         when(mockedWorkerService.getWorkerConfig()).thenReturn(workerConfig);
 
-<<<<<<< HEAD
-        this.resource = spy(new FunctionsImpl(() -> mockedWorkerService));
-        doReturn(org.apache.pulsar.functions.utils.Utils.ComponentType.FUNCTION).when(this.resource).calculateSubjectType(any());
-=======
         FunctionsImpl functions = spy(new FunctionsImpl(() -> mockedWorkerService));
 
-        doReturn(ComponentImpl.ComponentType.FUNCTION).when(functions).calculateSubjectType(any());
+        doReturn(FUNCTION).when(functions).calculateSubjectType(any());
 
         this.resource = spy(new FunctionsImplV2(functions));
 
->>>>>>> a010166f
     }
 
     //
@@ -1382,31 +1379,6 @@
     }
 
     @Test
-<<<<<<< HEAD
-    public void testOnlyGetSources() {
-        List<String> functions = Lists.newArrayList("test-2");
-        List<FunctionMetaData> functionMetaDataList = new LinkedList<>();
-        FunctionMetaData f1 = FunctionMetaData.newBuilder().setFunctionDetails(
-                FunctionDetails.newBuilder().setName("test-1").build()).build();
-        functionMetaDataList.add(f1);
-        FunctionMetaData f2 = FunctionMetaData.newBuilder().setFunctionDetails(
-                FunctionDetails.newBuilder().setName("test-2").build()).build();
-        functionMetaDataList.add(f2);
-        FunctionMetaData f3 = FunctionMetaData.newBuilder().setFunctionDetails(
-                FunctionDetails.newBuilder().setName("test-3").build()).build();
-        functionMetaDataList.add(f3);
-        when(mockedManager.listFunctions(eq(tenant), eq(namespace))).thenReturn(functionMetaDataList);
-        doReturn(org.apache.pulsar.functions.utils.Utils.ComponentType.SOURCE).when(this.resource).calculateSubjectType(f1);
-        doReturn(org.apache.pulsar.functions.utils.Utils.ComponentType.FUNCTION).when(this.resource).calculateSubjectType(f2);
-        doReturn(org.apache.pulsar.functions.utils.Utils.ComponentType.SINK).when(this.resource).calculateSubjectType(f3);
-
-        List<String> functionList = listDefaultFunctions();
-        assertEquals(functions, functionList);
-    }
-
-    @Test
-=======
->>>>>>> a010166f
     public void testDownloadFunctionHttpUrl() throws Exception {
         String jarHttpUrl = "http://central.maven.org/maven2/org/apache/pulsar/pulsar-common/1.22.0-incubating/pulsar-common-1.22.0-incubating.jar";
         String testDir = FunctionApiV2ResourceTest.class.getProtectionDomain().getCodeSource().getLocation().getPath();
