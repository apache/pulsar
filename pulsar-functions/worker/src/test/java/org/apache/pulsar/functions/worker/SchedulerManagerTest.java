/**
 * Licensed to the Apache Software Foundation (ASF) under one
 * or more contributor license agreements.  See the NOTICE file
 * distributed with this work for additional information
 * regarding copyright ownership.  The ASF licenses this file
 * to you under the Apache License, Version 2.0 (the
 * "License"); you may not use this file except in compliance
 * with the License.  You may obtain a copy of the License at
 *
 *   http://www.apache.org/licenses/LICENSE-2.0
 *
 * Unless required by applicable law or agreed to in writing,
 * software distributed under the License is distributed on an
 * "AS IS" BASIS, WITHOUT WARRANTIES OR CONDITIONS OF ANY
 * KIND, either express or implied.  See the License for the
 * specific language governing permissions and limitations
 * under the License.
 */
package org.apache.pulsar.functions.worker;

import lombok.extern.slf4j.Slf4j;
import org.apache.pulsar.client.api.MessageId;
import org.apache.pulsar.client.api.Producer;
import org.apache.pulsar.client.api.PulsarClient;
import org.apache.pulsar.client.api.PulsarClientException;
import org.apache.pulsar.functions.proto.Function;
import org.apache.pulsar.functions.proto.Request;
import org.apache.pulsar.functions.worker.scheduler.RoundRobinScheduler;
import org.mockito.Mockito;
import org.mockito.invocation.Invocation;
import org.testng.Assert;
import org.testng.annotations.BeforeMethod;
import org.testng.annotations.Test;

import java.io.IOException;
import java.lang.reflect.Method;
import java.util.HashMap;
import java.util.LinkedList;
import java.util.List;
import java.util.Map;
import java.util.concurrent.CompletableFuture;
import java.util.concurrent.ExecutionException;
import java.util.concurrent.Future;
import java.util.concurrent.TimeUnit;
import java.util.concurrent.TimeoutException;

import static org.mockito.Matchers.any;
import static org.mockito.Mockito.doReturn;
import static org.mockito.Mockito.mock;
import static org.mockito.Mockito.spy;
import static org.mockito.Mockito.times;
import static org.mockito.Mockito.verify;
import static org.mockito.Mockito.when;

@Slf4j
public class SchedulerManagerTest {

    private SchedulerManager schedulerManager;
    private FunctionMetaDataManager functionMetaDataManager;
    private FunctionRuntimeManager functionRuntimeManager;
    private MembershipManager membershipManager;
    private CompletableFuture<MessageId> completableFuture;
    private Producer producer;

    @BeforeMethod
    public void setup() throws PulsarClientException {
        WorkerConfig workerConfig = new WorkerConfig();
        workerConfig.setWorkerId("worker-1");
        workerConfig.setThreadContainerFactory(new WorkerConfig.ThreadContainerFactory().setThreadGroupName("test"));
        workerConfig.setPulsarServiceUrl("pulsar://localhost:6650");
        workerConfig.setStateStorageServiceUrl("foo");
        workerConfig.setFunctionAssignmentTopicName("assignments");
        workerConfig.setMetricsConfig(new WorkerConfig.MetricsConfig()
                .setMetricsSinkClassName(FunctionRuntimeManagerTest.TestSink.class.getName()));
        workerConfig.setSchedulerClassName(RoundRobinScheduler.class.getName());
        workerConfig.setAssignmentWriteMaxRetries(0);

        producer = mock(Producer.class);
        completableFuture = spy(new CompletableFuture<>());
        completableFuture.complete(MessageId.earliest);
        byte[] bytes = any();
        when(producer.sendAsync(bytes)).thenReturn(completableFuture);

        PulsarClient pulsarClient = mock(PulsarClient.class);
        doReturn(producer).when(pulsarClient).createProducer(any(), any());

        schedulerManager = spy(new SchedulerManager(workerConfig, pulsarClient));
        functionRuntimeManager = mock(FunctionRuntimeManager.class);
        functionMetaDataManager = mock(FunctionMetaDataManager.class);
        membershipManager = mock(MembershipManager.class);
        schedulerManager.setFunctionMetaDataManager(functionMetaDataManager);
        schedulerManager.setFunctionRuntimeManager(functionRuntimeManager);
        schedulerManager.setMembershipManager(membershipManager);
    }

    @Test
    public void testSchedule() throws PulsarClientException, NoSuchMethodException, InterruptedException,
            TimeoutException, ExecutionException {

        List<Function.FunctionMetaData> functionMetaDataList = new LinkedList<>();
        long version = 5;
        Function.FunctionMetaData function1 = Function.FunctionMetaData.newBuilder()
                .setFunctionConfig(Function.FunctionConfig.newBuilder().setName("func-1")
                        .setNamespace("namespace-1").setTenant("tenant-1").setParallelism(1)).setVersion(version)
                .build();
        functionMetaDataList.add(function1);
        doReturn(functionMetaDataList).when(functionMetaDataManager).getAllFunctionMetaData();

        // set assignments
        Function.Assignment assignment1 = Function.Assignment.newBuilder()
                .setWorkerId("worker-1")
                .setInstance(Function.Instance.newBuilder()
                        .setFunctionMetaData(function1).setInstanceId(0).build())
                .build();

        Map<String, Map<String, Function.Assignment>> currentAssignments = new HashMap<>();
        Map<String, Function.Assignment> assignmentEntry1 = new HashMap<>();
        assignmentEntry1.put(Utils.getFullyQualifiedInstanceId(assignment1.getInstance()), assignment1);
        currentAssignments.put("worker-1", assignmentEntry1);
        doReturn(currentAssignments).when(functionRuntimeManager).getCurrentAssignments();

        //set version
        doReturn(version).when(functionRuntimeManager).getCurrentAssignmentVersion();

        // single node
        List<MembershipManager.WorkerInfo> workerInfoList = new LinkedList<>();
        workerInfoList.add(MembershipManager.WorkerInfo.of("worker-1", "workerHostname-1", 5000));
        doReturn(workerInfoList).when(membershipManager).getCurrentMembership();

        // i am not leader
        doReturn(false).when(membershipManager).isLeader();
        callSchedule();
        verify(producer, times(0)).sendAsync(any());

        // i am leader
        doReturn(true).when(membershipManager).isLeader();
        callSchedule();
        verify(producer, times(1)).sendAsync(any(byte[].class));
    }

    @Test
    public void testNothingNewToSchedule() throws InterruptedException, ExecutionException, NoSuchMethodException,
<<<<<<< HEAD
            IOException {
=======
            InvalidProtocolBufferException, TimeoutException {
>>>>>>> e82ff7e3

        List<Function.FunctionMetaData> functionMetaDataList = new LinkedList<>();
        long version = 5;
        Function.FunctionMetaData function1 = Function.FunctionMetaData.newBuilder()
                .setFunctionConfig(Function.FunctionConfig.newBuilder().setName("func-1")
                        .setNamespace("namespace-1").setTenant("tenant-1").setParallelism(1)).setVersion(version)
                .build();
        functionMetaDataList.add(function1);
        doReturn(functionMetaDataList).when(functionMetaDataManager).getAllFunctionMetaData();

        // set assignments
        Function.Assignment assignment1 = Function.Assignment.newBuilder()
                .setWorkerId("worker-1")
                .setInstance(Function.Instance.newBuilder()
                        .setFunctionMetaData(function1).setInstanceId(0).build())
                .build();

        Map<String, Map<String, Function.Assignment>> currentAssignments = new HashMap<>();
        Map<String, Function.Assignment> assignmentEntry1 = new HashMap<>();
        assignmentEntry1.put(Utils.getFullyQualifiedInstanceId(assignment1.getInstance()), assignment1);
        currentAssignments.put("worker-1", assignmentEntry1);
        doReturn(currentAssignments).when(functionRuntimeManager).getCurrentAssignments();

        //set version
        doReturn(version).when(functionRuntimeManager).getCurrentAssignmentVersion();

        // single node
        List<MembershipManager.WorkerInfo> workerInfoList = new LinkedList<>();
        workerInfoList.add(MembershipManager.WorkerInfo.of("worker-1", "workerHostname-1", 5000));
        doReturn(workerInfoList).when(membershipManager).getCurrentMembership();

        // i am leader
        doReturn(true).when(membershipManager).isLeader();

        callSchedule();

        List<Invocation> invocations = getMethodInvocationDetails(producer, Producer.class.getMethod("sendAsync",
                Object.class));
        Assert.assertEquals(invocations.size(), 1);

        byte[] send = (byte[]) invocations.get(0).getRawArguments()[0];
        Request.AssignmentsUpdate assignmentsUpdate = Request.AssignmentsUpdate.parseFrom(send);
        log.info("assignmentsUpdate: {}", assignmentsUpdate);
        Assert.assertEquals(
                Request.AssignmentsUpdate.newBuilder().setVersion(version + 1)
                        .addAssignments(assignment1).build(),
                assignmentsUpdate);
    }

    @Test
    public void testAddingFunctions() throws NoSuchMethodException, InterruptedException,
<<<<<<< HEAD
            IOException {
=======
            InvalidProtocolBufferException, TimeoutException, ExecutionException {
>>>>>>> e82ff7e3
        List<Function.FunctionMetaData> functionMetaDataList = new LinkedList<>();
        long version = 5;
        Function.FunctionMetaData function1 = Function.FunctionMetaData.newBuilder()
                .setFunctionConfig(Function.FunctionConfig.newBuilder().setName("func-1")
                        .setNamespace("namespace-1").setTenant("tenant-1").setParallelism(1)).setVersion(version)
                .build();

        Function.FunctionMetaData function2 = Function.FunctionMetaData.newBuilder()
                .setFunctionConfig(Function.FunctionConfig.newBuilder().setName("func-2")
                        .setNamespace("namespace-1").setTenant("tenant-1").setParallelism(1)).setVersion(version)
                .build();
        functionMetaDataList.add(function1);
        functionMetaDataList.add(function2);
        doReturn(functionMetaDataList).when(functionMetaDataManager).getAllFunctionMetaData();

        // set assignments
        Function.Assignment assignment1 = Function.Assignment.newBuilder()
                .setWorkerId("worker-1")
                .setInstance(Function.Instance.newBuilder()
                        .setFunctionMetaData(function1).setInstanceId(0).build())
                .build();

        Map<String, Map<String, Function.Assignment>> currentAssignments = new HashMap<>();
        Map<String, Function.Assignment> assignmentEntry1 = new HashMap<>();
        assignmentEntry1.put(Utils.getFullyQualifiedInstanceId(assignment1.getInstance()), assignment1);
        currentAssignments.put("worker-1", assignmentEntry1);
        doReturn(currentAssignments).when(functionRuntimeManager).getCurrentAssignments();

        //set version
        doReturn(version).when(functionRuntimeManager).getCurrentAssignmentVersion();

        // single node
        List<MembershipManager.WorkerInfo> workerInfoList = new LinkedList<>();
        workerInfoList.add(MembershipManager.WorkerInfo.of("worker-1", "workerHostname-1", 5000));
        doReturn(workerInfoList).when(membershipManager).getCurrentMembership();

        // i am leader
        doReturn(true).when(membershipManager).isLeader();

        callSchedule();

        List<Invocation> invocations = getMethodInvocationDetails(producer, Producer.class.getMethod("sendAsync",
                Object.class));
        Assert.assertEquals(invocations.size(), 1);

        byte[] send = (byte[]) invocations.get(0).getRawArguments()[0];
        Request.AssignmentsUpdate assignmentsUpdate = Request.AssignmentsUpdate.parseFrom(send);

        log.info("assignmentsUpdate: {}", assignmentsUpdate);
        Function.Assignment assignment2 = Function.Assignment.newBuilder()
                .setWorkerId("worker-1")
                .setInstance(Function.Instance.newBuilder()
                        .setFunctionMetaData(function2).setInstanceId(0).build())
                .build();
        Assert.assertEquals(
                Request.AssignmentsUpdate.newBuilder().setVersion(version + 1)
                        .addAssignments(assignment1).addAssignments(assignment2).build(),
                assignmentsUpdate);

    }

    @Test
    public void testDeletingFunctions() throws NoSuchMethodException, InterruptedException,
<<<<<<< HEAD
            IOException {
=======
            InvalidProtocolBufferException, TimeoutException, ExecutionException {
>>>>>>> e82ff7e3
        List<Function.FunctionMetaData> functionMetaDataList = new LinkedList<>();
        long version = 5;
        Function.FunctionMetaData function1 = Function.FunctionMetaData.newBuilder()
                .setFunctionConfig(Function.FunctionConfig.newBuilder().setName("func-1")
                        .setNamespace("namespace-1").setTenant("tenant-1").setParallelism(1)).setVersion(version)
                .build();

        // simulate function2 got removed
        Function.FunctionMetaData function2 = Function.FunctionMetaData.newBuilder()
                .setFunctionConfig(Function.FunctionConfig.newBuilder().setName("func-2")
                        .setNamespace("namespace-1").setTenant("tenant-1").setParallelism(1)).setVersion(version)
                .build();
        functionMetaDataList.add(function1);
        doReturn(functionMetaDataList).when(functionMetaDataManager).getAllFunctionMetaData();

        // set assignments
        Function.Assignment assignment1 = Function.Assignment.newBuilder()
                .setWorkerId("worker-1")
                .setInstance(Function.Instance.newBuilder()
                        .setFunctionMetaData(function1).setInstanceId(0).build())
                .build();

        Function.Assignment assignment2 = Function.Assignment.newBuilder()
                .setWorkerId("worker-1")
                .setInstance(Function.Instance.newBuilder()
                        .setFunctionMetaData(function2).setInstanceId(0).build())
                .build();

        Map<String, Map<String, Function.Assignment>> currentAssignments = new HashMap<>();
        Map<String, Function.Assignment> assignmentEntry1 = new HashMap<>();
        assignmentEntry1.put(Utils.getFullyQualifiedInstanceId(assignment1.getInstance()), assignment1);
        assignmentEntry1.put(Utils.getFullyQualifiedInstanceId(assignment2.getInstance()), assignment2);

        currentAssignments.put("worker-1", assignmentEntry1);
        doReturn(currentAssignments).when(functionRuntimeManager).getCurrentAssignments();

        //set version
        doReturn(version).when(functionRuntimeManager).getCurrentAssignmentVersion();

        // single node
        List<MembershipManager.WorkerInfo> workerInfoList = new LinkedList<>();
        workerInfoList.add(MembershipManager.WorkerInfo.of("worker-1", "workerHostname-1", 5000));
        doReturn(workerInfoList).when(membershipManager).getCurrentMembership();

        // i am leader
        doReturn(true).when(membershipManager).isLeader();

        callSchedule();

        List<Invocation> invocations = getMethodInvocationDetails(producer, Producer.class.getMethod("sendAsync",
                Object.class));
        Assert.assertEquals(invocations.size(), 1);

        byte[] send = (byte[]) invocations.get(0).getRawArguments()[0];
        Request.AssignmentsUpdate assignmentsUpdate = Request.AssignmentsUpdate.parseFrom(send);

        log.info("assignmentsUpdate: {}", assignmentsUpdate);

        Assert.assertEquals(
                Request.AssignmentsUpdate.newBuilder().setVersion(version + 1)
                        .addAssignments(assignment1).build(),
                assignmentsUpdate);
    }

    @Test
<<<<<<< HEAD
    public void testScalingUp() throws NoSuchMethodException, InterruptedException, IOException, PulsarClientException {
=======
    public void testScalingUp() throws NoSuchMethodException, InterruptedException, InvalidProtocolBufferException,
            PulsarClientException, TimeoutException, ExecutionException {
>>>>>>> e82ff7e3
        List<Function.FunctionMetaData> functionMetaDataList = new LinkedList<>();
        long version = 5;
        Function.FunctionMetaData function1 = Function.FunctionMetaData.newBuilder()
                .setFunctionConfig(Function.FunctionConfig.newBuilder().setName("func-1")
                        .setNamespace("namespace-1").setTenant("tenant-1").setParallelism(1)).setVersion(version)
                .build();

        Function.FunctionMetaData function2 = Function.FunctionMetaData.newBuilder()
                .setFunctionConfig(Function.FunctionConfig.newBuilder().setName("func-2")
                        .setNamespace("namespace-1").setTenant("tenant-1").setParallelism(1)).setVersion(version)
                .build();
        functionMetaDataList.add(function1);
        functionMetaDataList.add(function2);
        doReturn(functionMetaDataList).when(functionMetaDataManager).getAllFunctionMetaData();

        // set assignments
        Function.Assignment assignment1 = Function.Assignment.newBuilder()
                .setWorkerId("worker-1")
                .setInstance(Function.Instance.newBuilder()
                        .setFunctionMetaData(function1).setInstanceId(0).build())
                .build();

        Map<String, Map<String, Function.Assignment>> currentAssignments = new HashMap<>();
        Map<String, Function.Assignment> assignmentEntry1 = new HashMap<>();
        assignmentEntry1.put(Utils.getFullyQualifiedInstanceId(assignment1.getInstance()), assignment1);

        currentAssignments.put("worker-1", assignmentEntry1);
        doReturn(currentAssignments).when(functionRuntimeManager).getCurrentAssignments();

        //set version
        doReturn(version).when(functionRuntimeManager).getCurrentAssignmentVersion();

        // single node
        List<MembershipManager.WorkerInfo> workerInfoList = new LinkedList<>();
        workerInfoList.add(MembershipManager.WorkerInfo.of("worker-1", "workerHostname-1", 5000));
        doReturn(workerInfoList).when(membershipManager).getCurrentMembership();

        // i am leader
        doReturn(true).when(membershipManager).isLeader();

        callSchedule();

        List<Invocation> invocations = getMethodInvocationDetails(producer, Producer.class.getMethod("sendAsync",
                Object.class));
        Assert.assertEquals(invocations.size(), 1);

        byte[] send = (byte[]) invocations.get(0).getRawArguments()[0];
        Request.AssignmentsUpdate assignmentsUpdate = Request.AssignmentsUpdate.parseFrom(send);

        log.info("assignmentsUpdate: {}", assignmentsUpdate);

        Function.Assignment assignment2 = Function.Assignment.newBuilder()
                .setWorkerId("worker-1")
                .setInstance(Function.Instance.newBuilder()
                        .setFunctionMetaData(function2).setInstanceId(0).build())
                .build();
        Assert.assertEquals(
                assignmentsUpdate,
                Request.AssignmentsUpdate.newBuilder().setVersion(version + 1)
                        .addAssignments(assignment1).addAssignments(assignment2).build()
                );

        // scale up

        PulsarClient pulsarClient = mock(PulsarClient.class);
        doReturn(producer).when(pulsarClient).createProducer(any(), any());

        Function.FunctionMetaData function2Scaled = Function.FunctionMetaData.newBuilder()
                .setFunctionConfig(Function.FunctionConfig.newBuilder().setName("func-2")
                        .setNamespace("namespace-1").setTenant("tenant-1").setParallelism(3)).setVersion(version)
                .build();
        functionMetaDataList = new LinkedList<>();
        functionMetaDataList.add(function1);
        functionMetaDataList.add(function2Scaled);
        doReturn(functionMetaDataList).when(functionMetaDataManager).getAllFunctionMetaData();

        Function.Assignment assignment2Scaled1 = Function.Assignment.newBuilder()
                .setWorkerId("worker-1")
                .setInstance(Function.Instance.newBuilder()
                        .setFunctionMetaData(function2Scaled).setInstanceId(0).build())
                .build();
        Function.Assignment assignment2Scaled2 = Function.Assignment.newBuilder()
                .setWorkerId("worker-1")
                .setInstance(Function.Instance.newBuilder()
                        .setFunctionMetaData(function2Scaled).setInstanceId(1).build())
                .build();
        Function.Assignment assignment2Scaled3 = Function.Assignment.newBuilder()
                .setWorkerId("worker-1")
                .setInstance(Function.Instance.newBuilder()
                        .setFunctionMetaData(function2Scaled).setInstanceId(2).build())
                .build();

        callSchedule();

        invocations = getMethodInvocationDetails(producer, Producer.class.getMethod("sendAsync",
                Object.class));
        Assert.assertEquals(invocations.size(), 2);

        send = (byte[]) invocations.get(1).getRawArguments()[0];
        assignmentsUpdate = Request.AssignmentsUpdate.parseFrom(send);
        Assert.assertEquals(assignmentsUpdate,
                Request.AssignmentsUpdate.newBuilder().setVersion(version + 1 + 1)
                        .addAssignments(assignment1).addAssignments(assignment2Scaled1)
                        .addAssignments(assignment2Scaled2).addAssignments(assignment2Scaled3).build()
                );
    }

    @Test
    public void testScalingDown() throws PulsarClientException, NoSuchMethodException, InterruptedException,
<<<<<<< HEAD
            IOException {
=======
            InvalidProtocolBufferException, TimeoutException, ExecutionException {
>>>>>>> e82ff7e3
        List<Function.FunctionMetaData> functionMetaDataList = new LinkedList<>();
        long version = 5;
        Function.FunctionMetaData function1 = Function.FunctionMetaData.newBuilder()
                .setFunctionConfig(Function.FunctionConfig.newBuilder().setName("func-1")
                        .setNamespace("namespace-1").setTenant("tenant-1").setParallelism(1)).setVersion(version)
                .build();

        Function.FunctionMetaData function2 = Function.FunctionMetaData.newBuilder()
                .setFunctionConfig(Function.FunctionConfig.newBuilder().setName("func-2")
                        .setNamespace("namespace-1").setTenant("tenant-1").setParallelism(3)).setVersion(version)
                .build();
        functionMetaDataList.add(function1);
        functionMetaDataList.add(function2);
        doReturn(functionMetaDataList).when(functionMetaDataManager).getAllFunctionMetaData();

        // set assignments
        Function.Assignment assignment1 = Function.Assignment.newBuilder()
                .setWorkerId("worker-1")
                .setInstance(Function.Instance.newBuilder()
                        .setFunctionMetaData(function1).setInstanceId(0).build())
                .build();

        Map<String, Map<String, Function.Assignment>> currentAssignments = new HashMap<>();
        Map<String, Function.Assignment> assignmentEntry1 = new HashMap<>();
        assignmentEntry1.put(Utils.getFullyQualifiedInstanceId(assignment1.getInstance()), assignment1);

        currentAssignments.put("worker-1", assignmentEntry1);
        doReturn(currentAssignments).when(functionRuntimeManager).getCurrentAssignments();

        //set version
        doReturn(version).when(functionRuntimeManager).getCurrentAssignmentVersion();

        // single node
        List<MembershipManager.WorkerInfo> workerInfoList = new LinkedList<>();
        workerInfoList.add(MembershipManager.WorkerInfo.of("worker-1", "workerHostname-1", 5000));
        doReturn(workerInfoList).when(membershipManager).getCurrentMembership();

        // i am leader
        doReturn(true).when(membershipManager).isLeader();

        callSchedule();

        List<Invocation> invocations = getMethodInvocationDetails(producer, Producer.class.getMethod("sendAsync",
                Object.class));
        Assert.assertEquals(invocations.size(), 1);

        byte[] send = (byte[]) invocations.get(0).getRawArguments()[0];
        Request.AssignmentsUpdate assignmentsUpdate = Request.AssignmentsUpdate.parseFrom(send);

        log.info("assignmentsUpdate: {}", assignmentsUpdate);

        Function.Assignment assignment2_1 = Function.Assignment.newBuilder()
                .setWorkerId("worker-1")
                .setInstance(Function.Instance.newBuilder()
                        .setFunctionMetaData(function2).setInstanceId(0).build())
                .build();
        Function.Assignment assignment2_2 = Function.Assignment.newBuilder()
                .setWorkerId("worker-1")
                .setInstance(Function.Instance.newBuilder()
                        .setFunctionMetaData(function2).setInstanceId(1).build())
                .build();
        Function.Assignment assignment2_3 = Function.Assignment.newBuilder()
                .setWorkerId("worker-1")
                .setInstance(Function.Instance.newBuilder()
                        .setFunctionMetaData(function2).setInstanceId(2).build())
                .build();
        Assert.assertEquals(
                assignmentsUpdate,
                Request.AssignmentsUpdate.newBuilder().setVersion(version + 1)
                        .addAssignments(assignment1).addAssignments(assignment2_1)
                        .addAssignments(assignment2_2).addAssignments(assignment2_3).build()
        );

        // scale down

        PulsarClient pulsarClient = mock(PulsarClient.class);
        doReturn(producer).when(pulsarClient).createProducer(any(), any());

        Function.FunctionMetaData function2Scaled = Function.FunctionMetaData.newBuilder()
                .setFunctionConfig(Function.FunctionConfig.newBuilder().setName("func-2")
                        .setNamespace("namespace-1").setTenant("tenant-1").setParallelism(1)).setVersion(version)
                .build();
        functionMetaDataList = new LinkedList<>();
        functionMetaDataList.add(function1);
        functionMetaDataList.add(function2Scaled);
        doReturn(functionMetaDataList).when(functionMetaDataManager).getAllFunctionMetaData();

        Function.Assignment assignment2Scaled = Function.Assignment.newBuilder()
                .setWorkerId("worker-1")
                .setInstance(Function.Instance.newBuilder()
                        .setFunctionMetaData(function2Scaled).setInstanceId(0).build())
                .build();

        callSchedule();

        invocations = getMethodInvocationDetails(producer, Producer.class.getMethod("sendAsync",
                Object.class));
        Assert.assertEquals(invocations.size(), 2);

        send = (byte[]) invocations.get(1).getRawArguments()[0];
        assignmentsUpdate = Request.AssignmentsUpdate.parseFrom(send);
        Assert.assertEquals(assignmentsUpdate,
                Request.AssignmentsUpdate.newBuilder().setVersion(version + 1 + 1)
                        .addAssignments(assignment1).addAssignments(assignment2Scaled)
                        .build()
        );
    }

    @Test
    public void testUpdate() throws PulsarClientException, NoSuchMethodException, InterruptedException,
<<<<<<< HEAD
            IOException {
=======
            InvalidProtocolBufferException, TimeoutException, ExecutionException {
>>>>>>> e82ff7e3
        List<Function.FunctionMetaData> functionMetaDataList = new LinkedList<>();
        long version = 5;
        Function.FunctionMetaData function1 = Function.FunctionMetaData.newBuilder()
                .setPackageLocation(Function.PackageLocationMetaData.newBuilder().setPackagePath("/foo/bar1"))
                .setFunctionConfig(Function.FunctionConfig.newBuilder().setName("func-1")
                        .setNamespace("namespace-1").setTenant("tenant-1").setParallelism(1)).setVersion(version)
                .build();

        Function.FunctionMetaData function2 = Function.FunctionMetaData.newBuilder()
                .setPackageLocation(Function.PackageLocationMetaData.newBuilder().setPackagePath("/foo/bar1"))
                .setFunctionConfig(Function.FunctionConfig.newBuilder().setName("func-2")
                        .setNamespace("namespace-1").setTenant("tenant-1").setParallelism(3)).setVersion(version)
                .build();
        functionMetaDataList.add(function1);
        functionMetaDataList.add(function2);
        doReturn(functionMetaDataList).when(functionMetaDataManager).getAllFunctionMetaData();

        // set assignments
        Function.Assignment assignment1 = Function.Assignment.newBuilder()
                .setWorkerId("worker-1")
                .setInstance(Function.Instance.newBuilder()
                        .setFunctionMetaData(function1).setInstanceId(0).build())
                .build();

        Map<String, Map<String, Function.Assignment>> currentAssignments = new HashMap<>();
        Map<String, Function.Assignment> assignmentEntry1 = new HashMap<>();
        assignmentEntry1.put(Utils.getFullyQualifiedInstanceId(assignment1.getInstance()), assignment1);

        currentAssignments.put("worker-1", assignmentEntry1);
        doReturn(currentAssignments).when(functionRuntimeManager).getCurrentAssignments();

        //set version
        doReturn(version).when(functionRuntimeManager).getCurrentAssignmentVersion();

        // single node
        List<MembershipManager.WorkerInfo> workerInfoList = new LinkedList<>();
        workerInfoList.add(MembershipManager.WorkerInfo.of("worker-1", "workerHostname-1", 5000));
        doReturn(workerInfoList).when(membershipManager).getCurrentMembership();

        // i am leader
        doReturn(true).when(membershipManager).isLeader();

        callSchedule();

        List<Invocation> invocations = getMethodInvocationDetails(producer, Producer.class.getMethod("sendAsync",
                Object.class));
        Assert.assertEquals(invocations.size(), 1);

        byte[] send = (byte[]) invocations.get(0).getRawArguments()[0];
        Request.AssignmentsUpdate assignmentsUpdate = Request.AssignmentsUpdate.parseFrom(send);

        log.info("assignmentsUpdate: {}", assignmentsUpdate);

        Function.Assignment assignment2_1 = Function.Assignment.newBuilder()
                .setWorkerId("worker-1")
                .setInstance(Function.Instance.newBuilder()
                        .setFunctionMetaData(function2).setInstanceId(0).build())
                .build();
        Function.Assignment assignment2_2 = Function.Assignment.newBuilder()
                .setWorkerId("worker-1")
                .setInstance(Function.Instance.newBuilder()
                        .setFunctionMetaData(function2).setInstanceId(1).build())
                .build();
        Function.Assignment assignment2_3 = Function.Assignment.newBuilder()
                .setWorkerId("worker-1")
                .setInstance(Function.Instance.newBuilder()
                        .setFunctionMetaData(function2).setInstanceId(2).build())
                .build();
        Assert.assertEquals(
                assignmentsUpdate,
                Request.AssignmentsUpdate.newBuilder().setVersion(version + 1)
                        .addAssignments(assignment1).addAssignments(assignment2_1)
                        .addAssignments(assignment2_2).addAssignments(assignment2_3).build()
        );

        // scale down

        PulsarClient pulsarClient = mock(PulsarClient.class);
        doReturn(producer).when(pulsarClient).createProducer(any(), any());

        Function.FunctionMetaData function2Updated = Function.FunctionMetaData.newBuilder()
                .setPackageLocation(Function.PackageLocationMetaData.newBuilder().setPackagePath("/foo/bar2"))
                .setFunctionConfig(Function.FunctionConfig.newBuilder().setName("func-2")
                        .setNamespace("namespace-1").setTenant("tenant-1").setParallelism(3)).setVersion(version)
                .build();
        functionMetaDataList = new LinkedList<>();
        functionMetaDataList.add(function1);
        functionMetaDataList.add(function2Updated);
        doReturn(functionMetaDataList).when(functionMetaDataManager).getAllFunctionMetaData();

        Function.Assignment assignment2Updated1 = Function.Assignment.newBuilder()
                .setWorkerId("worker-1")
                .setInstance(Function.Instance.newBuilder()
                        .setFunctionMetaData(function2Updated).setInstanceId(0).build())
                .build();
        Function.Assignment assignment2Updated2 = Function.Assignment.newBuilder()
                .setWorkerId("worker-1")
                .setInstance(Function.Instance.newBuilder()
                        .setFunctionMetaData(function2Updated).setInstanceId(1).build())
                .build();
        Function.Assignment assignment2Updated3 = Function.Assignment.newBuilder()
                .setWorkerId("worker-1")
                .setInstance(Function.Instance.newBuilder()
                        .setFunctionMetaData(function2Updated).setInstanceId(2).build())
                .build();

        callSchedule();

        invocations = getMethodInvocationDetails(producer, Producer.class.getMethod("sendAsync",
                Object.class));
        Assert.assertEquals(invocations.size(), 2);

        send = (byte[]) invocations.get(1).getRawArguments()[0];
        assignmentsUpdate = Request.AssignmentsUpdate.parseFrom(send);
        Assert.assertEquals(assignmentsUpdate,
                Request.AssignmentsUpdate.newBuilder().setVersion(version + 1 + 1)
                        .addAssignments(assignment1).addAssignments(assignment2Updated1)
                        .addAssignments(assignment2Updated2)
                        .addAssignments(assignment2Updated3)
                        .build()
        );
    }

    private void callSchedule() throws NoSuchMethodException, InterruptedException,
            TimeoutException, ExecutionException {
        long intialVersion = functionRuntimeManager.getCurrentAssignmentVersion();
        Future<?> complete = schedulerManager.schedule();

        complete.get(30, TimeUnit.SECONDS);
        doReturn(intialVersion + 1).when(functionRuntimeManager).getCurrentAssignmentVersion();
    }

    private List<Invocation> getMethodInvocationDetails(Object o, Method method) throws NoSuchMethodException {
        List<Invocation> ret = new LinkedList<>();
        for (Invocation entry : Mockito.mockingDetails(o).getInvocations()) {
            if (entry.getMethod().getName().equals(method.getName())) {
                ret.add(entry);
            }
        }
        return ret;
    }
}<|MERGE_RESOLUTION|>--- conflicted
+++ resolved
@@ -32,7 +32,6 @@
 import org.testng.annotations.BeforeMethod;
 import org.testng.annotations.Test;
 
-import java.io.IOException;
 import java.lang.reflect.Method;
 import java.util.HashMap;
 import java.util.LinkedList;
@@ -94,8 +93,7 @@
     }
 
     @Test
-    public void testSchedule() throws PulsarClientException, NoSuchMethodException, InterruptedException,
-            TimeoutException, ExecutionException {
+    public void testSchedule() throws Exception {
 
         List<Function.FunctionMetaData> functionMetaDataList = new LinkedList<>();
         long version = 5;
@@ -139,12 +137,7 @@
     }
 
     @Test
-    public void testNothingNewToSchedule() throws InterruptedException, ExecutionException, NoSuchMethodException,
-<<<<<<< HEAD
-            IOException {
-=======
-            InvalidProtocolBufferException, TimeoutException {
->>>>>>> e82ff7e3
+    public void testNothingNewToSchedule() throws Exception {
 
         List<Function.FunctionMetaData> functionMetaDataList = new LinkedList<>();
         long version = 5;
@@ -195,12 +188,7 @@
     }
 
     @Test
-    public void testAddingFunctions() throws NoSuchMethodException, InterruptedException,
-<<<<<<< HEAD
-            IOException {
-=======
-            InvalidProtocolBufferException, TimeoutException, ExecutionException {
->>>>>>> e82ff7e3
+    public void testAddingFunctions() throws Exception {
         List<Function.FunctionMetaData> functionMetaDataList = new LinkedList<>();
         long version = 5;
         Function.FunctionMetaData function1 = Function.FunctionMetaData.newBuilder()
@@ -263,12 +251,7 @@
     }
 
     @Test
-    public void testDeletingFunctions() throws NoSuchMethodException, InterruptedException,
-<<<<<<< HEAD
-            IOException {
-=======
-            InvalidProtocolBufferException, TimeoutException, ExecutionException {
->>>>>>> e82ff7e3
+    public void testDeletingFunctions() throws Exception {
         List<Function.FunctionMetaData> functionMetaDataList = new LinkedList<>();
         long version = 5;
         Function.FunctionMetaData function1 = Function.FunctionMetaData.newBuilder()
@@ -334,12 +317,7 @@
     }
 
     @Test
-<<<<<<< HEAD
-    public void testScalingUp() throws NoSuchMethodException, InterruptedException, IOException, PulsarClientException {
-=======
-    public void testScalingUp() throws NoSuchMethodException, InterruptedException, InvalidProtocolBufferException,
-            PulsarClientException, TimeoutException, ExecutionException {
->>>>>>> e82ff7e3
+    public void testScalingUp() throws Exception {
         List<Function.FunctionMetaData> functionMetaDataList = new LinkedList<>();
         long version = 5;
         Function.FunctionMetaData function1 = Function.FunctionMetaData.newBuilder()
@@ -448,12 +426,7 @@
     }
 
     @Test
-    public void testScalingDown() throws PulsarClientException, NoSuchMethodException, InterruptedException,
-<<<<<<< HEAD
-            IOException {
-=======
-            InvalidProtocolBufferException, TimeoutException, ExecutionException {
->>>>>>> e82ff7e3
+    public void testScalingDown() throws Exception {
         List<Function.FunctionMetaData> functionMetaDataList = new LinkedList<>();
         long version = 5;
         Function.FunctionMetaData function1 = Function.FunctionMetaData.newBuilder()
@@ -563,12 +536,7 @@
     }
 
     @Test
-    public void testUpdate() throws PulsarClientException, NoSuchMethodException, InterruptedException,
-<<<<<<< HEAD
-            IOException {
-=======
-            InvalidProtocolBufferException, TimeoutException, ExecutionException {
->>>>>>> e82ff7e3
+    public void testUpdate() throws Exception {
         List<Function.FunctionMetaData> functionMetaDataList = new LinkedList<>();
         long version = 5;
         Function.FunctionMetaData function1 = Function.FunctionMetaData.newBuilder()
