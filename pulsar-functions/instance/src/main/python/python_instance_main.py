#!/usr/bin/env python
#
# Licensed to the Apache Software Foundation (ASF) under one
# or more contributor license agreements.  See the NOTICE file
# distributed with this work for additional information
# regarding copyright ownership.  The ASF licenses this file
# to you under the Apache License, Version 2.0 (the
# "License"); you may not use this file except in compliance
# with the License.  You may obtain a copy of the License at
#
#   http://www.apache.org/licenses/LICENSE-2.0
#
# Unless required by applicable law or agreed to in writing,
# software distributed under the License is distributed on an
# "AS IS" BASIS, WITHOUT WARRANTIES OR CONDITIONS OF ANY
# KIND, either express or implied.  See the License for the
# specific language governing permissions and limitations
# under the License.
#

# -*- encoding: utf-8 -*-

"""python_instance_main.py: The main for the Python Instance
"""
import argparse
import logging
import os
import sys
import signal
import time
import zipfile
import json
import inspect

import pulsar

import Function_pb2
import log
import server
import python_instance
import util
from google.protobuf import json_format

to_run = True
Log = log.Log

def atexit_function(signo, _frame):
  global to_run
  Log.info("Interrupted by %d, shutting down" % signo)
  to_run = False

def main():
  # Setup signal handlers
  signal.signal(signal.SIGTERM, atexit_function)
  signal.signal(signal.SIGHUP, atexit_function)
  signal.signal(signal.SIGINT, atexit_function)

  parser = argparse.ArgumentParser(description='Pulsar Functions Python Instance')
  parser.add_argument('--function_details', required=True, help='Function Details Json String')
  parser.add_argument('--py', required=True, help='Full Path of Function Code File')
  parser.add_argument('--instance_id', required=True, help='Instance Id')
  parser.add_argument('--function_id', required=True, help='Function Id')
  parser.add_argument('--function_version', required=True, help='Function Version')
  parser.add_argument('--pulsar_serviceurl', required=True, help='Pulsar Service Url')
  parser.add_argument('--client_auth_plugin', required=False, help='Client authentication plugin')
  parser.add_argument('--client_auth_params', required=False, help='Client authentication params')
  parser.add_argument('--use_tls', required=False, help='Use tls')
  parser.add_argument('--tls_allow_insecure_connection', required=False, help='Tls allow insecure connection')
  parser.add_argument('--hostname_verification_enabled', required=False, help='Enable hostname verification')
  parser.add_argument('--tls_trust_cert_path', required=False, help='Tls trust cert file path')
  parser.add_argument('--port', required=True, help='Instance Port', type=int)
  parser.add_argument('--max_buffered_tuples', required=True, help='Maximum number of Buffered tuples')
  parser.add_argument('--logging_directory', required=True, help='Logging Directory')
  parser.add_argument('--logging_file', required=True, help='Log file name')
  parser.add_argument('--expected_healthcheck_interval', required=True, help='Expected time in seconds between health checks', type=int)
  parser.add_argument('--install_usercode_dependencies', required=False, help='For packaged python like wheel files, do we need to install all dependencies', type=bool)
<<<<<<< HEAD
  parser.add_argument('--secrets_provider', required=True, help='The classname of the secrets provider')
  parser.add_argument('--secrets_provider_config', required=False, help='The config that needs to be passed to secrets provider')
=======
  parser.add_argument('--dependency_repository', required=False, help='For packaged python like wheel files, which repository to pull the dependencies from')
  parser.add_argument('--extra_dependency_repository', required=False, help='For packaged python like wheel files, any extra repository to pull the dependencies from')

>>>>>>> 4a42a60a

  args = parser.parse_args()
  function_details = Function_pb2.FunctionDetails()
  args.function_details = str(args.function_details)
  if args.function_details[0] == '\'':
    args.function_details = args.function_details[1:]
  if args.function_details[-1] == '\'':
    args.function_details = args.function_details[:-1]
  json_format.Parse(args.function_details, function_details)

  if os.path.splitext(str(args.py))[1] == '.whl':
    if args.install_usercode_dependencies:
      cmd = "pip install -t %s" % os.path.dirname(str(args.py))
      if args.dependency_repository:
        cmd = cmd + " -i %s" % str(args.dependency_repository)
      if args.extra_dependency_repository:
        cmd = cmd + " --extra-index-url %s" % str(args.extra_dependency_repository)
      cmd = cmd + " %s" % str(args.py)
      os.system(cmd)
    else:
      zpfile = zipfile.ZipFile(str(args.py), 'r')
      zpfile.extractall(os.path.dirname(str(args.py)))
    sys.path.insert(0, os.path.dirname(str(args.py)))

  log_file = os.path.join(args.logging_directory,
                          util.getFullyQualifiedFunctionName(function_details.tenant, function_details.namespace, function_details.name),
                          "%s-%s.log" % (args.logging_file, args.instance_id))
  log.init_rotating_logger(level=logging.INFO, logfile=log_file,
                           max_files=5, max_bytes=10 * 1024 * 1024)

  Log.info("Starting Python instance with %s" % str(args))

  authentication = None
  use_tls = False
  tls_allow_insecure_connection = False
  tls_trust_cert_path = None
  if args.client_auth_plugin and args.client_auth_params:
      authentication = pulsar.Authentication(args.client_auth_plugin, args.client_auth_params)
  if args.use_tls == "true":
    use_tls = True
  if args.tls_allow_insecure_connection == "true":
    tls_allow_insecure_connection = True
  if args.tls_trust_cert_path:
     tls_trust_cert_path =  args.tls_trust_cert_path
  pulsar_client = pulsar.Client(args.pulsar_serviceurl, authentication, 30, 1, 1, 50000, None, use_tls, tls_trust_cert_path, tls_allow_insecure_connection)

  secrets_provider = util.import_class(os.path.dirname(inspect.getfile(inspect.currentframe())), str(args.secrets_provider))
  secrets_provider = secrets_provider()
  secrets_provider_config = None
  if args.secrets_provider_config is not None:
    secrets_provider_config = json.loads(str(args.secrets_provider_config))
  secrets_provider.init(secrets_provider_config)

  pyinstance = python_instance.PythonInstance(str(args.instance_id), str(args.function_id),
                                              str(args.function_version), function_details,
                                              int(args.max_buffered_tuples),
                                              int(args.expected_healthcheck_interval),
                                              str(args.py), pulsar_client, secrets_provider)
  pyinstance.run()
  server_instance = server.serve(args.port, pyinstance)

  global to_run
  while to_run:
    time.sleep(1)

  pyinstance.join()
  sys.exit(1)

if __name__ == '__main__':
  main()<|MERGE_RESOLUTION|>--- conflicted
+++ resolved
@@ -73,15 +73,11 @@
   parser.add_argument('--logging_directory', required=True, help='Logging Directory')
   parser.add_argument('--logging_file', required=True, help='Log file name')
   parser.add_argument('--expected_healthcheck_interval', required=True, help='Expected time in seconds between health checks', type=int)
-  parser.add_argument('--install_usercode_dependencies', required=False, help='For packaged python like wheel files, do we need to install all dependencies', type=bool)
-<<<<<<< HEAD
   parser.add_argument('--secrets_provider', required=True, help='The classname of the secrets provider')
   parser.add_argument('--secrets_provider_config', required=False, help='The config that needs to be passed to secrets provider')
-=======
+  parser.add_argument('--install_usercode_dependencies', required=False, help='For packaged python like wheel files, do we need to install all dependencies', type=bool)
   parser.add_argument('--dependency_repository', required=False, help='For packaged python like wheel files, which repository to pull the dependencies from')
   parser.add_argument('--extra_dependency_repository', required=False, help='For packaged python like wheel files, any extra repository to pull the dependencies from')
-
->>>>>>> 4a42a60a
 
   args = parser.parse_args()
   function_details = Function_pb2.FunctionDetails()
