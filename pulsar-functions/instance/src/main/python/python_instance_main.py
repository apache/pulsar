#!/usr/bin/env python
#
# Licensed to the Apache Software Foundation (ASF) under one
# or more contributor license agreements.  See the NOTICE file
# distributed with this work for additional information
# regarding copyright ownership.  The ASF licenses this file
# to you under the Apache License, Version 2.0 (the
# "License"); you may not use this file except in compliance
# with the License.  You may obtain a copy of the License at
#
#   http://www.apache.org/licenses/LICENSE-2.0
#
# Unless required by applicable law or agreed to in writing,
# software distributed under the License is distributed on an
# "AS IS" BASIS, WITHOUT WARRANTIES OR CONDITIONS OF ANY
# KIND, either express or implied.  See the License for the
# specific language governing permissions and limitations
# under the License.
#

# -*- encoding: utf-8 -*-

"""python_instance_main.py: The main for the Python Instance
"""
import argparse
import logging
import os
import sys
import signal
import time
import zipfile
import json
import inspect

import pulsar

import Function_pb2
import log
import server
import python_instance
import util
from google.protobuf import json_format
from bookkeeper.kv.client import Client

to_run = True
Log = log.Log

def atexit_function(signo, _frame):
  global to_run
  Log.info("Interrupted by %d, shutting down" % signo)
  to_run = False

def main():
  # Setup signal handlers
  signal.signal(signal.SIGTERM, atexit_function)
  signal.signal(signal.SIGHUP, atexit_function)
  signal.signal(signal.SIGINT, atexit_function)

  parser = argparse.ArgumentParser(description='Pulsar Functions Python Instance')
  parser.add_argument('--function_details', required=True, help='Function Details Json String')
  parser.add_argument('--py', required=True, help='Full Path of Function Code File')
  parser.add_argument('--instance_id', required=True, help='Instance Id')
  parser.add_argument('--function_id', required=True, help='Function Id')
  parser.add_argument('--function_version', required=True, help='Function Version')
  parser.add_argument('--pulsar_serviceurl', required=True, help='Pulsar Service Url')
  parser.add_argument('--client_auth_plugin', required=False, help='Client authentication plugin')
  parser.add_argument('--client_auth_params', required=False, help='Client authentication params')
  parser.add_argument('--use_tls', required=False, help='Use tls')
  parser.add_argument('--tls_allow_insecure_connection', required=False, help='Tls allow insecure connection')
  parser.add_argument('--hostname_verification_enabled', required=False, help='Enable hostname verification')
  parser.add_argument('--tls_trust_cert_path', required=False, help='Tls trust cert file path')
  parser.add_argument('--port', required=True, help='Instance Port', type=int)
  parser.add_argument('--max_buffered_tuples', required=True, help='Maximum number of Buffered tuples')
  parser.add_argument('--logging_directory', required=True, help='Logging Directory')
  parser.add_argument('--logging_file', required=True, help='Log file name')
  parser.add_argument('--logging_config_file', required=True, help='Config file for logging')
  parser.add_argument('--expected_healthcheck_interval', required=True, help='Expected time in seconds between health checks', type=int)
  parser.add_argument('--secrets_provider', required=False, help='The classname of the secrets provider')
  parser.add_argument('--secrets_provider_config', required=False, help='The config that needs to be passed to secrets provider')
  parser.add_argument('--install_usercode_dependencies', required=False, help='For packaged python like wheel files, do we need to install all dependencies', type=bool)
<<<<<<< HEAD
  parser.add_argument('--state_storage_serviceurl', required=False, help='Managed State Storage Service Url')
=======
  parser.add_argument('--dependency_repository', required=False, help='For packaged python like wheel files, which repository to pull the dependencies from')
  parser.add_argument('--extra_dependency_repository', required=False, help='For packaged python like wheel files, any extra repository to pull the dependencies from')
>>>>>>> cd63c842

  args = parser.parse_args()
  function_details = Function_pb2.FunctionDetails()
  args.function_details = str(args.function_details)
  if args.function_details[0] == '\'':
    args.function_details = args.function_details[1:]
  if args.function_details[-1] == '\'':
    args.function_details = args.function_details[:-1]
  json_format.Parse(args.function_details, function_details)

  if os.path.splitext(str(args.py))[1] == '.whl':
    if args.install_usercode_dependencies:
      cmd = "pip install -t %s" % os.path.dirname(str(args.py))
      if args.dependency_repository:
        cmd = cmd + " -i %s" % str(args.dependency_repository)
      if args.extra_dependency_repository:
        cmd = cmd + " --extra-index-url %s" % str(args.extra_dependency_repository)
      cmd = cmd + " %s" % str(args.py)
      os.system(cmd)
    else:
      zpfile = zipfile.ZipFile(str(args.py), 'r')
      zpfile.extractall(os.path.dirname(str(args.py)))
    sys.path.insert(0, os.path.dirname(str(args.py)))

  log_file = os.path.join(args.logging_directory,
                          util.getFullyQualifiedFunctionName(function_details.tenant, function_details.namespace, function_details.name),
                          "%s-%s.log" % (args.logging_file, args.instance_id))
  log.init_logger(logging.INFO, log_file, args.logging_config_file)

  Log.info("Starting Python instance with %s" % str(args))

  authentication = None
  use_tls = False
  tls_allow_insecure_connection = False
  tls_trust_cert_path = None
  if args.client_auth_plugin and args.client_auth_params:
      authentication = pulsar.Authentication(args.client_auth_plugin, args.client_auth_params)
  if args.use_tls == "true":
    use_tls = True
  if args.tls_allow_insecure_connection == "true":
    tls_allow_insecure_connection = True
  if args.tls_trust_cert_path:
     tls_trust_cert_path =  args.tls_trust_cert_path
  pulsar_client = pulsar.Client(args.pulsar_serviceurl, authentication, 30, 1, 1, 50000, None, use_tls, tls_trust_cert_path, tls_allow_insecure_connection)

<<<<<<< HEAD
  state_storage_serviceurl = None
  if args.state_storage_serviceurl is not None:
    state_storage_serviceurl = str(args.state_storage_serviceurl)

=======
  secrets_provider = None
  if args.secrets_provider is not None:
    secrets_provider = util.import_class(os.path.dirname(inspect.getfile(inspect.currentframe())), str(args.secrets_provider))
  else:
    secrets_provider = util.import_class(os.path.dirname(inspect.getfile(inspect.currentframe())), "secretsprovider.ClearTextSecretsProvider")
  secrets_provider = secrets_provider()
  secrets_provider_config = None
  if args.secrets_provider_config is not None:
    secrets_provider_config = json.loads(str(args.secrets_provider_config))
  secrets_provider.init(secrets_provider_config)
>>>>>>> cd63c842

  pyinstance = python_instance.PythonInstance(str(args.instance_id), str(args.function_id),
                                              str(args.function_version), function_details,
                                              int(args.max_buffered_tuples),
                                              int(args.expected_healthcheck_interval),
<<<<<<< HEAD
                                              str(args.py),
                                              pulsar_client,
                                              state_storage_serviceurl)
=======
                                              str(args.py), pulsar_client, secrets_provider)
>>>>>>> cd63c842
  pyinstance.run()
  server_instance = server.serve(args.port, pyinstance)

  global to_run
  while to_run:
    time.sleep(1)

  pyinstance.join()
  sys.exit(1)

if __name__ == '__main__':
  main()<|MERGE_RESOLUTION|>--- conflicted
+++ resolved
@@ -78,12 +78,9 @@
   parser.add_argument('--secrets_provider', required=False, help='The classname of the secrets provider')
   parser.add_argument('--secrets_provider_config', required=False, help='The config that needs to be passed to secrets provider')
   parser.add_argument('--install_usercode_dependencies', required=False, help='For packaged python like wheel files, do we need to install all dependencies', type=bool)
-<<<<<<< HEAD
-  parser.add_argument('--state_storage_serviceurl', required=False, help='Managed State Storage Service Url')
-=======
   parser.add_argument('--dependency_repository', required=False, help='For packaged python like wheel files, which repository to pull the dependencies from')
   parser.add_argument('--extra_dependency_repository', required=False, help='For packaged python like wheel files, any extra repository to pull the dependencies from')
->>>>>>> cd63c842
+  parser.add_argument('--state_storage_serviceurl', required=False, help='Managed State Storage Service Url')
 
   args = parser.parse_args()
   function_details = Function_pb2.FunctionDetails()
@@ -129,12 +126,10 @@
      tls_trust_cert_path =  args.tls_trust_cert_path
   pulsar_client = pulsar.Client(args.pulsar_serviceurl, authentication, 30, 1, 1, 50000, None, use_tls, tls_trust_cert_path, tls_allow_insecure_connection)
 
-<<<<<<< HEAD
   state_storage_serviceurl = None
   if args.state_storage_serviceurl is not None:
     state_storage_serviceurl = str(args.state_storage_serviceurl)
 
-=======
   secrets_provider = None
   if args.secrets_provider is not None:
     secrets_provider = util.import_class(os.path.dirname(inspect.getfile(inspect.currentframe())), str(args.secrets_provider))
@@ -145,19 +140,15 @@
   if args.secrets_provider_config is not None:
     secrets_provider_config = json.loads(str(args.secrets_provider_config))
   secrets_provider.init(secrets_provider_config)
->>>>>>> cd63c842
 
   pyinstance = python_instance.PythonInstance(str(args.instance_id), str(args.function_id),
                                               str(args.function_version), function_details,
                                               int(args.max_buffered_tuples),
                                               int(args.expected_healthcheck_interval),
-<<<<<<< HEAD
                                               str(args.py),
                                               pulsar_client,
+                                              secrets_provider,
                                               state_storage_serviceurl)
-=======
-                                              str(args.py), pulsar_client, secrets_provider)
->>>>>>> cd63c842
   pyinstance.run()
   server_instance = server.serve(args.port, pyinstance)
 
