--- conflicted
+++ resolved
@@ -85,11 +85,8 @@
   parser.add_argument('--install_usercode_dependencies', required=False, help='For packaged python like wheel files, do we need to install all dependencies', type=bool)
   parser.add_argument('--dependency_repository', required=False, help='For packaged python like wheel files, which repository to pull the dependencies from')
   parser.add_argument('--extra_dependency_repository', required=False, help='For packaged python like wheel files, any extra repository to pull the dependencies from')
-<<<<<<< HEAD
   parser.add_argument('--state_storage_serviceurl', required=False, help='Managed State Storage Service Url')
-=======
   parser.add_argument('--cluster_name', required=True, help='The name of the cluster this instance is running on')
->>>>>>> 1b44aaa7
 
   args = parser.parse_args()
   function_details = Function_pb2.FunctionDetails()
@@ -187,14 +184,11 @@
                                               str(args.function_version), function_details,
                                               int(args.max_buffered_tuples),
                                               int(args.expected_healthcheck_interval),
-<<<<<<< HEAD
                                               str(args.py),
                                               pulsar_client,
                                               secrets_provider,
+                                              args.cluster_name,
                                               state_storage_serviceurl)
-=======
-                                              str(args.py), pulsar_client, secrets_provider, args.cluster_name)
->>>>>>> 1b44aaa7
   pyinstance.run()
   server_instance = server.serve(args.port, pyinstance)
 
