--- conflicted
+++ resolved
@@ -34,27 +34,18 @@
 from function_stats import Stats
 
 class ContextImpl(pulsar.Context):
-<<<<<<< HEAD
-  def __init__(self, instance_config, logger, pulsar_client, user_code, consumers, secrets_provider, state_context):
-=======
 
   # add label to indicate user metric
   user_metrics_label_names = Stats.metrics_label_names + ["metric"]
 
-  def __init__(self, instance_config, logger, pulsar_client, user_code, consumers, secrets_provider, metrics_labels):
->>>>>>> 1b44aaa7
+  def __init__(self, instance_config, logger, pulsar_client, user_code, consumers, secrets_provider, metrics_labels, state_context):
     self.instance_config = instance_config
     self.log = logger
     self.pulsar_client = pulsar_client
     self.user_code_dir = os.path.dirname(user_code)
     self.consumers = consumers
     self.secrets_provider = secrets_provider
-<<<<<<< HEAD
     self.state_context = state_context
-    self.current_accumulated_metrics = {}
-    self.accumulated_metrics = {}
-=======
->>>>>>> 1b44aaa7
     self.publish_producers = {}
     self.publish_serializers = {}
     self.message = None
@@ -190,33 +181,21 @@
       user_metric._count.set(0.0)
 
   def get_metrics(self):
-<<<<<<< HEAD
-    metrics = InstanceCommunication_pb2.MetricsData()
-    for metric_name, accumulated_metric in self.accumulated_metrics.items():
-      m = InstanceCommunication_pb2.MetricsData.DataDigest()
-      m.count = accumulated_metric.count
-      m.sum = accumulated_metric.sum
-      m.max = accumulated_metric.max
-      m.min = accumulated_metric.min
-      metrics.metrics[metric_name] = m
-    return metrics
-
-  def incr_counter(self, key, amount):
-    return self.state_context.incr(key, amount)
-
-  def get_counter(self, key):
-    return self.state_context.get_amount(key)
-
-  def put_state(self, key, value):
-    return self.state_context.put(key, value)
-
-  def get_state(self, key):
-    return self.state_context.get_value(key)
-=======
     metrics_map = {}
     for metric_name, user_metric in self.user_metrics_map.items():
       metrics_map["%s%s_sum" % (Stats.USER_METRIC_PREFIX, metric_name)] = user_metric._sum.get()
       metrics_map["%s%s_count" % (Stats.USER_METRIC_PREFIX, metric_name)] = user_metric._count.get()
 
     return metrics_map
->>>>>>> 1b44aaa7
+
+  def incr_counter(self, key, amount):
+    return self.state_context.incr(key, amount)
+
+  def get_counter(self, key):
+    return self.state_context.get_amount(key)
+
+  def put_state(self, key, value):
+    return self.state_context.put(key, value)
+
+  def get_state(self, key):
+    return self.state_context.get_value(key)