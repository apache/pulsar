--- conflicted
+++ resolved
@@ -40,14 +40,12 @@
 import util
 import InstanceCommunication_pb2
 
-<<<<<<< HEAD
 # state dependencies
 import state_context
-=======
+
 from functools import partial
 from collections import namedtuple
 from function_stats import Stats
->>>>>>> 1b44aaa7
 
 Log = log.Log
 # Equivalent of the InstanceConfig in Java
@@ -72,7 +70,6 @@
         return output_bytes
 
 class PythonInstance(object):
-<<<<<<< HEAD
   def __init__(self,
                instance_id,
                function_id,
@@ -83,11 +80,8 @@
                user_code,
                pulsar_client,
                secrets_provider,
+               cluster_name,
                state_storage_serviceurl):
-=======
-  def __init__(self, instance_id, function_id, function_version, function_details, max_buffered_tuples,
-               expected_healthcheck_interval, user_code, pulsar_client, secrets_provider, cluster_name):
->>>>>>> 1b44aaa7
     self.instance_config = InstanceConfig(instance_id, function_id, function_version, function_details, max_buffered_tuples)
     self.user_code = user_code
     self.queue = queue.Queue(max_buffered_tuples)
@@ -111,16 +105,13 @@
     self.timeout_ms = function_details.source.timeoutMs if function_details.source.timeoutMs > 0 else None
     self.expected_healthcheck_interval = expected_healthcheck_interval
     self.secrets_provider = secrets_provider
-<<<<<<< HEAD
     self.state_context = state_context.NullStateContext()
-=======
     self.metrics_labels = [function_details.tenant,
                            "%s/%s" % (function_details.tenant, function_details.namespace),
                            function_details.name,
                            instance_id, cluster_name,
                            "%s/%s/%s" % (function_details.tenant, function_details.namespace, function_details.name)]
     self.stats = Stats(self.metrics_labels)
->>>>>>> 1b44aaa7
 
   def health_check(self):
     self.last_health_check_ts = time.time()
@@ -201,13 +192,9 @@
     except:
       self.function_purefunction = function_kclass
 
-<<<<<<< HEAD
-    self.contextimpl = contextimpl.ContextImpl(self.instance_config, Log, self.pulsar_client, self.user_code, self.consumers, self.secrets_provider, self.state_context)
-=======
     self.contextimpl = contextimpl.ContextImpl(self.instance_config, Log, self.pulsar_client,
                                                self.user_code, self.consumers,
-                                               self.secrets_provider, self.metrics_labels)
->>>>>>> 1b44aaa7
+                                               self.secrets_provider, self.metrics_labels, self.state_context)
     # Now launch a thread that does execution
     self.execution_thread = threading.Thread(target=self.actual_execution)
     self.execution_thread.start()
