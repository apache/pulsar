/**
 * Licensed to the Apache Software Foundation (ASF) under one
 * or more contributor license agreements.  See the NOTICE file
 * distributed with this work for additional information
 * regarding copyright ownership.  The ASF licenses this file
 * to you under the Apache License, Version 2.0 (the
 * "License"); you may not use this file except in compliance
 * with the License.  You may obtain a copy of the License at
 *
 *   http://www.apache.org/licenses/LICENSE-2.0
 *
 * Unless required by applicable law or agreed to in writing,
 * software distributed under the License is distributed on an
 * "AS IS" BASIS, WITHOUT WARRANTIES OR CONDITIONS OF ANY
 * KIND, either express or implied.  See the License for the
 * specific language governing permissions and limitations
 * under the License.
 */
package org.apache.pulsar.functions.instance.processors;

import java.util.concurrent.LinkedBlockingDeque;
import lombok.Getter;
import lombok.extern.slf4j.Slf4j;
import org.apache.pulsar.client.api.Message;
import org.apache.pulsar.client.api.MessageBuilder;
import org.apache.pulsar.client.api.Producer;
import org.apache.pulsar.client.api.PulsarClient;
import org.apache.pulsar.client.api.PulsarClientException;
import org.apache.pulsar.client.api.SubscriptionType;
import org.apache.pulsar.functions.instance.InputMessage;
import org.apache.pulsar.functions.instance.producers.AbstractOneOuputTopicProducers;
import org.apache.pulsar.functions.proto.Function.FunctionDetails;

/**
 * A message processor that process messages at-most-once.
 */
@Slf4j
public class AtLeastOnceProcessor extends MessageProcessorBase {

    @Getter
    private Producer<byte[]> producer;

    AtLeastOnceProcessor(PulsarClient client,
                         FunctionDetails functionDetails,
                         SubscriptionType subType) {
        super(client, functionDetails, subType);
    }

    @Override
    protected void initializeOutputProducer(String outputTopic) throws Exception {
        producer = AbstractOneOuputTopicProducers.createProducer(client, outputTopic);
    }

    @Override
<<<<<<< HEAD
    public void sendOutputMessage(InputMessage inputMsg, MessageBuilder<byte[]> outputMsgBuilder) {
        if (null == outputMsgBuilder) {
=======
    public void sendOutputMessage(InputMessage inputMsg, MessageBuilder outputMsgBuilder) {
        if (null == outputMsgBuilder || null == producer) {
>>>>>>> 0c9822c9
            inputMsg.ack();
            return;
        }

        Message<byte[]> outputMsg = outputMsgBuilder.build();
        producer.sendAsync(outputMsg)
            .thenAccept(msgId -> inputMsg.ack());
    }

    @Override
    public void close() {
        super.close();
        if (null != producer) {
            try {
                producer.close();
            } catch (PulsarClientException e) {
                log.warn("Fail to close producer for processor {}", functionDetails.getOutput(), e);
            }
        }
    }
}<|MERGE_RESOLUTION|>--- conflicted
+++ resolved
@@ -52,13 +52,8 @@
     }
 
     @Override
-<<<<<<< HEAD
     public void sendOutputMessage(InputMessage inputMsg, MessageBuilder<byte[]> outputMsgBuilder) {
-        if (null == outputMsgBuilder) {
-=======
-    public void sendOutputMessage(InputMessage inputMsg, MessageBuilder outputMsgBuilder) {
         if (null == outputMsgBuilder || null == producer) {
->>>>>>> 0c9822c9
             inputMsg.ack();
             return;
         }
