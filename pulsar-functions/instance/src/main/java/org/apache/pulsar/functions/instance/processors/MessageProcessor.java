--- conflicted
+++ resolved
@@ -82,11 +82,7 @@
      *
      * @return the input consumer.
      */
-<<<<<<< HEAD
-    Map<String, Consumer<byte[]>> getInputConsumers();
-=======
-    Consumer getInputConsumer();
->>>>>>> 0c9822c9
+    Consumer<byte[]> getInputConsumer();
 
     /**
      * Setup the output with a provided <i>outputSerDe</i>. The implementation of this processor is responsible for
@@ -107,11 +103,7 @@
      * @param outputMsgBuilder output message builder. it can be null.
      */
     void sendOutputMessage(InputMessage inputMsg,
-<<<<<<< HEAD
-                           MessageBuilder<byte[]> outputMsgBuilder);
-=======
-                           MessageBuilder outputMsgBuilder) throws PulsarClientException, Exception;
->>>>>>> 0c9822c9
+                           MessageBuilder<byte[]> outputMsgBuilder) throws PulsarClientException, Exception;
 
     /**
      * Get the next message to process
