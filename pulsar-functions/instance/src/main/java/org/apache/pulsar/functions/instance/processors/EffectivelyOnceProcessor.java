--- conflicted
+++ resolved
@@ -69,17 +69,6 @@
     }
 
     @Override
-<<<<<<< HEAD
-    protected ConsumerBuilder<byte[]> createConsumerBuilder(String topicName) {
-        ConsumerBuilder<byte[]> builder = super.createConsumerBuilder(topicName);
-        // for effectively-once processor, register a consumer event listener to react to active consumer changes.
-        builder.consumerEventListener(this);
-        return builder;
-    }
-
-    @Override
-=======
->>>>>>> 0c9822c9
     public void becameActive(Consumer<?> consumer, int partitionId) {
         // if the instance becomes active for a given topic partition,
         // open a producer for the results computed from this topic partition.
@@ -114,55 +103,8 @@
     //
 
     @Override
-<<<<<<< HEAD
-    public void prepareDequeueMessageFromProcessQueue() {
-        super.prepareDequeueMessageFromProcessQueue();
-        // some src topics might be put into resubscribe list because of processing failure
-        // so this is the chance to resubscribe to those topics.
-        resubscribeTopicsIfNeeded();
-    }
-
-    @Override
-    public boolean prepareProcessMessage(InputMessage msg) throws InterruptedException {
-        boolean prepared = super.prepareProcessMessage(msg);
-        if (prepared) {
-            // if the messages are received from old consumers, we discard it since new consumer was
-            // re-created for the correctness of effectively-once
-            if (msg.getConsumer() != inputConsumers.get(msg.getTopicName())) {
-                return false;
-            }
-
-            if (null != outputProducer) {
-                // before processing the message, we have a producer connection setup for producing results.
-                Producer<byte[]> producer = null;
-                while (null == producer) {
-                    try {
-                        producer = outputProducer.getProducer(msg.getTopicName(), msg.getTopicPartition());
-                    } catch (PulsarClientException e) {
-                        // `ProducerBusy` is thrown when an producer with same name is still connected.
-                        // This can happen when a active consumer is changed for a given input topic partition
-                        // so we need to wait until the old active consumer release the produce connection.
-                        if (!(e instanceof ProducerBusyException)) {
-                            log.error("Failed to get a producer for producing results computed from input topic {}",
-                                msg.getTopicName());
-                        }
-                        TimeUnit.MILLISECONDS.sleep(500);
-                    }
-                }
-            }
-            return true;
-        } else {
-            return false;
-        }
-    }
-
-    @Override
     public void sendOutputMessage(InputMessage inputMsg,
-                                  MessageBuilder<byte[]> outputMsgBuilder) {
-=======
-    public void sendOutputMessage(InputMessage inputMsg,
-                                  MessageBuilder outputMsgBuilder) throws Exception {
->>>>>>> 0c9822c9
+                                  MessageBuilder<byte[]> outputMsgBuilder) throws Exception {
         if (null == outputMsgBuilder) {
             inputMsg.ackCumulative();
             return;
@@ -172,73 +114,14 @@
         outputMsgBuilder = outputMsgBuilder
             .setSequenceId(Utils.getSequenceId(inputMsg.getActualMessage().getMessageId()));
 
-<<<<<<< HEAD
-        Producer<byte[]> producer;
-        try {
-            producer = outputProducer.getProducer(inputMsg.getTopicName(), inputMsg.getTopicPartition());
-        } catch (PulsarClientException e) {
-            log.error("Failed to get a producer for producing results computed from input topic {}",
-                inputMsg.getTopicName());
-=======
->>>>>>> 0c9822c9
 
-        Producer producer = outputProducer.getProducer(inputMsg.getTopicName(), inputMsg.getTopicPartition());
+        Producer<byte[]> producer = outputProducer.getProducer(inputMsg.getTopicName(), inputMsg.getTopicPartition());
 
         Message<byte[]> outputMsg = outputMsgBuilder.build();
         producer.sendAsync(outputMsg)
                 .thenAccept(messageId -> inputMsg.ackCumulative())
                 .join();
     }
-
-<<<<<<< HEAD
-    private synchronized void addTopicToResubscribeList(String topicName) {
-        if (null == inputTopicsToResubscribe) {
-            inputTopicsToResubscribe = new LinkedList<>();
-        }
-        inputTopicsToResubscribe.add(topicName);
-    }
-
-    private void resubscribeTopicsIfNeeded() {
-        List<String> topicsToResubscribe;
-        synchronized (this) {
-            topicsToResubscribe = inputTopicsToResubscribe;
-            inputTopicsToResubscribe = null;
-        }
-        if (null != topicsToResubscribe) {
-            for (String topic : topicsToResubscribe) {
-                resubscribe(topic);
-            }
-        }
-    }
-
-    private void resubscribe(String srcTopic) {
-        // if we can not produce a message to output topic, then close the consumer of the src topic
-        // and retry to instantiate a consumer again.
-        Consumer<byte[]> consumer = inputConsumers.remove(srcTopic);
-        if (consumer != null) {
-            // TODO (sijie): currently we have to close the entire consumer for a given topic. However
-            //               ideally we should do this in a finer granularity - we can close consumer
-            //               on a given partition, without impact other partitions.
-            try {
-                consumer.close();
-            } catch (PulsarClientException e) {
-                log.error("Failed to close consumer for input topic {} when handling produce exceptions",
-                    srcTopic, e);
-            }
-        }
-        // subscribe to the src topic again
-        ConsumerBuilder<byte[]> builder = createConsumerBuilder(srcTopic);
-        try {
-            inputConsumers.put(srcTopic, builder.topic(srcTopic)
-                    .subscriptionName(FunctionDetailsUtils.getFullyQualifiedName(functionDetails)).subscribe());
-        } catch (PulsarClientException e) {
-            log.error("Failed to resubscribe to input topic {}. Added it to retry list and retry it later",
-                srcTopic, e);
-            addTopicToResubscribeList(srcTopic);
-        }
-    }
-=======
->>>>>>> 0c9822c9
 
     @Override
     public void close() {
