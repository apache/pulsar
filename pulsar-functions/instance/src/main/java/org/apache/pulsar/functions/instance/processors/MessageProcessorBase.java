--- conflicted
+++ resolved
@@ -18,26 +18,16 @@
  */
 package org.apache.pulsar.functions.instance.processors;
 
-<<<<<<< HEAD
-import com.google.common.collect.Maps;
-
-import java.util.Map;
-import java.util.concurrent.LinkedBlockingDeque;
-=======
 import java.util.LinkedList;
 import java.util.List;
 import java.util.Map;
->>>>>>> 0c9822c9
 
 import lombok.Getter;
 import lombok.extern.slf4j.Slf4j;
 
 import org.apache.pulsar.client.api.Consumer;
-<<<<<<< HEAD
 import org.apache.pulsar.client.api.ConsumerBuilder;
-=======
 import org.apache.pulsar.client.api.Message;
->>>>>>> 0c9822c9
 import org.apache.pulsar.client.api.PulsarClient;
 import org.apache.pulsar.client.api.PulsarClientException;
 import org.apache.pulsar.client.api.SubscriptionType;
@@ -58,17 +48,12 @@
     protected final FunctionDetails functionDetails;
     protected final SubscriptionType subType;
 
-<<<<<<< HEAD
-    @Getter
-    protected final Map<String, Consumer<byte[]>> inputConsumers;
-=======
->>>>>>> 0c9822c9
     protected Map<String, SerDe> inputSerDe;
 
     protected SerDe outputSerDe;
 
     @Getter
-    protected Consumer inputConsumer;
+    protected Consumer<byte[]> inputConsumer;
 
     protected List<String> topics;
 
@@ -89,18 +74,6 @@
     public void setupInput(Map<String, SerDe> inputSerDe) throws Exception {
         log.info("Setting up input with input serdes: {}", inputSerDe);
         this.inputSerDe = inputSerDe;
-<<<<<<< HEAD
-        for (Map.Entry<String, String> entry : functionDetails.getCustomSerdeInputsMap().entrySet()) {
-            ConsumerBuilder<byte[]> builder = createConsumerBuilder(entry.getKey());
-            this.inputConsumers.put(entry.getKey(), builder.topic(entry.getKey())
-                    .subscriptionName(FunctionDetailsUtils.getFullyQualifiedName(functionDetails)).subscribe());
-        }
-        for (String topicName : functionDetails.getInputsList()) {
-            ConsumerBuilder<byte[]> builder= createConsumerBuilder(topicName);
-            this.inputConsumers.put(topicName, builder.topic(topicName)
-                    .subscriptionName(FunctionDetailsUtils.getFullyQualifiedName(functionDetails)).subscribe());
-        }
-=======
         this.topics.addAll(this.functionDetails.getCustomSerdeInputsMap().keySet());
         this.topics.addAll(this.functionDetails.getInputsList());
 
@@ -109,36 +82,12 @@
                 .subscriptionName(FunctionDetailsUtils.getFullyQualifiedName(this.functionDetails))
                 .subscriptionType(getSubscriptionType())
                 .subscribe();
->>>>>>> 0c9822c9
     }
 
     protected SubscriptionType getSubscriptionType() {
         return subType;
     }
 
-<<<<<<< HEAD
-    protected ConsumerBuilder<byte[]> createConsumerBuilder(String topicName) {
-        log.info("Starting Consumer for topic {}", topicName);
-        ConsumerBuilder<byte[]> builder = client.newConsumer();
-        builder.subscriptionType(getSubscriptionType());
-
-        SerDe inputSerde = inputSerDe.get(topicName);
-        builder.messageListener((consumer, msg) -> {
-            try {
-                InputMessage message = new InputMessage();
-                message.setConsumer(consumer);
-                message.setInputSerDe(inputSerde);
-                message.setActualMessage(msg);
-                message.setTopicName(topicName);
-                processQueue.put(message);
-                postReceiveMessage(message);
-            } catch (InterruptedException e) {
-                log.error("Function container {} is interrupted on enqueuing messages",
-                        Thread.currentThread().getId(), e);
-            }
-        });
-        return builder;
-=======
     public InputMessage recieveMessage() throws PulsarClientException {
         Message message = this.inputConsumer.receive();
         String topicName;
@@ -153,7 +102,6 @@
                 inputMessage.setActualMessage(message);
                 inputMessage.setTopicName(topicName);
         return inputMessage;
->>>>>>> 0c9822c9
     }
 
     /**
