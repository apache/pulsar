/*
 * Licensed to the Apache Software Foundation (ASF) under one
 * or more contributor license agreements.  See the NOTICE file
 * distributed with this work for additional information
 * regarding copyright ownership.  The ASF licenses this file
 * to you under the Apache License, Version 2.0 (the
 * "License"); you may not use this file except in compliance
 * with the License.  You may obtain a copy of the License at
 *
 *   http://www.apache.org/licenses/LICENSE-2.0
 *
 * Unless required by applicable law or agreed to in writing,
 * software distributed under the License is distributed on an
 * "AS IS" BASIS, WITHOUT WARRANTIES OR CONDITIONS OF ANY
 * KIND, either express or implied.  See the License for the
 * specific language governing permissions and limitations
 * under the License.
 */
package org.apache.pulsar.functions.instance;

import static org.apache.pulsar.functions.utils.FunctionCommon.convertFromFunctionDetailsSubscriptionPosition;
import com.fasterxml.jackson.core.type.TypeReference;
import com.google.common.annotations.VisibleForTesting;
import com.scurrilous.circe.checksum.Crc32cIntChecksum;
import io.netty.buffer.ByteBuf;
import java.io.IOException;
import java.nio.ByteBuffer;
import java.util.HashMap;
import java.util.Map;
import java.util.Objects;
import java.util.TreeMap;
import java.util.concurrent.atomic.AtomicReference;
import java.util.concurrent.locks.ReadWriteLock;
import java.util.concurrent.locks.ReentrantReadWriteLock;
import java.util.function.Consumer;
import lombok.Getter;
import lombok.extern.slf4j.Slf4j;
import net.jodah.typetools.TypeResolver;
import org.apache.commons.lang3.StringUtils;
import org.apache.logging.log4j.ThreadContext;
import org.apache.logging.log4j.core.LoggerContext;
import org.apache.logging.log4j.core.config.Configuration;
import org.apache.logging.log4j.core.config.LoggerConfig;
import org.apache.pulsar.client.admin.PulsarAdmin;
import org.apache.pulsar.client.api.ClientBuilder;
import org.apache.pulsar.client.api.PulsarClient;
import org.apache.pulsar.client.api.PulsarClientException;
import org.apache.pulsar.client.api.Schema;
import org.apache.pulsar.client.api.schema.GenericObject;
import org.apache.pulsar.client.api.schema.KeyValueSchema;
import org.apache.pulsar.client.api.schema.SchemaDefinition;
import org.apache.pulsar.client.impl.PulsarClientImpl;
import org.apache.pulsar.client.impl.schema.AutoConsumeSchema;
import org.apache.pulsar.client.impl.schema.AvroSchema;
import org.apache.pulsar.client.impl.schema.JSONSchema;
import org.apache.pulsar.client.impl.schema.KeyValueSchemaImpl;
import org.apache.pulsar.client.impl.schema.ProtobufNativeSchema;
import org.apache.pulsar.client.impl.schema.ProtobufSchema;
import org.apache.pulsar.common.functions.ConsumerConfig;
import org.apache.pulsar.common.functions.FunctionConfig;
import org.apache.pulsar.common.functions.ProducerConfig;
import org.apache.pulsar.common.protocol.schema.SchemaVersion;
import org.apache.pulsar.common.schema.KeyValue;
import org.apache.pulsar.common.schema.KeyValueEncodingType;
import org.apache.pulsar.common.schema.SchemaType;
import org.apache.pulsar.common.util.ObjectMapperFactory;
import org.apache.pulsar.common.util.Reflections;
import org.apache.pulsar.functions.api.Function;
import org.apache.pulsar.functions.api.Record;
import org.apache.pulsar.functions.api.StateStore;
import org.apache.pulsar.functions.api.StateStoreContext;
import org.apache.pulsar.functions.api.utils.IdentityFunction;
import org.apache.pulsar.functions.instance.state.BKStateStoreProviderImpl;
import org.apache.pulsar.functions.instance.state.InstanceStateManager;
import org.apache.pulsar.functions.instance.state.StateManager;
import org.apache.pulsar.functions.instance.state.StateStoreContextImpl;
import org.apache.pulsar.functions.instance.state.StateStoreProvider;
import org.apache.pulsar.functions.instance.stats.ComponentStatsManager;
import org.apache.pulsar.functions.instance.stats.FunctionCollectorRegistry;
import org.apache.pulsar.functions.proto.Function.SinkSpec;
import org.apache.pulsar.functions.proto.Function.SourceSpec;
import org.apache.pulsar.functions.proto.InstanceCommunication;
import org.apache.pulsar.functions.proto.InstanceCommunication.MetricsData.Builder;
import org.apache.pulsar.functions.secretsprovider.SecretsProvider;
import org.apache.pulsar.functions.sink.PulsarSink;
import org.apache.pulsar.functions.sink.PulsarSinkConfig;
import org.apache.pulsar.functions.sink.PulsarSinkDisable;
import org.apache.pulsar.functions.source.MultiConsumerPulsarSource;
import org.apache.pulsar.functions.source.MultiConsumerPulsarSourceConfig;
import org.apache.pulsar.functions.source.PulsarSource;
import org.apache.pulsar.functions.source.PulsarSourceConfig;
import org.apache.pulsar.functions.source.SingleConsumerPulsarSource;
import org.apache.pulsar.functions.source.SingleConsumerPulsarSourceConfig;
import org.apache.pulsar.functions.source.batch.BatchSourceExecutor;
import org.apache.pulsar.functions.utils.CryptoUtils;
import org.apache.pulsar.functions.utils.FunctionCommon;
import org.apache.pulsar.io.core.Sink;
import org.apache.pulsar.io.core.Source;
import org.slf4j.Logger;
import org.slf4j.LoggerFactory;

/**
 * A function container implemented using java thread.
 */
@Slf4j
public class JavaInstanceRunnable implements AutoCloseable, Runnable {

    private final InstanceConfig instanceConfig;

    // input topic consumer & output topic producer
    private final ClientBuilder clientBuilder;
    private final PulsarClientImpl client;
    private final PulsarAdmin pulsarAdmin;

    private LogAppender logAppender;

    // provide tables for storing states
    private final String stateStorageImplClass;
    private final String stateStorageServiceUrl;
    private StateStoreProvider stateStoreProvider;
    private StateManager stateManager;

    private JavaInstance javaInstance;
    @Getter
    private Throwable deathException;

    // function stats
    private ComponentStatsManager stats;

    private Record<?> currentRecord;

    private Source source;
    private Sink sink;

    private final SecretsProvider secretsProvider;

    private FunctionCollectorRegistry collectorRegistry;
    private final String[] metricsLabels;

    private InstanceCache instanceCache;

    private final org.apache.pulsar.functions.proto.Function.FunctionDetails.ComponentType componentType;

    private final Map<String, String> properties;

    private final ClassLoader instanceClassLoader;
    private final ClassLoader componentClassLoader;
    private final ClassLoader functionClassLoader;

    // a flog to determine if member variables have been initialized as part of setup().
    // used for out of band API calls like operations involving stats
    private transient boolean isInitialized = false;

    // a read write lock for stats operations
    private final ReadWriteLock statsLock = new ReentrantReadWriteLock();

    private Class<?> sinkTypeArg;
    private final AtomicReference<Schema<?>> sinkSchema = new AtomicReference<>();
    private SinkSchemaInfoProvider sinkSchemaInfoProvider = null;

    public JavaInstanceRunnable(InstanceConfig instanceConfig,
                                ClientBuilder clientBuilder,
                                PulsarClient pulsarClient,
                                PulsarAdmin pulsarAdmin,
                                String stateStorageImplClass,
                                String stateStorageServiceUrl,
                                SecretsProvider secretsProvider,
                                FunctionCollectorRegistry collectorRegistry,
                                ClassLoader componentClassLoader,
                                ClassLoader transformFunctionClassLoader) throws PulsarClientException {
        this.instanceConfig = instanceConfig;
        this.clientBuilder = clientBuilder;
        this.client = (PulsarClientImpl) pulsarClient;
        this.pulsarAdmin = pulsarAdmin;
        this.stateStorageImplClass = stateStorageImplClass;
        this.stateStorageServiceUrl = stateStorageServiceUrl;
        this.secretsProvider = secretsProvider;
        this.componentClassLoader = componentClassLoader;
        this.functionClassLoader = transformFunctionClassLoader != null
            ? transformFunctionClassLoader
            : componentClassLoader;
        this.metricsLabels = new String[]{
                instanceConfig.getFunctionDetails().getTenant(),
                String.format("%s/%s", instanceConfig.getFunctionDetails().getTenant(),
                        instanceConfig.getFunctionDetails().getNamespace()),
                instanceConfig.getFunctionDetails().getName(),
                String.valueOf(instanceConfig.getInstanceId()),
                instanceConfig.getClusterName(),
                FunctionCommon.getFullyQualifiedName(instanceConfig.getFunctionDetails())
        };

        this.componentType = InstanceUtils.calculateSubjectType(instanceConfig.getFunctionDetails());

        this.properties = InstanceUtils.getProperties(this.componentType,
                FunctionCommon.getFullyQualifiedName(instanceConfig.getFunctionDetails()),
                this.instanceConfig.getInstanceId());

        // Declare function local collector registry so that it will not clash with other function instances'
        // metrics collection especially in threaded mode
        // In process mode the JavaInstanceMain will declare a CollectorRegistry and pass it down
        this.collectorRegistry = collectorRegistry;

        this.instanceClassLoader = Thread.currentThread().getContextClassLoader();
    }

    /**
     * NOTE: this method should be called in the instance thread, in order to make class loading work.
     */
    private synchronized void setup() throws Exception {

        this.instanceCache = InstanceCache.getInstanceCache();

        if (this.collectorRegistry == null) {
            this.collectorRegistry = FunctionCollectorRegistry.getDefaultImplementation();
        }
        this.stats = ComponentStatsManager.getStatsManager(this.collectorRegistry, this.metricsLabels,
                this.instanceCache.getScheduledExecutorService(),
                this.componentType);

        // initialize the thread context
        ThreadContext.put("function", FunctionCommon.getFullyQualifiedName(instanceConfig.getFunctionDetails()));
        ThreadContext.put("functionname", instanceConfig.getFunctionDetails().getName());
        ThreadContext.put("instance", instanceConfig.getInstanceName());

        log.info("Starting Java Instance {} : \n Details = {}",
            instanceConfig.getFunctionDetails().getName(), instanceConfig.getFunctionDetails());

        Object object;
        if (instanceConfig.getFunctionDetails().getClassName()
                .equals(org.apache.pulsar.functions.windowing.WindowFunctionExecutor.class.getName())) {
            object = Reflections.createInstance(
                    instanceConfig.getFunctionDetails().getClassName(),
                    instanceClassLoader);
        } else {
            object = Reflections.createInstance(
                    instanceConfig.getFunctionDetails().getClassName(),
                    functionClassLoader);
        }


        if (!(object instanceof Function) && !(object instanceof java.util.function.Function)) {
            throw new RuntimeException("User class must either be Function or java.util.Function");
        }

        // start the state table
        setupStateStore();

        ContextImpl contextImpl = setupContext();

        // start the output producer
        setupOutput(contextImpl);
        // start the input consumer
        setupInput(contextImpl);
        // start any log topic handler
        setupLogHandler();

        if (!(object instanceof IdentityFunction) && !(sink instanceof PulsarSink)) {
            sinkSchemaInfoProvider = new SinkSchemaInfoProvider();
        }

        javaInstance = new JavaInstance(contextImpl, object, instanceConfig);
        try {
            Thread.currentThread().setContextClassLoader(functionClassLoader);
            javaInstance.initialize();
        } finally {
            Thread.currentThread().setContextClassLoader(instanceClassLoader);
        }
        // to signal member variables are initialized
        isInitialized = true;
    }

    ContextImpl setupContext() throws PulsarClientException {
        Logger instanceLog = LoggerFactory.getILoggerFactory().getLogger(
                "function-" + instanceConfig.getFunctionDetails().getName());
        return new ContextImpl(instanceConfig, instanceLog, client, secretsProvider,
                collectorRegistry, metricsLabels, this.componentType, this.stats, stateManager,
                pulsarAdmin, clientBuilder);
    }

    public interface AsyncResultConsumer {
        void accept(Record record, JavaExecutionResult javaExecutionResult) throws Exception;
    }

    /**
     * The core logic that initialize the instance thread and executes the function.
     */
    @Override
    public void run() {
        try {
            setup();

            Thread currentThread = Thread.currentThread();
            Consumer<Throwable> asyncErrorHandler = throwable -> currentThread.interrupt();
            AsyncResultConsumer asyncResultConsumer = this::handleResult;

            while (true) {
                currentRecord = readInput();

                // increment number of records received from source
                stats.incrTotalReceived();

                if (instanceConfig.getFunctionDetails().getProcessingGuarantees() == org.apache.pulsar.functions
                        .proto.Function.ProcessingGuarantees.ATMOST_ONCE) {
                    if (instanceConfig.getFunctionDetails().getAutoAck()) {
                        currentRecord.ack();
                    }
                }

                JavaExecutionResult result;

                // set last invocation time
                stats.setLastInvocation(System.currentTimeMillis());

                // start time for process latency stat
                stats.processTimeStart();

                // process the message
                Thread.currentThread().setContextClassLoader(functionClassLoader);
                result = javaInstance.handleMessage(
                        currentRecord,
                        currentRecord.getValue(),
                        asyncResultConsumer,
                        asyncErrorHandler);
                Thread.currentThread().setContextClassLoader(instanceClassLoader);

                // register end time
                stats.processTimeEnd();

                if (result != null) {
                    // process the synchronous results
                    handleResult(currentRecord, result);
                }
            }
        } catch (Throwable t) {
            log.error("[{}] Uncaught exception in Java Instance", FunctionCommon.getFullyQualifiedInstanceId(
                    instanceConfig.getFunctionDetails().getTenant(),
                    instanceConfig.getFunctionDetails().getNamespace(),
                    instanceConfig.getFunctionDetails().getName(),
                    instanceConfig.getInstanceId()), t);
            deathException = t;
            if (stats != null) {
                stats.incrSysExceptions(t);
            }
        } finally {
            log.info("Closing instance");
            close();
        }
    }

    private void setupStateStore() throws Exception {
        this.stateManager = new InstanceStateManager();

        if (null == stateStorageServiceUrl) {
            stateStoreProvider = StateStoreProvider.NULL;
        } else {
            stateStoreProvider = getStateStoreProvider();
            Map<String, Object> stateStoreProviderConfig = new HashMap<>();
            stateStoreProviderConfig.put(BKStateStoreProviderImpl.STATE_STORAGE_SERVICE_URL, stateStorageServiceUrl);
            stateStoreProvider.init(stateStoreProviderConfig, instanceConfig.getFunctionDetails());

            StateStore store = stateStoreProvider.getStateStore(
                instanceConfig.getFunctionDetails().getTenant(),
                instanceConfig.getFunctionDetails().getNamespace(),
                instanceConfig.getFunctionDetails().getName()
            );
            StateStoreContext context = new StateStoreContextImpl();
            store.init(context);

            stateManager.registerStore(store);
        }
    }

    private StateStoreProvider getStateStoreProvider() throws Exception {
        if (stateStorageImplClass == null) {
            return new BKStateStoreProviderImpl();
        } else {
            return (StateStoreProvider) Class.forName(stateStorageImplClass).getConstructor().newInstance();
        }
    }

    @VisibleForTesting
    void handleResult(Record srcRecord, JavaExecutionResult result) throws Exception {
        if (result.getUserException() != null) {
            Exception t = result.getUserException();
            log.warn("Encountered exception when processing message {}",
                    srcRecord, t);
            stats.incrUserExceptions(t);
            srcRecord.fail();
        } else {
            if (result.getResult() != null) {
                sendOutputMessage(srcRecord, result.getResult());
            } else {
                org.apache.pulsar.functions.proto.Function.FunctionDetails functionDetails =
                        instanceConfig.getFunctionDetails();
                // When function return null, needs to be acked directly.
                if (functionDetails.getProcessingGuarantees()
                        != org.apache.pulsar.functions.proto.Function.ProcessingGuarantees.MANUAL) {
                    // This condition has been automatically acked.
                    // After waiting to remove the autoAck configuration,can be removing the judgment condition.
                    if (!functionDetails.getAutoAck() || functionDetails.getProcessingGuarantees()
                            != org.apache.pulsar.functions.proto.Function.ProcessingGuarantees.ATMOST_ONCE) {
                        srcRecord.ack();
                    }
                }
            }
            // increment total successfully processed
            stats.incrTotalProcessedSuccessfully();
        }
    }

    private void sendOutputMessage(Record srcRecord, Object output) throws Exception {
        if (componentType == org.apache.pulsar.functions.proto.Function.FunctionDetails.ComponentType.SINK) {
            Thread.currentThread().setContextClassLoader(componentClassLoader);
        }
        AbstractSinkRecord<?> sinkRecord;
        if (output instanceof Record) {
            Record record = (Record) output;
            if (sinkSchemaInfoProvider != null) {
                // Function and Sink coupled together so we need to encode with the Function Schema
                // and decode with the Sink schema
                sinkRecord = encodeWithRecordSchemaAndDecodeWithSinkSchema(srcRecord, record);
            } else {
                sinkRecord = new OutputRecordSinkRecord<>(srcRecord, record);
            }
        } else {
            sinkRecord = new SinkRecord<>(srcRecord, output);
        }
        try {
            this.sink.write(sinkRecord);
        } catch (Exception e) {
            log.info("Encountered exception in sink write: ", e);
            stats.incrSinkExceptions(e);
            // fail the source record
            srcRecord.fail();
            throw e;
        } finally {
            Thread.currentThread().setContextClassLoader(instanceClassLoader);
        }
    }

    private OutputRecordSinkRecord encodeWithRecordSchemaAndDecodeWithSinkSchema(Record srcRecord, Record record) {
        AbstractSinkRecord<?> sinkRecord;
        Schema encodingSchema = record.getSchema();
        boolean isKeyValueSeparated = false;
        if (encodingSchema instanceof KeyValueSchema) {
            KeyValueSchema<?, ?> kvSchema = (KeyValueSchema<?, ?>) encodingSchema;
            // If the encoding is SEPARATED, it's easier to encode/decode with INLINE
            // and rebuild the SEPARATED KeyValueSchema after decoding
            if (kvSchema.getKeyValueEncodingType() == KeyValueEncodingType.SEPARATED) {
                encodingSchema = KeyValueSchemaImpl.of(kvSchema.getKeySchema(), kvSchema.getValueSchema());
                isKeyValueSeparated = true;
            }
        }
        byte[] encoded = encodingSchema.encode(record.getValue());

        if (sinkSchema.get() == null) {
            Schema<?> schema = getSinkSchema(record, sinkTypeArg);
            schema.setSchemaInfoProvider(sinkSchemaInfoProvider);
            sinkSchema.compareAndSet(null, schema);
        }
        Schema<?> schema = sinkSchema.get();
        SchemaVersion schemaVersion = sinkSchemaInfoProvider.addSchemaIfNeeded(encodingSchema);
        final byte[] schemaVersionBytes = schemaVersion.bytes();
        Object decoded = schema.decode(encoded, schemaVersionBytes);

        if (schema instanceof AutoConsumeSchema) {
            schema = ((AutoConsumeSchema) schema).getInternalSchema(schemaVersionBytes);
        }

        final Schema<?> finalSchema;
        if (isKeyValueSeparated && schema instanceof KeyValueSchema) {
            KeyValueSchema<?, ?> kvSchema = (KeyValueSchema<?, ?>) schema;
            finalSchema = KeyValueSchemaImpl.of(kvSchema.getKeySchema(), kvSchema.getValueSchema(),
                KeyValueEncodingType.SEPARATED);
        } else {
            finalSchema = schema;
        }
        return new OutputRecordSinkRecord(srcRecord, record, decoded, finalSchema);
    }

    private Record readInput() throws Exception {
        Record record;
        if (componentType == org.apache.pulsar.functions.proto.Function.FunctionDetails.ComponentType.SOURCE) {
            Thread.currentThread().setContextClassLoader(componentClassLoader);
        }
        try {
            record = this.source.read();
        } catch (Exception e) {
            if (stats != null) {
                stats.incrSourceExceptions(e);
            }
            log.error("Encountered exception in source read", e);
            throw e;
        } finally {
            Thread.currentThread().setContextClassLoader(instanceClassLoader);
        }

        // check record is valid
        if (record == null) {
            throw new IllegalArgumentException("The record returned by the source cannot be null");
        } else if (record.getValue() == null) {
            throw new IllegalArgumentException("The value in the record returned by the source cannot be null");
        }
        return record;
    }

    /**
     * NOTE: this method is be synchronized because it is potentially called by two different places
     *       one inside the run/finally clause and one inside the ThreadRuntime::stop.
     */
    @Override
    public synchronized void close() {

        isInitialized = false;

        if (stats != null) {
            stats.close();
            stats = null;
        }

        if (source != null) {
            if (componentType == org.apache.pulsar.functions.proto.Function.FunctionDetails.ComponentType.SOURCE) {
                Thread.currentThread().setContextClassLoader(componentClassLoader);
            }
            try {
                source.close();
            } catch (Throwable e) {
                log.error("Failed to close source {}", instanceConfig.getFunctionDetails().getSource().getClassName(),
                        e);
            } finally {
                Thread.currentThread().setContextClassLoader(instanceClassLoader);
            }
            source = null;
        }

        if (sink != null) {
            if (componentType == org.apache.pulsar.functions.proto.Function.FunctionDetails.ComponentType.SINK) {
                Thread.currentThread().setContextClassLoader(componentClassLoader);
            }
            try {
                sink.close();
            } catch (Throwable e) {
                log.error("Failed to close sink {}", instanceConfig.getFunctionDetails().getSource().getClassName(), e);
            } finally {
                Thread.currentThread().setContextClassLoader(instanceClassLoader);
            }
            sink = null;
        }

        if (null != javaInstance) {
            try {
                Thread.currentThread().setContextClassLoader(functionClassLoader);
                javaInstance.close();
            } finally {
                Thread.currentThread().setContextClassLoader(instanceClassLoader);
                javaInstance = null;
            }
        }

        if (null != stateManager) {
            stateManager.close();
        }

        if (null != stateStoreProvider) {
            stateStoreProvider.close();
        }

        instanceCache = null;

        if (logAppender != null) {
            removeLogTopicAppender(LoggerContext.getContext());
            removeLogTopicAppender(LoggerContext.getContext(false));
            logAppender.stop();
            logAppender = null;
        }
    }

    public String getStatsAsString() throws IOException {
        if (isInitialized) {
            statsLock.readLock().lock();
            try {
                return stats.getStatsAsString();
            } finally {
                statsLock.readLock().unlock();
            }
        }
        return "";
    }

    public InstanceCommunication.MetricsData getAndResetMetrics() {
        if (isInitialized) {
            statsLock.writeLock().lock();
            try {
                InstanceCommunication.MetricsData metricsData = internalGetMetrics();
                internalResetMetrics();
                return metricsData;
            } finally {
                statsLock.writeLock().unlock();
            }
        }
        return InstanceCommunication.MetricsData.getDefaultInstance();
    }

    public InstanceCommunication.MetricsData getMetrics() {
        if (isInitialized) {
            statsLock.readLock().lock();
            try {
                return internalGetMetrics();
            } finally {
                statsLock.readLock().unlock();
            }
        }
        return InstanceCommunication.MetricsData.getDefaultInstance();
    }

    public void resetMetrics() {
        if (isInitialized) {
            statsLock.writeLock().lock();
            try {
                internalResetMetrics();
            } finally {
                statsLock.writeLock().unlock();
            }
        }
    }

    private InstanceCommunication.MetricsData internalGetMetrics() {
        InstanceCommunication.MetricsData.Builder bldr = createMetricsDataBuilder();
        Map<String, Double> userMetrics = javaInstance.getMetrics();
        if (userMetrics != null) {
            bldr.putAllUserMetrics(userMetrics);
        }
        return bldr.build();
    }

    private void internalResetMetrics() {
            stats.reset();
            javaInstance.resetMetrics();
    }

    private Builder createMetricsDataBuilder() {
        InstanceCommunication.MetricsData.Builder bldr = InstanceCommunication.MetricsData.newBuilder();
        if (stats != null) {
            bldr.setProcessedSuccessfullyTotal((long) stats.getTotalProcessedSuccessfully());
            bldr.setSystemExceptionsTotal((long) stats.getTotalSysExceptions());
            bldr.setUserExceptionsTotal((long) stats.getTotalUserExceptions());
            bldr.setReceivedTotal((long) stats.getTotalRecordsReceived());
            bldr.setAvgProcessLatency(stats.getAvgProcessLatency());
            bldr.setLastInvocation((long) stats.getLastInvocation());

            bldr.setProcessedSuccessfullyTotal1Min((long) stats.getTotalProcessedSuccessfully1min());
            bldr.setSystemExceptionsTotal1Min((long) stats.getTotalSysExceptions1min());
            bldr.setUserExceptionsTotal1Min((long) stats.getTotalUserExceptions1min());
            bldr.setReceivedTotal1Min((long) stats.getTotalRecordsReceived1min());
            bldr.setAvgProcessLatency1Min(stats.getAvgProcessLatency1min());
        }

        return bldr;
    }

    public InstanceCommunication.FunctionStatus.Builder getFunctionStatus() {
        InstanceCommunication.FunctionStatus.Builder functionStatusBuilder =
                InstanceCommunication.FunctionStatus.newBuilder();
        if (isInitialized) {
            statsLock.readLock().lock();
            try {
                functionStatusBuilder.setNumReceived((long) stats.getTotalRecordsReceived());
                functionStatusBuilder.setNumSuccessfullyProcessed((long) stats.getTotalProcessedSuccessfully());
                functionStatusBuilder.setNumUserExceptions((long) stats.getTotalUserExceptions());
                stats.getLatestUserExceptions().forEach(ex -> {
                    functionStatusBuilder.addLatestUserExceptions(ex);
                });
                functionStatusBuilder.setNumSystemExceptions((long) stats.getTotalSysExceptions());
                stats.getLatestSystemExceptions().forEach(ex -> {
                    functionStatusBuilder.addLatestSystemExceptions(ex);
                });
                stats.getLatestSourceExceptions().forEach(ex -> {
                    functionStatusBuilder.addLatestSourceExceptions(ex);
                });
                stats.getLatestSinkExceptions().forEach(ex -> {
                    functionStatusBuilder.addLatestSinkExceptions(ex);
                });
                functionStatusBuilder.setAverageLatency(stats.getAvgProcessLatency());
                functionStatusBuilder.setLastInvocationTime((long) stats.getLastInvocation());
            } finally {
                statsLock.readLock().unlock();
            }
        }
        return functionStatusBuilder;
    }

    private void setupLogHandler() {
        if (instanceConfig.getFunctionDetails().getLogTopic() != null
                && !instanceConfig.getFunctionDetails().getLogTopic().isEmpty()) {
            // make sure Crc32cIntChecksum class is loaded before logging starts
            // to prevent "SSE4.2 CRC32C provider initialized" appearing in log topic
            new Crc32cIntChecksum();
            logAppender = new LogAppender(client, instanceConfig.getFunctionDetails().getLogTopic(),
                    FunctionCommon.getFullyQualifiedName(instanceConfig.getFunctionDetails()),
                    instanceConfig.getInstanceName());
            logAppender.start();
            setupLogTopicAppender(LoggerContext.getContext());
            setupLogTopicAppender(LoggerContext.getContext(false));
        }
    }

    private void setupLogTopicAppender(LoggerContext context) {
        Configuration config = context.getConfiguration();
        config.addAppender(logAppender);
        for (final LoggerConfig loggerConfig : config.getLoggers().values()) {
            loggerConfig.addAppender(logAppender, null, null);
        }
        config.getRootLogger().addAppender(logAppender, null, null);
        context.updateLoggers();
    }

    private void removeLogTopicAppender(LoggerContext context) {
        Configuration config = context.getConfiguration();
        for (final LoggerConfig loggerConfig : config.getLoggers().values()) {
            loggerConfig.removeAppender(logAppender.getName());
        }
        config.getRootLogger().removeAppender(logAppender.getName());
        context.updateLoggers();
    }

    private void setupInput(ContextImpl contextImpl) throws Exception {

        SourceSpec sourceSpec = this.instanceConfig.getFunctionDetails().getSource();
        Object object;
        // If source classname is not set, we default pulsar source
        if (sourceSpec.getClassName().isEmpty()) {
            Map<String, ConsumerConfig> topicSchema = new TreeMap<>();
            sourceSpec.getInputSpecsMap().forEach((topic, conf) -> {
                ConsumerConfig consumerConfig =
                        ConsumerConfig.builder().isRegexPattern(conf.getIsRegexPattern()).build();
                if (conf.getSchemaType() != null && !conf.getSchemaType().isEmpty()) {
                    consumerConfig.setSchemaType(conf.getSchemaType());
                } else if (conf.getSerdeClassName() != null && !conf.getSerdeClassName().isEmpty()) {
                    consumerConfig.setSerdeClassName(conf.getSerdeClassName());
                }
                consumerConfig.setSchemaProperties(conf.getSchemaPropertiesMap());
                consumerConfig.setConsumerProperties(conf.getConsumerPropertiesMap());
                if (conf.hasReceiverQueueSize()) {
                    consumerConfig.setReceiverQueueSize(conf.getReceiverQueueSize().getValue());
                }
                if (conf.hasCryptoSpec()) {
                    consumerConfig.setCryptoConfig(CryptoUtils.convertFromSpec(conf.getCryptoSpec()));
                }
                consumerConfig.setPoolMessages(conf.getPoolMessages());

                topicSchema.put(topic, consumerConfig);
            });

            sourceSpec.getTopicsToSerDeClassNameMap().forEach((topic, serde) -> {
                topicSchema.put(topic,
                        ConsumerConfig.builder()
                                .serdeClassName(serde)
                                .isRegexPattern(false)
                                .build());
            });

            if (!StringUtils.isEmpty(sourceSpec.getTopicsPattern())) {
                topicSchema.get(sourceSpec.getTopicsPattern()).setRegexPattern(true);
            }

            PulsarSourceConfig pulsarSourceConfig;
            // we can use a single consumer to read
            if (topicSchema.size() == 1) {
                SingleConsumerPulsarSourceConfig singleConsumerPulsarSourceConfig =
                        new SingleConsumerPulsarSourceConfig();
                Map.Entry<String, ConsumerConfig> entry = topicSchema.entrySet().iterator().next();
                singleConsumerPulsarSourceConfig.setTopic(entry.getKey());
                singleConsumerPulsarSourceConfig.setConsumerConfig(entry.getValue());
                pulsarSourceConfig = singleConsumerPulsarSourceConfig;
            } else {
                MultiConsumerPulsarSourceConfig multiConsumerPulsarSourceConfig = new MultiConsumerPulsarSourceConfig();
                multiConsumerPulsarSourceConfig.setTopicSchema(topicSchema);
                pulsarSourceConfig = multiConsumerPulsarSourceConfig;
            }

            pulsarSourceConfig.setSubscriptionName(
                    StringUtils.isNotBlank(sourceSpec.getSubscriptionName()) ? sourceSpec.getSubscriptionName()
                            : InstanceUtils.getDefaultSubscriptionName(instanceConfig.getFunctionDetails()));
            pulsarSourceConfig.setProcessingGuarantees(
                    FunctionConfig.ProcessingGuarantees.valueOf(
                            this.instanceConfig.getFunctionDetails().getProcessingGuarantees().name()));

            pulsarSourceConfig.setSubscriptionPosition(
                    convertFromFunctionDetailsSubscriptionPosition(sourceSpec.getSubscriptionPosition())
            );

<<<<<<< HEAD
            pulsarSourceConfig.setSkipToLatest(
                sourceSpec.getSkipToLatest()
            );

            checkNotNull(contextImpl.getSubscriptionType());
=======
            Objects.requireNonNull(contextImpl.getSubscriptionType());
>>>>>>> 644be5fd
            pulsarSourceConfig.setSubscriptionType(contextImpl.getSubscriptionType());

            pulsarSourceConfig.setTypeClassName(sourceSpec.getTypeClassName());

            if (sourceSpec.getTimeoutMs() > 0) {
                pulsarSourceConfig.setTimeoutMs(sourceSpec.getTimeoutMs());
            }
            if (sourceSpec.getNegativeAckRedeliveryDelayMs() > 0) {
                pulsarSourceConfig.setNegativeAckRedeliveryDelayMs(sourceSpec.getNegativeAckRedeliveryDelayMs());
            }

            if (this.instanceConfig.getFunctionDetails().hasRetryDetails()) {
                pulsarSourceConfig.setMaxMessageRetries(
                        this.instanceConfig.getFunctionDetails().getRetryDetails().getMaxMessageRetries());
                pulsarSourceConfig.setDeadLetterTopic(
                        this.instanceConfig.getFunctionDetails().getRetryDetails().getDeadLetterTopic());
            }

            // Use SingleConsumerPulsarSource if possible because
            // it will have higher performance since it is not a push source
            // that require messages to be put into an immediate queue
            if (pulsarSourceConfig instanceof SingleConsumerPulsarSourceConfig) {
                object = new SingleConsumerPulsarSource(this.client,
                        (SingleConsumerPulsarSourceConfig) pulsarSourceConfig, this.properties,
                        this.functionClassLoader);
            } else {
                object =
                        new MultiConsumerPulsarSource(this.client, (MultiConsumerPulsarSourceConfig) pulsarSourceConfig,
                                this.properties, this.functionClassLoader);
            }
        } else {

            // check if source is a batch source
            if (sourceSpec.getClassName().equals(BatchSourceExecutor.class.getName())) {
                object = Reflections.createInstance(
                  sourceSpec.getClassName(),
                  this.instanceClassLoader);
            } else {
                object = Reflections.createInstance(
                  sourceSpec.getClassName(),
                  this.componentClassLoader);
            }
        }

        Class<?>[] typeArgs;
        if (object instanceof Source) {
            typeArgs = TypeResolver.resolveRawArguments(Source.class, object.getClass());
            assert typeArgs.length > 0;
        } else {
            throw new RuntimeException("Source does not implement correct interface");
        }
        this.source = (Source<?>) object;

        if (componentType == org.apache.pulsar.functions.proto.Function.FunctionDetails.ComponentType.SOURCE) {
            Thread.currentThread().setContextClassLoader(this.componentClassLoader);
        }
        try {
            if (sourceSpec.getConfigs().isEmpty()) {
                this.source.open(new HashMap<>(), contextImpl);
            } else {
                this.source.open(
                        ObjectMapperFactory.getMapper().reader().forType(new TypeReference<Map<String, Object>>() {
                        }).readValue(sourceSpec.getConfigs())
                        , contextImpl);
            }
            if (this.source instanceof PulsarSource) {
                contextImpl.setInputConsumers(((PulsarSource) this.source).getInputConsumers());
            }
        } catch (Exception e) {
            log.error("Source open produced uncaught exception: ", e);
            throw e;
        } finally {
            Thread.currentThread().setContextClassLoader(this.instanceClassLoader);
        }
    }

    private void setupOutput(ContextImpl contextImpl) throws Exception {

        SinkSpec sinkSpec = this.instanceConfig.getFunctionDetails().getSink();
        Object object;
        // If sink classname is not set, we default pulsar sink
        if (sinkSpec.getClassName().isEmpty()) {
            if (StringUtils.isEmpty(sinkSpec.getTopic())) {
                object = PulsarSinkDisable.INSTANCE;
            } else {
                PulsarSinkConfig pulsarSinkConfig = new PulsarSinkConfig();
                pulsarSinkConfig.setProcessingGuarantees(FunctionConfig.ProcessingGuarantees.valueOf(
                        this.instanceConfig.getFunctionDetails().getProcessingGuarantees().name()));
                pulsarSinkConfig.setTopic(sinkSpec.getTopic());
                pulsarSinkConfig.setForwardSourceMessageProperty(
                        this.instanceConfig.getFunctionDetails().getSink().getForwardSourceMessageProperty());

                if (!StringUtils.isEmpty(sinkSpec.getSchemaType())) {
                    pulsarSinkConfig.setSchemaType(sinkSpec.getSchemaType());
                } else if (!StringUtils.isEmpty(sinkSpec.getSerDeClassName())) {
                    pulsarSinkConfig.setSerdeClassName(sinkSpec.getSerDeClassName());
                }

                pulsarSinkConfig.setTypeClassName(sinkSpec.getTypeClassName());
                pulsarSinkConfig.setSchemaProperties(sinkSpec.getSchemaPropertiesMap());

                if (this.instanceConfig.getFunctionDetails().getSink().getProducerSpec() != null) {
                    org.apache.pulsar.functions.proto.Function.ProducerSpec conf =
                            this.instanceConfig.getFunctionDetails().getSink().getProducerSpec();
                    ProducerConfig.ProducerConfigBuilder builder = ProducerConfig.builder()
                            .maxPendingMessages(conf.getMaxPendingMessages())
                            .maxPendingMessagesAcrossPartitions(conf.getMaxPendingMessagesAcrossPartitions())
                            .batchBuilder(conf.getBatchBuilder())
                            .useThreadLocalProducers(conf.getUseThreadLocalProducers())
                            .cryptoConfig(CryptoUtils.convertFromSpec(conf.getCryptoSpec()));
                    pulsarSinkConfig.setProducerConfig(builder.build());
                }

                object = new PulsarSink(this.client, pulsarSinkConfig, this.properties, this.stats,
                        this.functionClassLoader);
            }
        } else {
            object = Reflections.createInstance(
                    sinkSpec.getClassName(),
                    this.componentClassLoader);
        }

        if (object instanceof Sink) {
            this.sink = (Sink) object;
            this.sinkTypeArg = TypeResolver.resolveRawArguments(Sink.class, object.getClass())[0];
        } else {
            throw new RuntimeException("Sink does not implement correct interface");
        }

        if (componentType == org.apache.pulsar.functions.proto.Function.FunctionDetails.ComponentType.SINK) {
            Thread.currentThread().setContextClassLoader(this.componentClassLoader);
        }
        try {
            if (sinkSpec.getConfigs().isEmpty()) {
                if (log.isDebugEnabled()) {
                    log.debug("Opening Sink with empty hashmap with contextImpl: {} ", contextImpl.toString());
                }
                this.sink.open(new HashMap<>(), contextImpl);
            } else {
                if (log.isDebugEnabled()) {
                    log.debug("Opening Sink with SinkSpec {} and contextImpl: {} ", sinkSpec,
                            contextImpl.toString());
                }
                this.sink.open(ObjectMapperFactory.getMapper().reader().forType(
                        new TypeReference<Map<String, Object>>() {
                        }).readValue(sinkSpec.getConfigs()), contextImpl);
            }
        } catch (Exception e) {
            log.error("Sink open produced uncaught exception: ", e);
            throw e;
        } finally {
            Thread.currentThread().setContextClassLoader(this.instanceClassLoader);
        }
    }

    private static <T> Schema<T> getSinkSchema(Record<?> record, Class<T> clazz) {
        SchemaType type = getSchemaTypeOrDefault(record, clazz);
        switch (type) {
            case NONE:
                if (ByteBuffer.class.isAssignableFrom(clazz)) {
                    return (Schema<T>) Schema.BYTEBUFFER;
                } else {
                    return (Schema<T>) Schema.BYTES;
                }

            case AUTO_CONSUME:
            case AUTO:
                return (Schema<T>) Schema.AUTO_CONSUME();

            case STRING:
                return (Schema<T>) Schema.STRING;

            case AVRO:
                return AvroSchema.of(SchemaDefinition.<T>builder()
                    .withPojo(clazz).build());

            case JSON:
                return JSONSchema.of(SchemaDefinition.<T>builder().withPojo(clazz).build());

            case KEY_VALUE:
                return (Schema<T>) Schema.KV_BYTES();

            case PROTOBUF:
                return ProtobufSchema.ofGenericClass(clazz, new HashMap<>());

            case PROTOBUF_NATIVE:
                return ProtobufNativeSchema.ofGenericClass(clazz, new HashMap<>());

            case AUTO_PUBLISH:
                return (Schema<T>) Schema.AUTO_PRODUCE_BYTES();

            default:
                throw new RuntimeException("Unsupported schema type" + type);
        }
    }

    private static SchemaType getSchemaTypeOrDefault(Record<?> record, Class<?> clazz) {
        if (GenericObject.class.isAssignableFrom(clazz)) {
            return SchemaType.AUTO_CONSUME;
        } else if (byte[].class.equals(clazz)
            || ByteBuf.class.equals(clazz)
            || ByteBuffer.class.equals(clazz)) {
            // if sink uses bytes, we should ignore
            return SchemaType.NONE;
        } else {
            Schema<?> schema = record.getSchema();
            if (schema != null) {
                if (schema.getSchemaInfo().getType() == SchemaType.NONE) {
                    return getDefaultSchemaType(clazz);
                } else {
                    return schema.getSchemaInfo().getType();
                }
            } else {
                return getDefaultSchemaType(clazz);
            }
        }
    }

    private static SchemaType getDefaultSchemaType(Class<?> clazz) {
        if (byte[].class.equals(clazz)
            || ByteBuf.class.equals(clazz)
            || ByteBuffer.class.equals(clazz)) {
            return SchemaType.NONE;
        } else if (GenericObject.class.isAssignableFrom(clazz)) {
            // the sink is taking generic record/object, so we do auto schema detection
            return SchemaType.AUTO_CONSUME;
        } else if (String.class.equals(clazz)) {
            // If type is String, then we use schema type string, otherwise we fallback on default schema
            return SchemaType.STRING;
        } else if (isProtobufClass(clazz)) {
            return SchemaType.PROTOBUF;
        } else if (KeyValue.class.equals(clazz)) {
            return SchemaType.KEY_VALUE;
        } else {
            return SchemaType.JSON;
        }
    }

    private static boolean isProtobufClass(Class<?> pojoClazz) {
        try {
            Class<?> protobufBaseClass = Class.forName("com.google.protobuf.GeneratedMessageV3");
            return protobufBaseClass.isAssignableFrom(pojoClazz);
        } catch (ClassNotFoundException | NoClassDefFoundError e) {
            // If sink does not have protobuf in classpath then it cannot be protobuf
            return false;
        }
    }

}<|MERGE_RESOLUTION|>--- conflicted
+++ resolved
@@ -789,15 +789,12 @@
                     convertFromFunctionDetailsSubscriptionPosition(sourceSpec.getSubscriptionPosition())
             );
 
-<<<<<<< HEAD
             pulsarSourceConfig.setSkipToLatest(
                 sourceSpec.getSkipToLatest()
             );
 
-            checkNotNull(contextImpl.getSubscriptionType());
-=======
             Objects.requireNonNull(contextImpl.getSubscriptionType());
->>>>>>> 644be5fd
+            
             pulsarSourceConfig.setSubscriptionType(contextImpl.getSubscriptionType());
 
             pulsarSourceConfig.setTypeClassName(sourceSpec.getTypeClassName());
