/**
 * Licensed to the Apache Software Foundation (ASF) under one
 * or more contributor license agreements.  See the NOTICE file
 * distributed with this work for additional information
 * regarding copyright ownership.  The ASF licenses this file
 * to you under the Apache License, Version 2.0 (the
 * "License"); you may not use this file except in compliance
 * with the License.  You may obtain a copy of the License at
 *
 *   http://www.apache.org/licenses/LICENSE-2.0
 *
 * Unless required by applicable law or agreed to in writing,
 * software distributed under the License is distributed on an
 * "AS IS" BASIS, WITHOUT WARRANTIES OR CONDITIONS OF ANY
 * KIND, either express or implied.  See the License for the
 * specific language governing permissions and limitations
 * under the License.
 */

package org.apache.pulsar.functions.instance;

<<<<<<< HEAD
=======
import static org.apache.bookkeeper.common.concurrent.FutureUtils.result;
import static org.apache.bookkeeper.stream.protocol.ProtocolConstants.DEFAULT_STREAM_CONF;

import com.google.common.base.Stopwatch;
>>>>>>> 3b2c8526
import com.google.gson.Gson;
import com.google.gson.reflect.TypeToken;
import io.prometheus.client.CollectorRegistry;
<<<<<<< HEAD

import java.io.FileNotFoundException;
import java.io.IOException;
import java.util.Arrays;
import java.util.Collections;
import java.util.HashMap;
import java.util.Map;
import java.util.concurrent.CompletableFuture;

import lombok.Getter;
import lombok.extern.slf4j.Slf4j;
import net.jodah.typetools.TypeResolver;
=======
import lombok.Getter;
import lombok.extern.slf4j.Slf4j;
import net.jodah.typetools.TypeResolver;
import org.apache.bookkeeper.api.StorageClient;
import org.apache.bookkeeper.api.kv.Table;
import org.apache.bookkeeper.clients.SimpleStorageClientImpl;
import org.apache.bookkeeper.clients.StorageClientBuilder;
import org.apache.bookkeeper.clients.admin.SimpleStorageAdminClientImpl;
import org.apache.bookkeeper.clients.admin.StorageAdminClient;
import org.apache.bookkeeper.clients.config.StorageClientSettings;
import org.apache.bookkeeper.clients.exceptions.ClientException;
import org.apache.bookkeeper.clients.exceptions.InternalServerException;
import org.apache.bookkeeper.clients.exceptions.NamespaceNotFoundException;
import org.apache.bookkeeper.clients.exceptions.StreamNotFoundException;
import org.apache.bookkeeper.clients.utils.ClientResources;
import org.apache.bookkeeper.common.util.Backoff.Jitter;
import org.apache.bookkeeper.common.util.Backoff.Jitter.Type;
import org.apache.bookkeeper.stream.proto.NamespaceConfiguration;
import org.apache.bookkeeper.stream.proto.StorageType;
import org.apache.bookkeeper.stream.proto.StreamConfiguration;
>>>>>>> 3b2c8526
import org.apache.commons.lang3.StringUtils;
import org.apache.logging.log4j.ThreadContext;
import org.apache.logging.log4j.core.LoggerContext;
import org.apache.logging.log4j.core.config.Configuration;
import org.apache.logging.log4j.core.config.LoggerConfig;
import org.apache.pulsar.client.api.PulsarClient;
import org.apache.pulsar.client.api.SubscriptionInitialPosition;
import org.apache.pulsar.client.api.SubscriptionType;
import org.apache.pulsar.client.impl.PulsarClientImpl;
import org.apache.pulsar.common.functions.ConsumerConfig;
import org.apache.pulsar.common.functions.FunctionConfig;
import org.apache.pulsar.common.functions.ProducerConfig;
import org.apache.pulsar.common.util.Reflections;
import org.apache.pulsar.functions.api.Function;
import org.apache.pulsar.functions.api.Record;
import org.apache.pulsar.functions.api.StateStore;
import org.apache.pulsar.functions.api.StateStoreContext;
import org.apache.pulsar.functions.instance.state.BKStateStoreProviderImpl;
import org.apache.pulsar.functions.instance.state.InstanceStateManager;
import org.apache.pulsar.functions.instance.state.StateManager;
import org.apache.pulsar.functions.instance.state.StateStoreContextImpl;
import org.apache.pulsar.functions.instance.state.StateStoreProvider;
import org.apache.pulsar.functions.instance.stats.ComponentStatsManager;
import org.apache.pulsar.functions.proto.Function.SinkSpec;
import org.apache.pulsar.functions.proto.Function.SourceSpec;
import org.apache.pulsar.functions.proto.InstanceCommunication;
import org.apache.pulsar.functions.proto.InstanceCommunication.MetricsData.Builder;
import org.apache.pulsar.functions.secretsprovider.SecretsProvider;
import org.apache.pulsar.functions.sink.PulsarSink;
import org.apache.pulsar.functions.sink.PulsarSinkConfig;
import org.apache.pulsar.functions.sink.PulsarSinkDisable;
import org.apache.pulsar.functions.source.PulsarSource;
import org.apache.pulsar.functions.source.PulsarSourceConfig;
import org.apache.pulsar.functions.source.batch.BatchSourceExecutor;
import org.apache.pulsar.functions.utils.CryptoUtils;
import org.apache.pulsar.functions.utils.FunctionCommon;
import org.apache.pulsar.functions.utils.functioncache.FunctionCacheManager;
import org.apache.pulsar.io.core.Sink;
import org.apache.pulsar.io.core.Source;
import org.slf4j.Logger;
import org.slf4j.LoggerFactory;

<<<<<<< HEAD
=======
import java.io.FileNotFoundException;
import java.io.IOException;
import java.util.Arrays;
import java.util.Collections;
import java.util.HashMap;
import java.util.Map;
import java.util.concurrent.CompletableFuture;
import java.util.concurrent.TimeUnit;
import java.util.concurrent.TimeoutException;

>>>>>>> 3b2c8526
/**
 * A function container implemented using java thread.
 */
@Slf4j
public class JavaInstanceRunnable implements AutoCloseable, Runnable {

    private final InstanceConfig instanceConfig;
    private final FunctionCacheManager fnCache;
    private final String jarFile;

    // input topic consumer & output topic producer
    private final PulsarClientImpl client;

    private LogAppender logAppender;

    // provide tables for storing states
    private final String stateStorageServiceUrl;
    private StateStoreProvider stateStoreProvider;
    private StateManager stateManager;

    private JavaInstance javaInstance;
    @Getter
    private Throwable deathException;

    // function stats
    private ComponentStatsManager stats;

    private Record<?> currentRecord;

    private Source source;
    private Sink sink;

    private final SecretsProvider secretsProvider;

    private CollectorRegistry collectorRegistry;
    private final String[] metricsLabels;

    private InstanceCache instanceCache;

    private final org.apache.pulsar.functions.proto.Function.FunctionDetails.ComponentType componentType;

    private final Map<String, String> properties;

    private final ClassLoader instanceClassLoader;
    private ClassLoader functionClassLoader;
    private String narExtractionDirectory;

    public JavaInstanceRunnable(InstanceConfig instanceConfig,
                                FunctionCacheManager fnCache,
                                String jarFile,
                                PulsarClient pulsarClient,
                                String stateStorageServiceUrl,
                                SecretsProvider secretsProvider,
                                CollectorRegistry collectorRegistry,
                                String narExtractionDirectory) {
        this.instanceConfig = instanceConfig;
        this.fnCache = fnCache;
        this.jarFile = jarFile;
        this.client = (PulsarClientImpl) pulsarClient;
        this.stateStorageServiceUrl = stateStorageServiceUrl;
        this.secretsProvider = secretsProvider;
        this.collectorRegistry = collectorRegistry;
        this.narExtractionDirectory = narExtractionDirectory;
        this.metricsLabels = new String[]{
                instanceConfig.getFunctionDetails().getTenant(),
                String.format("%s/%s", instanceConfig.getFunctionDetails().getTenant(),
                        instanceConfig.getFunctionDetails().getNamespace()),
                instanceConfig.getFunctionDetails().getName(),
                String.valueOf(instanceConfig.getInstanceId()),
                instanceConfig.getClusterName(),
                FunctionCommon.getFullyQualifiedName(instanceConfig.getFunctionDetails())
        };

        this.componentType = InstanceUtils.calculateSubjectType(instanceConfig.getFunctionDetails());

        this.properties = InstanceUtils.getProperties(this.componentType,
                FunctionCommon.getFullyQualifiedName(instanceConfig.getFunctionDetails()),
                this.instanceConfig.getInstanceId());

        // Declare function local collector registry so that it will not clash with other function instances'
        // metrics collection especially in threaded mode
        // In process mode the JavaInstanceMain will declare a CollectorRegistry and pass it down
        this.collectorRegistry = collectorRegistry;

        this.instanceClassLoader = Thread.currentThread().getContextClassLoader();
    }

    /**
     * NOTE: this method should be called in the instance thread, in order to make class loading work.
     */
    synchronized private void setup() throws Exception {

        this.instanceCache = InstanceCache.getInstanceCache();

        if (this.collectorRegistry == null) {
            this.collectorRegistry = new CollectorRegistry();
        }
        this.stats = ComponentStatsManager.getStatsManager(this.collectorRegistry, this.metricsLabels,
                this.instanceCache.getScheduledExecutorService(),
                this.componentType);

        // initialize the thread context
        ThreadContext.put("function", FunctionCommon.getFullyQualifiedName(instanceConfig.getFunctionDetails()));
        ThreadContext.put("functionname", instanceConfig.getFunctionDetails().getName());
        ThreadContext.put("instance", instanceConfig.getInstanceName());

        log.info("Starting Java Instance {} : \n Details = {}",
            instanceConfig.getFunctionDetails().getName(), instanceConfig.getFunctionDetails());

        // start the function thread
        functionClassLoader = loadJars();

        Object object;
        if (instanceConfig.getFunctionDetails().getClassName().equals(org.apache.pulsar.functions.windowing.WindowFunctionExecutor.class.getName())) {
            object = Reflections.createInstance(
                    instanceConfig.getFunctionDetails().getClassName(),
                    instanceClassLoader);
        } else {
            object = Reflections.createInstance(
                    instanceConfig.getFunctionDetails().getClassName(),
                    functionClassLoader);
        }


        if (!(object instanceof Function) && !(object instanceof java.util.function.Function)) {
            throw new RuntimeException("User class must either be Function or java.util.Function");
        }

        // start the state table
        setupStateStore();

        ContextImpl contextImpl = setupContext();

        // start the output producer
        setupOutput(contextImpl);
        // start the input consumer
        setupInput(contextImpl);
        // start any log topic handler
        setupLogHandler();

        javaInstance = new JavaInstance(contextImpl, object, instanceConfig);
    }

    ContextImpl setupContext() {
        Logger instanceLog = LoggerFactory.getLogger(
                "function-" + instanceConfig.getFunctionDetails().getName());
        return new ContextImpl(instanceConfig, instanceLog, client, secretsProvider,
                collectorRegistry, metricsLabels, this.componentType, this.stats, stateManager);
    }

    /**
     * The core logic that initialize the instance thread and executes the function.
     */
    @Override
    public void run() {
        try {
            setup();

            while (true) {
                currentRecord = readInput();

                // increment number of records received from source
                stats.incrTotalReceived();

                if (instanceConfig.getFunctionDetails().getProcessingGuarantees() == org.apache.pulsar.functions
                        .proto.Function.ProcessingGuarantees.ATMOST_ONCE) {
                    if (instanceConfig.getFunctionDetails().getAutoAck()) {
                        currentRecord.ack();
                    }
                }

                addLogTopicHandler();
                CompletableFuture<JavaExecutionResult> result;

                // set last invocation time
                stats.setLastInvocation(System.currentTimeMillis());

                // start time for process latency stat
                stats.processTimeStart();

                // process the message
                Thread.currentThread().setContextClassLoader(functionClassLoader);
                result = javaInstance.handleMessage(currentRecord, currentRecord.getValue());
                Thread.currentThread().setContextClassLoader(instanceClassLoader);

                // register end time
                stats.processTimeEnd();

                removeLogTopicHandler();

                try {
                    processResult(currentRecord, result);
                } catch (Exception e) {
                    log.warn("Failed to process result of message {}", currentRecord, e);
                    currentRecord.fail();
                }
            }
        } catch (Throwable t) {
            log.error("[{}] Uncaught exception in Java Instance", FunctionCommon.getFullyQualifiedInstanceId(
                    instanceConfig.getFunctionDetails().getTenant(),
                    instanceConfig.getFunctionDetails().getNamespace(),
                    instanceConfig.getFunctionDetails().getName(),
                    instanceConfig.getInstanceId()), t);
            deathException = t;
            if (stats != null) {
                stats.incrSysExceptions(t);
            }
        } finally {
            log.info("Closing instance");
            close();
        }
    }

    private ClassLoader loadJars() throws Exception {
        ClassLoader fnClassLoader;
        try {
            log.info("Load JAR: {}", jarFile);
            // Let's first try to treat it as a nar archive
            fnCache.registerFunctionInstanceWithArchive(
                instanceConfig.getFunctionId(),
                instanceConfig.getInstanceName(),
                jarFile, narExtractionDirectory);
        } catch (FileNotFoundException e) {
            // create the function class loader
            fnCache.registerFunctionInstance(
                    instanceConfig.getFunctionId(),
                    instanceConfig.getInstanceName(),
                    Arrays.asList(jarFile),
                    Collections.emptyList());
        }

        log.info("Initialize function class loader for function {} at function cache manager, functionClassLoader: {}",
                instanceConfig.getFunctionDetails().getName(), fnCache.getClassLoader(instanceConfig.getFunctionId()));

        fnClassLoader = fnCache.getClassLoader(instanceConfig.getFunctionId());
        if (null == fnClassLoader) {
            throw new Exception("No function class loader available.");
        }

        return fnClassLoader;
    }

<<<<<<< HEAD
=======
    private void createStateTableIfNotExist(String tableNs, String tableName, StorageClientSettings settings) throws Exception {
        try (StorageAdminClient storageAdminClient = new SimpleStorageAdminClientImpl(
          settings,
          ClientResources.create().scheduler())) {
            StreamConfiguration streamConf = StreamConfiguration.newBuilder(DEFAULT_STREAM_CONF)
              .setInitialNumRanges(4)
              .setMinNumRanges(4)
              .setStorageType(StorageType.TABLE)
              .build();
            Stopwatch elapsedWatch = Stopwatch.createStarted();
            Exception lastException = null;
            while (true) {
                try {
                    result(storageAdminClient.getStream(tableNs, tableName), 30, TimeUnit.SECONDS);
                    return;
                } catch (TimeoutException e){
                    lastException = e;
                } catch (NamespaceNotFoundException nnfe) {
                    try {
                        result(storageAdminClient.createNamespace(tableNs, NamespaceConfiguration.newBuilder()
                          .setDefaultStreamConf(streamConf)
                          .build()));
                        result(storageAdminClient.createStream(tableNs, tableName, streamConf));
                    } catch (Exception e) {
                        // there might be two clients conflicting at creating table, so let's retrieve the table again
                        // to make sure the table is created.
                        lastException = e;
                    }
                } catch (StreamNotFoundException snfe) {
                    try {
                        result(storageAdminClient.createStream(tableNs, tableName, streamConf));
                    } catch (Exception e) {
                        // there might be two client conflicting at creating table, so let's retrieve it to make
                        // sure the table is created.
                        lastException = e;
                    }
                } catch (ClientException ce) {
                    lastException = ce;
                    log.warn("Encountered issue {} on fetching state stable metadata, re-attempting in 100 milliseconds",
                      ce.getMessage());
                    TimeUnit.MILLISECONDS.sleep(100);
                }
                if (elapsedWatch.elapsed(TimeUnit.MINUTES) > 1) {
                    if (lastException != null) {
                        throw new RuntimeException("Failed to get or create state table within timeout", lastException);
                    }
                    throw new RuntimeException("Failed to get or create state table within timeout");
                }
            }
        }
    }
>>>>>>> 3b2c8526

    private void setupStateStore() throws Exception {
        this.stateManager = new InstanceStateManager();

        if (null == stateStorageServiceUrl) {
<<<<<<< HEAD
            stateStoreProvider = StateStoreProvider.NULL;
        } else {
            stateStoreProvider = new BKStateStoreProviderImpl();
            Map<String, Object> stateStoreProviderConfig = new HashMap();
            stateStoreProviderConfig.put(BKStateStoreProviderImpl.STATE_STORAGE_SERVICE_URL, stateStorageServiceUrl);
            stateStoreProvider.init(stateStoreProviderConfig, instanceConfig.getFunctionDetails());

            StateStore store = stateStoreProvider.getStateStore(
                instanceConfig.getFunctionDetails().getTenant(),
                instanceConfig.getFunctionDetails().getNamespace(),
                instanceConfig.getFunctionDetails().getName()
            );
            StateStoreContext context = new StateStoreContextImpl();
            store.init(context);

            stateManager.registerStore(store);
=======
            return;
        }

        String tableNs = FunctionCommon.getStateNamespace(
            instanceConfig.getFunctionDetails().getTenant(),
            instanceConfig.getFunctionDetails().getNamespace()
        );
        String tableName = instanceConfig.getFunctionDetails().getName();

        StorageClientSettings settings = StorageClientSettings.newBuilder()
                .serviceUri(stateStorageServiceUrl)
                .clientName("function-" + tableNs + "/" + tableName)
                // configure a maximum 2 minutes jitter backoff for accessing table service
                .backoffPolicy(Jitter.of(
                    Type.EXPONENTIAL,
                    100,
                    2000,
                    60
                ))
                .build();

        // we defer creation of the state table until a java instance is running here.
        createStateTableIfNotExist(tableNs, tableName, settings);

        log.info("Starting state table for function {}", instanceConfig.getFunctionDetails().getName());
        this.storageClient = new SimpleStorageClientImpl(tableNs, settings);

        // NOTE: this is a workaround until we bump bk version to 4.9.0
        // table might just be created above, so it might not be ready for serving traffic
        Stopwatch openSw = Stopwatch.createStarted();
        while (openSw.elapsed(TimeUnit.MINUTES) < 1) {
            try {
                this.stateTable = result(storageClient.openTable(tableName));
                break;
            } catch (InternalServerException ise) {
                log.warn("Encountered internal server on opening table '{}', re-attempt in 100 milliseconds : {}",
                    tableName, ise.getMessage());
                TimeUnit.MILLISECONDS.sleep(100);
            }
>>>>>>> 3b2c8526
        }
    }

    private void processResult(Record srcRecord,
                               CompletableFuture<JavaExecutionResult> result) throws Exception {
        result.whenComplete((result1, throwable) -> {
            if (throwable != null || result1.getUserException() != null) {
                Throwable t = throwable != null ? throwable : result1.getUserException();
                log.warn("Encountered exception when processing message {}",
                        srcRecord, t);
                stats.incrUserExceptions(t);
                srcRecord.fail();
            } else {
                if (result1.getResult() != null) {
                    sendOutputMessage(srcRecord, result1.getResult());
                } else {
                    if (instanceConfig.getFunctionDetails().getAutoAck()) {
                        // the function doesn't produce any result or the user doesn't want the result.
                        srcRecord.ack();
                    }
                }
                // increment total successfully processed
                stats.incrTotalProcessedSuccessfully();
            }
        });
    }

    private void sendOutputMessage(Record srcRecord, Object output) {
        if (!(this.sink instanceof PulsarSink)) {
            Thread.currentThread().setContextClassLoader(functionClassLoader);
        }
        try {
            this.sink.write(new SinkRecord<>(srcRecord, output));
        } catch (Exception e) {
            log.info("Encountered exception in sink write: ", e);
            stats.incrSinkExceptions(e);
            throw new RuntimeException(e);
        } finally {
            Thread.currentThread().setContextClassLoader(instanceClassLoader);
        }
    }

    private Record readInput() throws Exception {
        Record record;
        if (!(this.source instanceof PulsarSource)) {
            Thread.currentThread().setContextClassLoader(functionClassLoader);
        }
        try {
            record = this.source.read();
        } catch (Exception e) {
            stats.incrSourceExceptions(e);
            log.error("Encountered exception in source read", e);
            throw e;
        } finally {
            Thread.currentThread().setContextClassLoader(instanceClassLoader);
        }

        // check record is valid
        if (record == null) {
            throw new IllegalArgumentException("The record returned by the source cannot be null");
        } else if (record.getValue() == null) {
            throw new IllegalArgumentException("The value in the record returned by the source cannot be null");
        }
        return record;
    }

    /**
     * NOTE: this method is be syncrhonized because it is potentially called by two different places
     *       one inside the run/finally clause and one inside the ThreadRuntime::stop
     */
    @Override
    synchronized public void close() {

        if (stats != null) {
            stats.close();
            stats = null;
        }

        if (source != null) {
            if (!(this.source instanceof PulsarSource)) {
                Thread.currentThread().setContextClassLoader(functionClassLoader);
            }
            try {
                source.close();
            } catch (Throwable e) {
                log.error("Failed to close source {}", instanceConfig.getFunctionDetails().getSource().getClassName(), e);
            } finally {
                Thread.currentThread().setContextClassLoader(instanceClassLoader);
            }
            source = null;
        }

        if (sink != null) {
            if (!(this.sink instanceof PulsarSink)) {
                Thread.currentThread().setContextClassLoader(functionClassLoader);
            }
            try {
                sink.close();
            } catch (Throwable e) {
                log.error("Failed to close sink {}", instanceConfig.getFunctionDetails().getSource().getClassName(), e);
            } finally {
                Thread.currentThread().setContextClassLoader(instanceClassLoader);
            }
            sink = null;
        }

        if (null != javaInstance) {
            javaInstance.close();
            javaInstance = null;
        }

        if (null != stateManager) {
            stateManager.close();
        }

        if (null != stateStoreProvider) {
            stateStoreProvider.close();
        }

        if (instanceCache != null) {
            // once the thread quits, clean up the instance
            fnCache.unregisterFunctionInstance(
                    instanceConfig.getFunctionId(),
                    instanceConfig.getInstanceName());
            log.info("Unloading JAR files for function {}", instanceConfig);
            instanceCache = null;
        }
    }

    synchronized public String getStatsAsString() throws IOException {
        if (stats != null) {
            return stats.getStatsAsString();
        } else {
            return "";
        }
    }

    // This method is synchronized because it is using the stats variable
    synchronized public InstanceCommunication.MetricsData getAndResetMetrics() {
        InstanceCommunication.MetricsData metricsData = internalGetMetrics();
        internalResetMetrics();
        return metricsData;
    }

    // This method is synchronized because it is using the stats and javaInstance variables
    synchronized public InstanceCommunication.MetricsData getMetrics() {
        return internalGetMetrics();
    }

    // This method is synchronized because it is using the stats and javaInstance variables
    synchronized public void resetMetrics() {
        internalResetMetrics();
    }

    private InstanceCommunication.MetricsData internalGetMetrics() {
        InstanceCommunication.MetricsData.Builder bldr = createMetricsDataBuilder();
        if (javaInstance != null) {
            Map<String, Double> userMetrics =  javaInstance.getMetrics();
            if (userMetrics != null) {
                bldr.putAllUserMetrics(userMetrics);
            }
        }
        return bldr.build();
    }

    private void internalResetMetrics() {
        if (stats != null) {
            stats.reset();
        }
        if (javaInstance != null) {
            javaInstance.resetMetrics();
        }
    }

    private Builder createMetricsDataBuilder() {
        InstanceCommunication.MetricsData.Builder bldr = InstanceCommunication.MetricsData.newBuilder();
        if (stats != null) {
            bldr.setProcessedSuccessfullyTotal((long) stats.getTotalProcessedSuccessfully());
            bldr.setSystemExceptionsTotal((long) stats.getTotalSysExceptions());
            bldr.setUserExceptionsTotal((long) stats.getTotalUserExceptions());
            bldr.setReceivedTotal((long) stats.getTotalRecordsReceived());
            bldr.setAvgProcessLatency(stats.getAvgProcessLatency());
            bldr.setLastInvocation((long) stats.getLastInvocation());

            bldr.setProcessedSuccessfullyTotal1Min((long) stats.getTotalProcessedSuccessfully1min());
            bldr.setSystemExceptionsTotal1Min((long) stats.getTotalSysExceptions1min());
            bldr.setUserExceptionsTotal1Min((long) stats.getTotalUserExceptions1min());
            bldr.setReceivedTotal1Min((long) stats.getTotalRecordsReceived1min());
            bldr.setAvgProcessLatency1Min(stats.getAvgProcessLatency1min());
        }

        return bldr;
    }

    // This method is synchronized because it is using the stats variable
    synchronized public InstanceCommunication.FunctionStatus.Builder getFunctionStatus() {
        InstanceCommunication.FunctionStatus.Builder functionStatusBuilder = InstanceCommunication.FunctionStatus.newBuilder();
        if (stats != null) {
            functionStatusBuilder.setNumReceived((long) stats.getTotalRecordsReceived());
            functionStatusBuilder.setNumSuccessfullyProcessed((long) stats.getTotalProcessedSuccessfully());
            functionStatusBuilder.setNumUserExceptions((long) stats.getTotalUserExceptions());
            stats.getLatestUserExceptions().forEach(ex -> {
                functionStatusBuilder.addLatestUserExceptions(ex);
            });
            functionStatusBuilder.setNumSystemExceptions((long) stats.getTotalSysExceptions());
            stats.getLatestSystemExceptions().forEach(ex -> {
                functionStatusBuilder.addLatestSystemExceptions(ex);
            });
            stats.getLatestSourceExceptions().forEach(ex -> {
                functionStatusBuilder.addLatestSourceExceptions(ex);
            });
            stats.getLatestSinkExceptions().forEach(ex -> {
                functionStatusBuilder.addLatestSinkExceptions(ex);
            });
            functionStatusBuilder.setAverageLatency(stats.getAvgProcessLatency());
            functionStatusBuilder.setLastInvocationTime((long) stats.getLastInvocation());
        }
        return functionStatusBuilder;
    }

    private void setupLogHandler() {
        if (instanceConfig.getFunctionDetails().getLogTopic() != null &&
                !instanceConfig.getFunctionDetails().getLogTopic().isEmpty()) {
            logAppender = new LogAppender(client, instanceConfig.getFunctionDetails().getLogTopic(),
                    FunctionCommon.getFullyQualifiedName(instanceConfig.getFunctionDetails()));
            logAppender.start();
        }
    }

    private void addLogTopicHandler() {
        if (logAppender == null) return;
        LoggerContext context = LoggerContext.getContext(false);
        Configuration config = context.getConfiguration();
        config.addAppender(logAppender);
        for (final LoggerConfig loggerConfig : config.getLoggers().values()) {
            loggerConfig.addAppender(logAppender, null, null);
        }
        config.getRootLogger().addAppender(logAppender, null, null);
    }

    private void removeLogTopicHandler() {
        if (logAppender == null) return;
        LoggerContext context = LoggerContext.getContext(false);
        Configuration config = context.getConfiguration();
        for (final LoggerConfig loggerConfig : config.getLoggers().values()) {
            loggerConfig.removeAppender(logAppender.getName());
        }
        config.getRootLogger().removeAppender(logAppender.getName());
    }

    private void setupInput(ContextImpl contextImpl) throws Exception {

        SourceSpec sourceSpec = this.instanceConfig.getFunctionDetails().getSource();
        Object object;
        // If source classname is not set, we default pulsar source
        if (sourceSpec.getClassName().isEmpty()) {
            PulsarSourceConfig pulsarSourceConfig = new PulsarSourceConfig();
            sourceSpec.getInputSpecsMap().forEach((topic, conf) -> {
                ConsumerConfig consumerConfig = ConsumerConfig.builder().isRegexPattern(conf.getIsRegexPattern()).build();
                if (conf.getSchemaType() != null && !conf.getSchemaType().isEmpty()) {
                    consumerConfig.setSchemaType(conf.getSchemaType());
                } else if (conf.getSerdeClassName() != null && !conf.getSerdeClassName().isEmpty()) {
                    consumerConfig.setSerdeClassName(conf.getSerdeClassName());
                }
                consumerConfig.setSchemaProperties(conf.getSchemaPropertiesMap());
                consumerConfig.setConsumerProperties(conf.getConsumerPropertiesMap());
                if (conf.hasReceiverQueueSize()) {
                    consumerConfig.setReceiverQueueSize(conf.getReceiverQueueSize().getValue());
                }
                if (conf.hasCryptoSpec()) {
                    consumerConfig.setCryptoConfig(CryptoUtils.convertFromSpec(conf.getCryptoSpec()));
                }

                pulsarSourceConfig.getTopicSchema().put(topic, consumerConfig);
            });

            sourceSpec.getTopicsToSerDeClassNameMap().forEach((topic, serde) -> {
                pulsarSourceConfig.getTopicSchema().put(topic,
                        ConsumerConfig.builder()
                                .serdeClassName(serde)
                                .isRegexPattern(false)
                                .build());
            });

            if (!StringUtils.isEmpty(sourceSpec.getTopicsPattern())) {
                pulsarSourceConfig.getTopicSchema().get(sourceSpec.getTopicsPattern()).setRegexPattern(true);
            }

            pulsarSourceConfig.setSubscriptionName(
                    StringUtils.isNotBlank(sourceSpec.getSubscriptionName()) ? sourceSpec.getSubscriptionName()
                            : InstanceUtils.getDefaultSubscriptionName(instanceConfig.getFunctionDetails()));
            pulsarSourceConfig.setProcessingGuarantees(
                    FunctionConfig.ProcessingGuarantees.valueOf(
                            this.instanceConfig.getFunctionDetails().getProcessingGuarantees().name()));

            switch (sourceSpec.getSubscriptionPosition()) {
                case EARLIEST:
                    pulsarSourceConfig.setSubscriptionPosition(SubscriptionInitialPosition.Earliest);
                    break;
                default:
                    pulsarSourceConfig.setSubscriptionPosition(SubscriptionInitialPosition.Latest);
                    break;
            }

            switch (sourceSpec.getSubscriptionType()) {
                case FAILOVER:
                    pulsarSourceConfig.setSubscriptionType(SubscriptionType.Failover);
                    break;
                case KEY_SHARED:
                    pulsarSourceConfig.setSubscriptionType(SubscriptionType.Key_Shared);
                    break;
                default:
                    pulsarSourceConfig.setSubscriptionType(SubscriptionType.Shared);
                    break;
            }

            pulsarSourceConfig.setTypeClassName(sourceSpec.getTypeClassName());

            if (sourceSpec.getTimeoutMs() > 0 ) {
                pulsarSourceConfig.setTimeoutMs(sourceSpec.getTimeoutMs());
            }
            if (sourceSpec.getNegativeAckRedeliveryDelayMs() > 0) {
                pulsarSourceConfig.setNegativeAckRedeliveryDelayMs(sourceSpec.getNegativeAckRedeliveryDelayMs());
            }

            if (this.instanceConfig.getFunctionDetails().hasRetryDetails()) {
                pulsarSourceConfig.setMaxMessageRetries(this.instanceConfig.getFunctionDetails().getRetryDetails().getMaxMessageRetries());
                pulsarSourceConfig.setDeadLetterTopic(this.instanceConfig.getFunctionDetails().getRetryDetails().getDeadLetterTopic());
            }
            object = new PulsarSource(this.client, pulsarSourceConfig, this.properties, this.functionClassLoader);
        } else {

            // check if source is a batch source
            if (sourceSpec.getClassName().equals(BatchSourceExecutor.class.getName())) {
                object = Reflections.createInstance(
                  sourceSpec.getClassName(),
                  this.instanceClassLoader);
            } else {
                object = Reflections.createInstance(
                  sourceSpec.getClassName(),
                  this.functionClassLoader);
            }
        }

        Class<?>[] typeArgs;
        if (object instanceof Source) {
            typeArgs = TypeResolver.resolveRawArguments(Source.class, object.getClass());
            assert typeArgs.length > 0;
        } else {
            throw new RuntimeException("Source does not implement correct interface");
        }
        this.source = (Source<?>) object;

        if (!(this.source instanceof PulsarSource)) {
            Thread.currentThread().setContextClassLoader(this.functionClassLoader);
        }
        try {
            if (sourceSpec.getConfigs().isEmpty()) {
                this.source.open(new HashMap<>(), contextImpl);
            } else {
                this.source.open(new Gson().fromJson(sourceSpec.getConfigs(),
                        new TypeToken<Map<String, Object>>() {
                        }.getType()), contextImpl);
            }
        } catch (Exception e) {
            log.error("Source open produced uncaught exception: ", e);
            throw e;
        } finally {
            Thread.currentThread().setContextClassLoader(this.instanceClassLoader);
        }
    }

    private void setupOutput(ContextImpl contextImpl) throws Exception {

        SinkSpec sinkSpec = this.instanceConfig.getFunctionDetails().getSink();
        Object object;
        // If sink classname is not set, we default pulsar sink
        if (sinkSpec.getClassName().isEmpty()) {
            if (StringUtils.isEmpty(sinkSpec.getTopic())) {
                object = PulsarSinkDisable.INSTANCE;
            } else {
                PulsarSinkConfig pulsarSinkConfig = new PulsarSinkConfig();
                pulsarSinkConfig.setProcessingGuarantees(FunctionConfig.ProcessingGuarantees.valueOf(
                        this.instanceConfig.getFunctionDetails().getProcessingGuarantees().name()));
                pulsarSinkConfig.setTopic(sinkSpec.getTopic());
                pulsarSinkConfig.setForwardSourceMessageProperty(
                        this.instanceConfig.getFunctionDetails().getSink().getForwardSourceMessageProperty());

                if (!StringUtils.isEmpty(sinkSpec.getSchemaType())) {
                    pulsarSinkConfig.setSchemaType(sinkSpec.getSchemaType());
                } else if (!StringUtils.isEmpty(sinkSpec.getSerDeClassName())) {
                    pulsarSinkConfig.setSerdeClassName(sinkSpec.getSerDeClassName());
                }

                pulsarSinkConfig.setTypeClassName(sinkSpec.getTypeClassName());
                pulsarSinkConfig.setSchemaProperties(sinkSpec.getSchemaPropertiesMap());

                if (this.instanceConfig.getFunctionDetails().getSink().getProducerSpec() != null) {
                    org.apache.pulsar.functions.proto.Function.ProducerSpec conf = this.instanceConfig.getFunctionDetails().getSink().getProducerSpec();
                    ProducerConfig.ProducerConfigBuilder builder = ProducerConfig.builder()
                            .maxPendingMessages(conf.getMaxPendingMessages())
                            .maxPendingMessagesAcrossPartitions(conf.getMaxPendingMessagesAcrossPartitions())
                            .useThreadLocalProducers(conf.getUseThreadLocalProducers())
                            .cryptoConfig(CryptoUtils.convertFromSpec(conf.getCryptoSpec()));
                    pulsarSinkConfig.setProducerConfig(builder.build());
                }

                object = new PulsarSink(this.client, pulsarSinkConfig, this.properties, this.stats, this.functionClassLoader);
            }
        } else {
            object = Reflections.createInstance(
                    sinkSpec.getClassName(),
                    this.functionClassLoader);
        }

        if (object instanceof Sink) {
            this.sink = (Sink) object;
        } else {
            throw new RuntimeException("Sink does not implement correct interface");
        }

        if (!(this.sink instanceof PulsarSink)) {
            Thread.currentThread().setContextClassLoader(this.functionClassLoader);
        }
        try {
            if (sinkSpec.getConfigs().isEmpty()) {
                this.sink.open(new HashMap<>(), contextImpl);
            } else {
                this.sink.open(new Gson().fromJson(sinkSpec.getConfigs(),
                        new TypeToken<Map<String, Object>>() {
                        }.getType()), contextImpl);
            }
        } catch (Exception e) {
            log.error("Sink open produced uncaught exception: ", e);
            throw e;
        } finally {
            Thread.currentThread().setContextClassLoader(this.instanceClassLoader);
        }
    }
}<|MERGE_RESOLUTION|>--- conflicted
+++ resolved
@@ -19,18 +19,9 @@
 
 package org.apache.pulsar.functions.instance;
 
-<<<<<<< HEAD
-=======
-import static org.apache.bookkeeper.common.concurrent.FutureUtils.result;
-import static org.apache.bookkeeper.stream.protocol.ProtocolConstants.DEFAULT_STREAM_CONF;
-
-import com.google.common.base.Stopwatch;
->>>>>>> 3b2c8526
 import com.google.gson.Gson;
 import com.google.gson.reflect.TypeToken;
 import io.prometheus.client.CollectorRegistry;
-<<<<<<< HEAD
-
 import java.io.FileNotFoundException;
 import java.io.IOException;
 import java.util.Arrays;
@@ -38,32 +29,9 @@
 import java.util.HashMap;
 import java.util.Map;
 import java.util.concurrent.CompletableFuture;
-
 import lombok.Getter;
 import lombok.extern.slf4j.Slf4j;
 import net.jodah.typetools.TypeResolver;
-=======
-import lombok.Getter;
-import lombok.extern.slf4j.Slf4j;
-import net.jodah.typetools.TypeResolver;
-import org.apache.bookkeeper.api.StorageClient;
-import org.apache.bookkeeper.api.kv.Table;
-import org.apache.bookkeeper.clients.SimpleStorageClientImpl;
-import org.apache.bookkeeper.clients.StorageClientBuilder;
-import org.apache.bookkeeper.clients.admin.SimpleStorageAdminClientImpl;
-import org.apache.bookkeeper.clients.admin.StorageAdminClient;
-import org.apache.bookkeeper.clients.config.StorageClientSettings;
-import org.apache.bookkeeper.clients.exceptions.ClientException;
-import org.apache.bookkeeper.clients.exceptions.InternalServerException;
-import org.apache.bookkeeper.clients.exceptions.NamespaceNotFoundException;
-import org.apache.bookkeeper.clients.exceptions.StreamNotFoundException;
-import org.apache.bookkeeper.clients.utils.ClientResources;
-import org.apache.bookkeeper.common.util.Backoff.Jitter;
-import org.apache.bookkeeper.common.util.Backoff.Jitter.Type;
-import org.apache.bookkeeper.stream.proto.NamespaceConfiguration;
-import org.apache.bookkeeper.stream.proto.StorageType;
-import org.apache.bookkeeper.stream.proto.StreamConfiguration;
->>>>>>> 3b2c8526
 import org.apache.commons.lang3.StringUtils;
 import org.apache.logging.log4j.ThreadContext;
 import org.apache.logging.log4j.core.LoggerContext;
@@ -106,19 +74,6 @@
 import org.slf4j.Logger;
 import org.slf4j.LoggerFactory;
 
-<<<<<<< HEAD
-=======
-import java.io.FileNotFoundException;
-import java.io.IOException;
-import java.util.Arrays;
-import java.util.Collections;
-import java.util.HashMap;
-import java.util.Map;
-import java.util.concurrent.CompletableFuture;
-import java.util.concurrent.TimeUnit;
-import java.util.concurrent.TimeoutException;
-
->>>>>>> 3b2c8526
 /**
  * A function container implemented using java thread.
  */
@@ -361,66 +316,10 @@
         return fnClassLoader;
     }
 
-<<<<<<< HEAD
-=======
-    private void createStateTableIfNotExist(String tableNs, String tableName, StorageClientSettings settings) throws Exception {
-        try (StorageAdminClient storageAdminClient = new SimpleStorageAdminClientImpl(
-          settings,
-          ClientResources.create().scheduler())) {
-            StreamConfiguration streamConf = StreamConfiguration.newBuilder(DEFAULT_STREAM_CONF)
-              .setInitialNumRanges(4)
-              .setMinNumRanges(4)
-              .setStorageType(StorageType.TABLE)
-              .build();
-            Stopwatch elapsedWatch = Stopwatch.createStarted();
-            Exception lastException = null;
-            while (true) {
-                try {
-                    result(storageAdminClient.getStream(tableNs, tableName), 30, TimeUnit.SECONDS);
-                    return;
-                } catch (TimeoutException e){
-                    lastException = e;
-                } catch (NamespaceNotFoundException nnfe) {
-                    try {
-                        result(storageAdminClient.createNamespace(tableNs, NamespaceConfiguration.newBuilder()
-                          .setDefaultStreamConf(streamConf)
-                          .build()));
-                        result(storageAdminClient.createStream(tableNs, tableName, streamConf));
-                    } catch (Exception e) {
-                        // there might be two clients conflicting at creating table, so let's retrieve the table again
-                        // to make sure the table is created.
-                        lastException = e;
-                    }
-                } catch (StreamNotFoundException snfe) {
-                    try {
-                        result(storageAdminClient.createStream(tableNs, tableName, streamConf));
-                    } catch (Exception e) {
-                        // there might be two client conflicting at creating table, so let's retrieve it to make
-                        // sure the table is created.
-                        lastException = e;
-                    }
-                } catch (ClientException ce) {
-                    lastException = ce;
-                    log.warn("Encountered issue {} on fetching state stable metadata, re-attempting in 100 milliseconds",
-                      ce.getMessage());
-                    TimeUnit.MILLISECONDS.sleep(100);
-                }
-                if (elapsedWatch.elapsed(TimeUnit.MINUTES) > 1) {
-                    if (lastException != null) {
-                        throw new RuntimeException("Failed to get or create state table within timeout", lastException);
-                    }
-                    throw new RuntimeException("Failed to get or create state table within timeout");
-                }
-            }
-        }
-    }
->>>>>>> 3b2c8526
-
     private void setupStateStore() throws Exception {
         this.stateManager = new InstanceStateManager();
 
         if (null == stateStorageServiceUrl) {
-<<<<<<< HEAD
             stateStoreProvider = StateStoreProvider.NULL;
         } else {
             stateStoreProvider = new BKStateStoreProviderImpl();
@@ -437,47 +336,6 @@
             store.init(context);
 
             stateManager.registerStore(store);
-=======
-            return;
-        }
-
-        String tableNs = FunctionCommon.getStateNamespace(
-            instanceConfig.getFunctionDetails().getTenant(),
-            instanceConfig.getFunctionDetails().getNamespace()
-        );
-        String tableName = instanceConfig.getFunctionDetails().getName();
-
-        StorageClientSettings settings = StorageClientSettings.newBuilder()
-                .serviceUri(stateStorageServiceUrl)
-                .clientName("function-" + tableNs + "/" + tableName)
-                // configure a maximum 2 minutes jitter backoff for accessing table service
-                .backoffPolicy(Jitter.of(
-                    Type.EXPONENTIAL,
-                    100,
-                    2000,
-                    60
-                ))
-                .build();
-
-        // we defer creation of the state table until a java instance is running here.
-        createStateTableIfNotExist(tableNs, tableName, settings);
-
-        log.info("Starting state table for function {}", instanceConfig.getFunctionDetails().getName());
-        this.storageClient = new SimpleStorageClientImpl(tableNs, settings);
-
-        // NOTE: this is a workaround until we bump bk version to 4.9.0
-        // table might just be created above, so it might not be ready for serving traffic
-        Stopwatch openSw = Stopwatch.createStarted();
-        while (openSw.elapsed(TimeUnit.MINUTES) < 1) {
-            try {
-                this.stateTable = result(storageClient.openTable(tableName));
-                break;
-            } catch (InternalServerException ise) {
-                log.warn("Encountered internal server on opening table '{}', re-attempt in 100 milliseconds : {}",
-                    tableName, ise.getMessage());
-                TimeUnit.MILLISECONDS.sleep(100);
-            }
->>>>>>> 3b2c8526
         }
     }
 
