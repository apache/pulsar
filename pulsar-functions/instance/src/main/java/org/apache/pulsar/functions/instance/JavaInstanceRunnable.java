/**
 * Licensed to the Apache Software Foundation (ASF) under one
 * or more contributor license agreements.  See the NOTICE file
 * distributed with this work for additional information
 * regarding copyright ownership.  The ASF licenses this file
 * to you under the Apache License, Version 2.0 (the
 * "License"); you may not use this file except in compliance
 * with the License.  You may obtain a copy of the License at
 *
 *   http://www.apache.org/licenses/LICENSE-2.0
 *
 * Unless required by applicable law or agreed to in writing,
 * software distributed under the License is distributed on an
 * "AS IS" BASIS, WITHOUT WARRANTIES OR CONDITIONS OF ANY
 * KIND, either express or implied.  See the License for the
 * specific language governing permissions and limitations
 * under the License.
 */

package org.apache.pulsar.functions.instance;

import com.fasterxml.jackson.core.type.TypeReference;

import java.io.IOException;
import java.util.HashMap;
import java.util.Map;
import java.util.TreeMap;
import java.util.concurrent.CompletableFuture;
import java.util.concurrent.locks.ReadWriteLock;
import java.util.concurrent.locks.ReentrantReadWriteLock;
import lombok.Getter;
import lombok.extern.slf4j.Slf4j;
import net.jodah.typetools.TypeResolver;
import org.apache.commons.lang3.StringUtils;
import org.apache.logging.log4j.ThreadContext;
import org.apache.logging.log4j.core.LoggerContext;
import org.apache.logging.log4j.core.config.Configuration;
import org.apache.logging.log4j.core.config.LoggerConfig;
import org.apache.pulsar.client.admin.PulsarAdmin;
import org.apache.pulsar.client.api.PulsarClient;
import org.apache.pulsar.client.api.SubscriptionInitialPosition;
import org.apache.pulsar.client.api.SubscriptionType;
import org.apache.pulsar.client.impl.PulsarClientImpl;
import org.apache.pulsar.common.functions.ConsumerConfig;
import org.apache.pulsar.common.functions.FunctionConfig;
import org.apache.pulsar.common.functions.ProducerConfig;
import org.apache.pulsar.common.util.ObjectMapperFactory;
import org.apache.pulsar.common.util.Reflections;
import org.apache.pulsar.functions.api.Function;
import org.apache.pulsar.functions.api.Record;
import org.apache.pulsar.functions.api.StateStore;
import org.apache.pulsar.functions.api.StateStoreContext;
import org.apache.pulsar.functions.instance.state.BKStateStoreProviderImpl;
import org.apache.pulsar.functions.instance.state.InstanceStateManager;
import org.apache.pulsar.functions.instance.state.StateManager;
import org.apache.pulsar.functions.instance.state.StateStoreContextImpl;
import org.apache.pulsar.functions.instance.state.StateStoreProvider;
import org.apache.pulsar.functions.instance.stats.ComponentStatsManager;
import org.apache.pulsar.functions.instance.stats.FunctionCollectorRegistry;
import org.apache.pulsar.functions.proto.Function.SinkSpec;
import org.apache.pulsar.functions.proto.Function.SourceSpec;
import org.apache.pulsar.functions.proto.InstanceCommunication;
import org.apache.pulsar.functions.proto.InstanceCommunication.MetricsData.Builder;
import org.apache.pulsar.functions.secretsprovider.SecretsProvider;
import org.apache.pulsar.functions.sink.PulsarSink;
import org.apache.pulsar.functions.sink.PulsarSinkConfig;
import org.apache.pulsar.functions.sink.PulsarSinkDisable;
import org.apache.pulsar.functions.source.MultiConsumerPulsarSourceConfig;
import org.apache.pulsar.functions.source.MultiConsumerPulsarSource;
import org.apache.pulsar.functions.source.PulsarSourceConfig;
import org.apache.pulsar.functions.source.SingleConsumerPulsarSource;
import org.apache.pulsar.functions.source.SingleConsumerPulsarSourceConfig;
import org.apache.pulsar.functions.source.batch.BatchSourceExecutor;
import org.apache.pulsar.functions.utils.CryptoUtils;
import org.apache.pulsar.functions.utils.FunctionCommon;
import org.apache.pulsar.io.core.Sink;
import org.apache.pulsar.io.core.Source;
import org.slf4j.Logger;
import org.slf4j.LoggerFactory;

/**
 * A function container implemented using java thread.
 */
@Slf4j
public class JavaInstanceRunnable implements AutoCloseable, Runnable {

    private final InstanceConfig instanceConfig;

    // input topic consumer & output topic producer
    private final PulsarClientImpl client;
    private final PulsarAdmin pulsarAdmin;

    private LogAppender logAppender;

    // provide tables for storing states
    private final String stateStorageServiceUrl;
    private StateStoreProvider stateStoreProvider;
    private StateManager stateManager;

    private JavaInstance javaInstance;
    @Getter
    private Throwable deathException;

    // function stats
    private ComponentStatsManager stats;

    private Record<?> currentRecord;

    private Source source;
    private Sink sink;

    private final SecretsProvider secretsProvider;

    private FunctionCollectorRegistry collectorRegistry;
    private final String[] metricsLabels;

    private InstanceCache instanceCache;

    private final org.apache.pulsar.functions.proto.Function.FunctionDetails.ComponentType componentType;

    private final Map<String, String> properties;

    private final ClassLoader instanceClassLoader;
    private ClassLoader functionClassLoader;

    // a flog to determine if member variables have been initialized as part of setup().
    // used for out of band API calls like operations involving stats
    private transient boolean isInitialized = false;

    // a read write lock for stats operations
    private ReadWriteLock statsLock = new ReentrantReadWriteLock();

    public JavaInstanceRunnable(InstanceConfig instanceConfig,
                                PulsarClient pulsarClient,
                                PulsarAdmin pulsarAdmin,
                                String stateStorageServiceUrl,
                                SecretsProvider secretsProvider,
                                FunctionCollectorRegistry collectorRegistry,
                                ClassLoader functionClassLoader) {
        this.instanceConfig = instanceConfig;
        this.client = (PulsarClientImpl) pulsarClient;
        this.pulsarAdmin = pulsarAdmin;
        this.stateStorageServiceUrl = stateStorageServiceUrl;
        this.secretsProvider = secretsProvider;
        this.functionClassLoader = functionClassLoader;
        this.metricsLabels = new String[]{
                instanceConfig.getFunctionDetails().getTenant(),
                String.format("%s/%s", instanceConfig.getFunctionDetails().getTenant(),
                        instanceConfig.getFunctionDetails().getNamespace()),
                instanceConfig.getFunctionDetails().getName(),
                String.valueOf(instanceConfig.getInstanceId()),
                instanceConfig.getClusterName(),
                FunctionCommon.getFullyQualifiedName(instanceConfig.getFunctionDetails())
        };

        this.componentType = InstanceUtils.calculateSubjectType(instanceConfig.getFunctionDetails());

        this.properties = InstanceUtils.getProperties(this.componentType,
                FunctionCommon.getFullyQualifiedName(instanceConfig.getFunctionDetails()),
                this.instanceConfig.getInstanceId());

        // Declare function local collector registry so that it will not clash with other function instances'
        // metrics collection especially in threaded mode
        // In process mode the JavaInstanceMain will declare a CollectorRegistry and pass it down
        this.collectorRegistry = collectorRegistry;

        this.instanceClassLoader = Thread.currentThread().getContextClassLoader();
    }

    /**
     * NOTE: this method should be called in the instance thread, in order to make class loading work.
     */
    synchronized private void setup() throws Exception {

        this.instanceCache = InstanceCache.getInstanceCache();

        if (this.collectorRegistry == null) {
            this.collectorRegistry = FunctionCollectorRegistry.getDefaultImplementation();
        }
        this.stats = ComponentStatsManager.getStatsManager(this.collectorRegistry, this.metricsLabels,
                this.instanceCache.getScheduledExecutorService(),
                this.componentType);

        // initialize the thread context
        ThreadContext.put("function", FunctionCommon.getFullyQualifiedName(instanceConfig.getFunctionDetails()));
        ThreadContext.put("functionname", instanceConfig.getFunctionDetails().getName());
        ThreadContext.put("instance", instanceConfig.getInstanceName());

        log.info("Starting Java Instance {} : \n Details = {}",
            instanceConfig.getFunctionDetails().getName(), instanceConfig.getFunctionDetails());

        Object object;
        if (instanceConfig.getFunctionDetails().getClassName().equals(org.apache.pulsar.functions.windowing.WindowFunctionExecutor.class.getName())) {
            object = Reflections.createInstance(
                    instanceConfig.getFunctionDetails().getClassName(),
                    instanceClassLoader);
        } else {
            object = Reflections.createInstance(
                    instanceConfig.getFunctionDetails().getClassName(),
                    functionClassLoader);
        }


        if (!(object instanceof Function) && !(object instanceof java.util.function.Function)) {
            throw new RuntimeException("User class must either be Function or java.util.Function");
        }

        // start the state table
        setupStateStore();

        ContextImpl contextImpl = setupContext();

        // start the output producer
        setupOutput(contextImpl);
        // start the input consumer
        setupInput(contextImpl);
        // start any log topic handler
        setupLogHandler();

        javaInstance = new JavaInstance(contextImpl, object, instanceConfig);

        // to signal member variables are initialized
        isInitialized = true;
    }

    ContextImpl setupContext() {
        Logger instanceLog = LoggerFactory.getILoggerFactory().getLogger(
                "function-" + instanceConfig.getFunctionDetails().getName());
        return new ContextImpl(instanceConfig, instanceLog, client, secretsProvider,
                collectorRegistry, metricsLabels, this.componentType, this.stats, stateManager,
                pulsarAdmin);
    }

    /**
     * The core logic that initialize the instance thread and executes the function.
     */
    @Override
    public void run() {
        try {
            setup();

            while (true) {
                currentRecord = readInput();

                // increment number of records received from source
                stats.incrTotalReceived();

                if (instanceConfig.getFunctionDetails().getProcessingGuarantees() == org.apache.pulsar.functions
                        .proto.Function.ProcessingGuarantees.ATMOST_ONCE) {
                    if (instanceConfig.getFunctionDetails().getAutoAck()) {
                        currentRecord.ack();
                    }
                }

                addLogTopicHandler();
                CompletableFuture<JavaExecutionResult> result;

                // set last invocation time
                stats.setLastInvocation(System.currentTimeMillis());

                // start time for process latency stat
                stats.processTimeStart();

                // process the message
                Thread.currentThread().setContextClassLoader(functionClassLoader);
                result = javaInstance.handleMessage(currentRecord, currentRecord.getValue());
                Thread.currentThread().setContextClassLoader(instanceClassLoader);

                // register end time
                stats.processTimeEnd();

                removeLogTopicHandler();

                try {
                    processResult(currentRecord, result);
                } catch (Exception e) {
                    log.warn("Failed to process result of message {}", currentRecord, e);
                    currentRecord.fail();
                }
            }
        } catch (Throwable t) {
            log.error("[{}] Uncaught exception in Java Instance", FunctionCommon.getFullyQualifiedInstanceId(
                    instanceConfig.getFunctionDetails().getTenant(),
                    instanceConfig.getFunctionDetails().getNamespace(),
                    instanceConfig.getFunctionDetails().getName(),
                    instanceConfig.getInstanceId()), t);
            deathException = t;
            if (stats != null) {
                stats.incrSysExceptions(t);
            }
        } finally {
            log.info("Closing instance");
            close();
        }
    }

    private void setupStateStore() throws Exception {
        this.stateManager = new InstanceStateManager();

        if (null == stateStorageServiceUrl) {
            stateStoreProvider = StateStoreProvider.NULL;
        } else {
            stateStoreProvider = new BKStateStoreProviderImpl();
            Map<String, Object> stateStoreProviderConfig = new HashMap();
            stateStoreProviderConfig.put(BKStateStoreProviderImpl.STATE_STORAGE_SERVICE_URL, stateStorageServiceUrl);
            stateStoreProvider.init(stateStoreProviderConfig, instanceConfig.getFunctionDetails());

            StateStore store = stateStoreProvider.getStateStore(
                instanceConfig.getFunctionDetails().getTenant(),
                instanceConfig.getFunctionDetails().getNamespace(),
                instanceConfig.getFunctionDetails().getName()
            );
            StateStoreContext context = new StateStoreContextImpl();
            store.init(context);

            stateManager.registerStore(store);
        }
    }

    private void processResult(Record srcRecord,
                               CompletableFuture<JavaExecutionResult> result) throws Exception {
        result.whenComplete((result1, throwable) -> {
            if (throwable != null || result1.getUserException() != null) {
                Throwable t = throwable != null ? throwable : result1.getUserException();
                log.warn("Encountered exception when processing message {}",
                        srcRecord, t);
                stats.incrUserExceptions(t);
                srcRecord.fail();
            } else {
                if (result1.getResult() != null) {
                    sendOutputMessage(srcRecord, result1.getResult());
                } else {
                    if (instanceConfig.getFunctionDetails().getAutoAck()) {
                        // the function doesn't produce any result or the user doesn't want the result.
                        srcRecord.ack();
                    }
                }
                // increment total successfully processed
                stats.incrTotalProcessedSuccessfully();
            }
        });
    }

    private void sendOutputMessage(Record srcRecord, Object output) {
        if (componentType == org.apache.pulsar.functions.proto.Function.FunctionDetails.ComponentType.SINK) {
            Thread.currentThread().setContextClassLoader(functionClassLoader);
        }
        try {
            this.sink.write(new SinkRecord<>(srcRecord, output));
        } catch (Exception e) {
            log.info("Encountered exception in sink write: ", e);
            stats.incrSinkExceptions(e);
            throw new RuntimeException(e);
        } finally {
            Thread.currentThread().setContextClassLoader(instanceClassLoader);
        }
    }

    private Record readInput() throws Exception {
        Record record;
        if (componentType == org.apache.pulsar.functions.proto.Function.FunctionDetails.ComponentType.SOURCE) {
            Thread.currentThread().setContextClassLoader(functionClassLoader);
        }
        try {
            record = this.source.read();
        } catch (Exception e) {
            if (stats != null) {
                stats.incrSourceExceptions(e);
            }
            log.error("Encountered exception in source read", e);
            throw e;
        } finally {
            Thread.currentThread().setContextClassLoader(instanceClassLoader);
        }

        // check record is valid
        if (record == null) {
            throw new IllegalArgumentException("The record returned by the source cannot be null");
        } else if (record.getValue() == null) {
            throw new IllegalArgumentException("The value in the record returned by the source cannot be null");
        }
        return record;
    }

    /**
     * NOTE: this method is be synchronized because it is potentially called by two different places
     *       one inside the run/finally clause and one inside the ThreadRuntime::stop
     */
    @Override
    synchronized public void close() {

        isInitialized = false;

        if (stats != null) {
            stats.close();
            stats = null;
        }

        if (source != null) {
            if (componentType == org.apache.pulsar.functions.proto.Function.FunctionDetails.ComponentType.SOURCE) {
                Thread.currentThread().setContextClassLoader(functionClassLoader);
            }
            try {
                source.close();
            } catch (Throwable e) {
                log.error("Failed to close source {}", instanceConfig.getFunctionDetails().getSource().getClassName(), e);
            } finally {
                Thread.currentThread().setContextClassLoader(instanceClassLoader);
            }
            source = null;
        }

        if (sink != null) {
            if (componentType == org.apache.pulsar.functions.proto.Function.FunctionDetails.ComponentType.SINK) {
                Thread.currentThread().setContextClassLoader(functionClassLoader);
            }
            try {
                sink.close();
            } catch (Throwable e) {
                log.error("Failed to close sink {}", instanceConfig.getFunctionDetails().getSource().getClassName(), e);
            } finally {
                Thread.currentThread().setContextClassLoader(instanceClassLoader);
            }
            sink = null;
        }

        if (null != javaInstance) {
            javaInstance.close();
            javaInstance = null;
        }

        if (null != stateManager) {
            stateManager.close();
        }

        if (null != stateStoreProvider) {
            stateStoreProvider.close();
        }

        instanceCache = null;

        if (logAppender != null) {
            removeLogTopicAppender(LoggerContext.getContext());
            removeLogTopicAppender(LoggerContext.getContext(false));
            logAppender.stop();
            logAppender = null;
        }
    }

    public String getStatsAsString() throws IOException {
        if (isInitialized) {
            try {
                statsLock.readLock().lock();
                return stats.getStatsAsString();
            } finally {
                statsLock.readLock().unlock();
            }
        }
        return "";
    }

    public InstanceCommunication.MetricsData getAndResetMetrics() {
        if (isInitialized) {
            try {
                statsLock.writeLock().lock();
                InstanceCommunication.MetricsData metricsData = internalGetMetrics();
                internalResetMetrics();
                return metricsData;
            } finally {
                statsLock.writeLock().unlock();
            }
        }
        return InstanceCommunication.MetricsData.getDefaultInstance();
    }

    public InstanceCommunication.MetricsData getMetrics() {
        if (isInitialized) {
            try {
                statsLock.readLock().lock();
                return internalGetMetrics();
            } finally {
                statsLock.readLock().unlock();
            }
        }
        return InstanceCommunication.MetricsData.getDefaultInstance();
    }

    public void resetMetrics() {
        if (isInitialized) {
            try {
                statsLock.writeLock().lock();
                internalResetMetrics();
            } finally {
                statsLock.writeLock().unlock();
            }
        }
    }

    private InstanceCommunication.MetricsData internalGetMetrics() {
        InstanceCommunication.MetricsData.Builder bldr = createMetricsDataBuilder();
        Map<String, Double> userMetrics = javaInstance.getMetrics();
        if (userMetrics != null) {
            bldr.putAllUserMetrics(userMetrics);
        }
        return bldr.build();
    }

    private void internalResetMetrics() {
            stats.reset();
            javaInstance.resetMetrics();
    }

    private Builder createMetricsDataBuilder() {
        InstanceCommunication.MetricsData.Builder bldr = InstanceCommunication.MetricsData.newBuilder();
        if (stats != null) {
            bldr.setProcessedSuccessfullyTotal((long) stats.getTotalProcessedSuccessfully());
            bldr.setSystemExceptionsTotal((long) stats.getTotalSysExceptions());
            bldr.setUserExceptionsTotal((long) stats.getTotalUserExceptions());
            bldr.setReceivedTotal((long) stats.getTotalRecordsReceived());
            bldr.setAvgProcessLatency(stats.getAvgProcessLatency());
            bldr.setLastInvocation((long) stats.getLastInvocation());

            bldr.setProcessedSuccessfullyTotal1Min((long) stats.getTotalProcessedSuccessfully1min());
            bldr.setSystemExceptionsTotal1Min((long) stats.getTotalSysExceptions1min());
            bldr.setUserExceptionsTotal1Min((long) stats.getTotalUserExceptions1min());
            bldr.setReceivedTotal1Min((long) stats.getTotalRecordsReceived1min());
            bldr.setAvgProcessLatency1Min(stats.getAvgProcessLatency1min());
        }

        return bldr;
    }

    public InstanceCommunication.FunctionStatus.Builder getFunctionStatus() {
        InstanceCommunication.FunctionStatus.Builder functionStatusBuilder = InstanceCommunication.FunctionStatus.newBuilder();
        if (isInitialized) {
            try {
                statsLock.readLock().lock();

                functionStatusBuilder.setNumReceived((long) stats.getTotalRecordsReceived());
                functionStatusBuilder.setNumSuccessfullyProcessed((long) stats.getTotalProcessedSuccessfully());
                functionStatusBuilder.setNumUserExceptions((long) stats.getTotalUserExceptions());
                stats.getLatestUserExceptions().forEach(ex -> {
                    functionStatusBuilder.addLatestUserExceptions(ex);
                });
                functionStatusBuilder.setNumSystemExceptions((long) stats.getTotalSysExceptions());
                stats.getLatestSystemExceptions().forEach(ex -> {
                    functionStatusBuilder.addLatestSystemExceptions(ex);
                });
                stats.getLatestSourceExceptions().forEach(ex -> {
                    functionStatusBuilder.addLatestSourceExceptions(ex);
                });
                stats.getLatestSinkExceptions().forEach(ex -> {
                    functionStatusBuilder.addLatestSinkExceptions(ex);
                });
                functionStatusBuilder.setAverageLatency(stats.getAvgProcessLatency());
                functionStatusBuilder.setLastInvocationTime((long) stats.getLastInvocation());
            } finally {
                statsLock.readLock().unlock();
            }
        }
        return functionStatusBuilder;
    }

    private void setupLogHandler() {
        if (instanceConfig.getFunctionDetails().getLogTopic() != null &&
                !instanceConfig.getFunctionDetails().getLogTopic().isEmpty()) {
            logAppender = new LogAppender(client, instanceConfig.getFunctionDetails().getLogTopic(),
                    FunctionCommon.getFullyQualifiedName(instanceConfig.getFunctionDetails()));
            logAppender.start();
            setupLogTopicAppender(LoggerContext.getContext());
        }
    }

    private void addLogTopicHandler() {
        if (logAppender == null) return;
        setupLogTopicAppender(LoggerContext.getContext(false));
    }

    private void setupLogTopicAppender(LoggerContext context) {
        Configuration config = context.getConfiguration();
        config.addAppender(logAppender);
        for (final LoggerConfig loggerConfig : config.getLoggers().values()) {
            loggerConfig.addAppender(logAppender, null, null);
        }
        config.getRootLogger().addAppender(logAppender, null, null);
        context.updateLoggers();
    }

    private void removeLogTopicHandler() {
        if (logAppender == null) return;
        removeLogTopicAppender(LoggerContext.getContext(false));
    }

    private void removeLogTopicAppender(LoggerContext context) {
        Configuration config = context.getConfiguration();
        for (final LoggerConfig loggerConfig : config.getLoggers().values()) {
            loggerConfig.removeAppender(logAppender.getName());
        }
        config.getRootLogger().removeAppender(logAppender.getName());
        context.updateLoggers();
    }

    private void setupInput(ContextImpl contextImpl) throws Exception {

        SourceSpec sourceSpec = this.instanceConfig.getFunctionDetails().getSource();
        Object object;
        // If source classname is not set, we default pulsar source
        if (sourceSpec.getClassName().isEmpty()) {
            Map<String, ConsumerConfig> topicSchema = new TreeMap<>();
            sourceSpec.getInputSpecsMap().forEach((topic, conf) -> {
                ConsumerConfig consumerConfig = ConsumerConfig.builder().isRegexPattern(conf.getIsRegexPattern()).build();
                if (conf.getSchemaType() != null && !conf.getSchemaType().isEmpty()) {
                    consumerConfig.setSchemaType(conf.getSchemaType());
                } else if (conf.getSerdeClassName() != null && !conf.getSerdeClassName().isEmpty()) {
                    consumerConfig.setSerdeClassName(conf.getSerdeClassName());
                }
                consumerConfig.setSchemaProperties(conf.getSchemaPropertiesMap());
                consumerConfig.setConsumerProperties(conf.getConsumerPropertiesMap());
                if (conf.hasReceiverQueueSize()) {
                    consumerConfig.setReceiverQueueSize(conf.getReceiverQueueSize().getValue());
                }
                if (conf.hasCryptoSpec()) {
                    consumerConfig.setCryptoConfig(CryptoUtils.convertFromSpec(conf.getCryptoSpec()));
                }

                topicSchema.put(topic, consumerConfig);
            });

            sourceSpec.getTopicsToSerDeClassNameMap().forEach((topic, serde) -> {
                topicSchema.put(topic,
                        ConsumerConfig.builder()
                                .serdeClassName(serde)
                                .isRegexPattern(false)
                                .build());
            });

            if (!StringUtils.isEmpty(sourceSpec.getTopicsPattern())) {
                topicSchema.get(sourceSpec.getTopicsPattern()).setRegexPattern(true);
            }

            PulsarSourceConfig pulsarSourceConfig;
            // we can use a single consumer to read
            if (topicSchema.size() == 1) {
                SingleConsumerPulsarSourceConfig singleConsumerPulsarSourceConfig = new SingleConsumerPulsarSourceConfig();
                Map.Entry<String, ConsumerConfig> entry = topicSchema.entrySet().iterator().next();
                singleConsumerPulsarSourceConfig.setTopic(entry.getKey());
                singleConsumerPulsarSourceConfig.setConsumerConfig(entry.getValue());
                pulsarSourceConfig = singleConsumerPulsarSourceConfig;
            } else {
                MultiConsumerPulsarSourceConfig multiConsumerPulsarSourceConfig = new MultiConsumerPulsarSourceConfig();
                multiConsumerPulsarSourceConfig.setTopicSchema(topicSchema);
                pulsarSourceConfig = multiConsumerPulsarSourceConfig;
            }

            pulsarSourceConfig.setSubscriptionName(
                    StringUtils.isNotBlank(sourceSpec.getSubscriptionName()) ? sourceSpec.getSubscriptionName()
                            : InstanceUtils.getDefaultSubscriptionName(instanceConfig.getFunctionDetails()));
            pulsarSourceConfig.setProcessingGuarantees(
                    FunctionConfig.ProcessingGuarantees.valueOf(
                            this.instanceConfig.getFunctionDetails().getProcessingGuarantees().name()));

            switch (sourceSpec.getSubscriptionPosition()) {
                case EARLIEST:
                    pulsarSourceConfig.setSubscriptionPosition(SubscriptionInitialPosition.Earliest);
                    break;
                default:
                    pulsarSourceConfig.setSubscriptionPosition(SubscriptionInitialPosition.Latest);
                    break;
            }

            switch (sourceSpec.getSubscriptionType()) {
                case FAILOVER:
                    pulsarSourceConfig.setSubscriptionType(SubscriptionType.Failover);
                    break;
                case KEY_SHARED:
                    pulsarSourceConfig.setSubscriptionType(SubscriptionType.Key_Shared);
                    break;
                default:
                    pulsarSourceConfig.setSubscriptionType(SubscriptionType.Shared);
                    break;
            }

            pulsarSourceConfig.setTypeClassName(sourceSpec.getTypeClassName());

            if (sourceSpec.getTimeoutMs() > 0 ) {
                pulsarSourceConfig.setTimeoutMs(sourceSpec.getTimeoutMs());
            }
            if (sourceSpec.getNegativeAckRedeliveryDelayMs() > 0) {
                pulsarSourceConfig.setNegativeAckRedeliveryDelayMs(sourceSpec.getNegativeAckRedeliveryDelayMs());
            }

            if (this.instanceConfig.getFunctionDetails().hasRetryDetails()) {
                pulsarSourceConfig.setMaxMessageRetries(this.instanceConfig.getFunctionDetails().getRetryDetails().getMaxMessageRetries());
                pulsarSourceConfig.setDeadLetterTopic(this.instanceConfig.getFunctionDetails().getRetryDetails().getDeadLetterTopic());
            }

            // Use SingleConsumerPulsarSource if possible because it will have higher performance since it is not a push source
            // that require messages to be put into an immediate queue
            if (pulsarSourceConfig instanceof SingleConsumerPulsarSourceConfig) {
                object = new SingleConsumerPulsarSource(this.client, (SingleConsumerPulsarSourceConfig) pulsarSourceConfig, this.properties, this.functionClassLoader);
            } else {
                object = new MultiConsumerPulsarSource(this.client, (MultiConsumerPulsarSourceConfig) pulsarSourceConfig, this.properties, this.functionClassLoader);
            }
        } else {

            // check if source is a batch source
            if (sourceSpec.getClassName().equals(BatchSourceExecutor.class.getName())) {
                object = Reflections.createInstance(
                  sourceSpec.getClassName(),
                  this.instanceClassLoader);
            } else {
                object = Reflections.createInstance(
                  sourceSpec.getClassName(),
                  this.functionClassLoader);
            }
        }

        Class<?>[] typeArgs;
        if (object instanceof Source) {
            typeArgs = TypeResolver.resolveRawArguments(Source.class, object.getClass());
            assert typeArgs.length > 0;
        } else {
            throw new RuntimeException("Source does not implement correct interface");
        }
        this.source = (Source<?>) object;

        if (componentType == org.apache.pulsar.functions.proto.Function.FunctionDetails.ComponentType.SOURCE) {
            Thread.currentThread().setContextClassLoader(this.functionClassLoader);
        }
        try {
            if (sourceSpec.getConfigs().isEmpty()) {
                this.source.open(new HashMap<>(), contextImpl);
            } else {
                this.source.open(ObjectMapperFactory.getThreadLocal().readValue(sourceSpec.getConfigs(),
                        new TypeReference<Map<String, Object>>() {}), contextImpl);
            }
        } catch (Exception e) {
            log.error("Source open produced uncaught exception: ", e);
            throw e;
        } finally {
            Thread.currentThread().setContextClassLoader(this.instanceClassLoader);
        }
    }

    private void setupOutput(ContextImpl contextImpl) throws Exception {

        SinkSpec sinkSpec = this.instanceConfig.getFunctionDetails().getSink();
        Object object;
        // If sink classname is not set, we default pulsar sink
        if (sinkSpec.getClassName().isEmpty()) {
            if (StringUtils.isEmpty(sinkSpec.getTopic())) {
                object = PulsarSinkDisable.INSTANCE;
            } else {
                PulsarSinkConfig pulsarSinkConfig = new PulsarSinkConfig();
                pulsarSinkConfig.setProcessingGuarantees(FunctionConfig.ProcessingGuarantees.valueOf(
                        this.instanceConfig.getFunctionDetails().getProcessingGuarantees().name()));
                pulsarSinkConfig.setTopic(sinkSpec.getTopic());
                pulsarSinkConfig.setForwardSourceMessageProperty(
                        this.instanceConfig.getFunctionDetails().getSink().getForwardSourceMessageProperty());

                if (!StringUtils.isEmpty(sinkSpec.getSchemaType())) {
                    pulsarSinkConfig.setSchemaType(sinkSpec.getSchemaType());
                } else if (!StringUtils.isEmpty(sinkSpec.getSerDeClassName())) {
                    pulsarSinkConfig.setSerdeClassName(sinkSpec.getSerDeClassName());
                }

                pulsarSinkConfig.setTypeClassName(sinkSpec.getTypeClassName());
                pulsarSinkConfig.setSchemaProperties(sinkSpec.getSchemaPropertiesMap());

                if (this.instanceConfig.getFunctionDetails().getSink().getProducerSpec() != null) {
                    org.apache.pulsar.functions.proto.Function.ProducerSpec conf = this.instanceConfig.getFunctionDetails().getSink().getProducerSpec();
                    ProducerConfig.ProducerConfigBuilder builder = ProducerConfig.builder()
                            .maxPendingMessages(conf.getMaxPendingMessages())
                            .maxPendingMessagesAcrossPartitions(conf.getMaxPendingMessagesAcrossPartitions())
                            .useThreadLocalProducers(conf.getUseThreadLocalProducers())
                            .cryptoConfig(CryptoUtils.convertFromSpec(conf.getCryptoSpec()));
                    pulsarSinkConfig.setProducerConfig(builder.build());
                }

                object = new PulsarSink(this.client, pulsarSinkConfig, this.properties, this.stats, this.functionClassLoader);
            }
        } else {
            object = Reflections.createInstance(
                    sinkSpec.getClassName(),
                    this.functionClassLoader);
        }

        if (object instanceof Sink) {
            this.sink = (Sink) object;
        } else {
            throw new RuntimeException("Sink does not implement correct interface");
        }

        if (componentType == org.apache.pulsar.functions.proto.Function.FunctionDetails.ComponentType.SINK) {
            Thread.currentThread().setContextClassLoader(this.functionClassLoader);
        }
        try {
            if (sinkSpec.getConfigs().isEmpty()) {
                if (log.isDebugEnabled()){
                    log.debug("Opening Sink with empty hashmap with contextImpl: {} ", contextImpl.toString());
                }
                this.sink.open(new HashMap<>(), contextImpl);
            } else {
<<<<<<< HEAD
                if (log.isDebugEnabled()){
                    log.debug("Opening Sink with SinkSpec {} and contextImpl: {} ", sinkSpec.toString(),
                            contextImpl.toString());
                }
                this.sink.open(new Gson().fromJson(sinkSpec.getConfigs(),
                        new TypeToken<Map<String, Object>>() {
                        }.getType()), contextImpl);
=======
                this.sink.open(ObjectMapperFactory.getThreadLocal().readValue(sinkSpec.getConfigs(),
                        new TypeReference<Map<String, Object>>() {}), contextImpl);
>>>>>>> 72962742
            }
        } catch (Exception e) {
            log.error("Sink open produced uncaught exception: ", e);
            throw e;
        } finally {
            Thread.currentThread().setContextClassLoader(this.instanceClassLoader);
        }
    }
}<|MERGE_RESOLUTION|>--- conflicted
+++ resolved
@@ -801,18 +801,12 @@
                 }
                 this.sink.open(new HashMap<>(), contextImpl);
             } else {
-<<<<<<< HEAD
                 if (log.isDebugEnabled()){
                     log.debug("Opening Sink with SinkSpec {} and contextImpl: {} ", sinkSpec.toString(),
                             contextImpl.toString());
                 }
-                this.sink.open(new Gson().fromJson(sinkSpec.getConfigs(),
-                        new TypeToken<Map<String, Object>>() {
-                        }.getType()), contextImpl);
-=======
                 this.sink.open(ObjectMapperFactory.getThreadLocal().readValue(sinkSpec.getConfigs(),
                         new TypeReference<Map<String, Object>>() {}), contextImpl);
->>>>>>> 72962742
             }
         } catch (Exception e) {
             log.error("Sink open produced uncaught exception: ", e);
