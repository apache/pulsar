--- conflicted
+++ resolved
@@ -18,27 +18,6 @@
  */
 package org.apache.pulsar.functions.source;
 
-<<<<<<< HEAD
-import static com.google.common.base.Preconditions.checkArgument;
-
-import com.google.common.annotations.VisibleForTesting;
-
-import java.security.Security;
-import java.util.*;
-import java.util.concurrent.CompletableFuture;
-import java.util.concurrent.TimeUnit;
-import java.util.stream.Collectors;
-
-import lombok.Builder;
-import lombok.Data;
-import lombok.extern.slf4j.Slf4j;
-
-import org.apache.pulsar.client.api.*;
-import org.apache.pulsar.client.impl.MessageImpl;
-import org.apache.pulsar.client.impl.MultiTopicsConsumerImpl;
-import org.apache.pulsar.client.impl.TopicMessageImpl;
-import org.apache.pulsar.functions.api.Record;
-=======
 import org.apache.pulsar.client.api.Consumer;
 import org.apache.pulsar.client.api.ConsumerBuilder;
 import org.apache.pulsar.client.api.DeadLetterPolicy;
@@ -48,7 +27,6 @@
 import org.apache.pulsar.client.impl.MessageImpl;
 import org.apache.pulsar.client.impl.TopicMessageImpl;
 import org.apache.pulsar.common.functions.ConsumerConfig;
->>>>>>> 38d037c9
 import org.apache.pulsar.common.functions.FunctionConfig;
 import org.apache.pulsar.common.naming.TopicName;
 import org.apache.pulsar.functions.api.Record;
@@ -128,47 +106,6 @@
         return cb;
     }
 
-<<<<<<< HEAD
-    @Override
-    public void received(Consumer<T> consumer, Message<T> message) {
-        CompletableFuture<Schema<?>> schema = new CompletableFuture<>();
-        if (message instanceof MessageImpl) {
-            MessageImpl<?> impl = (MessageImpl<?>) message;
-            schema = impl.getSchema();
-        } else if (message instanceof TopicMessageImpl) {
-            TopicMessageImpl<T> tTopicMessage = (TopicMessageImpl<T>) message;
-            if (tTopicMessage.getMessage() instanceof MessageImpl) {
-                MessageImpl<?> impl = (MessageImpl<?>) tTopicMessage.getMessage();
-                schema = impl.getSchema();
-            }
-        }
-
-        schema.thenAccept(originalSchema -> {
-            Record<T> record = PulsarRecord.<T>builder()
-                    .message(message)
-                    .schema(originalSchema)
-                    .topicName(message.getTopicName())
-                    .ackFunction(() -> {
-                        if (pulsarSourceConfig
-                                .getProcessingGuarantees() == FunctionConfig.ProcessingGuarantees.EFFECTIVELY_ONCE) {
-                            consumer.acknowledgeCumulativeAsync(message);
-                        } else {
-                            consumer.acknowledgeAsync(message);
-                        }
-                    }).failFunction(() -> {
-                        if (pulsarSourceConfig.getProcessingGuarantees() == FunctionConfig.ProcessingGuarantees.EFFECTIVELY_ONCE) {
-                            throw new RuntimeException("Failed to process message: " + message.getMessageId());
-                        }
-                        consumer.negativeAcknowledge(message);
-                    })
-                    .build();
-
-            consume(record);
-        }).exceptionally(ex -> {
-            consumer.negativeAcknowledge(message);
-            return null;
-        });
-=======
     protected Record<T> buildRecord(Consumer<T> consumer, Message<T> message) {
         Schema<T> schema = null;
         if (message instanceof MessageImpl) {
@@ -196,7 +133,6 @@
                     consumer.negativeAcknowledge(message);
                 })
                 .build();
->>>>>>> 38d037c9
     }
 
     protected PulsarSourceConsumerConfig<T> buildPulsarSourceConsumerConfig(String topic, ConsumerConfig conf, Class<?> typeArg) {
