--- conflicted
+++ resolved
@@ -102,9 +102,6 @@
             return cb.subscribeAsync();
         }).collect(Collectors.toList());
 
-<<<<<<< HEAD
-        FutureUtil.waitForAll(consumerFutures).get(consumerOpTimeoutMs, TimeUnit.MILLISECONDS);
-=======
         try {
             FutureUtil.waitForAll(consumerFutures).get(consumerOpTimeoutMs, TimeUnit.MILLISECONDS);
         } catch (Exception e) {
@@ -117,8 +114,6 @@
             }
         }
         
->>>>>>> 94047253
-
         inputConsumers = consumerFutures.stream().map(CompletableFuture::join).collect(Collectors.toList());
 
         inputTopics = inputConsumers.stream().flatMap(c -> {
