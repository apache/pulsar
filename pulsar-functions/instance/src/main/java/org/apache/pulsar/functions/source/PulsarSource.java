--- conflicted
+++ resolved
@@ -34,13 +34,10 @@
 import lombok.Getter;
 import lombok.extern.slf4j.Slf4j;
 import net.jodah.typetools.TypeResolver;
-<<<<<<< HEAD
 import org.apache.pulsar.client.api.Consumer;
 import org.apache.pulsar.client.api.Message;
 import org.apache.pulsar.client.api.MessageListener;
-=======
 import org.apache.pulsar.client.api.ConsumerBuilder;
->>>>>>> cd28ebfb
 import org.apache.pulsar.client.api.PulsarClient;
 import org.apache.pulsar.client.api.PulsarClientException;
 import org.apache.pulsar.client.impl.MessageIdImpl;
@@ -77,30 +74,21 @@
         // Setup Serialization/Deserialization
         setupSerDe();
 
-<<<<<<< HEAD
         inputConsumers = Maps.newHashMap();
         for (Map.Entry<String, SerDe<T>> entry : topicToSerDeMap.entrySet()) {
-            inputConsumers.put(entry.getKey(),
-                this.pulsarClient.newConsumer(entry.getValue())
-                    .subscriptionName(this.pulsarSourceConfig.getSubscriptionName())
-                    .subscriptionType(this.pulsarSourceConfig.getSubscriptionType().get())
-                    .ackTimeout(1, TimeUnit.MINUTES)
-                    .messageListener(this)
-                    .subscribe());
-        }
-
-=======
-        // Setup pulsar consumer
-        ConsumerBuilder<byte[]> consumerBuilder = this.pulsarClient.newConsumer()
-                .topics(new ArrayList<>(this.pulsarSourceConfig.getTopicSerdeClassNameMap().keySet()))
+            ConsumerBuilder<T> consumerBuilder = this.pulsarClient.newConsumer(entry.getValue())
                 .subscriptionName(this.pulsarSourceConfig.getSubscriptionName())
-                .subscriptionType(this.pulsarSourceConfig.getSubscriptionType());
-
-        if (pulsarSourceConfig.getTimeoutMs() != null) {
-            consumerBuilder.ackTimeout(pulsarSourceConfig.getTimeoutMs(), TimeUnit.MILLISECONDS);
-        }
-        this.inputConsumer = consumerBuilder.subscribe();
->>>>>>> cd28ebfb
+                .subscriptionType(this.pulsarSourceConfig.getSubscriptionType().get())
+                .ackTimeout(1, TimeUnit.MINUTES)
+                .messageListener(this);
+
+            if (pulsarSourceConfig.getTimeoutMs() != null) {
+                consumerBuilder.ackTimeout(pulsarSourceConfig.getTimeoutMs(), TimeUnit.MILLISECONDS);
+            }
+
+            inputConsumers.put(entry.getKey(),consumerBuilder.subscribe());
+        }
+
     }
 
     @Override
@@ -136,11 +124,10 @@
         }
 
         PulsarRecord<T> pulsarMessage = (PulsarRecord<T>) PulsarRecord.builder()
-<<<<<<< HEAD
             .value(input)
             .messageId(message.getMessageId())
             .partitionId(String.format("%s-%s", topicName, partitionId))
-            .sequenceId(message.getSequenceId())
+            .recordSequence(Utils.getSequenceId(message.getMessageId()))
             .topicName(topicName)
             .ackFunction(() -> {
                 if (pulsarSourceConfig.getProcessingGuarantees() == FunctionConfig.ProcessingGuarantees.EFFECTIVELY_ONCE) {
@@ -173,26 +160,6 @@
     @Override
     public Record<T> read() throws Exception {
         return recordsQueue.take();
-=======
-                .value(input)
-                .messageId(message.getMessageId())
-                .partitionId(String.format("%s-%s", topicName, partitionId))
-                .recordSequence(Utils.getSequenceId(message.getMessageId()))
-                .topicName(topicName)
-                .ackFunction(() -> {
-                    if (pulsarSourceConfig.getProcessingGuarantees() == FunctionConfig.ProcessingGuarantees.EFFECTIVELY_ONCE) {
-                        inputConsumer.acknowledgeCumulativeAsync(message);
-                    } else {
-                        inputConsumer.acknowledgeAsync(message);
-                    }
-                }).failFunction(() -> {
-                    if (pulsarSourceConfig.getProcessingGuarantees() == FunctionConfig.ProcessingGuarantees.EFFECTIVELY_ONCE) {
-                        throw new RuntimeException("Failed to process message: " + message.getMessageId());
-                    }
-                })
-                .build();
-        return pulsarMessage;
->>>>>>> cd28ebfb
     }
 
     @Override
