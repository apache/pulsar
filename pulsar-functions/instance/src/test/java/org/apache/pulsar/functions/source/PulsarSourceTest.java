--- conflicted
+++ resolved
@@ -319,21 +319,6 @@
     public void testPreserveOriginalSchema(PulsarSourceConfig pulsarSourceConfig) throws Exception {
         pulsarSourceConfig.setTypeClassName(GenericRecord.class.getName());
 
-<<<<<<< HEAD
-        @Cleanup
-        PulsarSource<GenericRecord> pulsarSource = new PulsarSource<>(getPulsarClient(), pulsarConfig, new HashMap<>(), Thread.currentThread().getContextClassLoader());
-
-        pulsarSource.open(new HashMap<>(), mock(SourceContext.class));
-        Consumer consumer = mock(Consumer.class);
-        MessageImpl messageImpl = mock(MessageImpl.class);
-        Schema schema = mock(Schema.class);
-        CompletableFuture<Schema> originalSchemaFuture = new CompletableFuture<>();
-        originalSchemaFuture.complete(schema);
-        CompletableFuture<Schema> completableFuture = spy(originalSchemaFuture);
-        when(messageImpl.getSchema()).thenReturn(completableFuture);
-        pulsarSource.received(consumer, messageImpl);
-        verify(messageImpl.getSchema(), times(1)).thenAccept(anyObject());
-=======
         PulsarSource<GenericRecord> pulsarSource = getPulsarSource(pulsarSourceConfig);
 
         pulsarSource.open(new HashMap<>(), Mockito.mock(SourceContext.class));
@@ -347,7 +332,6 @@
             Mockito.doReturn(messageImpl).when(((SingleConsumerPulsarSource) pulsarSource).getInputConsumer()).receive();
         }
         Mockito.verify(messageImpl.getSchemaInternal(), Mockito.times(1));
->>>>>>> 38d037c9
         Record<GenericRecord> pushed = pulsarSource.read();
         assertSame(pushed.getSchema(), schema);
     }
