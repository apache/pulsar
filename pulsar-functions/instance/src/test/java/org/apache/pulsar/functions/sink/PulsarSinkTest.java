/**
 * Licensed to the Apache Software Foundation (ASF) under one
 * or more contributor license agreements.  See the NOTICE file
 * distributed with this work for additional information
 * regarding copyright ownership.  The ASF licenses this file
 * to you under the Apache License, Version 2.0 (the
 * "License"); you may not use this file except in compliance
 * with the License.  You may obtain a copy of the License at
 *
 *   http://www.apache.org/licenses/LICENSE-2.0
 *
 * Unless required by applicable law or agreed to in writing,
 * software distributed under the License is distributed on an
 * "AS IS" BASIS, WITHOUT WARRANTIES OR CONDITIONS OF ANY
 * KIND, either express or implied.  See the License for the
 * specific language governing permissions and limitations
 * under the License.
 */
package org.apache.pulsar.functions.sink;

import static org.mockito.ArgumentMatchers.any;
import static org.mockito.ArgumentMatchers.anyBoolean;
import static org.mockito.ArgumentMatchers.anyInt;
import static org.mockito.ArgumentMatchers.anyList;
import static org.mockito.ArgumentMatchers.anyLong;
import static org.mockito.ArgumentMatchers.anyString;
import static org.mockito.ArgumentMatchers.argThat;
import static org.mockito.Mockito.doReturn;
import static org.mockito.Mockito.mock;
import static org.mockito.Mockito.times;
import static org.mockito.Mockito.verify;
import static org.testng.Assert.assertEquals;
import static org.testng.Assert.assertFalse;
import static org.testng.Assert.assertNull;
import static org.testng.Assert.assertTrue;
import static org.testng.Assert.fail;

import java.io.IOException;
import java.util.HashMap;
import java.util.Objects;
import java.util.Optional;
import java.util.concurrent.CompletableFuture;

import lombok.Getter;
import lombok.Setter;
import lombok.extern.slf4j.Slf4j;

import org.apache.pulsar.client.api.Consumer;
import org.apache.pulsar.client.api.ConsumerBuilder;
import org.apache.pulsar.client.api.MessageId;
import org.apache.pulsar.client.api.Producer;
import org.apache.pulsar.client.api.ProducerBuilder;
import org.apache.pulsar.client.api.PulsarClient;
import org.apache.pulsar.client.api.PulsarClientException;
import org.apache.pulsar.client.api.Schema;
import org.apache.pulsar.client.api.TypedMessageBuilder;
import org.apache.pulsar.client.api.schema.GenericRecord;
import org.apache.pulsar.client.api.schema.GenericRecordBuilder;
import org.apache.pulsar.client.api.schema.GenericSchema;
import org.apache.pulsar.client.api.schema.RecordSchemaBuilder;
import org.apache.pulsar.client.api.schema.SchemaBuilder;
import org.apache.pulsar.client.impl.PulsarClientImpl;
import org.apache.pulsar.client.impl.schema.AutoConsumeSchema;
import org.apache.pulsar.client.impl.schema.AutoProduceBytesSchema;
import org.apache.pulsar.common.functions.FunctionConfig;
import org.apache.pulsar.common.functions.FunctionConfig.ProcessingGuarantees;
import org.apache.pulsar.common.schema.SchemaType;
import org.apache.pulsar.functions.api.Record;
import org.apache.pulsar.functions.api.SerDe;
import org.apache.pulsar.functions.instance.SinkRecord;
import org.apache.pulsar.functions.instance.stats.ComponentStatsManager;
import org.apache.pulsar.functions.sink.PulsarSink.PulsarSinkProcessorBase;
import org.apache.pulsar.functions.source.TopicSchema;
import org.apache.pulsar.io.core.SinkContext;
import org.testng.Assert;
import org.testng.annotations.BeforeMethod;
import org.testng.annotations.Test;

@Slf4j
public class PulsarSinkTest {

    private static final String TOPIC = "persistent://sample/standalone/ns1/test_result";

    public static class TestSerDe implements SerDe<String> {

        @Override
        public String deserialize(byte[] input) {
            return null;
        }

        @Override
        public byte[] serialize(String input) {
            return new byte[0];
        }
    }

    /**
     * Verify that JavaInstance does not support functions that take Void type as input.
     */
    private static PulsarClientImpl getPulsarClient() throws PulsarClientException {
        PulsarClientImpl pulsarClient = mock(PulsarClientImpl.class);
        ConsumerBuilder consumerBuilder = mock(ConsumerBuilder.class);
        doReturn(consumerBuilder).when(consumerBuilder).topics(anyList());
        doReturn(consumerBuilder).when(consumerBuilder).subscriptionName(anyString());
        doReturn(consumerBuilder).when(consumerBuilder).subscriptionType(any());
        doReturn(consumerBuilder).when(consumerBuilder).ackTimeout(anyLong(), any());
        Consumer consumer = mock(Consumer.class);
        doReturn(consumer).when(consumerBuilder).subscribe();
        doReturn(consumerBuilder).when(pulsarClient).newConsumer(any());
        doReturn(CompletableFuture.completedFuture(Optional.empty())).when(pulsarClient).getSchema(anyString());

        ProducerBuilder producerBuilder = mock(ProducerBuilder.class);
        doReturn(producerBuilder).when(producerBuilder).blockIfQueueFull(anyBoolean());
        doReturn(producerBuilder).when(producerBuilder).enableBatching(anyBoolean());
        doReturn(producerBuilder).when(producerBuilder).batchingMaxPublishDelay(anyLong(), any());
        doReturn(producerBuilder).when(producerBuilder).compressionType(any());
        doReturn(producerBuilder).when(producerBuilder).hashingScheme(any());
        doReturn(producerBuilder).when(producerBuilder).messageRoutingMode(any());
        doReturn(producerBuilder).when(producerBuilder).messageRouter(any());
        doReturn(producerBuilder).when(producerBuilder).topic(anyString());
        doReturn(producerBuilder).when(producerBuilder).producerName(anyString());
        doReturn(producerBuilder).when(producerBuilder).property(anyString(), anyString());
        doReturn(producerBuilder).when(producerBuilder).properties(any());
        doReturn(producerBuilder).when(producerBuilder).sendTimeout(anyInt(), any());

        CompletableFuture completableFuture = new CompletableFuture<>();
        completableFuture.complete(mock(MessageId.class));
        TypedMessageBuilder typedMessageBuilder = mock(TypedMessageBuilder.class);
        doReturn(completableFuture).when(typedMessageBuilder).sendAsync();

        Producer producer = mock(Producer.class);
        doReturn(producer).when(producerBuilder).create();
        doReturn(typedMessageBuilder).when(producer).newMessage();
        doReturn(typedMessageBuilder).when(producer).newMessage(any(Schema.class));

        doReturn(producerBuilder).when(pulsarClient).newProducer();
        doReturn(producerBuilder).when(pulsarClient).newProducer(any());

        return pulsarClient;
    }

    @BeforeMethod
    public void setup() {

    }

    private static PulsarSinkConfig getPulsarConfigs() {
        PulsarSinkConfig pulsarConfig = new PulsarSinkConfig();
        pulsarConfig.setProcessingGuarantees(FunctionConfig.ProcessingGuarantees.ATLEAST_ONCE);
        pulsarConfig.setTopic(TOPIC);
        pulsarConfig.setSerdeClassName(TopicSchema.DEFAULT_SERDE);
        pulsarConfig.setTypeClassName(String.class.getName());
        return pulsarConfig;
    }

    @Getter
    @Setter
    public static class ComplexUserDefinedType {
        private String name;
        private Integer age;
    }

    public static class ComplexSerDe implements SerDe<ComplexUserDefinedType> {
        @Override
        public ComplexUserDefinedType deserialize(byte[] input) {
            return null;
        }

        @Override
        public byte[] serialize(ComplexUserDefinedType input) {
            return new byte[0];
        }
    }

    /**
     * Verify that JavaInstance does support functions that output Void type.
     */
    @Test
    public void testVoidOutputClasses() throws Exception {
        PulsarSinkConfig pulsarConfig = getPulsarConfigs();
        // set type to void
        pulsarConfig.setTypeClassName(Void.class.getName());
        PulsarSink pulsarSink = new PulsarSink(getPulsarClient(), pulsarConfig, new HashMap<>(), mock(ComponentStatsManager.class), Thread.currentThread().getContextClassLoader());

        try {
            Schema schema = pulsarSink.initializeSchema();
            assertNull(schema);
        } catch (Exception ex) {
            ex.printStackTrace();
            assertNull(ex);
            fail();
        }
    }

    @Test
    public void testInconsistentOutputType() throws IOException {
        PulsarSinkConfig pulsarConfig = getPulsarConfigs();
        // set type to be inconsistent to that of SerDe
        pulsarConfig.setTypeClassName(Integer.class.getName());
        pulsarConfig.setSerdeClassName(TestSerDe.class.getName());
        PulsarSink pulsarSink = new PulsarSink(getPulsarClient(), pulsarConfig, new HashMap<>(), mock(ComponentStatsManager.class), Thread.currentThread().getContextClassLoader());
        try {
            pulsarSink.initializeSchema();
            fail("Should fail constructing java instance if function type is inconsistent with serde type");
        } catch (RuntimeException ex) {
            log.error("RuntimeException: {}", ex, ex);
            assertTrue(ex.getMessage().startsWith("Inconsistent types found between function input type and serde type:"));
        } catch (Exception ex) {
            log.error("Exception: {}", ex, ex);
            fail();
        }
    }

    /**
     * Verify that Default Serializer works fine.
     */
    @Test
    public void testDefaultSerDe() throws PulsarClientException {

        PulsarSinkConfig pulsarConfig = getPulsarConfigs();
        // set type to void
        pulsarConfig.setTypeClassName(String.class.getName());
        PulsarSink pulsarSink = new PulsarSink(getPulsarClient(), pulsarConfig, new HashMap<>(), mock(ComponentStatsManager.class), Thread.currentThread().getContextClassLoader());

        try {
            pulsarSink.initializeSchema();
        } catch (Exception ex) {
            ex.printStackTrace();
            fail();
        }
    }

    /**
     * Verify that Explicit setting of Default Serializer works fine.
     */
    @Test
    public void testExplicitDefaultSerDe() throws PulsarClientException {
        PulsarSinkConfig pulsarConfig = getPulsarConfigs();
        // set type to void
        pulsarConfig.setTypeClassName(String.class.getName());
        pulsarConfig.setSerdeClassName(TopicSchema.DEFAULT_SERDE);
        PulsarSink pulsarSink = new PulsarSink(getPulsarClient(), pulsarConfig, new HashMap<>(), mock(ComponentStatsManager.class), Thread.currentThread().getContextClassLoader());

        try {
            pulsarSink.initializeSchema();
        } catch (Exception ex) {
            ex.printStackTrace();
            fail();
        }
    }

    @Test
    public void testComplexOuputType() throws PulsarClientException {
        PulsarSinkConfig pulsarConfig = getPulsarConfigs();
        // set type to void
        pulsarConfig.setTypeClassName(ComplexUserDefinedType.class.getName());
        pulsarConfig.setSerdeClassName(ComplexSerDe.class.getName());
        PulsarSink pulsarSink = new PulsarSink(getPulsarClient(), pulsarConfig, new HashMap<>(), mock(ComponentStatsManager.class), Thread.currentThread().getContextClassLoader());

        try {
            pulsarSink.initializeSchema();
        } catch (Exception ex) {
            ex.printStackTrace();
            fail();
        }
    }

    @Test
    public void testInitializeSchema() throws Exception {
        PulsarClient pulsarClient = getPulsarClient();

        // generic record type (no serde and no schema type)
        PulsarSinkConfig pulsarSinkConfig = getPulsarConfigs();
        pulsarSinkConfig.setSerdeClassName(null);
        pulsarSinkConfig.setTypeClassName(GenericRecord.class.getName());
        PulsarSink sink = new PulsarSink(
            pulsarClient, pulsarSinkConfig, new HashMap<>(), mock(ComponentStatsManager.class),
            Thread.currentThread().getContextClassLoader());
        Schema<?> schema = sink.initializeSchema();
        assertTrue(schema instanceof AutoConsumeSchema);

        // generic record type (default serde and no schema type)
        pulsarSinkConfig = getPulsarConfigs();
        pulsarSinkConfig.setTypeClassName(GenericRecord.class.getName());
        sink = new PulsarSink(
            pulsarClient, pulsarSinkConfig, new HashMap<>(), mock(ComponentStatsManager.class),
            Thread.currentThread().getContextClassLoader());
        schema = sink.initializeSchema();
        assertTrue(schema instanceof AutoConsumeSchema);

        // generic record type (no serde and wrong schema type)
        pulsarSinkConfig = getPulsarConfigs();
        pulsarSinkConfig.setSerdeClassName(null);
        pulsarSinkConfig.setSchemaType(SchemaType.AVRO.toString());
        pulsarSinkConfig.setTypeClassName(GenericRecord.class.getName());
        sink = new PulsarSink(
            pulsarClient, pulsarSinkConfig, new HashMap<>(), mock(ComponentStatsManager.class),
            Thread.currentThread().getContextClassLoader());
        schema = sink.initializeSchema();
        assertTrue(schema instanceof AutoConsumeSchema);

        // generic record type (no serde and AUTO_CONSUME schema type)
        pulsarSinkConfig = getPulsarConfigs();
        pulsarSinkConfig.setSerdeClassName(null);
        pulsarSinkConfig.setSchemaType(SchemaType.AUTO_CONSUME.toString());
        pulsarSinkConfig.setTypeClassName(GenericRecord.class.getName());
        sink = new PulsarSink(
            pulsarClient, pulsarSinkConfig, new HashMap<>(), mock(ComponentStatsManager.class),
            Thread.currentThread().getContextClassLoader());
        schema = sink.initializeSchema();
        assertTrue(schema instanceof AutoConsumeSchema);

        // generic record type (default serde and AUTO_CONSUME schema type)
        pulsarSinkConfig = getPulsarConfigs();
        pulsarSinkConfig.setSchemaType(SchemaType.AUTO_CONSUME.toString());
        pulsarSinkConfig.setTypeClassName(GenericRecord.class.getName());
        sink = new PulsarSink(
            pulsarClient, pulsarSinkConfig, new HashMap<>(), mock(ComponentStatsManager.class),
            Thread.currentThread().getContextClassLoader());
        schema = sink.initializeSchema();
        assertTrue(schema instanceof AutoConsumeSchema);
    }

    @Test
    public void testSinkAndMessageRouting() throws Exception {

        String[] topics = {"topic-1", "topic-2", "topic-3", null};
        String defaultTopic = "default";
        PulsarSinkConfig pulsarConfig = getPulsarConfigs();
        pulsarConfig.setTopic(defaultTopic);
        PulsarClient pulsarClient;

        /** test At-least-once **/
        pulsarClient = getPulsarClient();
        pulsarConfig.setProcessingGuarantees(FunctionConfig.ProcessingGuarantees.ATLEAST_ONCE);
        PulsarSink pulsarSink = new PulsarSink(pulsarClient, pulsarConfig, new HashMap<>(), mock(ComponentStatsManager.class), Thread.currentThread().getContextClassLoader());

        pulsarSink.open(new HashMap<>(), mock(SinkContext.class));

        for (String topic : topics) {

            SinkRecord<String> record = new SinkRecord<>(new Record<String>() {
                @Override
                public Optional<String> getKey() {
                    return Optional.empty();
                }

                @Override
                public Schema getSchema() {
                    return Schema.STRING;
                }

                @Override
                public String getValue() {
                    return "in1";
                }

                @Override
                public Optional<String> getDestinationTopic() {
                    return getTopicOptional(topic);
                }
            }, "out1");


            pulsarSink.write(record);

            Assert.assertTrue(pulsarSink.pulsarSinkProcessor instanceof PulsarSink.PulsarSinkAtLeastOnceProcessor);
            PulsarSink.PulsarSinkAtLeastOnceProcessor pulsarSinkAtLeastOnceProcessor
                    = (PulsarSink.PulsarSinkAtLeastOnceProcessor) pulsarSink.pulsarSinkProcessor;
            if (topic != null) {
                Assert.assertTrue(pulsarSinkAtLeastOnceProcessor.publishProducers.containsKey(topic));
            } else {
                Assert.assertTrue(pulsarSinkAtLeastOnceProcessor.publishProducers.containsKey(defaultTopic));
            }
            verify(pulsarClient.newProducer(), times(1)).topic(argThat(otherTopic -> {
                if (topic != null) {
                    return topic.equals(otherTopic);
                } else {
                    return defaultTopic.equals(otherTopic);
                }
            }));
        }

        /** test At-most-once **/
        pulsarClient = getPulsarClient();
        pulsarConfig.setProcessingGuarantees(FunctionConfig.ProcessingGuarantees.ATMOST_ONCE);
        pulsarSink = new PulsarSink(pulsarClient, pulsarConfig, new HashMap<>(), mock(ComponentStatsManager.class),
                Thread.currentThread().getContextClassLoader());

        pulsarSink.open(new HashMap<>(), mock(SinkContext.class));

        for (String topic : topics) {

            SinkRecord<String> record = new SinkRecord<>(new Record<String>() {
                @Override
                public Optional<String> getKey() {
                    return Optional.empty();
                }

                @Override
                public String getValue() {
                    return "in1";
                }

                @Override
                public Schema getSchema() {
                    return Schema.STRING;
                }

                @Override
                public Optional<String> getDestinationTopic() {
                    return getTopicOptional(topic);
                }
            }, "out1");


            pulsarSink.write(record);

            Assert.assertTrue(pulsarSink.pulsarSinkProcessor instanceof PulsarSink.PulsarSinkAtMostOnceProcessor);
            PulsarSink.PulsarSinkAtMostOnceProcessor pulsarSinkAtLeastOnceProcessor
                    = (PulsarSink.PulsarSinkAtMostOnceProcessor) pulsarSink.pulsarSinkProcessor;
            if (topic != null) {
                Assert.assertTrue(pulsarSinkAtLeastOnceProcessor.publishProducers.containsKey(topic));
            } else {
                Assert.assertTrue(pulsarSinkAtLeastOnceProcessor.publishProducers.containsKey(defaultTopic));
            }
            verify(pulsarClient.newProducer(), times(1)).topic(argThat(o -> {
                return getTopicEquals(o, topic, defaultTopic);
            }));
        }

        /** test Effectively-once **/
        pulsarClient = getPulsarClient();
        pulsarConfig.setProcessingGuarantees(FunctionConfig.ProcessingGuarantees.EFFECTIVELY_ONCE);
        pulsarSink = new PulsarSink(pulsarClient, pulsarConfig, new HashMap<>(), mock(ComponentStatsManager.class),
                Thread.currentThread().getContextClassLoader());

        pulsarSink.open(new HashMap<>(), mock(SinkContext.class));

        for (String topic : topics) {

            SinkRecord<String> record = new SinkRecord<>(new Record<String>() {
                @Override
                public Optional<String> getKey() {
                    return Optional.empty();
                }

                @Override
                public String getValue() {
                    return "in1";
                }

                @Override
                public Optional<String> getDestinationTopic() {
                    return getTopicOptional(topic);
                }
                @Override
                public Optional<String> getPartitionId() {
                    if (topic != null) {
                        return Optional.of(topic + "-id-1");
                    } else {
                        return Optional.of(defaultTopic + "-id-1");
                    }
                }

                @Override
<<<<<<< HEAD
                public Schema getSchema() {
                    return Schema.STRING;
=======
                public Optional<Integer> getPartitionIndex() {
                    return Optional.of(1);
>>>>>>> 38d037c9
                }

                @Override
                public Optional<Long> getRecordSequence() {
                    return Optional.of(1L);
                }
            }, "out1");


            assertEquals(1, record.getPartitionIndex().get().intValue());
            pulsarSink.write(record);

            Assert.assertTrue(pulsarSink.pulsarSinkProcessor instanceof PulsarSink.PulsarSinkEffectivelyOnceProcessor);
            PulsarSink.PulsarSinkEffectivelyOnceProcessor pulsarSinkEffectivelyOnceProcessor
                    = (PulsarSink.PulsarSinkEffectivelyOnceProcessor) pulsarSink.pulsarSinkProcessor;
            if (topic != null) {
                Assert.assertTrue(pulsarSinkEffectivelyOnceProcessor.publishProducers.containsKey(String.format("%s-%s-id-1", topic, topic)));
            } else {
                Assert.assertTrue(pulsarSinkEffectivelyOnceProcessor.publishProducers.containsKey(String.format("%s-%s-id-1", defaultTopic, defaultTopic)));
            }

            verify(pulsarClient.newProducer(), times(1)).topic(argThat(o -> {
                return getTopicEquals(o, topic, defaultTopic);
            }));
            verify(pulsarClient.newProducer(), times(1)).producerName(argThat(o -> {
                if (topic != null) {
                    return String.format("%s-id-1", topic).equals(o);
                } else {
                    return String.format("%s-id-1", defaultTopic).equals(o);
                }
            }));
        }
    }

    @Test
    public void testWriteGenericRecordsAtMostOnce() throws Exception {
        testWriteGenericRecords(ProcessingGuarantees.ATMOST_ONCE);
    }

    @Test
    public void testWriteGenericRecordsAtLeastOnce() throws Exception {
        testWriteGenericRecords(ProcessingGuarantees.ATLEAST_ONCE);
    }

    @Test
    public void testWriteGenericRecordsEOS() throws Exception {
        testWriteGenericRecords(ProcessingGuarantees.EFFECTIVELY_ONCE);
    }

    private void testWriteGenericRecords(ProcessingGuarantees guarantees) throws Exception {
        String defaultTopic = "default";

        PulsarSinkConfig sinkConfig = getPulsarConfigs();
        sinkConfig.setTopic(defaultTopic);
        sinkConfig.setTypeClassName(GenericRecord.class.getName());
        sinkConfig.setProcessingGuarantees(guarantees);

        PulsarClient client = getPulsarClient();
        PulsarSink pulsarSink = new PulsarSink(
            client, sinkConfig, new HashMap<>(), mock(ComponentStatsManager.class),
            Thread.currentThread().getContextClassLoader());

        pulsarSink.open(new HashMap<>(), mock(SinkContext.class));

        if (ProcessingGuarantees.ATMOST_ONCE == guarantees) {
            assertTrue(pulsarSink.pulsarSinkProcessor instanceof PulsarSink.PulsarSinkAtMostOnceProcessor);
        } else if (ProcessingGuarantees.ATLEAST_ONCE == guarantees) {
            assertTrue(pulsarSink.pulsarSinkProcessor instanceof PulsarSink.PulsarSinkAtLeastOnceProcessor);
        } else {
            assertTrue(pulsarSink.pulsarSinkProcessor instanceof PulsarSink.PulsarSinkEffectivelyOnceProcessor);
        }
        PulsarSinkProcessorBase processor = (PulsarSinkProcessorBase) pulsarSink.pulsarSinkProcessor;
        assertFalse(processor.publishProducers.containsKey(defaultTopic));

        String[] topics = { "topic-1", "topic-2", "topic-3" };
        for (String topic : topics) {

            RecordSchemaBuilder builder = SchemaBuilder.record("MyRecord");
            builder.field("number").type(SchemaType.INT32);
            builder.field("text").type(SchemaType.STRING);
            GenericSchema<GenericRecord> schema = Schema.generic(builder.build(SchemaType.AVRO));

            GenericRecordBuilder recordBuilder = schema.newRecordBuilder();
            recordBuilder.set("number", 1);
            recordBuilder.set("text", topic);

            GenericRecord genericRecord = recordBuilder.build();

            SinkRecord<GenericRecord> record = new SinkRecord<>(new Record<GenericRecord>() {

                @Override
                public Optional<String> getDestinationTopic() {
                    return Optional.of(topic);
                }

                @Override
                public Schema<GenericRecord> getSchema() {
                    return schema;
                }

                @Override
                public GenericRecord getValue() {
                    return genericRecord;
                }

                @Override
                public Optional<String> getPartitionId() {
                    return Optional.of(topic + "-id-1");
                }

                @Override
                public Optional<Long> getRecordSequence() {
                    return Optional.of(1L);
                }
            }, genericRecord);

            pulsarSink.write(record);

            if (ProcessingGuarantees.EFFECTIVELY_ONCE == guarantees) {
                assertTrue(processor.publishProducers.containsKey(String.format("%s-%s-id-1", topic, topic)));
            } else {
                assertTrue(processor.publishProducers.containsKey(topic));
            }
            verify(client.newProducer(), times(1))
                .topic(argThat(
                    otherTopic -> topic != null ? topic.equals(otherTopic) : defaultTopic.equals(otherTopic)));
        }

        verify(client, times(topics.length))
                .newProducer(argThat(
                        otherSchema -> otherSchema instanceof AutoProduceBytesSchema));
    }

    private Optional<String> getTopicOptional(String topic) {
        if (topic != null) {
            return Optional.of(topic);
        } else {
            return Optional.empty();
        }
    }

    private boolean getTopicEquals(Object o, String topic, String defaultTopic) {
        if (topic != null) {
            return topic.equals(o);
        } else {
            return defaultTopic.equals(o);
        }
    }

}<|MERGE_RESOLUTION|>--- conflicted
+++ resolved
@@ -61,7 +61,6 @@
 import org.apache.pulsar.client.api.schema.SchemaBuilder;
 import org.apache.pulsar.client.impl.PulsarClientImpl;
 import org.apache.pulsar.client.impl.schema.AutoConsumeSchema;
-import org.apache.pulsar.client.impl.schema.AutoProduceBytesSchema;
 import org.apache.pulsar.common.functions.FunctionConfig;
 import org.apache.pulsar.common.functions.FunctionConfig.ProcessingGuarantees;
 import org.apache.pulsar.common.schema.SchemaType;
@@ -346,11 +345,6 @@
                 }
 
                 @Override
-                public Schema getSchema() {
-                    return Schema.STRING;
-                }
-
-                @Override
                 public String getValue() {
                     return "in1";
                 }
@@ -403,11 +397,6 @@
                 }
 
                 @Override
-                public Schema getSchema() {
-                    return Schema.STRING;
-                }
-
-                @Override
                 public Optional<String> getDestinationTopic() {
                     return getTopicOptional(topic);
                 }
@@ -464,13 +453,8 @@
                 }
 
                 @Override
-<<<<<<< HEAD
-                public Schema getSchema() {
-                    return Schema.STRING;
-=======
                 public Optional<Integer> getPartitionIndex() {
                     return Optional.of(1);
->>>>>>> 38d037c9
                 }
 
                 @Override
@@ -597,11 +581,11 @@
             verify(client.newProducer(), times(1))
                 .topic(argThat(
                     otherTopic -> topic != null ? topic.equals(otherTopic) : defaultTopic.equals(otherTopic)));
-        }
-
-        verify(client, times(topics.length))
+
+            verify(client, times(1))
                 .newProducer(argThat(
-                        otherSchema -> otherSchema instanceof AutoProduceBytesSchema));
+                    otherSchema -> Objects.equals(otherSchema, schema)));
+        }
     }
 
     private Optional<String> getTopicOptional(String topic) {
