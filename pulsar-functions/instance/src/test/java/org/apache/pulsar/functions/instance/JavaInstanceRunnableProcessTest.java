/**
 * Licensed to the Apache Software Foundation (ASF) under one
 * or more contributor license agreements.  See the NOTICE file
 * distributed with this work for additional information
 * regarding copyright ownership.  The ASF licenses this file
 * to you under the Apache License, Version 2.0 (the
 * "License"); you may not use this file except in compliance
 * with the License.  You may obtain a copy of the License at
 *
 *   http://www.apache.org/licenses/LICENSE-2.0
 *
 * Unless required by applicable law or agreed to in writing,
 * software distributed under the License is distributed on an
 * "AS IS" BASIS, WITHOUT WARRANTIES OR CONDITIONS OF ANY
 * KIND, either express or implied.  See the License for the
 * specific language governing permissions and limitations
 * under the License.
 */
<<<<<<< HEAD
package org.apache.pulsar.functions.instance;

import static java.nio.charset.StandardCharsets.UTF_8;
import static org.mockito.Matchers.any;
import static org.mockito.Matchers.anyList;
import static org.mockito.Matchers.anyLong;
import static org.mockito.Matchers.anyString;
import static org.mockito.Matchers.eq;
import static org.mockito.Matchers.same;
import static org.mockito.Mockito.doNothing;
import static org.mockito.Mockito.mock;
import static org.mockito.Mockito.spy;
import static org.mockito.Mockito.times;
import static org.mockito.Mockito.verify;
import static org.mockito.Mockito.when;
import static org.testng.Assert.assertEquals;
import static org.testng.Assert.assertNull;
import static org.testng.Assert.assertSame;
import static org.testng.Assert.assertTrue;

import io.netty.buffer.ByteBuf;

import java.util.Arrays;
import java.util.Collections;
import java.util.HashMap;
import java.util.HashSet;
import java.util.LinkedList;
import java.util.List;
import java.util.Map;
import java.util.Set;
import java.util.TreeMap;
import java.util.concurrent.CompletableFuture;
import java.util.concurrent.ExecutorService;
import java.util.concurrent.Executors;
import java.util.concurrent.LinkedBlockingQueue;
import java.util.concurrent.TimeUnit;

import lombok.Cleanup;
import lombok.Data;
import lombok.extern.slf4j.Slf4j;

import org.apache.bookkeeper.api.StorageClient;
import org.apache.bookkeeper.api.kv.Table;
import org.apache.bookkeeper.clients.StorageClientBuilder;
import org.apache.bookkeeper.clients.admin.StorageAdminClient;
import org.apache.bookkeeper.clients.config.StorageClientSettings;
import org.apache.bookkeeper.common.concurrent.FutureUtils;
import org.apache.bookkeeper.stream.proto.StreamProperties;
import org.apache.commons.lang3.tuple.Pair;
import org.apache.pulsar.client.api.Consumer;
import org.apache.pulsar.client.api.Message;
import org.apache.pulsar.client.api.MessageBuilder;
import org.apache.pulsar.client.api.MessageId;
import org.apache.pulsar.client.api.Producer;
import org.apache.pulsar.client.impl.MessageIdImpl;
import org.apache.pulsar.client.impl.PulsarClientImpl;
import org.apache.pulsar.client.impl.conf.ConsumerConfigurationData;
import org.apache.pulsar.client.impl.conf.ProducerConfigurationData;
import org.apache.pulsar.functions.api.Context;
import org.apache.pulsar.functions.api.Function;
import org.apache.pulsar.functions.api.utils.DefaultSerDe;
import org.apache.pulsar.functions.instance.processors.AtLeastOnceProcessor;
import org.apache.pulsar.functions.instance.processors.MessageProcessor;
import org.apache.pulsar.functions.proto.Function.FunctionDetails;
import org.apache.pulsar.functions.proto.Function.FunctionDetails.ProcessingGuarantees;
import org.apache.pulsar.functions.utils.FunctionDetailsUtils;
import org.apache.pulsar.functions.utils.Reflections;
import org.apache.pulsar.functions.utils.Utils;
import org.apache.pulsar.functions.utils.functioncache.FunctionCacheManager;
import org.powermock.api.mockito.PowerMockito;
import org.powermock.core.classloader.annotations.PowerMockIgnore;
import org.powermock.core.classloader.annotations.PrepareForTest;
import org.powermock.reflect.Whitebox;
import org.testng.IObjectFactory;
import org.testng.annotations.BeforeMethod;
import org.testng.annotations.ObjectFactory;
import org.testng.annotations.Test;

/**
 * Test the processing logic of a {@link JavaInstanceRunnable}.
 */
@Slf4j
@PrepareForTest({ JavaInstanceRunnable.class, StorageClientBuilder.class, MessageBuilder.class, Reflections.class })
@PowerMockIgnore({ "javax.management.*", "org.apache.pulsar.common.api.proto.*", "org.apache.logging.log4j.*", "org/apache/pulsar/common/api/proto/PulsarApi*", "org.apache.pulsar.common.util.protobuf.*", "org.apache.pulsar.shade.*" })
public class JavaInstanceRunnableProcessTest {

    @ObjectFactory
    public IObjectFactory getObjectFactory() {
        return new org.powermock.modules.testng.PowerMockObjectFactory();
    }

    private static class TestFunction implements Function<String, String> {
        @Override
        public String process(String input, Context context) throws Exception {
            return input + "!";
        }
    }

    private static class TestFailureFunction implements Function<String, String> {

        private int processId2Count = 0;

        @Override
        public String process(String input, Context context) throws Exception {
            int id = Integer.parseInt(input.replace("message-", ""));
            if (id % 2 == 0) {
                if (id == 2) {
                    processId2Count++;
                    if (processId2Count > 1) {
                        return input + "!";
                    }
                }
                throw new Exception("Failed to process message " + id);
            }
            return input + "!";
        }
    }

    private static class TestVoidFunction implements Function<String, Void> {

        @Override
        public Void process(String input, Context context) throws Exception {
            log.info("process input '{}'", input);
            voidFunctionQueue.put(input);
            return null;
        }
    }

    @Data
    private static class ConsumerInstance {
        private final Consumer<byte[]> consumer;
        private final ConsumerConfigurationData<byte[]> conf;
        private final TreeMap<MessageId, Message<?>> messages;

        public ConsumerInstance(Consumer<byte[]> consumer, ConsumerConfigurationData<byte[]> conf) {
            this.consumer = consumer;
            this.messages = new TreeMap<>();
            this.conf = conf;
        }

        public ConsumerConfigurationData<byte[]> getConf() {
            return conf;
        }

        public synchronized int getNumMessages() {
            return this.messages.size();
        }

        public synchronized void addMessage(Message<?> message) {
            this.messages.put(message.getMessageId(), message);
        }

        public synchronized void removeMessage(MessageId msgId) {
            this.messages.remove(msgId);
        }

        public synchronized boolean containMessage(MessageId msgId) {
            return this.messages.containsKey(msgId);
        }

        public synchronized void removeMessagesBefore(MessageId targetMsgId) {
            Set<MessageId> messagesToRemove = new HashSet<>();
            messages.forEach((msgId, message) -> {
                if (msgId.compareTo(targetMsgId) <= 0) {
                    messagesToRemove.add(msgId);
                }
            });
            for (MessageId msgId : messagesToRemove) {
                messages.remove(msgId);
            }
        }
    }

    @Data
    private static class ProducerInstance {
        private final Producer<?> producer;
        private final LinkedBlockingQueue<Message<byte[]>> msgQueue;
        private final List<CompletableFuture<MessageId>> sendFutures;

        public ProducerInstance(Producer<?> producer,
                                LinkedBlockingQueue<Message<byte[]>> msgQueue) {
            this.producer = producer;
            this.msgQueue = msgQueue;
            this.sendFutures = new LinkedList<>();
        }

        public synchronized void addSendFuture(CompletableFuture<MessageId> future) {
            this.sendFutures.add(future);
        }

    }


    private static final String TEST_STORAGE_SERVICE_URL = "127.0.0.1:4181";
    private static final LinkedBlockingQueue<String> voidFunctionQueue = new LinkedBlockingQueue<>();

    private FunctionDetails functionDetails;
    private InstanceConfig config;
    private FunctionCacheManager fnCache;
    private PulsarClientImpl mockClient;
    private FunctionStats mockFunctionStats;

    private final Map<Pair<String, String>, ProducerInstance> mockProducers
            = Collections.synchronizedMap(new HashMap<>());
    private final Map<Pair<String, String>, ConsumerInstance> mockConsumers
            = Collections.synchronizedMap(new HashMap<>());
    private StorageClient mockStorageClient;
    private Table<ByteBuf, ByteBuf> mockTable;

    @BeforeMethod
    public void setup() throws Exception {
        mockProducers.clear();
        mockConsumers.clear();

        functionDetails = FunctionDetails.newBuilder()
                .setAutoAck(true)
                .setClassName(TestFunction.class.getName())
                .addInputs("test-src-topic")
                .setName("test-function")
                .setOutput("test-output-topic")
                .setProcessingGuarantees(ProcessingGuarantees.ATLEAST_ONCE)
                .setTenant("test-tenant")
                .setNamespace("test-namespace")
                .build();

        config = new InstanceConfig();
        config.setFunctionId("test-function-id");
        config.setFunctionVersion("v1");
        config.setInstanceId("test-instance-id");
        config.setMaxBufferedTuples(1000);
        config.setFunctionDetails(functionDetails);

        mockClient = mock(PulsarClientImpl.class);

        // mock FunctionCacheManager
        fnCache = mock(FunctionCacheManager.class);
        doNothing().when(fnCache).registerFunctionInstance(anyString(), anyString(), anyList(), anyList());
        doNothing().when(fnCache).unregisterFunctionInstance(anyString(), anyString());

        ClassLoader clsLoader = JavaInstanceRunnableTest.class.getClassLoader();
        when(fnCache.getClassLoader(anyString()))
                .thenReturn(clsLoader);

        // mock producer & consumer
        when(mockClient.createProducerAsync(any(ProducerConfigurationData.class)))
                .thenAnswer(invocationOnMock -> {
                    ProducerConfigurationData conf = invocationOnMock.getArgumentAt(0, ProducerConfigurationData.class);
                    String topic = conf.getTopicName();
                    String producerName = conf.getProducerName();

                    Pair<String, String> pair = Pair.of(topic, producerName);
                    ProducerInstance producerInstance = mockProducers.get(pair);
                    if (null == producerInstance) {
                        Producer<byte[]> producer = mock(Producer.class);
                        LinkedBlockingQueue<Message<byte[]>> msgQueue = new LinkedBlockingQueue<>();
                        final ProducerInstance instance = new ProducerInstance(producer, msgQueue);
                        producerInstance = instance;
                        when(producer.getProducerName())
                                .thenReturn(producerName);
                        when(producer.getTopic())
                                .thenReturn(topic);
                        when(producer.sendAsync(any(Message.class)))
                                .thenAnswer(invocationOnMock1 -> {
                                    Message<byte[]> msg = invocationOnMock1.getArgumentAt(0, Message.class);
                                    log.info("producer send message {}", msg);

                                    CompletableFuture<MessageId> future = new CompletableFuture<>();
                                    instance.addSendFuture(future);
                                    msgQueue.put(msg);
                                    return future;
                                });
                        when(producer.closeAsync()).thenReturn(FutureUtils.Void());

                        mockProducers.put(pair, producerInstance);
                    }
                    return CompletableFuture.completedFuture(producerInstance.getProducer());
                });

        when(mockClient.subscribeAsync(
                any(ConsumerConfigurationData.class)
        )).thenAnswer(invocationOnMock -> {
            ConsumerConfigurationData<byte[]> conf = invocationOnMock.getArgumentAt(0, ConsumerConfigurationData.class);
            String topic = invocationOnMock.getArgumentAt(0, String.class);
            String subscription = invocationOnMock.getArgumentAt(1, String.class);


            Pair<String, String> pair = Pair.of(topic, subscription);
            ConsumerInstance consumerInstance = mockConsumers.get(pair);
            if (null == consumerInstance) {
                Consumer<byte[]> consumer = mock(Consumer.class);

                ConsumerInstance instance = new ConsumerInstance(consumer, conf);
                consumerInstance = instance;
                when(consumer.getTopic()).thenReturn(topic);
                when(consumer.getSubscription()).thenReturn(subscription);
                when(consumer.acknowledgeAsync(any(Message.class)))
                        .thenAnswer(invocationOnMock1 -> {
                            Message<?> msg = invocationOnMock1.getArgumentAt(0, Message.class);
                            log.info("Ack message {} : message id = {}", msg, msg.getMessageId());

                            instance.removeMessage(msg.getMessageId());
                            return FutureUtils.Void();
                        });
                when(consumer.acknowledgeCumulativeAsync(any(Message.class)))
                        .thenAnswer(invocationOnMock1 -> {
                            Message<?> msg = invocationOnMock1.getArgumentAt(0, Message.class);
                            log.info("Ack message cumulatively message id = {}", msg, msg.getMessageId());

                            instance.removeMessagesBefore(msg.getMessageId());
                            return FutureUtils.Void();
                        });
                when(consumer.closeAsync())
                        .thenAnswer(invocationOnMock1 -> {
                            mockConsumers.remove(pair, instance);
                            return FutureUtils.Void();
                        });

                doAnswer(x -> {
                    mockConsumers.remove(pair, instance);
                    return null;
                }).when(consumer).close();


                mockConsumers.put(pair, consumerInstance);
            }
            return CompletableFuture.completedFuture(consumerInstance.getConsumer());
        });

        //
        // Mock State Store
        //

        StorageClientBuilder mockBuilder = mock(StorageClientBuilder.class);
        when(mockBuilder.withNamespace(anyString())).thenReturn(mockBuilder);
        when(mockBuilder.withSettings(any(StorageClientSettings.class))).thenReturn(mockBuilder);
        this.mockStorageClient = mock(StorageClient.class);
        when(mockBuilder.build()).thenReturn(mockStorageClient);
        StorageAdminClient adminClient = mock(StorageAdminClient.class);
        when(mockBuilder.buildAdmin()).thenReturn(adminClient);

        PowerMockito.mockStatic(StorageClientBuilder.class);
        PowerMockito.when(
                StorageClientBuilder.newBuilder()
        ).thenReturn(mockBuilder);

        when(adminClient.getStream(anyString(), anyString())).thenReturn(FutureUtils.value(
                StreamProperties.newBuilder().build()));
        mockTable = mock(Table.class);
        when(mockStorageClient.openTable(anyString())).thenReturn(FutureUtils.value(mockTable));

        //
        // Mock Function Stats
        //

        mockFunctionStats = spy(new FunctionStats());
        PowerMockito.whenNew(FunctionStats.class)
                .withNoArguments()
                .thenReturn(mockFunctionStats);

        // Mock message builder
        PowerMockito.mockStatic(MessageBuilder.class);
        PowerMockito.when(MessageBuilder.create())
                .thenAnswer(invocationOnMock -> {

                    Message msg = mock(Message.class);
                    MessageBuilder builder = mock(MessageBuilder.class);
                    when(builder.setContent(any(byte[].class)))
                            .thenAnswer(invocationOnMock1 -> {
                                byte[] content = invocationOnMock1.getArgumentAt(0, byte[].class);
                                when(msg.getData()).thenReturn(content);
                                return builder;
                            });
                    when(builder.setSequenceId(anyLong()))
                            .thenAnswer(invocationOnMock1 -> {
                                long seqId = invocationOnMock1.getArgumentAt(0, long.class);
                                when(msg.getSequenceId()).thenReturn(seqId);
                                return builder;
                            });
                    when(builder.setProperty(anyString(), anyString()))
                            .thenAnswer(invocationOnMock1 -> {
                                String key = invocationOnMock1.getArgumentAt(0, String.class);
                                String value = invocationOnMock1.getArgumentAt(1, String.class);
                                when(msg.getProperty(eq(key))).thenReturn(value);
                                return builder;
                            });
                    when(builder.build()).thenReturn(msg);
                    return builder;
                });
    }

    /**
     * Test the basic run logic of instance.
     */
    @Test
    public void testSetupJavaInstance() throws Exception {
        JavaInstanceRunnable runnable = new JavaInstanceRunnable(
                config,
                fnCache,
                "test-jar-file",
                mockClient,
                TEST_STORAGE_SERVICE_URL);

        runnable.setupJavaInstance();

        // verify

        // 1. verify jar is loaded
        verify(fnCache, times(1))
                .registerFunctionInstance(
                        eq(config.getFunctionId()),
                        eq(config.getInstanceId()),
                        eq(Arrays.asList("test-jar-file")),
                        eq(Collections.emptyList())
                );
        verify(fnCache, times(1))
                .getClassLoader(eq(config.getFunctionId()));

        // 2. verify serde is setup
        for (String inputTopic : functionDetails.getInputsList()) {
            assertTrue(runnable.getInputSerDe().containsKey(inputTopic));
            assertTrue(runnable.getInputSerDe().get(inputTopic) instanceof DefaultSerDe);
            DefaultSerDe serDe = (DefaultSerDe) runnable.getInputSerDe().get(inputTopic);
            assertEquals(String.class, Whitebox.getInternalState(serDe, "type"));
        }

        // 3. verify producers and consumers are setup
        MessageProcessor processor = runnable.getProcessor();
        assertTrue(processor instanceof AtLeastOnceProcessor);
        assertSame(mockProducers.get(Pair.of(
                functionDetails.getOutput(),
                null
        )).getProducer(), ((AtLeastOnceProcessor) processor).getProducer());

        assertEquals(mockConsumers.size(), processor.getInputConsumers().size());
        for (Map.Entry<String, Consumer<byte[]>> consumerEntry : processor.getInputConsumers().entrySet()) {
            String topic = consumerEntry.getKey();

            Consumer<?> mockConsumer = mockConsumers.get(Pair.of(
                    topic,
                    FunctionDetailsUtils.getFullyQualifiedName(functionDetails))).getConsumer();
            assertSame(mockConsumer, consumerEntry.getValue());
        }

        // 4. verify state table
        assertSame(mockStorageClient, runnable.getStorageClient());
        assertSame(mockTable, runnable.getStateTable());

        runnable.close();

        // verify close
        for (ConsumerInstance consumer : mockConsumers.values()) {
            verify(consumer.getConsumer(), times(1)).close();
        }
        assertTrue(processor.getInputConsumers().isEmpty());

        for (ProducerInstance producer : mockProducers.values()) {
            verify(producer.getProducer(), times(1)).close();
        }

        verify(mockTable, times(1)).close();
        verify(mockStorageClient, times(1)).close();

        // function is unregistered
        verify(fnCache, times(1)).unregisterFunctionInstance(
                eq(config.getFunctionId()), eq(config.getInstanceId()));

    }

    @Test
    public void testAtMostOnceProcessing() throws Exception {
        FunctionDetails newFunctionDetails = FunctionDetails.newBuilder(functionDetails)
                .setProcessingGuarantees(ProcessingGuarantees.ATMOST_ONCE)
                .build();
        config.setFunctionDetails(newFunctionDetails);

        @Cleanup("shutdown")
        ExecutorService executorService = Executors.newSingleThreadExecutor();

        try (JavaInstanceRunnable runnable = new JavaInstanceRunnable(
                config,
                fnCache,
                "test-jar-file",
                mockClient,
                null)) {

            executorService.submit(runnable);

            Pair<String, String> consumerId = Pair.of(
                    newFunctionDetails.getInputs(0),
                    FunctionDetailsUtils.getFullyQualifiedName(newFunctionDetails));
            ConsumerInstance consumerInstance = mockConsumers.get(consumerId);
            while (null == consumerInstance) {
                TimeUnit.MILLISECONDS.sleep(20);
                consumerInstance = mockConsumers.get(consumerId);
            }

            ProducerInstance producerInstance = mockProducers.values().iterator().next();

            // once we get consumer id, simulate receiving 10 messages from consumer
            for (int i = 0; i < 10; i++) {
                Message<byte[]> msg = mock(Message.class);
                when(msg.getData()).thenReturn(("message-" + i).getBytes(UTF_8));
                when(msg.getMessageId())
                        .thenReturn(new MessageIdImpl(1L, i, 0));
                consumerInstance.addMessage(msg);
                consumerInstance.getConf().getMessageListener()
                        .received(consumerInstance.getConsumer(), msg);
            }

            // wait until all the messages are published
            for (int i = 0; i < 10; i++) {
                Message<?> msg = producerInstance.msgQueue.take();

                assertEquals("message-" + i + "!", new String(msg.getData(), UTF_8));
                // sequence id is not set for AT_MOST_ONCE processing
                assertEquals(0L, msg.getSequenceId());
            }

            // verify acknowledge before send completes
            verify(consumerInstance.getConsumer(), times(10))
                    .acknowledgeAsync(any(Message.class));
            assertEquals(0, consumerInstance.getNumMessages());

            // complete all the publishes
            synchronized (producerInstance) {
                for (CompletableFuture<MessageId> future : producerInstance.sendFutures) {
                    future.complete(mock(MessageId.class));
                }
            }

            // acknowledges count should remain same
            verify(consumerInstance.getConsumer(), times(10))
                    .acknowledgeAsync(any(Message.class));
        }
    }

    @Test
    public void testAtMostOnceProcessingFailures() throws Exception {
        FunctionDetails newFunctionDetails = FunctionDetails.newBuilder(functionDetails)
                .setProcessingGuarantees(ProcessingGuarantees.ATMOST_ONCE)
                .setClassName(TestFailureFunction.class.getName())
                .build();
        config.setFunctionDetails(newFunctionDetails);

        @Cleanup("shutdown")
        ExecutorService executorService = Executors.newSingleThreadExecutor();

        try (JavaInstanceRunnable runnable = new JavaInstanceRunnable(
                config,
                fnCache,
                "test-jar-file",
                mockClient,
                null)) {

            executorService.submit(runnable);

            Pair<String, String> consumerId = Pair.of(
                    newFunctionDetails.getInputs(0),
                    FunctionDetailsUtils.getFullyQualifiedName(newFunctionDetails));
            ConsumerInstance consumerInstance = mockConsumers.get(consumerId);
            while (null == consumerInstance) {
                TimeUnit.MILLISECONDS.sleep(20);
                consumerInstance = mockConsumers.get(consumerId);
            }

            ProducerInstance producerInstance = mockProducers.values().iterator().next();

            // once we get consumer id, simulate receiving 10 messages from consumer
            for (int i = 0; i < 10; i++) {
                Message msg = mock(Message.class);
                when(msg.getData()).thenReturn(("message-" + i).getBytes(UTF_8));
                when(msg.getMessageId())
                        .thenReturn(new MessageIdImpl(1L, i, 0));
                consumerInstance.addMessage(msg);
                consumerInstance.getConf().getMessageListener()
                        .received(consumerInstance.getConsumer(), msg);
            }

            // wait until all the messages are published
            for (int i = 0; i < 10; i++) {
                if (i % 2 == 0) { // all messages (i % 2 == 0) will fail to process.
                    continue;
                }

                Message msg = producerInstance.msgQueue.take();

                assertEquals("message-" + i + "!", new String(msg.getData(), UTF_8));
                // sequence id is not set for AT_MOST_ONCE processing
                assertEquals(0L, msg.getSequenceId());
            }

            // verify acknowledge before send completes
            verify(consumerInstance.getConsumer(), times(10))
                    .acknowledgeAsync(any(Message.class));
            assertEquals(0, consumerInstance.getNumMessages());

            // complete all the publishes
            synchronized (producerInstance) {
                for (CompletableFuture<MessageId> future : producerInstance.sendFutures) {
                    future.complete(mock(MessageId.class));
                }
            }

            // acknowledges count should remain same
            verify(consumerInstance.getConsumer(), times(10))
                    .acknowledgeAsync(any(Message.class));
            assertEquals(0, consumerInstance.getNumMessages());
        }
    }

    @Test
    public void testAtLeastOnceProcessing() throws Exception {
        FunctionDetails newFunctionDetails = FunctionDetails.newBuilder(functionDetails)
                .setProcessingGuarantees(ProcessingGuarantees.ATLEAST_ONCE)
                .build();
        config.setFunctionDetails(newFunctionDetails);

        @Cleanup("shutdown")
        ExecutorService executorService = Executors.newSingleThreadExecutor();

        try (JavaInstanceRunnable runnable = new JavaInstanceRunnable(
                config,
                fnCache,
                "test-jar-file",
                mockClient,
                null)) {

            executorService.submit(runnable);

            Pair<String, String> consumerId = Pair.of(
                    newFunctionDetails.getInputs(0),
                    FunctionDetailsUtils.getFullyQualifiedName(newFunctionDetails));
            ConsumerInstance consumerInstance = mockConsumers.get(consumerId);
            while (null == consumerInstance) {
                TimeUnit.MILLISECONDS.sleep(20);
                consumerInstance = mockConsumers.get(consumerId);
            }

            ProducerInstance producerInstance = mockProducers.values().iterator().next();

            // once we get consumer id, simulate receiving 10 messages from consumer
            for (int i = 0; i < 10; i++) {
                Message msg = mock(Message.class);
                when(msg.getData()).thenReturn(("message-" + i).getBytes(UTF_8));
                when(msg.getMessageId())
                        .thenReturn(new MessageIdImpl(1L, i, 0));
                consumerInstance.addMessage(msg);
                consumerInstance.getConf().getMessageListener()
                        .received(consumerInstance.getConsumer(), msg);
            }

            // wait until all the messages are published
            for (int i = 0; i < 10; i++) {
                Message msg = producerInstance.msgQueue.take();

                assertEquals("message-" + i + "!", new String(msg.getData(), UTF_8));
                // sequence id is not set for AT_MOST_ONCE processing
                assertEquals(0L, msg.getSequenceId());
            }

            // verify acknowledge before send completes
            verify(consumerInstance.getConsumer(), times(0))
                    .acknowledgeAsync(any(Message.class));
            assertEquals(10, consumerInstance.getNumMessages());

            // complete all the publishes
            synchronized (producerInstance) {
                for (CompletableFuture<MessageId> future : producerInstance.sendFutures) {
                    future.complete(mock(MessageId.class));
                }
            }

            // acknowledges count should remain same
            verify(consumerInstance.getConsumer(), times(10))
                    .acknowledgeAsync(any(Message.class));
            assertEquals(0, consumerInstance.getNumMessages());
        }
    }

    @Test
    public void testAtLeastOnceProcessingFailures() throws Exception {
        FunctionDetails newFunctionDetails = FunctionDetails.newBuilder(functionDetails)
                .setProcessingGuarantees(ProcessingGuarantees.ATLEAST_ONCE)
                .setClassName(TestFailureFunction.class.getName())
                .build();
        config.setFunctionDetails(newFunctionDetails);

        @Cleanup("shutdown")
        ExecutorService executorService = Executors.newSingleThreadExecutor();

        try (JavaInstanceRunnable runnable = new JavaInstanceRunnable(
                config,
                fnCache,
                "test-jar-file",
                mockClient,
                null)) {

            executorService.submit(runnable);

            Pair<String, String> consumerId = Pair.of(
                    newFunctionDetails.getInputs(0),
                    FunctionDetailsUtils.getFullyQualifiedName(newFunctionDetails));
            ConsumerInstance consumerInstance = mockConsumers.get(consumerId);
            while (null == consumerInstance) {
                TimeUnit.MILLISECONDS.sleep(20);
                consumerInstance = mockConsumers.get(consumerId);
            }

            ProducerInstance producerInstance = mockProducers.values().iterator().next();

            // once we get consumer id, simulate receiving 10 messages from consumer
            for (int i = 0; i < 10; i++) {
                Message msg = mock(Message.class);
                when(msg.getData()).thenReturn(("message-" + i).getBytes(UTF_8));
                when(msg.getMessageId())
                        .thenReturn(new MessageIdImpl(1L, i, 0));
                consumerInstance.addMessage(msg);
                consumerInstance.getConf().getMessageListener()
                        .received(consumerInstance.getConsumer(), msg);
            }

            // wait until all the messages are published
            for (int i = 0; i < 10; i++) {
                if (i % 2 == 0) { // all messages (i % 2 == 0) will fail to process.
                    continue;
                }

                Message msg = producerInstance.msgQueue.take();

                assertEquals("message-" + i + "!", new String(msg.getData(), UTF_8));
                // sequence id is not set for AT_MOST_ONCE processing
                assertEquals(0L, msg.getSequenceId());
            }

            // verify acknowledge before send completes
            verify(consumerInstance.getConsumer(), times(0))
                    .acknowledgeAsync(any(Message.class));
            assertEquals(10, consumerInstance.getNumMessages());

            // complete all the publishes
            synchronized (producerInstance) {
                for (CompletableFuture<MessageId> future : producerInstance.sendFutures) {
                    future.complete(mock(MessageId.class));
                }
            }

            // only 5 succeed messages are acknowledged
            verify(consumerInstance.getConsumer(), times(5))
                    .acknowledgeAsync(any(Message.class));
            assertEquals(5, consumerInstance.getNumMessages());
            for (int i = 0; i < 10; i++) {
                assertEquals(
                        i % 2 == 0,
                        consumerInstance.containMessage(new MessageIdImpl(1L, i, 0)));
            }
        }
    }

    @Test
    public void testEffectivelyOnceProcessing() throws Exception {
        FunctionDetails newFunctionDetails = FunctionDetails.newBuilder(functionDetails)
                .setProcessingGuarantees(ProcessingGuarantees.EFFECTIVELY_ONCE)
                .build();
        config.setFunctionDetails(newFunctionDetails);

        @Cleanup("shutdown")
        ExecutorService executorService = Executors.newSingleThreadExecutor();

        try (JavaInstanceRunnable runnable = new JavaInstanceRunnable(
                config,
                fnCache,
                "test-jar-file",
                mockClient,
                null)) {

            executorService.submit(runnable);

            Pair<String, String> consumerId = Pair.of(
                    newFunctionDetails.getInputs(0),
                    FunctionDetailsUtils.getFullyQualifiedName(newFunctionDetails));
            ConsumerInstance consumerInstance = mockConsumers.get(consumerId);
            while (null == consumerInstance) {
                TimeUnit.MILLISECONDS.sleep(20);
                consumerInstance = mockConsumers.get(consumerId);
            }

            // once we get consumer id, simulate receiving 10 messages from consumer
            for (int i = 0; i < 10; i++) {
                Message msg = mock(Message.class);
                when(msg.getData()).thenReturn(("message-" + i).getBytes(UTF_8));
                when(msg.getMessageId())
                        .thenReturn(new MessageIdImpl(1L, i, 0));
                consumerInstance.addMessage(msg);
                consumerInstance.getConf().getMessageListener()
                        .received(consumerInstance.getConsumer(), msg);
            }

            ProducerInstance producerInstance;
            while (mockProducers.isEmpty()) {
                TimeUnit.MILLISECONDS.sleep(20);
            }
            producerInstance = mockProducers.values().iterator().next();

            // wait until all the messages are published
            for (int i = 0; i < 10; i++) {
                Message msg = producerInstance.msgQueue.take();

                assertEquals("message-" + i + "!", new String(msg.getData(), UTF_8));
                // sequence id is not set for AT_MOST_ONCE processing
                assertEquals(
                        Utils.getSequenceId(
                                new MessageIdImpl(1L, i, 0)),
                        msg.getSequenceId());
            }

            // verify acknowledge before send completes
            verify(consumerInstance.getConsumer(), times(0))
                    .acknowledgeCumulativeAsync(any(Message.class));
            assertEquals(10, consumerInstance.getNumMessages());

            // complete all the publishes
            synchronized (producerInstance) {
                for (CompletableFuture<MessageId> future : producerInstance.sendFutures) {
                    future.complete(mock(MessageId.class));
                }
            }

            // acknowledges count should remain same
            verify(consumerInstance.getConsumer(), times(10))
                    .acknowledgeCumulativeAsync(any(Message.class));
            assertEquals(0, consumerInstance.getNumMessages());
        }
    }

    @Test
    public void testEffectivelyOnceProcessingFailures() throws Exception {
        FunctionDetails newFunctionDetails = FunctionDetails.newBuilder(functionDetails)
                .setProcessingGuarantees(ProcessingGuarantees.EFFECTIVELY_ONCE)
                .setClassName(TestFailureFunction.class.getName())
                .build();
        config.setFunctionDetails(newFunctionDetails);

        @Cleanup("shutdown")
        ExecutorService executorService = Executors.newSingleThreadExecutor();

        try (JavaInstanceRunnable runnable = new JavaInstanceRunnable(
                config,
                fnCache,
                "test-jar-file",
                mockClient,
                null)) {

            executorService.submit(runnable);

            Pair<String, String> consumerId = Pair.of(
                    newFunctionDetails.getInputs(0),
                    FunctionDetailsUtils.getFullyQualifiedName(newFunctionDetails));
            ConsumerInstance consumerInstance = mockConsumers.get(consumerId);
            while (null == consumerInstance) {
                TimeUnit.MILLISECONDS.sleep(20);
                consumerInstance = mockConsumers.get(consumerId);
            }

            // once we get consumer id, simulate receiving 2 messages from consumer
            Message[] msgs = new Message[2];
            for (int i = 1; i <= 2; i++) {
                Message msg = mock(Message.class);
                when(msg.getData()).thenReturn(("message-" + i).getBytes(UTF_8));
                when(msg.getMessageId())
                        .thenReturn(new MessageIdImpl(1L, i, 0));

                msgs[i-1] = msg;

                consumerInstance.addMessage(msg);
                consumerInstance.getConf().getMessageListener()
                        .received(consumerInstance.getConsumer(), msg);
            }

            ProducerInstance producerInstance;
            while (mockProducers.isEmpty()) {
                TimeUnit.MILLISECONDS.sleep(20);
            }
            producerInstance = mockProducers.values().iterator().next();

            // only first message is published, the second message is not
            Message msg = producerInstance.msgQueue.take();
            assertEquals("message-1!", new String(msg.getData(), UTF_8));
            assertEquals(
                    Utils.getSequenceId(
                            new MessageIdImpl(1L, 1, 0)),
                    msg.getSequenceId());
            assertNull(producerInstance.msgQueue.poll());

            // the first result message is sent but the send future is not completed yet
            // so no acknowledge would happen
            verify(consumerInstance.getConsumer(), times(0))
                    .acknowledgeCumulativeAsync(any(Message.class));

            // since the second message failed to process, for correctness, the instance
            // will close the existing consumer and resubscribe
            ConsumerInstance secondInstance = mockConsumers.get(consumerId);
            while (null == secondInstance || secondInstance == consumerInstance) {
                TimeUnit.MILLISECONDS.sleep(20);
                secondInstance = mockConsumers.get(consumerId);
            }

            Message secondMsg = mock(Message.class);
            when(secondMsg.getData()).thenReturn("message-2".getBytes(UTF_8));
            when(secondMsg.getMessageId())
                    .thenReturn(new MessageIdImpl(1L, 2, 0));
            secondInstance.addMessage(secondMsg);
            secondInstance.getConf().getMessageListener()
                    .received(secondInstance.getConsumer(), secondMsg);

            Message secondReceivedMsg = producerInstance.msgQueue.take();
            assertEquals("message-2!", new String(secondReceivedMsg.getData(), UTF_8));
            assertEquals(
                    Utils.getSequenceId(
                            new MessageIdImpl(1L, 2, 0)),
                    secondReceivedMsg.getSequenceId());

            // the first result message is sent
            verify(secondInstance.getConsumer(), times(0))
                    .acknowledgeCumulativeAsync(any(Message.class));

            // complete all the publishes
            synchronized (producerInstance) {
                assertEquals(2, producerInstance.sendFutures.size());
                for (CompletableFuture<MessageId> future : producerInstance.sendFutures) {
                    future.complete(mock(MessageId.class));
                }
            }

            // all 2 messages are sent
            verify(consumerInstance.getConsumer(), times(1))
                    .acknowledgeCumulativeAsync(same(msgs[0]));
            verify(consumerInstance.getConsumer(), times(0))
                    .acknowledgeCumulativeAsync(same(msgs[1]));
            verify(consumerInstance.getConsumer(), times(0))
                    .acknowledgeCumulativeAsync(same(secondMsg));
            verify(secondInstance.getConsumer(), times(0))
                    .acknowledgeCumulativeAsync(same(msgs[0]));
            verify(secondInstance.getConsumer(), times(0))
                    .acknowledgeCumulativeAsync(same(msgs[1]));
        }
    }

    @Test
    public void testVoidFunction() throws Exception {
        FunctionDetails newFunctionDetails = FunctionDetails.newBuilder(functionDetails)
                .setProcessingGuarantees(ProcessingGuarantees.ATLEAST_ONCE)
                .setClassName(TestVoidFunction.class.getName())
                .build();
        config.setFunctionDetails(newFunctionDetails);

        @Cleanup("shutdown")
        ExecutorService executorService = Executors.newSingleThreadExecutor();

        try (JavaInstanceRunnable runnable = new JavaInstanceRunnable(
                config,
                fnCache,
                "test-jar-file",
                mockClient,
                null)) {

            executorService.submit(runnable);

            Pair<String, String> consumerId = Pair.of(
                    newFunctionDetails.getInputs(0),
                    FunctionDetailsUtils.getFullyQualifiedName(newFunctionDetails));
            ConsumerInstance consumerInstance = mockConsumers.get(consumerId);
            while (null == consumerInstance) {
                TimeUnit.MILLISECONDS.sleep(20);
                consumerInstance = mockConsumers.get(consumerId);
            }

            // once we get consumer id, simulate receiving 10 messages from consumer
            for (int i = 0; i < 10; i++) {
                Message msg = mock(Message.class);
                when(msg.getData()).thenReturn(("message-" + i).getBytes(UTF_8));
                when(msg.getMessageId())
                        .thenReturn(new MessageIdImpl(1L, i, 0));
                consumerInstance.addMessage(msg);
                consumerInstance.getConf().getMessageListener()
                        .received(consumerInstance.getConsumer(), msg);
            }

            // wait until all the messages are published
            for (int i = 0; i < 10; i++) {
                String msg = voidFunctionQueue.take();
                log.info("Processed message {}", msg);
                assertEquals("message-" + i, msg);
            }

            // no producer should be initialized
            assertTrue(mockProducers.isEmpty());
        }
    }
}
=======
//package org.apache.pulsar.functions.instance;
//
//import static java.nio.charset.StandardCharsets.UTF_8;
//import static org.mockito.Matchers.any;
//import static org.mockito.Matchers.anyList;
//import static org.mockito.Matchers.anyLong;
//import static org.mockito.Matchers.anyString;
//import static org.mockito.Matchers.eq;
//import static org.mockito.Matchers.same;
//import static org.mockito.Mockito.doAnswer;
//import static org.mockito.Mockito.doNothing;
//import static org.mockito.Mockito.mock;
//import static org.mockito.Mockito.spy;
//import static org.mockito.Mockito.times;
//import static org.mockito.Mockito.verify;
//import static org.mockito.Mockito.when;
//import static org.testng.Assert.assertEquals;
//import static org.testng.Assert.assertNull;
//import static org.testng.Assert.assertSame;
//import static org.testng.Assert.assertTrue;
//
//import io.netty.buffer.ByteBuf;
//import java.util.Arrays;
//import java.util.Collections;
//import java.util.HashMap;
//import java.util.HashSet;
//import java.util.LinkedList;
//import java.util.List;
//import java.util.Map;
//import java.util.Set;
//import java.util.TreeMap;
//import java.util.concurrent.CompletableFuture;
//import java.util.concurrent.ExecutorService;
//import java.util.concurrent.Executors;
//import java.util.concurrent.LinkedBlockingQueue;
//import java.util.concurrent.TimeUnit;
//import lombok.Cleanup;
//import lombok.Data;
//import lombok.extern.slf4j.Slf4j;
//import org.apache.bookkeeper.api.StorageClient;
//import org.apache.bookkeeper.api.kv.Table;
//import org.apache.bookkeeper.clients.StorageClientBuilder;
//import org.apache.bookkeeper.clients.admin.StorageAdminClient;
//import org.apache.bookkeeper.clients.config.StorageClientSettings;
//import org.apache.bookkeeper.common.concurrent.FutureUtils;
//import org.apache.bookkeeper.stream.proto.StreamProperties;
//import org.apache.commons.lang3.tuple.Pair;
//import org.apache.pulsar.client.api.Consumer;
//import org.apache.pulsar.client.api.ConsumerConfiguration;
//import org.apache.pulsar.client.api.Message;
//import org.apache.pulsar.client.api.MessageBuilder;
//import org.apache.pulsar.client.api.MessageId;
//import org.apache.pulsar.client.api.Producer;
//import org.apache.pulsar.client.api.ProducerConfiguration;
//import org.apache.pulsar.client.api.PulsarClient;
//import org.apache.pulsar.client.impl.MessageIdImpl;
//import org.apache.pulsar.client.impl.PulsarClientImpl;
//import org.apache.pulsar.functions.api.Context;
//import org.apache.pulsar.functions.api.Function;
//import org.apache.pulsar.functions.api.utils.DefaultSerDe;
//import org.apache.pulsar.functions.instance.processors.AtLeastOnceProcessor;
//import org.apache.pulsar.functions.instance.processors.MessageProcessor;
//import org.apache.pulsar.functions.proto.Function.FunctionDetails;
//import org.apache.pulsar.functions.proto.Function.FunctionDetails.ProcessingGuarantees;
//import org.apache.pulsar.functions.utils.Reflections;
//import org.apache.pulsar.functions.utils.functioncache.FunctionCacheManager;
//import org.apache.pulsar.functions.utils.FunctionDetailsUtils;
//import org.apache.pulsar.functions.utils.Utils;
//import org.powermock.api.mockito.PowerMockito;
//import org.powermock.core.classloader.annotations.PowerMockIgnore;
//import org.powermock.core.classloader.annotations.PrepareForTest;
//import org.powermock.reflect.Whitebox;
//import org.testng.IObjectFactory;
//import org.testng.annotations.BeforeMethod;
//import org.testng.annotations.ObjectFactory;
//import org.testng.annotations.Test;
//
///**
// * Test the processing logic of a {@link JavaInstanceRunnable}.
// */
//@Slf4j
//@PrepareForTest({ JavaInstanceRunnable.class, StorageClientBuilder.class, MessageBuilder.class, Reflections.class })
//@PowerMockIgnore({ "javax.management.*", "org.apache.pulsar.common.api.proto.*", "org.apache.logging.log4j.*", "org/apache/pulsar/common/api/proto/PulsarApi*", "org.apache.pulsar.common.util.protobuf.*", "org.apache.pulsar.shade.*" })
//public class JavaInstanceRunnableProcessTest {
//
//    @ObjectFactory
//    public IObjectFactory getObjectFactory() {
//        return new org.powermock.modules.testng.PowerMockObjectFactory();
//    }
//
//    private static class TestFunction implements Function<String, String> {
//        @Override
//        public String process(String input, Context context) throws Exception {
//            return input + "!";
//        }
//    }
//
//    private static class TestFailureFunction implements Function<String, String> {
//
//        private int processId2Count = 0;
//
//        @Override
//        public String process(String input, Context context) throws Exception {
//            int id = Integer.parseInt(input.replace("message-", ""));
//            if (id % 2 == 0) {
//                if (id == 2) {
//                    processId2Count++;
//                    if (processId2Count > 1) {
//                        return input + "!";
//                    }
//                }
//                throw new Exception("Failed to process message " + id);
//            }
//            return input + "!";
//        }
//    }
//
//    private static class TestVoidFunction implements Function<String, Void> {
//
//        @Override
//        public Void process(String input, Context context) throws Exception {
//            log.info("process input '{}'", input);
//            voidFunctionQueue.put(input);
//            return null;
//        }
//    }
//
//    @Data
//    private static class ConsumerInstance {
//        private final Consumer consumer;
//        private final ConsumerConfiguration conf;
//        private final TreeMap<MessageId, Message> messages;
//
//        public ConsumerInstance(Consumer consumer,
//                                ConsumerConfiguration conf) {
//            this.consumer = consumer;
//            this.conf = conf;
//            this.messages = new TreeMap<>();
//        }
//
//        public synchronized int getNumMessages() {
//            return this.messages.size();
//        }
//
//        public synchronized void addMessage(Message message) {
//            this.messages.put(message.getMessageId(), message);
//        }
//
//        public synchronized void removeMessage(MessageId msgId) {
//            this.messages.remove(msgId);
//        }
//
//        public synchronized boolean containMessage(MessageId msgId) {
//            return this.messages.containsKey(msgId);
//        }
//
//        public synchronized void removeMessagesBefore(MessageId targetMsgId) {
//            Set<MessageId> messagesToRemove = new HashSet<>();
//            messages.forEach((msgId, message) -> {
//                if (msgId.compareTo(targetMsgId) <= 0) {
//                    messagesToRemove.add(msgId);
//                }
//            });
//            for (MessageId msgId : messagesToRemove) {
//                messages.remove(msgId);
//            }
//        }
//    }
//
//    @Data
//    private static class ProducerInstance {
//        private final Producer producer;
//        private final LinkedBlockingQueue<Message> msgQueue;
//        private final List<CompletableFuture<MessageId>> sendFutures;
//
//        public ProducerInstance(Producer producer,
//                                LinkedBlockingQueue<Message> msgQueue) {
//            this.producer = producer;
//            this.msgQueue = msgQueue;
//            this.sendFutures = new LinkedList<>();
//        }
//
//        public synchronized void addSendFuture(CompletableFuture<MessageId> future) {
//            this.sendFutures.add(future);
//        }
//
//    }
//
//
//    private static final String TEST_STORAGE_SERVICE_URL = "127.0.0.1:4181";
//    private static final LinkedBlockingQueue<String> voidFunctionQueue = new LinkedBlockingQueue<>();
//
//    private FunctionDetails functionDetails;
//    private InstanceConfig config;
//    private FunctionCacheManager fnCache;
//    private PulsarClient mockClient;
//    private FunctionStats mockFunctionStats;
//
//    private final Map<Pair<String, String>, ProducerInstance> mockProducers
//            = Collections.synchronizedMap(new HashMap<>());
//    private final Map<Pair<String, String>, ConsumerInstance> mockConsumers
//            = Collections.synchronizedMap(new HashMap<>());
//    private StorageClient mockStorageClient;
//    private Table<ByteBuf, ByteBuf> mockTable;
//
//    @BeforeMethod
//    public void setup() throws Exception {
//        mockProducers.clear();
//        mockConsumers.clear();
//
//        functionDetails = FunctionDetails.newBuilder()
//                .setAutoAck(true)
//                .setClassName(TestFunction.class.getName())
//                .addInputs("test-src-topic")
//                .setName("test-function")
//                .setOutput("test-output-topic")
//                .setProcessingGuarantees(ProcessingGuarantees.ATLEAST_ONCE)
//                .setTenant("test-tenant")
//                .setNamespace("test-namespace")
//                .build();
//
//        config = new InstanceConfig();
//        config.setFunctionId("test-function-id");
//        config.setFunctionVersion("v1");
//        config.setInstanceId("test-instance-id");
//        config.setMaxBufferedTuples(1000);
//        config.setFunctionDetails(functionDetails);
//
//        mockClient = mock(PulsarClientImpl.class);
//
//        // mock FunctionCacheManager
//        fnCache = mock(FunctionCacheManager.class);
//        doNothing().when(fnCache).registerFunctionInstance(anyString(), anyString(), anyList(), anyList());
//        doNothing().when(fnCache).unregisterFunctionInstance(anyString(), anyString());
//
//        ClassLoader clsLoader = JavaInstanceRunnableTest.class.getClassLoader();
//        when(fnCache.getClassLoader(anyString()))
//                .thenReturn(clsLoader);
//
//        // mock producer & consumer
//        when(mockClient.createProducer(anyString(), any(ProducerConfiguration.class)))
//                .thenAnswer(invocationOnMock -> {
//                    String topic = invocationOnMock.getArgumentAt(0, String.class);
//                    ProducerConfiguration conf = invocationOnMock.getArgumentAt(1, ProducerConfiguration.class);
//                    String producerName = conf.getProducerName();
//
//                    Pair<String, String> pair = Pair.of(topic, producerName);
//                    ProducerInstance producerInstance = mockProducers.get(pair);
//                    if (null == producerInstance) {
//                        Producer producer = mock(Producer.class);
//                        LinkedBlockingQueue<Message> msgQueue = new LinkedBlockingQueue<>();
//                        final ProducerInstance instance = new ProducerInstance(producer, msgQueue);
//                        producerInstance = instance;
//                        when(producer.getProducerName())
//                                .thenReturn(producerName);
//                        when(producer.getTopic())
//                                .thenReturn(topic);
//                        when(producer.sendAsync(any(Message.class)))
//                                .thenAnswer(invocationOnMock1 -> {
//                                    Message msg = invocationOnMock1.getArgumentAt(0, Message.class);
//                                    log.info("producer send message {}", msg);
//
//                                    CompletableFuture<MessageId> future = new CompletableFuture<>();
//                                    instance.addSendFuture(future);
//                                    msgQueue.put(msg);
//                                    return future;
//                                });
//                        when(producer.closeAsync()).thenReturn(FutureUtils.Void());
//
//                        mockProducers.put(pair, producerInstance);
//                    }
//                    return producerInstance.getProducer();
//                });
//        when(mockClient.subscribe(
//                anyString(),
//                anyString(),
//                any(ConsumerConfiguration.class)
//        )).thenAnswer(invocationOnMock -> {
//            String topic = invocationOnMock.getArgumentAt(0, String.class);
//            String subscription = invocationOnMock.getArgumentAt(1, String.class);
//            ConsumerConfiguration conf = invocationOnMock.getArgumentAt(2, ConsumerConfiguration.class);
//
//            Pair<String, String> pair = Pair.of(topic, subscription);
//            ConsumerInstance consumerInstance = mockConsumers.get(pair);
//            if (null == consumerInstance) {
//                Consumer consumer = mock(Consumer.class);
//
//                ConsumerInstance instance = new ConsumerInstance(consumer, conf);
//                consumerInstance = instance;
//                when(consumer.getTopic()).thenReturn(topic);
//                when(consumer.getSubscription()).thenReturn(subscription);
//                when(consumer.acknowledgeAsync(any(Message.class)))
//                        .thenAnswer(invocationOnMock1 -> {
//                            Message msg = invocationOnMock1.getArgumentAt(0, Message.class);
//                            log.info("Ack message {} : message id = {}", msg, msg.getMessageId());
//
//                            instance.removeMessage(msg.getMessageId());
//                            return FutureUtils.Void();
//                        });
//                when(consumer.acknowledgeCumulativeAsync(any(Message.class)))
//                        .thenAnswer(invocationOnMock1 -> {
//                            Message msg = invocationOnMock1.getArgumentAt(0, Message.class);
//                            log.info("Ack message cumulatively message id = {}", msg, msg.getMessageId());
//
//                            instance.removeMessagesBefore(msg.getMessageId());
//                            return FutureUtils.Void();
//                        });
//                when(consumer.closeAsync())
//                        .thenAnswer(invocationOnMock1 -> {
//                            mockConsumers.remove(pair, instance);
//                            return FutureUtils.Void();
//                        });
//                doAnswer(invocationOnMock1 -> {
//                    mockConsumers.remove(pair, instance);
//                    return null;
//                }).when(consumer).close();
//
//
//                mockConsumers.put(pair, consumerInstance);
//            }
//            return consumerInstance.getConsumer();
//        });
//
//        //
//        // Mock State Store
//        //
//
//        StorageClientBuilder mockBuilder = mock(StorageClientBuilder.class);
//        when(mockBuilder.withNamespace(anyString())).thenReturn(mockBuilder);
//        when(mockBuilder.withSettings(any(StorageClientSettings.class))).thenReturn(mockBuilder);
//        this.mockStorageClient = mock(StorageClient.class);
//        when(mockBuilder.build()).thenReturn(mockStorageClient);
//        StorageAdminClient adminClient = mock(StorageAdminClient.class);
//        when(mockBuilder.buildAdmin()).thenReturn(adminClient);
//
//        PowerMockito.mockStatic(StorageClientBuilder.class);
//        PowerMockito.when(
//                StorageClientBuilder.newBuilder()
//        ).thenReturn(mockBuilder);
//
//        when(adminClient.getStream(anyString(), anyString())).thenReturn(FutureUtils.value(
//                StreamProperties.newBuilder().build()));
//        mockTable = mock(Table.class);
//        when(mockStorageClient.openTable(anyString())).thenReturn(FutureUtils.value(mockTable));
//
//        //
//        // Mock Function Stats
//        //
//
//        mockFunctionStats = spy(new FunctionStats());
//        PowerMockito.whenNew(FunctionStats.class)
//                .withNoArguments()
//                .thenReturn(mockFunctionStats);
//
//        // Mock message builder
//        PowerMockito.mockStatic(MessageBuilder.class);
//        PowerMockito.when(MessageBuilder.create())
//                .thenAnswer(invocationOnMock -> {
//
//                    Message msg = mock(Message.class);
//                    MessageBuilder builder = mock(MessageBuilder.class);
//                    when(builder.setContent(any(byte[].class)))
//                            .thenAnswer(invocationOnMock1 -> {
//                                byte[] content = invocationOnMock1.getArgumentAt(0, byte[].class);
//                                when(msg.getData()).thenReturn(content);
//                                return builder;
//                            });
//                    when(builder.setSequenceId(anyLong()))
//                            .thenAnswer(invocationOnMock1 -> {
//                                long seqId = invocationOnMock1.getArgumentAt(0, long.class);
//                                when(msg.getSequenceId()).thenReturn(seqId);
//                                return builder;
//                            });
//                    when(builder.setProperty(anyString(), anyString()))
//                            .thenAnswer(invocationOnMock1 -> {
//                                String key = invocationOnMock1.getArgumentAt(0, String.class);
//                                String value = invocationOnMock1.getArgumentAt(1, String.class);
//                                when(msg.getProperty(eq(key))).thenReturn(value);
//                                return builder;
//                            });
//                    when(builder.build()).thenReturn(msg);
//                    return builder;
//                });
//    }
//
//    /**
//     * Test the basic run logic of instance.
//     */
//    @Test
//    public void testSetupJavaInstance() throws Exception {
//        JavaInstanceRunnable runnable = new JavaInstanceRunnable(
//                config,
//                fnCache,
//                "test-jar-file",
//                mockClient,
//                TEST_STORAGE_SERVICE_URL);
//
//        runnable.setupJavaInstance();
//
//        // verify
//
//        // 1. verify jar is loaded
//        verify(fnCache, times(1))
//                .registerFunctionInstance(
//                        eq(config.getFunctionId()),
//                        eq(config.getInstanceId()),
//                        eq(Arrays.asList("test-jar-file")),
//                        eq(Collections.emptyList())
//                );
//        verify(fnCache, times(1))
//                .getClassLoader(eq(config.getFunctionId()));
//
//        // 2. verify serde is setup
//        for (String inputTopic : functionDetails.getInputsList()) {
//            assertTrue(runnable.getInputSerDe().containsKey(inputTopic));
//            assertTrue(runnable.getInputSerDe().get(inputTopic) instanceof DefaultSerDe);
//            DefaultSerDe serDe = (DefaultSerDe) runnable.getInputSerDe().get(inputTopic);
//            assertEquals(String.class, Whitebox.getInternalState(serDe, "type"));
//        }
//
//        // 3. verify producers and consumers are setup
//        MessageProcessor processor = runnable.getProcessor();
//        assertTrue(processor instanceof AtLeastOnceProcessor);
//        assertSame(mockProducers.get(Pair.of(
//                functionDetails.getOutput(),
//                null
//        )).getProducer(), ((AtLeastOnceProcessor) processor).getProducer());
//
//        assertEquals(mockConsumers.size(), processor.getInputConsumers().size());
//        for (Map.Entry<String, Consumer> consumerEntry : processor.getInputConsumers().entrySet()) {
//            String topic = consumerEntry.getKey();
//
//            Consumer mockConsumer = mockConsumers.get(Pair.of(
//                    topic,
//                    FunctionDetailsUtils.getFullyQualifiedName(functionDetails))).getConsumer();
//            assertSame(mockConsumer, consumerEntry.getValue());
//        }
//
//        // 4. verify state table
//        assertSame(mockStorageClient, runnable.getStorageClient());
//        assertSame(mockTable, runnable.getStateTable());
//
//        runnable.close();
//
//        // verify close
//        for (ConsumerInstance consumer : mockConsumers.values()) {
//            verify(consumer.getConsumer(), times(1)).close();
//        }
//        assertTrue(processor.getInputConsumers().isEmpty());
//
//        for (ProducerInstance producer : mockProducers.values()) {
//            verify(producer.getProducer(), times(1)).close();
//        }
//
//        verify(mockTable, times(1)).close();
//        verify(mockStorageClient, times(1)).close();
//
//        // function is unregistered
//        verify(fnCache, times(1)).unregisterFunctionInstance(
//                eq(config.getFunctionId()), eq(config.getInstanceId()));
//
//    }
//
//    @Test
//    public void testAtMostOnceProcessing() throws Exception {
//        FunctionDetails newFunctionDetails = FunctionDetails.newBuilder(functionDetails)
//                .setProcessingGuarantees(ProcessingGuarantees.ATMOST_ONCE)
//                .build();
//        config.setFunctionDetails(newFunctionDetails);
//
//        @Cleanup("shutdown")
//        ExecutorService executorService = Executors.newSingleThreadExecutor();
//
//        try (JavaInstanceRunnable runnable = new JavaInstanceRunnable(
//                config,
//                fnCache,
//                "test-jar-file",
//                mockClient,
//                null)) {
//
//            executorService.submit(runnable);
//
//            Pair<String, String> consumerId = Pair.of(
//                    newFunctionDetails.getInputs(0),
//                    FunctionDetailsUtils.getFullyQualifiedName(newFunctionDetails));
//            ConsumerInstance consumerInstance = mockConsumers.get(consumerId);
//            while (null == consumerInstance) {
//                TimeUnit.MILLISECONDS.sleep(20);
//                consumerInstance = mockConsumers.get(consumerId);
//            }
//
//            ProducerInstance producerInstance = mockProducers.values().iterator().next();
//
//            // once we get consumer id, simulate receiving 10 messages from consumer
//            for (int i = 0; i < 10; i++) {
//                Message msg = mock(Message.class);
//                when(msg.getData()).thenReturn(("message-" + i).getBytes(UTF_8));
//                when(msg.getMessageId())
//                        .thenReturn(new MessageIdImpl(1L, i, 0));
//                consumerInstance.addMessage(msg);
//                consumerInstance.getConf().getMessageListener()
//                        .received(consumerInstance.getConsumer(), msg);
//            }
//
//            // wait until all the messages are published
//            for (int i = 0; i < 10; i++) {
//                Message msg = producerInstance.msgQueue.take();
//
//                assertEquals("message-" + i + "!", new String(msg.getData(), UTF_8));
//                // sequence id is not set for AT_MOST_ONCE processing
//                assertEquals(0L, msg.getSequenceId());
//            }
//
//            // verify acknowledge before send completes
//            verify(consumerInstance.getConsumer(), times(10))
//                    .acknowledgeAsync(any(Message.class));
//            assertEquals(0, consumerInstance.getNumMessages());
//
//            // complete all the publishes
//            synchronized (producerInstance) {
//                for (CompletableFuture<MessageId> future : producerInstance.sendFutures) {
//                    future.complete(mock(MessageId.class));
//                }
//            }
//
//            // acknowledges count should remain same
//            verify(consumerInstance.getConsumer(), times(10))
//                    .acknowledgeAsync(any(Message.class));
//        }
//    }
//
//    @Test
//    public void testAtMostOnceProcessingFailures() throws Exception {
//        FunctionDetails newFunctionDetails = FunctionDetails.newBuilder(functionDetails)
//                .setProcessingGuarantees(ProcessingGuarantees.ATMOST_ONCE)
//                .setClassName(TestFailureFunction.class.getName())
//                .build();
//        config.setFunctionDetails(newFunctionDetails);
//
//        @Cleanup("shutdown")
//        ExecutorService executorService = Executors.newSingleThreadExecutor();
//
//        try (JavaInstanceRunnable runnable = new JavaInstanceRunnable(
//                config,
//                fnCache,
//                "test-jar-file",
//                mockClient,
//                null)) {
//
//            executorService.submit(runnable);
//
//            Pair<String, String> consumerId = Pair.of(
//                    newFunctionDetails.getInputs(0),
//                    FunctionDetailsUtils.getFullyQualifiedName(newFunctionDetails));
//            ConsumerInstance consumerInstance = mockConsumers.get(consumerId);
//            while (null == consumerInstance) {
//                TimeUnit.MILLISECONDS.sleep(20);
//                consumerInstance = mockConsumers.get(consumerId);
//            }
//
//            ProducerInstance producerInstance = mockProducers.values().iterator().next();
//
//            // once we get consumer id, simulate receiving 10 messages from consumer
//            for (int i = 0; i < 10; i++) {
//                Message msg = mock(Message.class);
//                when(msg.getData()).thenReturn(("message-" + i).getBytes(UTF_8));
//                when(msg.getMessageId())
//                        .thenReturn(new MessageIdImpl(1L, i, 0));
//                consumerInstance.addMessage(msg);
//                consumerInstance.getConf().getMessageListener()
//                        .received(consumerInstance.getConsumer(), msg);
//            }
//
//            // wait until all the messages are published
//            for (int i = 0; i < 10; i++) {
//                if (i % 2 == 0) { // all messages (i % 2 == 0) will fail to process.
//                    continue;
//                }
//
//                Message msg = producerInstance.msgQueue.take();
//
//                assertEquals("message-" + i + "!", new String(msg.getData(), UTF_8));
//                // sequence id is not set for AT_MOST_ONCE processing
//                assertEquals(0L, msg.getSequenceId());
//            }
//
//            // verify acknowledge before send completes
//            verify(consumerInstance.getConsumer(), times(10))
//                    .acknowledgeAsync(any(Message.class));
//            assertEquals(0, consumerInstance.getNumMessages());
//
//            // complete all the publishes
//            synchronized (producerInstance) {
//                for (CompletableFuture<MessageId> future : producerInstance.sendFutures) {
//                    future.complete(mock(MessageId.class));
//                }
//            }
//
//            // acknowledges count should remain same
//            verify(consumerInstance.getConsumer(), times(10))
//                    .acknowledgeAsync(any(Message.class));
//            assertEquals(0, consumerInstance.getNumMessages());
//        }
//    }
//
//    @Test
//    public void testAtLeastOnceProcessing() throws Exception {
//        FunctionDetails newFunctionDetails = FunctionDetails.newBuilder(functionDetails)
//                .setProcessingGuarantees(ProcessingGuarantees.ATLEAST_ONCE)
//                .build();
//        config.setFunctionDetails(newFunctionDetails);
//
//        @Cleanup("shutdown")
//        ExecutorService executorService = Executors.newSingleThreadExecutor();
//
//        try (JavaInstanceRunnable runnable = new JavaInstanceRunnable(
//                config,
//                fnCache,
//                "test-jar-file",
//                mockClient,
//                null)) {
//
//            executorService.submit(runnable);
//
//            Pair<String, String> consumerId = Pair.of(
//                    newFunctionDetails.getInputs(0),
//                    FunctionDetailsUtils.getFullyQualifiedName(newFunctionDetails));
//            ConsumerInstance consumerInstance = mockConsumers.get(consumerId);
//            while (null == consumerInstance) {
//                TimeUnit.MILLISECONDS.sleep(20);
//                consumerInstance = mockConsumers.get(consumerId);
//            }
//
//            ProducerInstance producerInstance = mockProducers.values().iterator().next();
//
//            // once we get consumer id, simulate receiving 10 messages from consumer
//            for (int i = 0; i < 10; i++) {
//                Message msg = mock(Message.class);
//                when(msg.getData()).thenReturn(("message-" + i).getBytes(UTF_8));
//                when(msg.getMessageId())
//                        .thenReturn(new MessageIdImpl(1L, i, 0));
//                consumerInstance.addMessage(msg);
//                consumerInstance.getConf().getMessageListener()
//                        .received(consumerInstance.getConsumer(), msg);
//            }
//
//            // wait until all the messages are published
//            for (int i = 0; i < 10; i++) {
//                Message msg = producerInstance.msgQueue.take();
//
//                assertEquals("message-" + i + "!", new String(msg.getData(), UTF_8));
//                // sequence id is not set for AT_MOST_ONCE processing
//                assertEquals(0L, msg.getSequenceId());
//            }
//
//            // verify acknowledge before send completes
//            verify(consumerInstance.getConsumer(), times(0))
//                    .acknowledgeAsync(any(Message.class));
//            assertEquals(10, consumerInstance.getNumMessages());
//
//            // complete all the publishes
//            synchronized (producerInstance) {
//                for (CompletableFuture<MessageId> future : producerInstance.sendFutures) {
//                    future.complete(mock(MessageId.class));
//                }
//            }
//
//            // acknowledges count should remain same
//            verify(consumerInstance.getConsumer(), times(10))
//                    .acknowledgeAsync(any(Message.class));
//            assertEquals(0, consumerInstance.getNumMessages());
//        }
//    }
//
//    @Test
//    public void testAtLeastOnceProcessingFailures() throws Exception {
//        FunctionDetails newFunctionDetails = FunctionDetails.newBuilder(functionDetails)
//                .setProcessingGuarantees(ProcessingGuarantees.ATLEAST_ONCE)
//                .setClassName(TestFailureFunction.class.getName())
//                .build();
//        config.setFunctionDetails(newFunctionDetails);
//
//        @Cleanup("shutdown")
//        ExecutorService executorService = Executors.newSingleThreadExecutor();
//
//        try (JavaInstanceRunnable runnable = new JavaInstanceRunnable(
//                config,
//                fnCache,
//                "test-jar-file",
//                mockClient,
//                null)) {
//
//            executorService.submit(runnable);
//
//            Pair<String, String> consumerId = Pair.of(
//                    newFunctionDetails.getInputs(0),
//                    FunctionDetailsUtils.getFullyQualifiedName(newFunctionDetails));
//            ConsumerInstance consumerInstance = mockConsumers.get(consumerId);
//            while (null == consumerInstance) {
//                TimeUnit.MILLISECONDS.sleep(20);
//                consumerInstance = mockConsumers.get(consumerId);
//            }
//
//            ProducerInstance producerInstance = mockProducers.values().iterator().next();
//
//            // once we get consumer id, simulate receiving 10 messages from consumer
//            for (int i = 0; i < 10; i++) {
//                Message msg = mock(Message.class);
//                when(msg.getData()).thenReturn(("message-" + i).getBytes(UTF_8));
//                when(msg.getMessageId())
//                        .thenReturn(new MessageIdImpl(1L, i, 0));
//                consumerInstance.addMessage(msg);
//                consumerInstance.getConf().getMessageListener()
//                        .received(consumerInstance.getConsumer(), msg);
//            }
//
//            // wait until all the messages are published
//            for (int i = 0; i < 10; i++) {
//                if (i % 2 == 0) { // all messages (i % 2 == 0) will fail to process.
//                    continue;
//                }
//
//                Message msg = producerInstance.msgQueue.take();
//
//                assertEquals("message-" + i + "!", new String(msg.getData(), UTF_8));
//                // sequence id is not set for AT_MOST_ONCE processing
//                assertEquals(0L, msg.getSequenceId());
//            }
//
//            // verify acknowledge before send completes
//            verify(consumerInstance.getConsumer(), times(0))
//                    .acknowledgeAsync(any(Message.class));
//            assertEquals(10, consumerInstance.getNumMessages());
//
//            // complete all the publishes
//            synchronized (producerInstance) {
//                for (CompletableFuture<MessageId> future : producerInstance.sendFutures) {
//                    future.complete(mock(MessageId.class));
//                }
//            }
//
//            // only 5 succeed messages are acknowledged
//            verify(consumerInstance.getConsumer(), times(5))
//                    .acknowledgeAsync(any(Message.class));
//            assertEquals(5, consumerInstance.getNumMessages());
//            for (int i = 0; i < 10; i++) {
//                assertEquals(
//                        i % 2 == 0,
//                        consumerInstance.containMessage(new MessageIdImpl(1L, i, 0)));
//            }
//        }
//    }
//
//    @Test
//    public void testEffectivelyOnceProcessing() throws Exception {
//        FunctionDetails newFunctionDetails = FunctionDetails.newBuilder(functionDetails)
//                .setProcessingGuarantees(ProcessingGuarantees.EFFECTIVELY_ONCE)
//                .build();
//        config.setFunctionDetails(newFunctionDetails);
//
//        @Cleanup("shutdown")
//        ExecutorService executorService = Executors.newSingleThreadExecutor();
//
//        try (JavaInstanceRunnable runnable = new JavaInstanceRunnable(
//                config,
//                fnCache,
//                "test-jar-file",
//                mockClient,
//                null)) {
//
//            executorService.submit(runnable);
//
//            Pair<String, String> consumerId = Pair.of(
//                    newFunctionDetails.getInputs(0),
//                    FunctionDetailsUtils.getFullyQualifiedName(newFunctionDetails));
//            ConsumerInstance consumerInstance = mockConsumers.get(consumerId);
//            while (null == consumerInstance) {
//                TimeUnit.MILLISECONDS.sleep(20);
//                consumerInstance = mockConsumers.get(consumerId);
//            }
//
//            // once we get consumer id, simulate receiving 10 messages from consumer
//            for (int i = 0; i < 10; i++) {
//                Message msg = mock(Message.class);
//                when(msg.getData()).thenReturn(("message-" + i).getBytes(UTF_8));
//                when(msg.getMessageId())
//                        .thenReturn(new MessageIdImpl(1L, i, 0));
//                consumerInstance.addMessage(msg);
//                consumerInstance.getConf().getMessageListener()
//                        .received(consumerInstance.getConsumer(), msg);
//            }
//
//            ProducerInstance producerInstance;
//            while (mockProducers.isEmpty()) {
//                TimeUnit.MILLISECONDS.sleep(20);
//            }
//            producerInstance = mockProducers.values().iterator().next();
//
//            // wait until all the messages are published
//            for (int i = 0; i < 10; i++) {
//                Message msg = producerInstance.msgQueue.take();
//
//                assertEquals("message-" + i + "!", new String(msg.getData(), UTF_8));
//                // sequence id is not set for AT_MOST_ONCE processing
//                assertEquals(
//                        Utils.getSequenceId(
//                                new MessageIdImpl(1L, i, 0)),
//                        msg.getSequenceId());
//            }
//
//            // verify acknowledge before send completes
//            verify(consumerInstance.getConsumer(), times(0))
//                    .acknowledgeCumulativeAsync(any(Message.class));
//            assertEquals(10, consumerInstance.getNumMessages());
//
//            // complete all the publishes
//            synchronized (producerInstance) {
//                for (CompletableFuture<MessageId> future : producerInstance.sendFutures) {
//                    future.complete(mock(MessageId.class));
//                }
//            }
//
//            // acknowledges count should remain same
//            verify(consumerInstance.getConsumer(), times(10))
//                    .acknowledgeCumulativeAsync(any(Message.class));
//            assertEquals(0, consumerInstance.getNumMessages());
//        }
//    }
//
//    @Test
//    public void testEffectivelyOnceProcessingFailures() throws Exception {
//        FunctionDetails newFunctionDetails = FunctionDetails.newBuilder(functionDetails)
//                .setProcessingGuarantees(ProcessingGuarantees.EFFECTIVELY_ONCE)
//                .setClassName(TestFailureFunction.class.getName())
//                .build();
//        config.setFunctionDetails(newFunctionDetails);
//
//        @Cleanup("shutdown")
//        ExecutorService executorService = Executors.newSingleThreadExecutor();
//
//        try (JavaInstanceRunnable runnable = new JavaInstanceRunnable(
//                config,
//                fnCache,
//                "test-jar-file",
//                mockClient,
//                null)) {
//
//            executorService.submit(runnable);
//
//            Pair<String, String> consumerId = Pair.of(
//                    newFunctionDetails.getInputs(0),
//                    FunctionDetailsUtils.getFullyQualifiedName(newFunctionDetails));
//            ConsumerInstance consumerInstance = mockConsumers.get(consumerId);
//            while (null == consumerInstance) {
//                TimeUnit.MILLISECONDS.sleep(20);
//                consumerInstance = mockConsumers.get(consumerId);
//            }
//
//            // once we get consumer id, simulate receiving 2 messages from consumer
//            Message[] msgs = new Message[2];
//            for (int i = 1; i <= 2; i++) {
//                Message msg = mock(Message.class);
//                when(msg.getData()).thenReturn(("message-" + i).getBytes(UTF_8));
//                when(msg.getMessageId())
//                        .thenReturn(new MessageIdImpl(1L, i, 0));
//
//                msgs[i-1] = msg;
//
//                consumerInstance.addMessage(msg);
//                consumerInstance.getConf().getMessageListener()
//                        .received(consumerInstance.getConsumer(), msg);
//            }
//
//            ProducerInstance producerInstance;
//            while (mockProducers.isEmpty()) {
//                TimeUnit.MILLISECONDS.sleep(20);
//            }
//            producerInstance = mockProducers.values().iterator().next();
//
//            // only first message is published, the second message is not
//            Message msg = producerInstance.msgQueue.take();
//            assertEquals("message-1!", new String(msg.getData(), UTF_8));
//            assertEquals(
//                    Utils.getSequenceId(
//                            new MessageIdImpl(1L, 1, 0)),
//                    msg.getSequenceId());
//            assertNull(producerInstance.msgQueue.poll());
//
//            // the first result message is sent but the send future is not completed yet
//            // so no acknowledge would happen
//            verify(consumerInstance.getConsumer(), times(0))
//                    .acknowledgeCumulativeAsync(any(Message.class));
//
//            // since the second message failed to process, for correctness, the instance
//            // will close the existing consumer and resubscribe
//            ConsumerInstance secondInstance = mockConsumers.get(consumerId);
//            while (null == secondInstance || secondInstance == consumerInstance) {
//                TimeUnit.MILLISECONDS.sleep(20);
//                secondInstance = mockConsumers.get(consumerId);
//            }
//
//            Message secondMsg = mock(Message.class);
//            when(secondMsg.getData()).thenReturn("message-2".getBytes(UTF_8));
//            when(secondMsg.getMessageId())
//                    .thenReturn(new MessageIdImpl(1L, 2, 0));
//            secondInstance.addMessage(secondMsg);
//            secondInstance.getConf().getMessageListener()
//                    .received(secondInstance.getConsumer(), secondMsg);
//
//            Message secondReceivedMsg = producerInstance.msgQueue.take();
//            assertEquals("message-2!", new String(secondReceivedMsg.getData(), UTF_8));
//            assertEquals(
//                    Utils.getSequenceId(
//                            new MessageIdImpl(1L, 2, 0)),
//                    secondReceivedMsg.getSequenceId());
//
//            // the first result message is sent
//            verify(secondInstance.getConsumer(), times(0))
//                    .acknowledgeCumulativeAsync(any(Message.class));
//
//            // complete all the publishes
//            synchronized (producerInstance) {
//                assertEquals(2, producerInstance.sendFutures.size());
//                for (CompletableFuture<MessageId> future : producerInstance.sendFutures) {
//                    future.complete(mock(MessageId.class));
//                }
//            }
//
//            // all 2 messages are sent
//            verify(consumerInstance.getConsumer(), times(1))
//                    .acknowledgeCumulativeAsync(same(msgs[0]));
//            verify(consumerInstance.getConsumer(), times(0))
//                    .acknowledgeCumulativeAsync(same(msgs[1]));
//            verify(consumerInstance.getConsumer(), times(0))
//                    .acknowledgeCumulativeAsync(same(secondMsg));
//            verify(secondInstance.getConsumer(), times(0))
//                    .acknowledgeCumulativeAsync(same(msgs[0]));
//            verify(secondInstance.getConsumer(), times(0))
//                    .acknowledgeCumulativeAsync(same(msgs[1]));
//        }
//    }
//
//    @Test
//    public void testVoidFunction() throws Exception {
//        FunctionDetails newFunctionDetails = FunctionDetails.newBuilder(functionDetails)
//                .setProcessingGuarantees(ProcessingGuarantees.ATLEAST_ONCE)
//                .setClassName(TestVoidFunction.class.getName())
//                .build();
//        config.setFunctionDetails(newFunctionDetails);
//
//        @Cleanup("shutdown")
//        ExecutorService executorService = Executors.newSingleThreadExecutor();
//
//        try (JavaInstanceRunnable runnable = new JavaInstanceRunnable(
//                config,
//                fnCache,
//                "test-jar-file",
//                mockClient,
//                null)) {
//
//            executorService.submit(runnable);
//
//            Pair<String, String> consumerId = Pair.of(
//                    newFunctionDetails.getInputs(0),
//                    FunctionDetailsUtils.getFullyQualifiedName(newFunctionDetails));
//            ConsumerInstance consumerInstance = mockConsumers.get(consumerId);
//            while (null == consumerInstance) {
//                TimeUnit.MILLISECONDS.sleep(20);
//                consumerInstance = mockConsumers.get(consumerId);
//            }
//
//            // once we get consumer id, simulate receiving 10 messages from consumer
//            for (int i = 0; i < 10; i++) {
//                Message msg = mock(Message.class);
//                when(msg.getData()).thenReturn(("message-" + i).getBytes(UTF_8));
//                when(msg.getMessageId())
//                        .thenReturn(new MessageIdImpl(1L, i, 0));
//                consumerInstance.addMessage(msg);
//                consumerInstance.getConf().getMessageListener()
//                        .received(consumerInstance.getConsumer(), msg);
//            }
//
//            // wait until all the messages are published
//            for (int i = 0; i < 10; i++) {
//                String msg = voidFunctionQueue.take();
//                log.info("Processed message {}", msg);
//                assertEquals("message-" + i, msg);
//            }
//
//            // no producer should be initialized
//            assertTrue(mockProducers.isEmpty());
//        }
//    }
//}
>>>>>>> 0c9822c9
<|MERGE_RESOLUTION|>--- conflicted
+++ resolved
@@ -16,1007 +16,6 @@
  * specific language governing permissions and limitations
  * under the License.
  */
-<<<<<<< HEAD
-package org.apache.pulsar.functions.instance;
-
-import static java.nio.charset.StandardCharsets.UTF_8;
-import static org.mockito.Matchers.any;
-import static org.mockito.Matchers.anyList;
-import static org.mockito.Matchers.anyLong;
-import static org.mockito.Matchers.anyString;
-import static org.mockito.Matchers.eq;
-import static org.mockito.Matchers.same;
-import static org.mockito.Mockito.doNothing;
-import static org.mockito.Mockito.mock;
-import static org.mockito.Mockito.spy;
-import static org.mockito.Mockito.times;
-import static org.mockito.Mockito.verify;
-import static org.mockito.Mockito.when;
-import static org.testng.Assert.assertEquals;
-import static org.testng.Assert.assertNull;
-import static org.testng.Assert.assertSame;
-import static org.testng.Assert.assertTrue;
-
-import io.netty.buffer.ByteBuf;
-
-import java.util.Arrays;
-import java.util.Collections;
-import java.util.HashMap;
-import java.util.HashSet;
-import java.util.LinkedList;
-import java.util.List;
-import java.util.Map;
-import java.util.Set;
-import java.util.TreeMap;
-import java.util.concurrent.CompletableFuture;
-import java.util.concurrent.ExecutorService;
-import java.util.concurrent.Executors;
-import java.util.concurrent.LinkedBlockingQueue;
-import java.util.concurrent.TimeUnit;
-
-import lombok.Cleanup;
-import lombok.Data;
-import lombok.extern.slf4j.Slf4j;
-
-import org.apache.bookkeeper.api.StorageClient;
-import org.apache.bookkeeper.api.kv.Table;
-import org.apache.bookkeeper.clients.StorageClientBuilder;
-import org.apache.bookkeeper.clients.admin.StorageAdminClient;
-import org.apache.bookkeeper.clients.config.StorageClientSettings;
-import org.apache.bookkeeper.common.concurrent.FutureUtils;
-import org.apache.bookkeeper.stream.proto.StreamProperties;
-import org.apache.commons.lang3.tuple.Pair;
-import org.apache.pulsar.client.api.Consumer;
-import org.apache.pulsar.client.api.Message;
-import org.apache.pulsar.client.api.MessageBuilder;
-import org.apache.pulsar.client.api.MessageId;
-import org.apache.pulsar.client.api.Producer;
-import org.apache.pulsar.client.impl.MessageIdImpl;
-import org.apache.pulsar.client.impl.PulsarClientImpl;
-import org.apache.pulsar.client.impl.conf.ConsumerConfigurationData;
-import org.apache.pulsar.client.impl.conf.ProducerConfigurationData;
-import org.apache.pulsar.functions.api.Context;
-import org.apache.pulsar.functions.api.Function;
-import org.apache.pulsar.functions.api.utils.DefaultSerDe;
-import org.apache.pulsar.functions.instance.processors.AtLeastOnceProcessor;
-import org.apache.pulsar.functions.instance.processors.MessageProcessor;
-import org.apache.pulsar.functions.proto.Function.FunctionDetails;
-import org.apache.pulsar.functions.proto.Function.FunctionDetails.ProcessingGuarantees;
-import org.apache.pulsar.functions.utils.FunctionDetailsUtils;
-import org.apache.pulsar.functions.utils.Reflections;
-import org.apache.pulsar.functions.utils.Utils;
-import org.apache.pulsar.functions.utils.functioncache.FunctionCacheManager;
-import org.powermock.api.mockito.PowerMockito;
-import org.powermock.core.classloader.annotations.PowerMockIgnore;
-import org.powermock.core.classloader.annotations.PrepareForTest;
-import org.powermock.reflect.Whitebox;
-import org.testng.IObjectFactory;
-import org.testng.annotations.BeforeMethod;
-import org.testng.annotations.ObjectFactory;
-import org.testng.annotations.Test;
-
-/**
- * Test the processing logic of a {@link JavaInstanceRunnable}.
- */
-@Slf4j
-@PrepareForTest({ JavaInstanceRunnable.class, StorageClientBuilder.class, MessageBuilder.class, Reflections.class })
-@PowerMockIgnore({ "javax.management.*", "org.apache.pulsar.common.api.proto.*", "org.apache.logging.log4j.*", "org/apache/pulsar/common/api/proto/PulsarApi*", "org.apache.pulsar.common.util.protobuf.*", "org.apache.pulsar.shade.*" })
-public class JavaInstanceRunnableProcessTest {
-
-    @ObjectFactory
-    public IObjectFactory getObjectFactory() {
-        return new org.powermock.modules.testng.PowerMockObjectFactory();
-    }
-
-    private static class TestFunction implements Function<String, String> {
-        @Override
-        public String process(String input, Context context) throws Exception {
-            return input + "!";
-        }
-    }
-
-    private static class TestFailureFunction implements Function<String, String> {
-
-        private int processId2Count = 0;
-
-        @Override
-        public String process(String input, Context context) throws Exception {
-            int id = Integer.parseInt(input.replace("message-", ""));
-            if (id % 2 == 0) {
-                if (id == 2) {
-                    processId2Count++;
-                    if (processId2Count > 1) {
-                        return input + "!";
-                    }
-                }
-                throw new Exception("Failed to process message " + id);
-            }
-            return input + "!";
-        }
-    }
-
-    private static class TestVoidFunction implements Function<String, Void> {
-
-        @Override
-        public Void process(String input, Context context) throws Exception {
-            log.info("process input '{}'", input);
-            voidFunctionQueue.put(input);
-            return null;
-        }
-    }
-
-    @Data
-    private static class ConsumerInstance {
-        private final Consumer<byte[]> consumer;
-        private final ConsumerConfigurationData<byte[]> conf;
-        private final TreeMap<MessageId, Message<?>> messages;
-
-        public ConsumerInstance(Consumer<byte[]> consumer, ConsumerConfigurationData<byte[]> conf) {
-            this.consumer = consumer;
-            this.messages = new TreeMap<>();
-            this.conf = conf;
-        }
-
-        public ConsumerConfigurationData<byte[]> getConf() {
-            return conf;
-        }
-
-        public synchronized int getNumMessages() {
-            return this.messages.size();
-        }
-
-        public synchronized void addMessage(Message<?> message) {
-            this.messages.put(message.getMessageId(), message);
-        }
-
-        public synchronized void removeMessage(MessageId msgId) {
-            this.messages.remove(msgId);
-        }
-
-        public synchronized boolean containMessage(MessageId msgId) {
-            return this.messages.containsKey(msgId);
-        }
-
-        public synchronized void removeMessagesBefore(MessageId targetMsgId) {
-            Set<MessageId> messagesToRemove = new HashSet<>();
-            messages.forEach((msgId, message) -> {
-                if (msgId.compareTo(targetMsgId) <= 0) {
-                    messagesToRemove.add(msgId);
-                }
-            });
-            for (MessageId msgId : messagesToRemove) {
-                messages.remove(msgId);
-            }
-        }
-    }
-
-    @Data
-    private static class ProducerInstance {
-        private final Producer<?> producer;
-        private final LinkedBlockingQueue<Message<byte[]>> msgQueue;
-        private final List<CompletableFuture<MessageId>> sendFutures;
-
-        public ProducerInstance(Producer<?> producer,
-                                LinkedBlockingQueue<Message<byte[]>> msgQueue) {
-            this.producer = producer;
-            this.msgQueue = msgQueue;
-            this.sendFutures = new LinkedList<>();
-        }
-
-        public synchronized void addSendFuture(CompletableFuture<MessageId> future) {
-            this.sendFutures.add(future);
-        }
-
-    }
-
-
-    private static final String TEST_STORAGE_SERVICE_URL = "127.0.0.1:4181";
-    private static final LinkedBlockingQueue<String> voidFunctionQueue = new LinkedBlockingQueue<>();
-
-    private FunctionDetails functionDetails;
-    private InstanceConfig config;
-    private FunctionCacheManager fnCache;
-    private PulsarClientImpl mockClient;
-    private FunctionStats mockFunctionStats;
-
-    private final Map<Pair<String, String>, ProducerInstance> mockProducers
-            = Collections.synchronizedMap(new HashMap<>());
-    private final Map<Pair<String, String>, ConsumerInstance> mockConsumers
-            = Collections.synchronizedMap(new HashMap<>());
-    private StorageClient mockStorageClient;
-    private Table<ByteBuf, ByteBuf> mockTable;
-
-    @BeforeMethod
-    public void setup() throws Exception {
-        mockProducers.clear();
-        mockConsumers.clear();
-
-        functionDetails = FunctionDetails.newBuilder()
-                .setAutoAck(true)
-                .setClassName(TestFunction.class.getName())
-                .addInputs("test-src-topic")
-                .setName("test-function")
-                .setOutput("test-output-topic")
-                .setProcessingGuarantees(ProcessingGuarantees.ATLEAST_ONCE)
-                .setTenant("test-tenant")
-                .setNamespace("test-namespace")
-                .build();
-
-        config = new InstanceConfig();
-        config.setFunctionId("test-function-id");
-        config.setFunctionVersion("v1");
-        config.setInstanceId("test-instance-id");
-        config.setMaxBufferedTuples(1000);
-        config.setFunctionDetails(functionDetails);
-
-        mockClient = mock(PulsarClientImpl.class);
-
-        // mock FunctionCacheManager
-        fnCache = mock(FunctionCacheManager.class);
-        doNothing().when(fnCache).registerFunctionInstance(anyString(), anyString(), anyList(), anyList());
-        doNothing().when(fnCache).unregisterFunctionInstance(anyString(), anyString());
-
-        ClassLoader clsLoader = JavaInstanceRunnableTest.class.getClassLoader();
-        when(fnCache.getClassLoader(anyString()))
-                .thenReturn(clsLoader);
-
-        // mock producer & consumer
-        when(mockClient.createProducerAsync(any(ProducerConfigurationData.class)))
-                .thenAnswer(invocationOnMock -> {
-                    ProducerConfigurationData conf = invocationOnMock.getArgumentAt(0, ProducerConfigurationData.class);
-                    String topic = conf.getTopicName();
-                    String producerName = conf.getProducerName();
-
-                    Pair<String, String> pair = Pair.of(topic, producerName);
-                    ProducerInstance producerInstance = mockProducers.get(pair);
-                    if (null == producerInstance) {
-                        Producer<byte[]> producer = mock(Producer.class);
-                        LinkedBlockingQueue<Message<byte[]>> msgQueue = new LinkedBlockingQueue<>();
-                        final ProducerInstance instance = new ProducerInstance(producer, msgQueue);
-                        producerInstance = instance;
-                        when(producer.getProducerName())
-                                .thenReturn(producerName);
-                        when(producer.getTopic())
-                                .thenReturn(topic);
-                        when(producer.sendAsync(any(Message.class)))
-                                .thenAnswer(invocationOnMock1 -> {
-                                    Message<byte[]> msg = invocationOnMock1.getArgumentAt(0, Message.class);
-                                    log.info("producer send message {}", msg);
-
-                                    CompletableFuture<MessageId> future = new CompletableFuture<>();
-                                    instance.addSendFuture(future);
-                                    msgQueue.put(msg);
-                                    return future;
-                                });
-                        when(producer.closeAsync()).thenReturn(FutureUtils.Void());
-
-                        mockProducers.put(pair, producerInstance);
-                    }
-                    return CompletableFuture.completedFuture(producerInstance.getProducer());
-                });
-
-        when(mockClient.subscribeAsync(
-                any(ConsumerConfigurationData.class)
-        )).thenAnswer(invocationOnMock -> {
-            ConsumerConfigurationData<byte[]> conf = invocationOnMock.getArgumentAt(0, ConsumerConfigurationData.class);
-            String topic = invocationOnMock.getArgumentAt(0, String.class);
-            String subscription = invocationOnMock.getArgumentAt(1, String.class);
-
-
-            Pair<String, String> pair = Pair.of(topic, subscription);
-            ConsumerInstance consumerInstance = mockConsumers.get(pair);
-            if (null == consumerInstance) {
-                Consumer<byte[]> consumer = mock(Consumer.class);
-
-                ConsumerInstance instance = new ConsumerInstance(consumer, conf);
-                consumerInstance = instance;
-                when(consumer.getTopic()).thenReturn(topic);
-                when(consumer.getSubscription()).thenReturn(subscription);
-                when(consumer.acknowledgeAsync(any(Message.class)))
-                        .thenAnswer(invocationOnMock1 -> {
-                            Message<?> msg = invocationOnMock1.getArgumentAt(0, Message.class);
-                            log.info("Ack message {} : message id = {}", msg, msg.getMessageId());
-
-                            instance.removeMessage(msg.getMessageId());
-                            return FutureUtils.Void();
-                        });
-                when(consumer.acknowledgeCumulativeAsync(any(Message.class)))
-                        .thenAnswer(invocationOnMock1 -> {
-                            Message<?> msg = invocationOnMock1.getArgumentAt(0, Message.class);
-                            log.info("Ack message cumulatively message id = {}", msg, msg.getMessageId());
-
-                            instance.removeMessagesBefore(msg.getMessageId());
-                            return FutureUtils.Void();
-                        });
-                when(consumer.closeAsync())
-                        .thenAnswer(invocationOnMock1 -> {
-                            mockConsumers.remove(pair, instance);
-                            return FutureUtils.Void();
-                        });
-
-                doAnswer(x -> {
-                    mockConsumers.remove(pair, instance);
-                    return null;
-                }).when(consumer).close();
-
-
-                mockConsumers.put(pair, consumerInstance);
-            }
-            return CompletableFuture.completedFuture(consumerInstance.getConsumer());
-        });
-
-        //
-        // Mock State Store
-        //
-
-        StorageClientBuilder mockBuilder = mock(StorageClientBuilder.class);
-        when(mockBuilder.withNamespace(anyString())).thenReturn(mockBuilder);
-        when(mockBuilder.withSettings(any(StorageClientSettings.class))).thenReturn(mockBuilder);
-        this.mockStorageClient = mock(StorageClient.class);
-        when(mockBuilder.build()).thenReturn(mockStorageClient);
-        StorageAdminClient adminClient = mock(StorageAdminClient.class);
-        when(mockBuilder.buildAdmin()).thenReturn(adminClient);
-
-        PowerMockito.mockStatic(StorageClientBuilder.class);
-        PowerMockito.when(
-                StorageClientBuilder.newBuilder()
-        ).thenReturn(mockBuilder);
-
-        when(adminClient.getStream(anyString(), anyString())).thenReturn(FutureUtils.value(
-                StreamProperties.newBuilder().build()));
-        mockTable = mock(Table.class);
-        when(mockStorageClient.openTable(anyString())).thenReturn(FutureUtils.value(mockTable));
-
-        //
-        // Mock Function Stats
-        //
-
-        mockFunctionStats = spy(new FunctionStats());
-        PowerMockito.whenNew(FunctionStats.class)
-                .withNoArguments()
-                .thenReturn(mockFunctionStats);
-
-        // Mock message builder
-        PowerMockito.mockStatic(MessageBuilder.class);
-        PowerMockito.when(MessageBuilder.create())
-                .thenAnswer(invocationOnMock -> {
-
-                    Message msg = mock(Message.class);
-                    MessageBuilder builder = mock(MessageBuilder.class);
-                    when(builder.setContent(any(byte[].class)))
-                            .thenAnswer(invocationOnMock1 -> {
-                                byte[] content = invocationOnMock1.getArgumentAt(0, byte[].class);
-                                when(msg.getData()).thenReturn(content);
-                                return builder;
-                            });
-                    when(builder.setSequenceId(anyLong()))
-                            .thenAnswer(invocationOnMock1 -> {
-                                long seqId = invocationOnMock1.getArgumentAt(0, long.class);
-                                when(msg.getSequenceId()).thenReturn(seqId);
-                                return builder;
-                            });
-                    when(builder.setProperty(anyString(), anyString()))
-                            .thenAnswer(invocationOnMock1 -> {
-                                String key = invocationOnMock1.getArgumentAt(0, String.class);
-                                String value = invocationOnMock1.getArgumentAt(1, String.class);
-                                when(msg.getProperty(eq(key))).thenReturn(value);
-                                return builder;
-                            });
-                    when(builder.build()).thenReturn(msg);
-                    return builder;
-                });
-    }
-
-    /**
-     * Test the basic run logic of instance.
-     */
-    @Test
-    public void testSetupJavaInstance() throws Exception {
-        JavaInstanceRunnable runnable = new JavaInstanceRunnable(
-                config,
-                fnCache,
-                "test-jar-file",
-                mockClient,
-                TEST_STORAGE_SERVICE_URL);
-
-        runnable.setupJavaInstance();
-
-        // verify
-
-        // 1. verify jar is loaded
-        verify(fnCache, times(1))
-                .registerFunctionInstance(
-                        eq(config.getFunctionId()),
-                        eq(config.getInstanceId()),
-                        eq(Arrays.asList("test-jar-file")),
-                        eq(Collections.emptyList())
-                );
-        verify(fnCache, times(1))
-                .getClassLoader(eq(config.getFunctionId()));
-
-        // 2. verify serde is setup
-        for (String inputTopic : functionDetails.getInputsList()) {
-            assertTrue(runnable.getInputSerDe().containsKey(inputTopic));
-            assertTrue(runnable.getInputSerDe().get(inputTopic) instanceof DefaultSerDe);
-            DefaultSerDe serDe = (DefaultSerDe) runnable.getInputSerDe().get(inputTopic);
-            assertEquals(String.class, Whitebox.getInternalState(serDe, "type"));
-        }
-
-        // 3. verify producers and consumers are setup
-        MessageProcessor processor = runnable.getProcessor();
-        assertTrue(processor instanceof AtLeastOnceProcessor);
-        assertSame(mockProducers.get(Pair.of(
-                functionDetails.getOutput(),
-                null
-        )).getProducer(), ((AtLeastOnceProcessor) processor).getProducer());
-
-        assertEquals(mockConsumers.size(), processor.getInputConsumers().size());
-        for (Map.Entry<String, Consumer<byte[]>> consumerEntry : processor.getInputConsumers().entrySet()) {
-            String topic = consumerEntry.getKey();
-
-            Consumer<?> mockConsumer = mockConsumers.get(Pair.of(
-                    topic,
-                    FunctionDetailsUtils.getFullyQualifiedName(functionDetails))).getConsumer();
-            assertSame(mockConsumer, consumerEntry.getValue());
-        }
-
-        // 4. verify state table
-        assertSame(mockStorageClient, runnable.getStorageClient());
-        assertSame(mockTable, runnable.getStateTable());
-
-        runnable.close();
-
-        // verify close
-        for (ConsumerInstance consumer : mockConsumers.values()) {
-            verify(consumer.getConsumer(), times(1)).close();
-        }
-        assertTrue(processor.getInputConsumers().isEmpty());
-
-        for (ProducerInstance producer : mockProducers.values()) {
-            verify(producer.getProducer(), times(1)).close();
-        }
-
-        verify(mockTable, times(1)).close();
-        verify(mockStorageClient, times(1)).close();
-
-        // function is unregistered
-        verify(fnCache, times(1)).unregisterFunctionInstance(
-                eq(config.getFunctionId()), eq(config.getInstanceId()));
-
-    }
-
-    @Test
-    public void testAtMostOnceProcessing() throws Exception {
-        FunctionDetails newFunctionDetails = FunctionDetails.newBuilder(functionDetails)
-                .setProcessingGuarantees(ProcessingGuarantees.ATMOST_ONCE)
-                .build();
-        config.setFunctionDetails(newFunctionDetails);
-
-        @Cleanup("shutdown")
-        ExecutorService executorService = Executors.newSingleThreadExecutor();
-
-        try (JavaInstanceRunnable runnable = new JavaInstanceRunnable(
-                config,
-                fnCache,
-                "test-jar-file",
-                mockClient,
-                null)) {
-
-            executorService.submit(runnable);
-
-            Pair<String, String> consumerId = Pair.of(
-                    newFunctionDetails.getInputs(0),
-                    FunctionDetailsUtils.getFullyQualifiedName(newFunctionDetails));
-            ConsumerInstance consumerInstance = mockConsumers.get(consumerId);
-            while (null == consumerInstance) {
-                TimeUnit.MILLISECONDS.sleep(20);
-                consumerInstance = mockConsumers.get(consumerId);
-            }
-
-            ProducerInstance producerInstance = mockProducers.values().iterator().next();
-
-            // once we get consumer id, simulate receiving 10 messages from consumer
-            for (int i = 0; i < 10; i++) {
-                Message<byte[]> msg = mock(Message.class);
-                when(msg.getData()).thenReturn(("message-" + i).getBytes(UTF_8));
-                when(msg.getMessageId())
-                        .thenReturn(new MessageIdImpl(1L, i, 0));
-                consumerInstance.addMessage(msg);
-                consumerInstance.getConf().getMessageListener()
-                        .received(consumerInstance.getConsumer(), msg);
-            }
-
-            // wait until all the messages are published
-            for (int i = 0; i < 10; i++) {
-                Message<?> msg = producerInstance.msgQueue.take();
-
-                assertEquals("message-" + i + "!", new String(msg.getData(), UTF_8));
-                // sequence id is not set for AT_MOST_ONCE processing
-                assertEquals(0L, msg.getSequenceId());
-            }
-
-            // verify acknowledge before send completes
-            verify(consumerInstance.getConsumer(), times(10))
-                    .acknowledgeAsync(any(Message.class));
-            assertEquals(0, consumerInstance.getNumMessages());
-
-            // complete all the publishes
-            synchronized (producerInstance) {
-                for (CompletableFuture<MessageId> future : producerInstance.sendFutures) {
-                    future.complete(mock(MessageId.class));
-                }
-            }
-
-            // acknowledges count should remain same
-            verify(consumerInstance.getConsumer(), times(10))
-                    .acknowledgeAsync(any(Message.class));
-        }
-    }
-
-    @Test
-    public void testAtMostOnceProcessingFailures() throws Exception {
-        FunctionDetails newFunctionDetails = FunctionDetails.newBuilder(functionDetails)
-                .setProcessingGuarantees(ProcessingGuarantees.ATMOST_ONCE)
-                .setClassName(TestFailureFunction.class.getName())
-                .build();
-        config.setFunctionDetails(newFunctionDetails);
-
-        @Cleanup("shutdown")
-        ExecutorService executorService = Executors.newSingleThreadExecutor();
-
-        try (JavaInstanceRunnable runnable = new JavaInstanceRunnable(
-                config,
-                fnCache,
-                "test-jar-file",
-                mockClient,
-                null)) {
-
-            executorService.submit(runnable);
-
-            Pair<String, String> consumerId = Pair.of(
-                    newFunctionDetails.getInputs(0),
-                    FunctionDetailsUtils.getFullyQualifiedName(newFunctionDetails));
-            ConsumerInstance consumerInstance = mockConsumers.get(consumerId);
-            while (null == consumerInstance) {
-                TimeUnit.MILLISECONDS.sleep(20);
-                consumerInstance = mockConsumers.get(consumerId);
-            }
-
-            ProducerInstance producerInstance = mockProducers.values().iterator().next();
-
-            // once we get consumer id, simulate receiving 10 messages from consumer
-            for (int i = 0; i < 10; i++) {
-                Message msg = mock(Message.class);
-                when(msg.getData()).thenReturn(("message-" + i).getBytes(UTF_8));
-                when(msg.getMessageId())
-                        .thenReturn(new MessageIdImpl(1L, i, 0));
-                consumerInstance.addMessage(msg);
-                consumerInstance.getConf().getMessageListener()
-                        .received(consumerInstance.getConsumer(), msg);
-            }
-
-            // wait until all the messages are published
-            for (int i = 0; i < 10; i++) {
-                if (i % 2 == 0) { // all messages (i % 2 == 0) will fail to process.
-                    continue;
-                }
-
-                Message msg = producerInstance.msgQueue.take();
-
-                assertEquals("message-" + i + "!", new String(msg.getData(), UTF_8));
-                // sequence id is not set for AT_MOST_ONCE processing
-                assertEquals(0L, msg.getSequenceId());
-            }
-
-            // verify acknowledge before send completes
-            verify(consumerInstance.getConsumer(), times(10))
-                    .acknowledgeAsync(any(Message.class));
-            assertEquals(0, consumerInstance.getNumMessages());
-
-            // complete all the publishes
-            synchronized (producerInstance) {
-                for (CompletableFuture<MessageId> future : producerInstance.sendFutures) {
-                    future.complete(mock(MessageId.class));
-                }
-            }
-
-            // acknowledges count should remain same
-            verify(consumerInstance.getConsumer(), times(10))
-                    .acknowledgeAsync(any(Message.class));
-            assertEquals(0, consumerInstance.getNumMessages());
-        }
-    }
-
-    @Test
-    public void testAtLeastOnceProcessing() throws Exception {
-        FunctionDetails newFunctionDetails = FunctionDetails.newBuilder(functionDetails)
-                .setProcessingGuarantees(ProcessingGuarantees.ATLEAST_ONCE)
-                .build();
-        config.setFunctionDetails(newFunctionDetails);
-
-        @Cleanup("shutdown")
-        ExecutorService executorService = Executors.newSingleThreadExecutor();
-
-        try (JavaInstanceRunnable runnable = new JavaInstanceRunnable(
-                config,
-                fnCache,
-                "test-jar-file",
-                mockClient,
-                null)) {
-
-            executorService.submit(runnable);
-
-            Pair<String, String> consumerId = Pair.of(
-                    newFunctionDetails.getInputs(0),
-                    FunctionDetailsUtils.getFullyQualifiedName(newFunctionDetails));
-            ConsumerInstance consumerInstance = mockConsumers.get(consumerId);
-            while (null == consumerInstance) {
-                TimeUnit.MILLISECONDS.sleep(20);
-                consumerInstance = mockConsumers.get(consumerId);
-            }
-
-            ProducerInstance producerInstance = mockProducers.values().iterator().next();
-
-            // once we get consumer id, simulate receiving 10 messages from consumer
-            for (int i = 0; i < 10; i++) {
-                Message msg = mock(Message.class);
-                when(msg.getData()).thenReturn(("message-" + i).getBytes(UTF_8));
-                when(msg.getMessageId())
-                        .thenReturn(new MessageIdImpl(1L, i, 0));
-                consumerInstance.addMessage(msg);
-                consumerInstance.getConf().getMessageListener()
-                        .received(consumerInstance.getConsumer(), msg);
-            }
-
-            // wait until all the messages are published
-            for (int i = 0; i < 10; i++) {
-                Message msg = producerInstance.msgQueue.take();
-
-                assertEquals("message-" + i + "!", new String(msg.getData(), UTF_8));
-                // sequence id is not set for AT_MOST_ONCE processing
-                assertEquals(0L, msg.getSequenceId());
-            }
-
-            // verify acknowledge before send completes
-            verify(consumerInstance.getConsumer(), times(0))
-                    .acknowledgeAsync(any(Message.class));
-            assertEquals(10, consumerInstance.getNumMessages());
-
-            // complete all the publishes
-            synchronized (producerInstance) {
-                for (CompletableFuture<MessageId> future : producerInstance.sendFutures) {
-                    future.complete(mock(MessageId.class));
-                }
-            }
-
-            // acknowledges count should remain same
-            verify(consumerInstance.getConsumer(), times(10))
-                    .acknowledgeAsync(any(Message.class));
-            assertEquals(0, consumerInstance.getNumMessages());
-        }
-    }
-
-    @Test
-    public void testAtLeastOnceProcessingFailures() throws Exception {
-        FunctionDetails newFunctionDetails = FunctionDetails.newBuilder(functionDetails)
-                .setProcessingGuarantees(ProcessingGuarantees.ATLEAST_ONCE)
-                .setClassName(TestFailureFunction.class.getName())
-                .build();
-        config.setFunctionDetails(newFunctionDetails);
-
-        @Cleanup("shutdown")
-        ExecutorService executorService = Executors.newSingleThreadExecutor();
-
-        try (JavaInstanceRunnable runnable = new JavaInstanceRunnable(
-                config,
-                fnCache,
-                "test-jar-file",
-                mockClient,
-                null)) {
-
-            executorService.submit(runnable);
-
-            Pair<String, String> consumerId = Pair.of(
-                    newFunctionDetails.getInputs(0),
-                    FunctionDetailsUtils.getFullyQualifiedName(newFunctionDetails));
-            ConsumerInstance consumerInstance = mockConsumers.get(consumerId);
-            while (null == consumerInstance) {
-                TimeUnit.MILLISECONDS.sleep(20);
-                consumerInstance = mockConsumers.get(consumerId);
-            }
-
-            ProducerInstance producerInstance = mockProducers.values().iterator().next();
-
-            // once we get consumer id, simulate receiving 10 messages from consumer
-            for (int i = 0; i < 10; i++) {
-                Message msg = mock(Message.class);
-                when(msg.getData()).thenReturn(("message-" + i).getBytes(UTF_8));
-                when(msg.getMessageId())
-                        .thenReturn(new MessageIdImpl(1L, i, 0));
-                consumerInstance.addMessage(msg);
-                consumerInstance.getConf().getMessageListener()
-                        .received(consumerInstance.getConsumer(), msg);
-            }
-
-            // wait until all the messages are published
-            for (int i = 0; i < 10; i++) {
-                if (i % 2 == 0) { // all messages (i % 2 == 0) will fail to process.
-                    continue;
-                }
-
-                Message msg = producerInstance.msgQueue.take();
-
-                assertEquals("message-" + i + "!", new String(msg.getData(), UTF_8));
-                // sequence id is not set for AT_MOST_ONCE processing
-                assertEquals(0L, msg.getSequenceId());
-            }
-
-            // verify acknowledge before send completes
-            verify(consumerInstance.getConsumer(), times(0))
-                    .acknowledgeAsync(any(Message.class));
-            assertEquals(10, consumerInstance.getNumMessages());
-
-            // complete all the publishes
-            synchronized (producerInstance) {
-                for (CompletableFuture<MessageId> future : producerInstance.sendFutures) {
-                    future.complete(mock(MessageId.class));
-                }
-            }
-
-            // only 5 succeed messages are acknowledged
-            verify(consumerInstance.getConsumer(), times(5))
-                    .acknowledgeAsync(any(Message.class));
-            assertEquals(5, consumerInstance.getNumMessages());
-            for (int i = 0; i < 10; i++) {
-                assertEquals(
-                        i % 2 == 0,
-                        consumerInstance.containMessage(new MessageIdImpl(1L, i, 0)));
-            }
-        }
-    }
-
-    @Test
-    public void testEffectivelyOnceProcessing() throws Exception {
-        FunctionDetails newFunctionDetails = FunctionDetails.newBuilder(functionDetails)
-                .setProcessingGuarantees(ProcessingGuarantees.EFFECTIVELY_ONCE)
-                .build();
-        config.setFunctionDetails(newFunctionDetails);
-
-        @Cleanup("shutdown")
-        ExecutorService executorService = Executors.newSingleThreadExecutor();
-
-        try (JavaInstanceRunnable runnable = new JavaInstanceRunnable(
-                config,
-                fnCache,
-                "test-jar-file",
-                mockClient,
-                null)) {
-
-            executorService.submit(runnable);
-
-            Pair<String, String> consumerId = Pair.of(
-                    newFunctionDetails.getInputs(0),
-                    FunctionDetailsUtils.getFullyQualifiedName(newFunctionDetails));
-            ConsumerInstance consumerInstance = mockConsumers.get(consumerId);
-            while (null == consumerInstance) {
-                TimeUnit.MILLISECONDS.sleep(20);
-                consumerInstance = mockConsumers.get(consumerId);
-            }
-
-            // once we get consumer id, simulate receiving 10 messages from consumer
-            for (int i = 0; i < 10; i++) {
-                Message msg = mock(Message.class);
-                when(msg.getData()).thenReturn(("message-" + i).getBytes(UTF_8));
-                when(msg.getMessageId())
-                        .thenReturn(new MessageIdImpl(1L, i, 0));
-                consumerInstance.addMessage(msg);
-                consumerInstance.getConf().getMessageListener()
-                        .received(consumerInstance.getConsumer(), msg);
-            }
-
-            ProducerInstance producerInstance;
-            while (mockProducers.isEmpty()) {
-                TimeUnit.MILLISECONDS.sleep(20);
-            }
-            producerInstance = mockProducers.values().iterator().next();
-
-            // wait until all the messages are published
-            for (int i = 0; i < 10; i++) {
-                Message msg = producerInstance.msgQueue.take();
-
-                assertEquals("message-" + i + "!", new String(msg.getData(), UTF_8));
-                // sequence id is not set for AT_MOST_ONCE processing
-                assertEquals(
-                        Utils.getSequenceId(
-                                new MessageIdImpl(1L, i, 0)),
-                        msg.getSequenceId());
-            }
-
-            // verify acknowledge before send completes
-            verify(consumerInstance.getConsumer(), times(0))
-                    .acknowledgeCumulativeAsync(any(Message.class));
-            assertEquals(10, consumerInstance.getNumMessages());
-
-            // complete all the publishes
-            synchronized (producerInstance) {
-                for (CompletableFuture<MessageId> future : producerInstance.sendFutures) {
-                    future.complete(mock(MessageId.class));
-                }
-            }
-
-            // acknowledges count should remain same
-            verify(consumerInstance.getConsumer(), times(10))
-                    .acknowledgeCumulativeAsync(any(Message.class));
-            assertEquals(0, consumerInstance.getNumMessages());
-        }
-    }
-
-    @Test
-    public void testEffectivelyOnceProcessingFailures() throws Exception {
-        FunctionDetails newFunctionDetails = FunctionDetails.newBuilder(functionDetails)
-                .setProcessingGuarantees(ProcessingGuarantees.EFFECTIVELY_ONCE)
-                .setClassName(TestFailureFunction.class.getName())
-                .build();
-        config.setFunctionDetails(newFunctionDetails);
-
-        @Cleanup("shutdown")
-        ExecutorService executorService = Executors.newSingleThreadExecutor();
-
-        try (JavaInstanceRunnable runnable = new JavaInstanceRunnable(
-                config,
-                fnCache,
-                "test-jar-file",
-                mockClient,
-                null)) {
-
-            executorService.submit(runnable);
-
-            Pair<String, String> consumerId = Pair.of(
-                    newFunctionDetails.getInputs(0),
-                    FunctionDetailsUtils.getFullyQualifiedName(newFunctionDetails));
-            ConsumerInstance consumerInstance = mockConsumers.get(consumerId);
-            while (null == consumerInstance) {
-                TimeUnit.MILLISECONDS.sleep(20);
-                consumerInstance = mockConsumers.get(consumerId);
-            }
-
-            // once we get consumer id, simulate receiving 2 messages from consumer
-            Message[] msgs = new Message[2];
-            for (int i = 1; i <= 2; i++) {
-                Message msg = mock(Message.class);
-                when(msg.getData()).thenReturn(("message-" + i).getBytes(UTF_8));
-                when(msg.getMessageId())
-                        .thenReturn(new MessageIdImpl(1L, i, 0));
-
-                msgs[i-1] = msg;
-
-                consumerInstance.addMessage(msg);
-                consumerInstance.getConf().getMessageListener()
-                        .received(consumerInstance.getConsumer(), msg);
-            }
-
-            ProducerInstance producerInstance;
-            while (mockProducers.isEmpty()) {
-                TimeUnit.MILLISECONDS.sleep(20);
-            }
-            producerInstance = mockProducers.values().iterator().next();
-
-            // only first message is published, the second message is not
-            Message msg = producerInstance.msgQueue.take();
-            assertEquals("message-1!", new String(msg.getData(), UTF_8));
-            assertEquals(
-                    Utils.getSequenceId(
-                            new MessageIdImpl(1L, 1, 0)),
-                    msg.getSequenceId());
-            assertNull(producerInstance.msgQueue.poll());
-
-            // the first result message is sent but the send future is not completed yet
-            // so no acknowledge would happen
-            verify(consumerInstance.getConsumer(), times(0))
-                    .acknowledgeCumulativeAsync(any(Message.class));
-
-            // since the second message failed to process, for correctness, the instance
-            // will close the existing consumer and resubscribe
-            ConsumerInstance secondInstance = mockConsumers.get(consumerId);
-            while (null == secondInstance || secondInstance == consumerInstance) {
-                TimeUnit.MILLISECONDS.sleep(20);
-                secondInstance = mockConsumers.get(consumerId);
-            }
-
-            Message secondMsg = mock(Message.class);
-            when(secondMsg.getData()).thenReturn("message-2".getBytes(UTF_8));
-            when(secondMsg.getMessageId())
-                    .thenReturn(new MessageIdImpl(1L, 2, 0));
-            secondInstance.addMessage(secondMsg);
-            secondInstance.getConf().getMessageListener()
-                    .received(secondInstance.getConsumer(), secondMsg);
-
-            Message secondReceivedMsg = producerInstance.msgQueue.take();
-            assertEquals("message-2!", new String(secondReceivedMsg.getData(), UTF_8));
-            assertEquals(
-                    Utils.getSequenceId(
-                            new MessageIdImpl(1L, 2, 0)),
-                    secondReceivedMsg.getSequenceId());
-
-            // the first result message is sent
-            verify(secondInstance.getConsumer(), times(0))
-                    .acknowledgeCumulativeAsync(any(Message.class));
-
-            // complete all the publishes
-            synchronized (producerInstance) {
-                assertEquals(2, producerInstance.sendFutures.size());
-                for (CompletableFuture<MessageId> future : producerInstance.sendFutures) {
-                    future.complete(mock(MessageId.class));
-                }
-            }
-
-            // all 2 messages are sent
-            verify(consumerInstance.getConsumer(), times(1))
-                    .acknowledgeCumulativeAsync(same(msgs[0]));
-            verify(consumerInstance.getConsumer(), times(0))
-                    .acknowledgeCumulativeAsync(same(msgs[1]));
-            verify(consumerInstance.getConsumer(), times(0))
-                    .acknowledgeCumulativeAsync(same(secondMsg));
-            verify(secondInstance.getConsumer(), times(0))
-                    .acknowledgeCumulativeAsync(same(msgs[0]));
-            verify(secondInstance.getConsumer(), times(0))
-                    .acknowledgeCumulativeAsync(same(msgs[1]));
-        }
-    }
-
-    @Test
-    public void testVoidFunction() throws Exception {
-        FunctionDetails newFunctionDetails = FunctionDetails.newBuilder(functionDetails)
-                .setProcessingGuarantees(ProcessingGuarantees.ATLEAST_ONCE)
-                .setClassName(TestVoidFunction.class.getName())
-                .build();
-        config.setFunctionDetails(newFunctionDetails);
-
-        @Cleanup("shutdown")
-        ExecutorService executorService = Executors.newSingleThreadExecutor();
-
-        try (JavaInstanceRunnable runnable = new JavaInstanceRunnable(
-                config,
-                fnCache,
-                "test-jar-file",
-                mockClient,
-                null)) {
-
-            executorService.submit(runnable);
-
-            Pair<String, String> consumerId = Pair.of(
-                    newFunctionDetails.getInputs(0),
-                    FunctionDetailsUtils.getFullyQualifiedName(newFunctionDetails));
-            ConsumerInstance consumerInstance = mockConsumers.get(consumerId);
-            while (null == consumerInstance) {
-                TimeUnit.MILLISECONDS.sleep(20);
-                consumerInstance = mockConsumers.get(consumerId);
-            }
-
-            // once we get consumer id, simulate receiving 10 messages from consumer
-            for (int i = 0; i < 10; i++) {
-                Message msg = mock(Message.class);
-                when(msg.getData()).thenReturn(("message-" + i).getBytes(UTF_8));
-                when(msg.getMessageId())
-                        .thenReturn(new MessageIdImpl(1L, i, 0));
-                consumerInstance.addMessage(msg);
-                consumerInstance.getConf().getMessageListener()
-                        .received(consumerInstance.getConsumer(), msg);
-            }
-
-            // wait until all the messages are published
-            for (int i = 0; i < 10; i++) {
-                String msg = voidFunctionQueue.take();
-                log.info("Processed message {}", msg);
-                assertEquals("message-" + i, msg);
-            }
-
-            // no producer should be initialized
-            assertTrue(mockProducers.isEmpty());
-        }
-    }
-}
-=======
 //package org.apache.pulsar.functions.instance;
 //
 //import static java.nio.charset.StandardCharsets.UTF_8;
@@ -2010,5 +1009,4 @@
 //            assertTrue(mockProducers.isEmpty());
 //        }
 //    }
-//}
->>>>>>> 0c9822c9
+//}