<!--

    Licensed to the Apache Software Foundation (ASF) under one
    or more contributor license agreements.  See the NOTICE file
    distributed with this work for additional information
    regarding copyright ownership.  The ASF licenses this file
    to you under the Apache License, Version 2.0 (the
    "License"); you may not use this file except in compliance
    with the License.  You may obtain a copy of the License at

      http://www.apache.org/licenses/LICENSE-2.0

    Unless required by applicable law or agreed to in writing,
    software distributed under the License is distributed on an
    "AS IS" BASIS, WITHOUT WARRANTIES OR CONDITIONS OF ANY
    KIND, either express or implied.  See the License for the
    specific language governing permissions and limitations
    under the License.

-->
<project xmlns="http://maven.apache.org/POM/4.0.0" xmlns:xsi="http://www.w3.org/2001/XMLSchema-instance"
         xsi:schemaLocation="http://maven.apache.org/POM/4.0.0 http://maven.apache.org/xsd/maven-4.0.0.xsd">
  <modelVersion>4.0.0</modelVersion>
  <packaging>pom</packaging>
  <parent>
    <groupId>org.apache.pulsar</groupId>
    <artifactId>pulsar</artifactId>
    <version>2.1.0-incubating-SNAPSHOT</version>
  </parent>

  <artifactId>pulsar-functions</artifactId>
  <name>Pulsar Functions :: Parent</name>

  <modules>
    <module>proto</module>
    <module>proto-shaded</module>
    <module>api-java</module>
    <module>java-examples</module>
    <module>utils</module>
    <module>metrics</module>
    <module>instance</module>
    <module>runtime</module>
    <module>runtime-shaded</module>
    <module>runtime-all</module>
    <module>worker</module>
<<<<<<< HEAD
    <module>kubernetes</module>
    <module>worker-shaded</module>
=======
>>>>>>> 4e7748b6
  </modules>

  <dependencyManagement>
    <dependencies>

      <dependency>
        <groupId>org.projectlombok</groupId>
        <artifactId>lombok</artifactId>
        <version>1.16.12</version>
      </dependency>

    </dependencies>
  </dependencyManagement>

  <dependencies>
    <dependency>
      <groupId>org.projectlombok</groupId>
      <artifactId>lombok</artifactId>
      <scope>provided</scope>
    </dependency>
  </dependencies>

</project><|MERGE_RESOLUTION|>--- conflicted
+++ resolved
@@ -43,11 +43,7 @@
     <module>runtime-shaded</module>
     <module>runtime-all</module>
     <module>worker</module>
-<<<<<<< HEAD
     <module>kubernetes</module>
-    <module>worker-shaded</module>
-=======
->>>>>>> 4e7748b6
   </modules>
 
   <dependencyManagement>
