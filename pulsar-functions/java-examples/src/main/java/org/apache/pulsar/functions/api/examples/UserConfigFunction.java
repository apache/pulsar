--- conflicted
+++ resolved
@@ -26,13 +26,6 @@
 
 public class UserConfigFunction implements Function<String, Void> {
     @Override
-<<<<<<< HEAD
-    public String process(String input, Context context) {
-        Logger LOG = context.getLogger();
-        String config = context.getUserConfigValue("MyOwnConfig");
-        context.getLogger().info("My config is {}", config);
-        return String.format("Input: %s\nConfig: %s", input, config);
-=======
     public Void process(String input, Context context) {
         String key = "config-key";
         Optional<String> maybeValue = context.getUserConfigValue(key);
@@ -46,6 +39,5 @@
         }
 
         return null;
->>>>>>> 3360b148
     }
 }