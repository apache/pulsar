<?xml version="1.0"?>
<!--

    Licensed to the Apache Software Foundation (ASF) under one
    or more contributor license agreements.  See the NOTICE file
    distributed with this work for additional information
    regarding copyright ownership.  The ASF licenses this file
    to you under the Apache License, Version 2.0 (the
    "License"); you may not use this file except in compliance
    with the License.  You may obtain a copy of the License at

      http://www.apache.org/licenses/LICENSE-2.0

    Unless required by applicable law or agreed to in writing,
    software distributed under the License is distributed on an
    "AS IS" BASIS, WITHOUT WARRANTIES OR CONDITIONS OF ANY
    KIND, either express or implied.  See the License for the
    specific language governing permissions and limitations
    under the License.

-->
<project xmlns="http://maven.apache.org/POM/4.0.0" xmlns:xsi="http://www.w3.org/2001/XMLSchema-instance"
         xsi:schemaLocation="http://maven.apache.org/POM/4.0.0 http://maven.apache.org/maven-v4_0_0.xsd">
  <modelVersion>4.0.0</modelVersion>

  <parent>
    <groupId>org.apache.pulsar</groupId>
    <artifactId>pulsar-functions</artifactId>
    <version>2.4.0-SNAPSHOT</version>
    <relativePath>..</relativePath>
  </parent>

  <artifactId>pulsar-functions-runtime-all</artifactId>
  <name>Pulsar Functions :: Runtime All</name>

  <dependencies>
    <dependency>
      <groupId>${project.groupId}</groupId>
      <artifactId>pulsar-functions-runtime</artifactId>
      <version>${project.parent.version}</version>
    </dependency>

    <!-- logging -->
    <dependency>
      <groupId>org.apache.logging.log4j</groupId>
      <artifactId>log4j-slf4j-impl</artifactId>
    </dependency>
    <dependency>
      <groupId>org.apache.logging.log4j</groupId>
      <artifactId>log4j-api</artifactId>
    </dependency>
    <dependency>
      <groupId>org.apache.logging.log4j</groupId>
      <artifactId>log4j-core</artifactId>
    </dependency>

    <dependency>
      <groupId>${project.groupId}</groupId>
      <artifactId>pulsar-client-original</artifactId>
      <version>${project.parent.version}</version>
    </dependency>

    <dependency>
      <groupId>io.netty</groupId>
      <artifactId>netty-all</artifactId>
    </dependency>

    <dependency>
      <groupId>io.grpc</groupId>
      <artifactId>grpc-all</artifactId>
    </dependency>
  </dependencies>

  <build>
    <plugins>
      <plugin>
        <groupId>org.apache.maven.plugins</groupId>
        <artifactId>maven-shade-plugin</artifactId>
        <executions>
          <execution>
            <phase>package</phase>
            <goals>
              <goal>shade</goal>
            </goals>
            <configuration>
              <finalName>java-instance</finalName>
              <minimizeJar>false</minimizeJar>
              <shadedArtifactAttached>true</shadedArtifactAttached>
              <transformers>
                <transformer implementation="org.apache.maven.plugins.shade.resource.ServicesResourceTransformer" />
                <transformer implementation="org.apache.maven.plugins.shade.resource.PluginXmlResourceTransformer" />
              </transformers>
              <artifactSet>
                <excludes>
                  <exclude>io.netty:netty-common</exclude>
                  <exclude>io.netty:netty-buffer</exclude>
                  <exclude>io.netty:netty-codec-http2</exclude>
                  <exclude>io.netty:netty-codec-http</exclude>
                  <exclude>io.netty:netty-codec-socks</exclude>
                  <exclude>io.netty:netty-codec</exclude>
                  <exclude>io.netty:netty-handler</exclude>
                  <exclude>io.netty:netty-handler-proxy</exclude>
                  <exclude>io.netty:netty-transport</exclude>
                  <exclude>io.netty:netty-resolver</exclude>
                </excludes>
              </artifactSet>
              <filters>
                <filter>
                  <!-- Shading signed JARs will fail without
                      this. http://stackoverflow.com/questions/999489/invalid-signature-file-when-attempting-to-run-a-jar -->
                  <artifact>*:*</artifact>
                  <excludes>
                    <exclude>META-INF/*.SF</exclude>
                    <exclude>META-INF/*.DSA</exclude>
                    <exclude>META-INF/*.RSA</exclude>
                  </excludes>
                </filter>
              </filters>
              <relocations>
                <relocation>
                  <pattern>com.typesafe.netty</pattern>
                  <shadedPattern>org.apache.pulsar.functions.runtime.shaded.com.typesafe.netty</shadedPattern>
                </relocation>
                <relocation>
                  <pattern>com.google</pattern>
                  <shadedPattern>org.apache.pulsar.functions.runtime.shaded.com.google</shadedPattern>
                </relocation>
                <relocation>
                  <pattern>org.apache.http</pattern>
                  <shadedPattern>org.apache.pulsar.functions.runtime.shaded.org.apache.http</shadedPattern>
                </relocation>
                <relocation>
                  <pattern>org.apache.jute</pattern>
                  <shadedPattern>org.apache.pulsar.functions.runtime.shaded.org.apache.jute</shadedPattern>
                </relocation>
                <relocation>
                  <pattern>javax.servlet</pattern>
                  <shadedPattern>org.apache.pulsar.functions.runtime.shaded.javax.servlet</shadedPattern>
                </relocation>
                <relocation>
                  <pattern>org.junit</pattern>
                  <shadedPattern>org.apache.pulsar.functions.runtime.shaded.org.junit</shadedPattern>
                </relocation>
                <relocation>
                  <pattern>junit</pattern>
                  <shadedPattern>org.apache.pulsar.functions.runtime.shaded.junit</shadedPattern>
                </relocation>
                <relocation>
                  <pattern>net.jodah</pattern>
                  <shadedPattern>org.apache.pulsar.functions.runtime.shaded.net.jodah</shadedPattern>
                </relocation>
                <relocation>
                  <pattern>org.lz4</pattern>
                  <shadedPattern>org.apache.pulsar.functions.runtime.shaded.org.lz4</shadedPattern>
                </relocation>
                <relocation>
                  <pattern>org.reactivestreams</pattern>
                  <shadedPattern>org.apache.pulsar.functions.runtime.shaded.org.reactivestreams</shadedPattern>
                </relocation>
                <relocation>
                  <pattern>org.apache.commons</pattern>
                  <shadedPattern>org.apache.pulsar.functions.runtime.shaded.org.apache.commons</shadedPattern>
                </relocation>
                <relocation>
                  <pattern>io.swagger</pattern>
                  <shadedPattern>org.apache.pulsar.functions.runtime.shaded.io.swagger</shadedPattern>
                </relocation>
                <relocation>
                  <pattern>org.yaml</pattern>
                  <shadedPattern>org.apache.pulsar.functions.runtime.shaded.org.yaml</shadedPattern>
                </relocation>
                <relocation>
                  <pattern>org.jctools</pattern>
                  <shadedPattern>org.apache.pulsar.functions.runtime.shaded.org.jctools</shadedPattern>
                </relocation>
                <relocation>
                  <pattern>com.squareup.okhttp</pattern>
                  <shadedPattern>org.apache.pulsar.functions.runtime.shaded.com.squareup.okhttp</shadedPattern>
                </relocation>
                <relocation>
                  <pattern>io.grpc</pattern>
                  <shadedPattern>org.apache.pulsar.functions.runtime.shaded.io.grpc</shadedPattern>
                </relocation>
                <relocation>
                  <pattern>org.joda</pattern>
                  <shadedPattern>org.apache.pulsar.functions.runtime.shaded.org.joda</shadedPattern>
                </relocation>
                <relocation>
                  <pattern>javax.ws.rs</pattern>
                  <shadedPattern>org.apache.pulsar.functions.runtime.shaded.javax.ws.rs</shadedPattern>
                </relocation>
                <relocation>
                  <pattern>io.kubernetes</pattern>
                  <shadedPattern>org.apache.pulsar.functions.runtime.shaded.io.kubernetes</shadedPattern>
                </relocation>
                <relocation>
                  <pattern>io.opencensus</pattern>
                  <shadedPattern>org.apache.pulsar.functions.runtime.shaded.io.opencensus</shadedPattern>
                </relocation>
                <relocation>
                  <pattern>net.jpountz</pattern>
                  <shadedPattern>org.apache.pulsar.functions.runtime.shaded.net.jpountz</shadedPattern>
                </relocation>
                <relocation>
                  <pattern>org.aspectj</pattern>
                  <shadedPattern>org.apache.pulsar.functions.runtime.shaded.org.aspectj</shadedPattern>
                </relocation>
                <relocation>
                  <pattern>commons-configuration</pattern>
                  <shadedPattern>org.apache.pulsar.functions.runtime.shaded.commons-configuration</shadedPattern>
                </relocation>
                <relocation>
                  <pattern>org.tukaani</pattern>
                  <shadedPattern>org.apache.pulsar.functions.runtime.shaded.org.tukaani</shadedPattern>
                </relocation>
                <relocation>
                  <pattern>com.github</pattern>
                  <shadedPattern>org.apache.pulsar.functions.runtime.shaded.com.github</shadedPattern>
                </relocation>
                <relocation>
                  <pattern>commons-io</pattern>
                  <shadedPattern>org.apache.pulsar.functions.runtime.shaded.commons-io</shadedPattern>
                </relocation>
                <relocation>
                  <pattern>org.apache.distributedlog</pattern>
                  <shadedPattern>org.apache.pulsar.functions.runtime.shaded.org.apache.distributedlog</shadedPattern>
                </relocation>
                <relocation>
                  <pattern>com.fasterxml</pattern>
                  <shadedPattern>org.apache.pulsar.functions.runtime.shaded.com.fasterxml</shadedPattern>
                </relocation>
                <relocation>
                  <pattern>org.inferred</pattern>
                  <shadedPattern>org.apache.pulsar.functions.runtime.shaded.org.inferred</shadedPattern>
                </relocation>
                <relocation>
                  <pattern>org.apache.bookkeeper</pattern>
                  <shadedPattern>org.apache.pulsar.functions.runtime.shaded.org.apache.bookkeeper</shadedPattern>
                </relocation>
                <relocation>
                  <pattern>org.bookkeeper</pattern>
                  <shadedPattern>org.apache.pulsar.functions.runtime.shaded.org.bookkeeper</shadedPattern>
                </relocation>
                <relocation>
                  <pattern>dlshade</pattern>
                  <shadedPattern>org.apache.pulsar.functions.runtime.shaded.dlshade</shadedPattern>
                </relocation>
                <relocation>
                  <pattern>org.codehaus.jackson</pattern>
                  <shadedPattern>org.apache.pulsar.functions.runtime.shaded.org.codehaus.jackson</shadedPattern>
                </relocation>
                <relocation>
                  <pattern>net.java.dev.jna</pattern>
                  <shadedPattern>org.apache.pulsar.functions.runtime.shaded.net.java.dev.jna</shadedPattern>
                </relocation>
                <relocation>
                  <pattern>org.apache.curator</pattern>
                  <shadedPattern>org.apache.pulsar.functions.runtime.shaded.org.apache.curator</shadedPattern>
                </relocation>
                <relocation>
                  <pattern>javax.validation</pattern>
                  <shadedPattern>org.apache.pulsar.functions.runtime.shaded.javax.validation</shadedPattern>
                </relocation>
                <relocation>
                  <pattern>javax.activation</pattern>
                  <shadedPattern>org.apache.pulsar.functions.runtime.shaded.javax.activation</shadedPattern>
                </relocation>
                <relocation>
                  <pattern>io.prometheus</pattern>
                  <shadedPattern>org.apache.pulsar.functions.runtime.shaded.io.prometheus</shadedPattern>
                </relocation>
                <relocation>
                  <pattern>org.apache.zookeeper</pattern>
                  <shadedPattern>org.apache.pulsar.functions.runtime.shaded.org.apache.zookeeper</shadedPattern>
                </relocation>
                <relocation>
                  <pattern>io.jsonwebtoken</pattern>
                  <shadedPattern>org.apache.pulsar.functions.runtime.shaded.io.jsonwebtoken</shadedPattern>
                </relocation>
                <relocation>
                  <pattern>commons-codec</pattern>
                  <shadedPattern>org.apache.pulsar.functions.runtime.shaded.commons-codec</shadedPattern>
                </relocation>
                <relocation>
                  <pattern>com.thoughtworks.paranamer</pattern>
                  <shadedPattern>org.apache.pulsar.functions.runtime.shaded.com.thoughtworks.paranamer</shadedPattern>
                </relocation>
                <relocation>
                  <pattern>org.codehaus.mojo</pattern>
                  <shadedPattern>org.apache.pulsar.functions.runtime.shaded.org.codehaus.mojo</shadedPattern>
                </relocation>
                <relocation>
                  <pattern>com.github.luben</pattern>
                  <shadedPattern>org.apache.pulsar.functions.runtime.shaded.com.github.luben</shadedPattern>
                </relocation>
                <relocation>
                  <pattern>jline</pattern>
                  <shadedPattern>org.apache.pulsar.functions.runtime.shaded.jline</shadedPattern>
                </relocation>
                <relocation>
                  <pattern>commons-logging</pattern>
                  <shadedPattern>org.apache.pulsar.functions.runtime.shaded.commons-logging</shadedPattern>
                </relocation>
                <relocation>
                  <pattern>org.bouncycastle</pattern>
                  <shadedPattern>org.apache.pulsar.functions.runtime.shaded.org.bouncycastle</shadedPattern>
                </relocation>
                <relocation>
                  <pattern>org.xerial.snappy</pattern>
                  <shadedPattern>org.apache.pulsar.functions.runtime.shaded.org.xerial.snappy</shadedPattern>
                </relocation>
                <relocation>
                  <pattern>javax.annotation</pattern>
                  <shadedPattern>org.apache.pulsar.functions.runtime.shaded.javax.annotation</shadedPattern>
                </relocation>
                <relocation>
                  <pattern>org.checkerframework</pattern>
                  <shadedPattern>org.apache.pulsar.functions.runtime.shaded.org.checkerframework</shadedPattern>
                </relocation>
                <relocation>
                  <pattern>org.apache.yetus</pattern>
                  <shadedPattern>org.apache.pulsar.functions.runtime.shaded.org.apache.yetus</shadedPattern>
                </relocation>
                <relocation>
                  <pattern>commons-cli</pattern>
                  <shadedPattern>org.apache.pulsar.functions.runtime.shaded.commons-cli</shadedPattern>
                </relocation>
                <relocation>
                  <pattern>commons-lang</pattern>
                  <shadedPattern>org.apache.pulsar.functions.runtime.shaded.commons-lang</shadedPattern>
                </relocation>
                <relocation>
                  <pattern>com.squareup.okio</pattern>
                  <shadedPattern>org.apache.pulsar.functions.runtime.shaded.com.squareup.okio</shadedPattern>
                </relocation>
                <relocation>
                  <pattern>org.rocksdb</pattern>
                  <shadedPattern>org.apache.pulsar.functions.runtime.shaded.org.rocksdb</shadedPattern>
                </relocation>
                <relocation>
                  <pattern>org.objenesis</pattern>
                  <shadedPattern>org.apache.pulsar.functions.runtime.shaded.org.objenesis</shadedPattern>
                </relocation>
                <relocation>
                  <pattern>org.eclipse.jetty</pattern>
                  <shadedPattern>org.apache.pulsar.functions.runtime.shaded.org.eclipse.jetty</shadedPattern>
                </relocation>
                <relocation>
                  <pattern>org.apache.avro</pattern>
                  <shadedPattern>org.apache.pulsar.functions.runtime.shaded.org.apache.avro</shadedPattern>
                </relocation>
                <relocation>
                  <pattern>avro.shaded</pattern>
                  <shadedPattern>org.apache.pulsar.functions.runtime.shaded.avo.shaded</shadedPattern>
                </relocation>
                <relocation>
                  <pattern>com.yahoo</pattern>
                  <shadedPattern>org.apache.pulsar.functions.runtime.shaded.com.yahoo</shadedPattern>
                </relocation>
                <relocation>
                  <pattern>com.beust</pattern>
                  <shadedPattern>org.apache.pulsar.functions.runtime.shaded.com.beust</shadedPattern>
                </relocation>
                <relocation>
                  <pattern>io.netty</pattern>
                  <shadedPattern>org.apache.pulsar.functions.runtime.shaded.io.netty</shadedPattern>
                </relocation>
                <relocation>
                  <pattern>org.hamcrest</pattern>
                  <shadedPattern>org.apache.pulsar.functions.runtime.shaded.org.hamcrest</shadedPattern>
                </relocation>
                <relocation>
                  <pattern>aj.org</pattern>
                  <shadedPattern>org.apache.pulsar.functions.runtime.shaded.aj.org</shadedPattern>
                </relocation>
                <relocation>
                  <pattern>com.scurrilous</pattern>
                  <shadedPattern>org.apache.pulsar.functions.runtime.shaded.com.scurrilous</shadedPattern>
                </relocation>
                <relocation>
                  <pattern>okio</pattern>
                  <shadedPattern>org.apache.pulsar.functions.runtime.shaded.okio</shadedPattern>
                </relocation>
                <!--
                    asynchttpclient can only be shaded to be under `org.apache.pulsar.shade`
                    see {@link https://github.com/apache/incubator-pulsar/pull/390}
                    and {@link https://github.com/apache/incubator-pulsar/blob/master/pulsar-client/src/main/resources/ahc.properties}
                -->
                <relocation>
                  <pattern>org.asynchttpclient</pattern>
                  <shadedPattern>org.apache.pulsar.shade.org.asynchttpclient</shadedPattern>
                </relocation>
                <!-- DONT ever shade log4j, otherwise logging won't work anymore in running functions in process mode
                <relocation>
                  <pattern>org.apache.logging</pattern>
                  <shadedPattern>org.apache.pulsar.functions.runtime.shaded.org.apache.logging</shadedPattern>
                </relocation>
                -->
<<<<<<< HEAD
                <relocation>
                  <pattern>javassist</pattern>
                  <shadedPattern>org.apache.pulsar.functions.runtime.shaded.javassist</shadedPattern>
                </relocation>
                <relocation>
                  <pattern>io.swagger</pattern>
                  <shadedPattern>org.apache.pulsar.functions.runtime.shaded.io.swagger</shadedPattern>
                </relocation>
=======
>>>>>>> ddb100a6
              </relocations>
            </configuration>
          </execution>
        </executions>
      </plugin>
    </plugins>
  </build>
</project><|MERGE_RESOLUTION|>--- conflicted
+++ resolved
@@ -396,17 +396,10 @@
                   <shadedPattern>org.apache.pulsar.functions.runtime.shaded.org.apache.logging</shadedPattern>
                 </relocation>
                 -->
-<<<<<<< HEAD
-                <relocation>
-                  <pattern>javassist</pattern>
-                  <shadedPattern>org.apache.pulsar.functions.runtime.shaded.javassist</shadedPattern>
-                </relocation>
                 <relocation>
                   <pattern>io.swagger</pattern>
                   <shadedPattern>org.apache.pulsar.functions.runtime.shaded.io.swagger</shadedPattern>
                 </relocation>
-=======
->>>>>>> ddb100a6
               </relocations>
             </configuration>
           </execution>
