/**
 * Licensed to the Apache Software Foundation (ASF) under one
 * or more contributor license agreements.  See the NOTICE file
 * distributed with this work for additional information
 * regarding copyright ownership.  The ASF licenses this file
 * to you under the Apache License, Version 2.0 (the
 * "License"); you may not use this file except in compliance
 * with the License.  You may obtain a copy of the License at
 *
 *   http://www.apache.org/licenses/LICENSE-2.0
 *
 * Unless required by applicable law or agreed to in writing,
 * software distributed under the License is distributed on an
 * "AS IS" BASIS, WITHOUT WARRANTIES OR CONDITIONS OF ANY
 * KIND, either express or implied.  See the License for the
 * specific language governing permissions and limitations
 * under the License.
 */

package org.apache.pulsar.functions.runtime;

import com.google.protobuf.util.JsonFormat;
import org.apache.pulsar.functions.instance.InstanceConfig;
import org.apache.pulsar.functions.proto.Function;
import org.apache.pulsar.functions.proto.Function.ConsumerSpec;
import org.apache.pulsar.functions.proto.Function.FunctionDetails;
import org.apache.pulsar.functions.utils.FunctionDetailsUtils;
import org.testng.annotations.AfterMethod;
import org.testng.annotations.Test;

import java.util.HashMap;
import java.util.List;
import java.util.Map;

import static org.powermock.api.mockito.PowerMockito.doNothing;
import static org.powermock.api.mockito.PowerMockito.spy;
import static org.testng.Assert.assertEquals;

/**
 * Unit test of {@link ThreadRuntime}.
 */
public class KubernetesRuntimeTest {

    private static final String TEST_TENANT = "tenant";
    private static final String TEST_NAMESPACE = "namespace";
    private static final String TEST_NAME = "container";
    private static final Map<String, String> topicsToSerDeClassName = new HashMap<>();
    private static final Map<String, ConsumerSpec> topicsToSchema = new HashMap<>();
    static {
        topicsToSerDeClassName.put("persistent://sample/standalone/ns1/test_src", "");
        topicsToSchema.put("persistent://sample/standalone/ns1/test_src",
                ConsumerSpec.newBuilder().setSerdeClassName("").setIsRegexPattern(false).build());
    }

    private final KubernetesRuntimeFactory factory;
    private final String userJarFile;
    private final String javaInstanceJarFile;
    private final String pythonInstanceFile;
    private final String pulsarServiceUrl;
    private final String pulsarAdminUrl;
    private final String stateStorageServiceUrl;
    private final String logDirectory;

    public KubernetesRuntimeTest() throws Exception {
        this.userJarFile = "/Users/user/UserJar.jar";
        this.javaInstanceJarFile = "/pulsar/instances/java-instance.jar";
        this.pythonInstanceFile = "/pulsar/instances/python-instance/python_instance_main.py";
        this.pulsarServiceUrl = "pulsar://localhost:6670";
        this.pulsarAdminUrl = "http://localhost:8080";
        this.stateStorageServiceUrl = "bk://localhost:4181";
        this.logDirectory = "logs/functions";
<<<<<<< HEAD
        this.factory = new KubernetesRuntimeFactory(null, null, null, null,
            false, true,null, pulsarServiceUrl, pulsarAdminUrl, stateStorageServiceUrl, null);
=======
        this.factory = spy(new KubernetesRuntimeFactory(null, null, null, null,
            false, null, pulsarServiceUrl, pulsarAdminUrl, stateStorageServiceUrl, null));
        doNothing().when(this.factory).setupClient();
>>>>>>> c7b91192
    }

    @AfterMethod
    public void tearDown() {
        this.factory.close();
    }

    FunctionDetails createFunctionDetails(FunctionDetails.Runtime runtime) {
        FunctionDetails.Builder functionDetailsBuilder = FunctionDetails.newBuilder();
        functionDetailsBuilder.setRuntime(runtime);
        functionDetailsBuilder.setTenant(TEST_TENANT);
        functionDetailsBuilder.setNamespace(TEST_NAMESPACE);
        functionDetailsBuilder.setName(TEST_NAME);
        functionDetailsBuilder.setClassName("org.apache.pulsar.functions.utils.functioncache.AddFunction");
        functionDetailsBuilder.setSink(Function.SinkSpec.newBuilder()
                .setTopic(TEST_NAME + "-output")
                .setSerDeClassName("org.apache.pulsar.functions.runtime.serde.Utf8Serializer")
                .setClassName("org.pulsar.pulsar.TestSink")
                .setTypeClassName(String.class.getName())
                .build());
        functionDetailsBuilder.setLogTopic(TEST_NAME + "-log");
        functionDetailsBuilder.setSource(Function.SourceSpec.newBuilder()
                .setSubscriptionType(Function.SubscriptionType.FAILOVER)
                .putAllInputSpecs(topicsToSchema)
                .setClassName("org.pulsar.pulsar.TestSource")
                .setTypeClassName(String.class.getName()));
        return functionDetailsBuilder.build();
    }

    InstanceConfig createJavaInstanceConfig(FunctionDetails.Runtime runtime) {
        InstanceConfig config = new InstanceConfig();

        config.setFunctionDetails(createFunctionDetails(runtime));
        config.setFunctionId(java.util.UUID.randomUUID().toString());
        config.setFunctionVersion("1.0");
        config.setInstanceId(0);
        config.setMaxBufferedTuples(1024);

        return config;
    }

    @Test
    public void testJavaConstructor() throws Exception {
        InstanceConfig config = createJavaInstanceConfig(FunctionDetails.Runtime.JAVA);

        KubernetesRuntime container = factory.createContainer(config, userJarFile, userJarFile, 30l);
        List<String> args = container.getProcessArgs();
        assertEquals(args.size(), 29);
        String expectedArgs = "java -cp " + javaInstanceJarFile
                + " -Dpulsar.functions.java.instance.jar=" + javaInstanceJarFile
                + " -Dlog4j.configurationFile=conf/log4j2.yaml "
                + "-Dpulsar.function.log.dir=" + logDirectory + "/" + FunctionDetailsUtils.getFullyQualifiedName(config.getFunctionDetails())
                + " -Dpulsar.function.log.file=" + config.getFunctionDetails().getName() + "-$SHARD_ID"
                + " org.apache.pulsar.functions.runtime.JavaInstanceMain"
                + " --jar " + userJarFile + " --instance_id "
                + "$SHARD_ID" + " --function_id " + config.getFunctionId()
                + " --function_version " + config.getFunctionVersion()
                + " --function_details '" + JsonFormat.printer().omittingInsignificantWhitespace().print(config.getFunctionDetails())
                + "' --pulsar_serviceurl " + pulsarServiceUrl
                + " --max_buffered_tuples 1024 --port " + args.get(23)
                + " --state_storage_serviceurl " + stateStorageServiceUrl
                + " --expected_healthcheck_interval -1 --install_usercode_dependencies";
        assertEquals(String.join(" ", args), expectedArgs);
    }

    @Test
    public void testPythonConstructor() throws Exception {
        InstanceConfig config = createJavaInstanceConfig(FunctionDetails.Runtime.PYTHON);

        KubernetesRuntime container = factory.createContainer(config, userJarFile, userJarFile, 30l);
        List<String> args = container.getProcessArgs();
        assertEquals(args.size(), 25);
        String expectedArgs = "python " + pythonInstanceFile
                + " --py " + userJarFile + " --logging_directory "
                + logDirectory + " --logging_file " + config.getFunctionDetails().getName() + " --instance_id "
                + "$SHARD_ID" + " --function_id " + config.getFunctionId()
                + " --function_version " + config.getFunctionVersion()
                + " --function_details '" + JsonFormat.printer().omittingInsignificantWhitespace().print(config.getFunctionDetails())
                + "' --pulsar_serviceurl " + pulsarServiceUrl
                + " --max_buffered_tuples 1024 --port " + args.get(21)
                + " --expected_healthcheck_interval -1 --install_usercode_dependencies";
        assertEquals(String.join(" ", args), expectedArgs);
    }

}<|MERGE_RESOLUTION|>--- conflicted
+++ resolved
@@ -69,14 +69,9 @@
         this.pulsarAdminUrl = "http://localhost:8080";
         this.stateStorageServiceUrl = "bk://localhost:4181";
         this.logDirectory = "logs/functions";
-<<<<<<< HEAD
-        this.factory = new KubernetesRuntimeFactory(null, null, null, null,
-            false, true,null, pulsarServiceUrl, pulsarAdminUrl, stateStorageServiceUrl, null);
-=======
         this.factory = spy(new KubernetesRuntimeFactory(null, null, null, null,
-            false, null, pulsarServiceUrl, pulsarAdminUrl, stateStorageServiceUrl, null));
+            false, true, null, pulsarServiceUrl, pulsarAdminUrl, stateStorageServiceUrl, null));
         doNothing().when(this.factory).setupClient();
->>>>>>> c7b91192
     }
 
     @AfterMethod
