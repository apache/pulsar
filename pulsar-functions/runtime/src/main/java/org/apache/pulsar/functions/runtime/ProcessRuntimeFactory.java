--- conflicted
+++ resolved
@@ -92,10 +92,7 @@
 
     @Override
     public ProcessRuntime createContainer(InstanceConfig instanceConfig, String codeFile,
-<<<<<<< HEAD
                                           String originalcodeFileName,
-=======
->>>>>>> aff681d3
                                           Long expectedHealthCheckInterval) throws Exception {
         String instanceFile;
         switch (instanceConfig.getFunctionDetails().getRuntime()) {
