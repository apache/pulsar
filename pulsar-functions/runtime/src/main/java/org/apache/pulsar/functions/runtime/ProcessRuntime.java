--- conflicted
+++ resolved
@@ -75,31 +75,21 @@
         this.instanceConfig = instanceConfig;
         this.instancePort = instanceConfig.getPort();
         this.expectedHealthCheckInterval = expectedHealthCheckInterval;
-<<<<<<< HEAD
-        String secretsProviderClassName;
-        if (instanceConfig.getFunctionDetails().getRuntime() == Function.FunctionDetails.Runtime.JAVA) {
-            secretsProviderClassName = ClearTextSecretsProvider.class.getName();
-        } else {
-            secretsProviderClassName = "secretsprovider.ClearTextSecretsProvider";
-        }
-        this.processArgs = RuntimeUtils.composeArgs(instanceConfig, instanceFile, logDirectory, codeFile, pulsarServiceUrl, stateStorageServiceUrl,
-                authConfig, instanceConfig.getInstanceName(), instanceConfig.getPort(), expectedHealthCheckInterval,
-                "java_instance_log4j2.yml",
-                secretsProviderClassName, null, false, null, null);
-=======
         String logConfigFile = null;
+        String secretsProviderClassName = null;
         switch (instanceConfig.getFunctionDetails().getRuntime()) {
             case JAVA:
                 logConfigFile = "java_instance_log4j2.yml";
+                secretsProviderClassName = ClearTextSecretsProvider.class.getName();
                 break;
             case PYTHON:
                 logConfigFile = System.getenv("PULSAR_HOME") + "/conf/functions-logging/logging_config.ini";
+                secretsProviderClassName = "secretsprovider.ClearTextSecretsProvider";
                 break;
         }
         this.processArgs = RuntimeUtils.composeArgs(instanceConfig, instanceFile, logDirectory, codeFile, pulsarServiceUrl, stateStorageServiceUrl,
                 authConfig, instanceConfig.getInstanceName(), instanceConfig.getPort(), expectedHealthCheckInterval,
-                logConfigFile, false, null, null);
->>>>>>> 33d89aad
+                logConfigFile, secretsProviderClassName, null, false, null, null);
     }
 
     /**
