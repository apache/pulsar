/**
 * Licensed to the Apache Software Foundation (ASF) under one
 * or more contributor license agreements.  See the NOTICE file
 * distributed with this work for additional information
 * regarding copyright ownership.  The ASF licenses this file
 * to you under the Apache License, Version 2.0 (the
 * "License"); you may not use this file except in compliance
 * with the License.  You may obtain a copy of the License at
 *
 *   http://www.apache.org/licenses/LICENSE-2.0
 *
 * Unless required by applicable law or agreed to in writing,
 * software distributed under the License is distributed on an
 * "AS IS" BASIS, WITHOUT WARRANTIES OR CONDITIONS OF ANY
 * KIND, either express or implied.  See the License for the
 * specific language governing permissions and limitations
 * under the License.
 */

package org.apache.pulsar.functions.runtime;

import com.google.common.util.concurrent.FutureCallback;
import com.google.common.util.concurrent.Futures;
import com.google.common.util.concurrent.ListenableFuture;
import com.google.protobuf.Empty;
import com.google.protobuf.util.JsonFormat;
import com.squareup.okhttp.Response;
import io.grpc.ManagedChannel;
import io.grpc.ManagedChannelBuilder;
import io.kubernetes.client.apis.AppsV1Api;
import io.kubernetes.client.apis.CoreV1Api;
import io.kubernetes.client.custom.Quantity;
import io.kubernetes.client.models.*;
import lombok.Getter;
import lombok.extern.slf4j.Slf4j;
import org.apache.pulsar.functions.instance.AuthenticationConfig;
import org.apache.pulsar.functions.instance.InstanceConfig;
import org.apache.pulsar.functions.metrics.PrometheusMetricsServer;
import org.apache.pulsar.functions.proto.Function;
import org.apache.pulsar.functions.proto.InstanceCommunication;
import org.apache.pulsar.functions.proto.InstanceCommunication.FunctionStatus;
import org.apache.pulsar.functions.proto.InstanceControlGrpc;

import java.util.*;
import java.util.concurrent.CompletableFuture;
import java.util.concurrent.TimeUnit;
import java.util.regex.Matcher;
import java.util.regex.Pattern;

import static java.net.HttpURLConnection.HTTP_CONFLICT;

/**
 * Kubernetes based runtime for running functions.
 * This runtime provides the usual methods to start/stop/getfunctionstatus
 * interfaces to control the kubernetes job running function.
 * We first create a headless service and then a statefulset for starting function pods
 * Each function instance runs as a pod itself. The reason using statefulset as opposed
 * to a regular deployment is that functions require a unique instance_id for each instance.
 * The service abstraction is used for getting functionstatus.
 */
@Slf4j
class KubernetesRuntime implements Runtime {

    private static final String ENV_SHARD_ID = "SHARD_ID";
    private static final int maxJobNameSize = 55;
    private static final Integer GRPC_PORT = 9093;
    private static final Integer PROMETHEUS_PORT = 9094;
    private static final Double prometheusMetricsServerCpu = 0.1;
    private static final Long prometheusMetricsServerRam = 250000000l;
    public static final Pattern VALID_POD_NAME_REGEX =
            Pattern.compile("[a-z0-9]([-a-z0-9]*[a-z0-9])?(\\.[a-z0-9]([-a-z0-9]*[a-z0-9])?)*",
                    Pattern.CASE_INSENSITIVE);

    private final AppsV1Api appsClient;
    private final CoreV1Api coreClient;
    static final List<String> TOLERATIONS = Collections.unmodifiableList(
            Arrays.asList(
                    "node.kubernetes.io/not-ready",
                    "node.alpha.kubernetes.io/notReady",
                    "node.alpha.kubernetes.io/unreachable"
            )
    );
    private static final long GRPC_TIMEOUT_SECS = 5;

    // The thread that invokes the function
    @Getter
    private List<String> processArgs;
    private List<String> prometheusMetricsServerArgs;
    @Getter
    private ManagedChannel[] channel;
    private InstanceControlGrpc.InstanceControlFutureStub[] stub;
    private InstanceConfig instanceConfig;
    private final String jobNamespace;
    private final Map<String, String> customLabels;
    private final String pulsarDockerImageName;
    private final String pulsarRootDir;
    private final String userCodePkgUrl;
    private final String originalCodeFileName;
    private final String pulsarAdminUrl;
    private boolean running;


    KubernetesRuntime(AppsV1Api appsClient,
                      CoreV1Api coreClient,
                      String jobNamespace,
                      Map<String, String> customLabels,
                      Boolean installUserCodeDependencies,
                      String pythonDependencyRepository,
                      String pythonExtraDependencyRepository,
                      String pulsarDockerImageName,
                      String pulsarRootDir,
                      InstanceConfig instanceConfig,
                      String instanceFile,
                      String prometheusMetricsServerJarFile,
                      String logDirectory,
                      String userCodePkgUrl,
                      String originalCodeFileName,
                      String pulsarServiceUrl,
                      String pulsarAdminUrl,
                      String stateStorageServiceUrl,
                      AuthenticationConfig authConfig,
                      Integer expectedMetricsInterval) throws Exception {
        this.appsClient = appsClient;
        this.coreClient = coreClient;
        this.instanceConfig = instanceConfig;
        this.jobNamespace = jobNamespace;
        this.customLabels = customLabels;
        this.pulsarDockerImageName = pulsarDockerImageName;
        this.pulsarRootDir = pulsarRootDir;
        this.userCodePkgUrl = userCodePkgUrl;
        this.originalCodeFileName = pulsarRootDir + "/" + originalCodeFileName;
        this.pulsarAdminUrl = pulsarAdminUrl;
        String logConfigFile = null;
        switch (instanceConfig.getFunctionDetails().getRuntime()) {
            case JAVA:
                logConfigFile = "kubernetes_instance_log4j2.yml";
                break;
            case PYTHON:
                logConfigFile = pulsarRootDir + "/conf/functions-logging/kubernetes_logging_config.ini";
                break;
        }
        this.processArgs = RuntimeUtils.composeArgs(instanceConfig, instanceFile, logDirectory, this.originalCodeFileName, pulsarServiceUrl, stateStorageServiceUrl,
<<<<<<< HEAD
                authConfig, "$" + ENV_SHARD_ID, GRPC_PORT, -1l, logConfigFile, installUserCodeDependencies);
=======
                authConfig, "$" + ENV_SHARD_ID, GRPC_PORT, -1l, "kubernetes_instance_log4j2.yml", installUserCodeDependencies,
                pythonDependencyRepository, pythonExtraDependencyRepository);
>>>>>>> 4a42a60a
        this.prometheusMetricsServerArgs = composePrometheusMetricsServerArgs(prometheusMetricsServerJarFile, expectedMetricsInterval);
        running = false;
        doChecks(instanceConfig.getFunctionDetails());
    }

    /**
     * The core logic that creates a service first followed by statefulset
     */
    @Override
    public void start() throws Exception {
        submitService();
        try {
            submitStatefulSet();
        } catch (Exception e) {
            deleteService();
        }
        running = true;
        if (channel == null && stub == null) {
            channel = new ManagedChannel[instanceConfig.getFunctionDetails().getParallelism()];
            stub = new InstanceControlGrpc.InstanceControlFutureStub[instanceConfig.getFunctionDetails().getParallelism()];
            for (int i = 0; i < instanceConfig.getFunctionDetails().getParallelism(); ++i) {
                String address = createJobName(instanceConfig.getFunctionDetails()) + "-" +
                        i + "." + createJobName(instanceConfig.getFunctionDetails());
                channel[i] = ManagedChannelBuilder.forAddress(address, GRPC_PORT)
                        .usePlaintext(true)
                        .build();
                stub[i] = InstanceControlGrpc.newFutureStub(channel[i]);
            }
        }
    }

    @Override
    public void join() throws Exception {
        // K8 functions never return
        this.wait();
    }

    @Override
    public void stop() throws Exception {
        if (running) {
            deleteStatefulSet();
            deleteService();
        }
        if (channel != null) {
            for (ManagedChannel cn : channel) {
                cn.shutdown();
            }
        }
        channel = null;
        stub = null;
        running = false;
    }

    @Override
    public Throwable getDeathException() {
        return null;
    }

    @Override
    public CompletableFuture<FunctionStatus> getFunctionStatus(int instanceId) {
        CompletableFuture<FunctionStatus> retval = new CompletableFuture<>();
        if (instanceId < 0 || instanceId >= stub.length) {
            if (stub == null) {
                retval.completeExceptionally(new RuntimeException("Invalid InstanceId"));
                return retval;
            }
        }
        if (stub == null) {
            retval.completeExceptionally(new RuntimeException("Not alive"));
            return retval;
        }
        ListenableFuture<FunctionStatus> response = stub[instanceId].withDeadlineAfter(GRPC_TIMEOUT_SECS, TimeUnit.SECONDS).getFunctionStatus(Empty.newBuilder().build());
        Futures.addCallback(response, new FutureCallback<FunctionStatus>() {
            @Override
            public void onFailure(Throwable throwable) {
                FunctionStatus.Builder builder = FunctionStatus.newBuilder();
                builder.setRunning(false);
                builder.setFailureException(throwable.getMessage());
                retval.complete(builder.build());
            }

            @Override
            public void onSuccess(FunctionStatus t) {
                retval.complete(t);
            }
        });
        return retval;
    }

    @Override
    public CompletableFuture<InstanceCommunication.MetricsData> getAndResetMetrics() {
        CompletableFuture<InstanceCommunication.MetricsData> retval = new CompletableFuture<>();
        retval.completeExceptionally(new RuntimeException("Kubernetes Runtime doesnt support getAndReset metrics via rest"));
        return retval;
    }

    @Override
    public CompletableFuture<Void> resetMetrics() {
        CompletableFuture<Void> retval = new CompletableFuture<>();
        retval.completeExceptionally(new RuntimeException("Kubernetes Runtime doesnt support resetting metrics via rest"));
        return retval;
    }

    @Override
    public CompletableFuture<InstanceCommunication.MetricsData> getMetrics() {
        CompletableFuture<InstanceCommunication.MetricsData> retval = new CompletableFuture<>();
        retval.completeExceptionally(new RuntimeException("Kubernetes Runtime doesnt support getting metrics via rest"));
        return retval;
    }

    @Override
    public boolean isAlive() {
        return running;
    }

    private void submitService() throws Exception {
        final V1Service service = createService();
        log.info("Submitting the following service to k8 {}", coreClient.getApiClient().getJSON().serialize(service));

        final Response response =
                coreClient.createNamespacedServiceCall(jobNamespace, service, null,
                        null, null).execute();
        if (!response.isSuccessful()) {
            if (response.code() == HTTP_CONFLICT) {
                log.warn("Service already created for function {}/{}/{}",
                        instanceConfig.getFunctionDetails().getTenant(),
                        instanceConfig.getFunctionDetails().getNamespace(),
                        instanceConfig.getFunctionDetails().getName());
            } else {
                log.error("Error creating Service for function {}/{}/{}:- {}",
                        instanceConfig.getFunctionDetails().getTenant(),
                        instanceConfig.getFunctionDetails().getNamespace(),
                        instanceConfig.getFunctionDetails().getName(),
                        response.message());
                // construct a message based on the k8s api server response
                throw new IllegalStateException(response.message());
            }
        } else {
            log.info("Service Created Successfully for function {}/{}/{}",
                    instanceConfig.getFunctionDetails().getTenant(),
                    instanceConfig.getFunctionDetails().getNamespace(),
                    instanceConfig.getFunctionDetails().getName());
        }
    }

    private V1Service createService() {
        final String jobName = createJobName(instanceConfig.getFunctionDetails());

        final V1Service service = new V1Service();

        // setup stateful set metadata
        final V1ObjectMeta objectMeta = new V1ObjectMeta();
        objectMeta.name(jobName);
        service.metadata(objectMeta);

        // create the stateful set spec
        final V1ServiceSpec serviceSpec = new V1ServiceSpec();

        serviceSpec.clusterIP("None");

        final V1ServicePort servicePort = new V1ServicePort();
        servicePort.name("grpc").port(GRPC_PORT).protocol("TCP");
        serviceSpec.addPortsItem(servicePort);

        serviceSpec.selector(getLabels(instanceConfig.getFunctionDetails()));

        service.spec(serviceSpec);

        return service;
    }

    private void submitStatefulSet() throws Exception {
        final V1StatefulSet statefulSet = createStatefulSet();

        log.info("Submitting the following spec to k8 {}", appsClient.getApiClient().getJSON().serialize(statefulSet));

        final Response response =
                appsClient.createNamespacedStatefulSetCall(jobNamespace, statefulSet, null,
                        null, null).execute();
        if (!response.isSuccessful()) {
            if (response.code() == HTTP_CONFLICT) {
                log.warn("Statefulset already present for function {}/{}/{}",
                        instanceConfig.getFunctionDetails().getTenant(),
                        instanceConfig.getFunctionDetails().getNamespace(),
                        instanceConfig.getFunctionDetails().getName());
            } else {
                log.error("Error creating statefulset for function {}/{}/{}:- {}",
                        instanceConfig.getFunctionDetails().getTenant(),
                        instanceConfig.getFunctionDetails().getNamespace(),
                        instanceConfig.getFunctionDetails().getName(),
                        response.message());
                // construct a message based on the k8s api server response
                throw new IllegalStateException(response.message());
            }
        } else {
            log.info("Successfully created statefulset for function {}/{}/{}",
                    instanceConfig.getFunctionDetails().getTenant(),
                    instanceConfig.getFunctionDetails().getNamespace(),
                    instanceConfig.getFunctionDetails().getName());
        }
    }

    public void deleteStatefulSet() throws Exception {
        final V1DeleteOptions options = new V1DeleteOptions();
        options.setGracePeriodSeconds(0L);
        options.setPropagationPolicy("Foreground");
        final Response response = appsClient.deleteNamespacedStatefulSetCall(
                createJobName(instanceConfig.getFunctionDetails()),
                jobNamespace, options, null, null, null, null, null, null)
                .execute();

        if (!response.isSuccessful()) {
            throw new RuntimeException(String.format("Error deleting statefulset for function {}/{}/{} :- {} ",
                    instanceConfig.getFunctionDetails().getTenant(),
                    instanceConfig.getFunctionDetails().getNamespace(),
                    instanceConfig.getFunctionDetails().getName(),
                    response.message()));
        } else {
            log.info("Successfully deleted statefulset for function {}/{}/{}",
                    instanceConfig.getFunctionDetails().getTenant(),
                    instanceConfig.getFunctionDetails().getNamespace(),
                    instanceConfig.getFunctionDetails().getName());
        }
    }

    public void deleteService() throws Exception {
        final V1DeleteOptions options = new V1DeleteOptions();
        options.setGracePeriodSeconds(0L);
        options.setPropagationPolicy("Foreground");
        final Response response = coreClient.deleteNamespacedServiceCall(
                createJobName(instanceConfig.getFunctionDetails()),
                jobNamespace, options, null, null, null, null, null, null)
                .execute();

        if (!response.isSuccessful()) {
            throw new RuntimeException(String.format("Error deleting service for function {}/{}/{} :- {}",
                    instanceConfig.getFunctionDetails().getTenant(),
                    instanceConfig.getFunctionDetails().getNamespace(),
                    instanceConfig.getFunctionDetails().getName(),
                    response.message()));
        } else {
            log.info("Service deleted successfully for function {}/{}/{}",
                    instanceConfig.getFunctionDetails().getTenant(),
                    instanceConfig.getFunctionDetails().getNamespace(),
                    instanceConfig.getFunctionDetails().getName());
        }
    }

    protected List<String> getExecutorCommand() {
        return Arrays.asList(
                "sh",
                "-c",
                String.join(" ", getDownloadCommand(userCodePkgUrl, originalCodeFileName))
                        + " && " + setShardIdEnvironmentVariableCommand()
                        + " && " + String.join(" ", processArgs)
        );
    }

    protected List<String> getPrometheusMetricsServerCommand() {
        return Arrays.asList(
                "sh",
                "-c",
                String.join(" ", prometheusMetricsServerArgs)
        );
    }

    private List<String> getDownloadCommand(String bkPath, String userCodeFilePath) {
        return Arrays.asList(
                pulsarRootDir + "/bin/pulsar-admin",
                "--admin-url",
                pulsarAdminUrl,
                "functions",
                "download",
                "--path",
                bkPath,
                "--destination-file",
                userCodeFilePath);
    }

    private static String setShardIdEnvironmentVariableCommand() {
        return String.format("%s=${POD_NAME##*-} && echo shardId=${%s}", ENV_SHARD_ID, ENV_SHARD_ID);
    }


    private V1StatefulSet createStatefulSet() {
        final String jobName = createJobName(instanceConfig.getFunctionDetails());

        final V1StatefulSet statefulSet = new V1StatefulSet();

        // setup stateful set metadata
        final V1ObjectMeta objectMeta = new V1ObjectMeta();
        objectMeta.name(jobName);
        statefulSet.metadata(objectMeta);

        // create the stateful set spec
        final V1StatefulSetSpec statefulSetSpec = new V1StatefulSetSpec();
        statefulSetSpec.serviceName(jobName);
        statefulSetSpec.setReplicas(instanceConfig.getFunctionDetails().getParallelism());

        // Parallel pod management tells the StatefulSet controller to launch or terminate
        // all Pods in parallel, and not to wait for Pods to become Running and Ready or completely
        // terminated prior to launching or terminating another Pod.
        statefulSetSpec.setPodManagementPolicy("Parallel");

        // add selector match labels
        // so the we know which pods to manage
        final V1LabelSelector selector = new V1LabelSelector();
        selector.matchLabels(getLabels(instanceConfig.getFunctionDetails()));
        statefulSetSpec.selector(selector);

        // create a pod template
        final V1PodTemplateSpec podTemplateSpec = new V1PodTemplateSpec();

        // set up pod meta
        final V1ObjectMeta templateMetaData = new V1ObjectMeta().labels(getLabels(instanceConfig.getFunctionDetails()));
        templateMetaData.annotations(getPrometheusAnnotations());
        podTemplateSpec.setMetadata(templateMetaData);

        final List<String> command = getExecutorCommand();
        podTemplateSpec.spec(getPodSpec(command, instanceConfig.getFunctionDetails().hasResources() ? instanceConfig.getFunctionDetails().getResources() : null));

        statefulSetSpec.setTemplate(podTemplateSpec);

        statefulSet.spec(statefulSetSpec);

        return statefulSet;
    }

    private Map<String, String> getPrometheusAnnotations() {
        final Map<String, String> annotations = new HashMap<>();
        annotations.put("prometheus.io/scrape", "true");
        annotations.put("prometheus.io/port", String.valueOf(PROMETHEUS_PORT));
        return annotations;
    }

    private Map<String, String> getLabels(Function.FunctionDetails functionDetails) {
        final Map<String, String> labels = new HashMap<>();
        labels.put("app", createJobName(functionDetails));
        labels.put("namespace", functionDetails.getNamespace());
        labels.put("tenant", functionDetails.getTenant());
        if (customLabels != null && !customLabels.isEmpty()) {
            labels.putAll(customLabels);
        }
        return labels;
    }

    private V1PodSpec getPodSpec(List<String> instanceCommand, Function.Resources resource) {
        final V1PodSpec podSpec = new V1PodSpec();

        // set the termination period to 0 so pods can be deleted quickly
        podSpec.setTerminationGracePeriodSeconds(0L);

        // set the pod tolerations so pods are rescheduled when nodes go down
        // https://kubernetes.io/docs/concepts/configuration/taint-and-toleration/#taint-based-evictions
        podSpec.setTolerations(getTolerations());

        List<V1Container> containers = new LinkedList<>();
        containers.add(getFunctionContainer(instanceCommand, resource));
        containers.add(getPrometheusContainer());
        podSpec.containers(containers);

        return podSpec;
    }

    private List<V1Toleration> getTolerations() {
        final List<V1Toleration> tolerations = new ArrayList<>();
        TOLERATIONS.forEach(t -> {
            final V1Toleration toleration =
                    new V1Toleration()
                            .key(t)
                            .operator("Exists")
                            .effect("NoExecute")
                            .tolerationSeconds(10L);
            tolerations.add(toleration);
        });

        return tolerations;
    }

    private V1Container getFunctionContainer(List<String> instanceCommand, Function.Resources resource) {
        final V1Container container = new V1Container().name("pulsarfunction");

        // set up the container images
        container.setImage(pulsarDockerImageName);

        // set up the container command
        container.setCommand(instanceCommand);

        // setup the environment variables for the container
        final V1EnvVar envVarPodName = new V1EnvVar();
        envVarPodName.name("POD_NAME")
                .valueFrom(new V1EnvVarSource()
                        .fieldRef(new V1ObjectFieldSelector()
                                .fieldPath("metadata.name")));
        container.setEnv(Arrays.asList(envVarPodName));


        // set container resources
        final V1ResourceRequirements resourceRequirements = new V1ResourceRequirements();
        final Map<String, Quantity> requests = new HashMap<>();
        requests.put("memory", Quantity.fromString(Long.toString(resource != null && resource.getRam() != 0 ? resource.getRam() : 1073741824)));
        requests.put("cpu", Quantity.fromString(Double.toString(resource != null && resource.getCpu() != 0 ? resource.getCpu() : 1)));
        resourceRequirements.setRequests(requests);
        container.setResources(resourceRequirements);

        // set container ports
        container.setPorts(getFunctionContainerPorts());

        return container;
    }

    private V1Container getPrometheusContainer() {
        final V1Container container = new V1Container().name("prometheusmetricsserver");

        // set up the container images
        container.setImage(pulsarDockerImageName);

        // set up the container command
        container.setCommand(getPrometheusMetricsServerCommand());

        // setup the environment variables for the container
        final V1EnvVar envVarPodName = new V1EnvVar();
        envVarPodName.name("POD_NAME")
                .valueFrom(new V1EnvVarSource()
                        .fieldRef(new V1ObjectFieldSelector()
                                .fieldPath("metadata.name")));
        container.setEnv(Arrays.asList(envVarPodName));


        // set container resources
        final V1ResourceRequirements resourceRequirements = new V1ResourceRequirements();
        final Map<String, Quantity> requests = new HashMap<>();
        requests.put("memory", Quantity.fromString(Long.toString(prometheusMetricsServerRam)));
        requests.put("cpu", Quantity.fromString(Double.toString(prometheusMetricsServerCpu)));
        resourceRequirements.setRequests(requests);
        container.setResources(resourceRequirements);

        // set container ports
        container.setPorts(getPrometheusContainerPorts());

        return container;
    }

    private List<V1ContainerPort> getFunctionContainerPorts() {
        List<V1ContainerPort> ports = new ArrayList<>();
        final V1ContainerPort port = new V1ContainerPort();
        port.setName("grpc");
        port.setContainerPort(GRPC_PORT);
        ports.add(port);
        return ports;
    }

    private List<V1ContainerPort> getPrometheusContainerPorts() {
        List<V1ContainerPort> ports = new ArrayList<>();
        final V1ContainerPort port = new V1ContainerPort();
        port.setName("prometheus");
        port.setContainerPort(PROMETHEUS_PORT);
        ports.add(port);
        return ports;
    }

    private static String createJobName(Function.FunctionDetails functionDetails) {
        return createJobName(functionDetails.getTenant(),
                functionDetails.getNamespace(),
                functionDetails.getName());
    }

    private static String createJobName(String tenant, String namespace, String functionName) {
        return "pf-" + tenant + "-" + namespace + "-" + functionName;
    }

    public static void doChecks(Function.FunctionDetails functionDetails) {
        final String jobName = createJobName(functionDetails);
        if (!jobName.equals(jobName.toLowerCase())) {
            throw new RuntimeException("Kubernetes does not allow upper case jobNames.");
        }
        final Matcher matcher = VALID_POD_NAME_REGEX.matcher(jobName);
        if (!matcher.matches()) {
            throw new RuntimeException("Kubernetes only admits lower case and numbers.");
        }
        if (jobName.length() > maxJobNameSize) {
            throw new RuntimeException("Kubernetes job name size should be less than " + maxJobNameSize);
        }
    }

    private List<String> composePrometheusMetricsServerArgs(String prometheusMetricsServerFile,
                                                            Integer expectedMetricsInterval) throws Exception {
        List<String> args = new LinkedList<>();
        args.add("java");
        args.add("-cp");
        args.add(prometheusMetricsServerFile);
        args.add("-Dlog4j.configurationFile=prometheus_metricsserver_log4j2.yml");
        args.add("-Xmx" + String.valueOf(prometheusMetricsServerRam));
        args.add(PrometheusMetricsServer.class.getName());
        args.add("--function_details");
        args.add("'" + JsonFormat.printer().omittingInsignificantWhitespace().print(instanceConfig.getFunctionDetails()) + "'");
        args.add("--prometheus_port");
        args.add(String.valueOf(PROMETHEUS_PORT));
        args.add("--grpc_port");
        args.add(String.valueOf(GRPC_PORT));
        args.add("--collection_interval");
        args.add(String.valueOf(expectedMetricsInterval));
        return args;
    }
}<|MERGE_RESOLUTION|>--- conflicted
+++ resolved
@@ -140,12 +140,8 @@
                 break;
         }
         this.processArgs = RuntimeUtils.composeArgs(instanceConfig, instanceFile, logDirectory, this.originalCodeFileName, pulsarServiceUrl, stateStorageServiceUrl,
-<<<<<<< HEAD
-                authConfig, "$" + ENV_SHARD_ID, GRPC_PORT, -1l, logConfigFile, installUserCodeDependencies);
-=======
-                authConfig, "$" + ENV_SHARD_ID, GRPC_PORT, -1l, "kubernetes_instance_log4j2.yml", installUserCodeDependencies,
-                pythonDependencyRepository, pythonExtraDependencyRepository);
->>>>>>> 4a42a60a
+                authConfig, "$" + ENV_SHARD_ID, GRPC_PORT, -1l, logConfigFile,
+                installUserCodeDependencies, pythonDependencyRepository, pythonExtraDependencyRepository);
         this.prometheusMetricsServerArgs = composePrometheusMetricsServerArgs(prometheusMetricsServerJarFile, expectedMetricsInterval);
         running = false;
         doChecks(instanceConfig.getFunctionDetails());
