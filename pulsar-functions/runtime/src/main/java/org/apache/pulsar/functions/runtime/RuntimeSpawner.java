--- conflicted
+++ resolved
@@ -110,17 +110,10 @@
     public CompletableFuture<FunctionStatus> getFunctionStatus(int instanceId) {
         return runtime.getFunctionStatus(instanceId).thenApply(f -> {
            FunctionStatus.Builder builder = FunctionStatus.newBuilder();
-<<<<<<< HEAD
            builder.mergeFrom(f).setNumRestarts(numRestarts).setInstanceId(String.valueOf(instanceId));
-           if (runtimeDeathException != null) {
-               builder.setFailureException(runtimeDeathException.getMessage());
-           }
-=======
-           builder.mergeFrom(f).setNumRestarts(numRestarts).setInstanceId(instanceConfig.getInstanceId());
             if (!f.getRunning() && runtimeDeathException != null) {
                 builder.setFailureException(runtimeDeathException.getMessage());
             }
->>>>>>> c1ecdab3
            return builder.build();
         });
     }
