/**
 * Licensed to the Apache Software Foundation (ASF) under one
 * or more contributor license agreements.  See the NOTICE file
 * distributed with this work for additional information
 * regarding copyright ownership.  The ASF licenses this file
 * to you under the Apache License, Version 2.0 (the
 * "License"); you may not use this file except in compliance
 * with the License.  You may obtain a copy of the License at
 *
 *   http://www.apache.org/licenses/LICENSE-2.0
 *
 * Unless required by applicable law or agreed to in writing,
 * software distributed under the License is distributed on an
 * "AS IS" BASIS, WITHOUT WARRANTIES OR CONDITIONS OF ANY
 * KIND, either express or implied.  See the License for the
 * specific language governing permissions and limitations
 * under the License.
 */
/**
 * RuntimeSpawner is the module responsible for running one particular instance servicing one
 * function. It is responsible for starting/stopping the instance and passing data to the
 * instance and getting the results back.
 */
package org.apache.pulsar.functions.runtime;

import java.io.IOException;
import java.util.Timer;
import java.util.TimerTask;
import java.util.concurrent.CompletableFuture;

import lombok.Getter;
import lombok.extern.slf4j.Slf4j;

import org.apache.commons.lang3.StringUtils;
import org.apache.pulsar.functions.instance.InstanceConfig;
import org.apache.pulsar.functions.proto.Function.FunctionDetails;
import org.apache.pulsar.functions.proto.InstanceCommunication.FunctionStatus;
import org.apache.pulsar.functions.utils.Utils;
import static org.apache.pulsar.functions.proto.Function.FunctionDetails.Runtime.PYTHON;

@Slf4j
public class RuntimeSpawner implements AutoCloseable {

    @Getter
    private final InstanceConfig instanceConfig;
    private final RuntimeFactory runtimeFactory;
    private final String codeFile;
    private final String originalCodeFileName;

    @Getter
    private Runtime runtime;
    private Timer processLivenessCheckTimer;
    private int numRestarts;
    private long instanceLivenessCheckFreqMs;
    private Throwable runtimeDeathException;


    public RuntimeSpawner(InstanceConfig instanceConfig,
                          String codeFile,
                          String originalCodeFileName,
                          RuntimeFactory containerFactory, long instanceLivenessCheckFreqMs) {
        this.instanceConfig = instanceConfig;
        this.runtimeFactory = containerFactory;
        this.codeFile = codeFile;
        this.originalCodeFileName = originalCodeFileName;
        this.numRestarts = 0;
        this.instanceLivenessCheckFreqMs = instanceLivenessCheckFreqMs;
    }

    public void start() throws Exception {
        FunctionDetails details = this.instanceConfig.getFunctionDetails();
        log.info("{}/{}/{}-{} RuntimeSpawner starting function", details.getTenant(), details.getNamespace(),
                details.getName(), this.instanceConfig.getInstanceId());

<<<<<<< HEAD
        runtime = runtimeFactory.createContainer(this.instanceConfig, codeFile,
=======
        runtime = runtimeFactory.createContainer(this.instanceConfig, codeFile, originalCodeFileName,
>>>>>>> 1bdbad34
                instanceLivenessCheckFreqMs / 1000);
        runtime.start();

        // monitor function runtime to make sure it is running.  If not, restart the function runtime
        if (!runtimeFactory.externallyManaged() && instanceLivenessCheckFreqMs > 0) {
            processLivenessCheckTimer = new Timer();
            processLivenessCheckTimer.scheduleAtFixedRate(new TimerTask() {
                @Override
                public void run() {
                    if (!runtime.isAlive()) {
                        log.error("{}/{}/{}-{} Function Container is dead with exception.. restarting", details.getTenant(),
                                details.getNamespace(), details.getName(), runtime.getDeathException());
                        // Just for the sake of sanity, just destroy the runtime
                        try {
                            runtime.stop();
                            runtimeDeathException = runtime.getDeathException();
                            runtime.start();
                        } catch (Exception e) {
                            log.error("{}/{}/{}-{} Function Restart failed", details.getTenant(),
                                    details.getNamespace(), details.getName(), e);
                        }
                        numRestarts++;
                    }
                }
            }, instanceLivenessCheckFreqMs, instanceLivenessCheckFreqMs);
        }
    }

    public void join() throws Exception {
        if (null != runtime) {
            runtime.join();
        }
    }

    public CompletableFuture<FunctionStatus> getFunctionStatus(int instanceId) {
        return runtime.getFunctionStatus(instanceId).thenApply(f -> {
           FunctionStatus.Builder builder = FunctionStatus.newBuilder();
           builder.mergeFrom(f).setNumRestarts(numRestarts).setInstanceId(String.valueOf(instanceId));
            if (!f.getRunning() && runtimeDeathException != null) {
                builder.setFailureException(runtimeDeathException.getMessage());
            }
           return builder.build();
        });
    }

    public CompletableFuture<String> getFunctionStatusAsJson(int instanceId) {
        return this.getFunctionStatus(instanceId).thenApply(msg -> {
            try {
                return Utils.printJson(msg);
            } catch (IOException e) {
                throw new RuntimeException(
                        instanceConfig.getFunctionDetails().getName() + " Exception parsing getstatus", e);
            }
        });
    }

    @Override
    public void close() {
        if (null != runtime) {
            try {
                runtime.stop();
            } catch (Exception e) {
                // Ignore
            }
            runtime = null;
        }
        if (processLivenessCheckTimer != null) {
            processLivenessCheckTimer.cancel();
            processLivenessCheckTimer = null;
        }
    }
}<|MERGE_RESOLUTION|>--- conflicted
+++ resolved
@@ -72,11 +72,7 @@
         log.info("{}/{}/{}-{} RuntimeSpawner starting function", details.getTenant(), details.getNamespace(),
                 details.getName(), this.instanceConfig.getInstanceId());
 
-<<<<<<< HEAD
-        runtime = runtimeFactory.createContainer(this.instanceConfig, codeFile,
-=======
         runtime = runtimeFactory.createContainer(this.instanceConfig, codeFile, originalCodeFileName,
->>>>>>> 1bdbad34
                 instanceLivenessCheckFreqMs / 1000);
         runtime.start();
 
